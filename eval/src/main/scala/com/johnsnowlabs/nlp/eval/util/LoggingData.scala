package com.johnsnowlabs.nlp.eval.util

import java.util.NoSuchElementException

import com.johnsnowlabs.nlp.SparkNLP
import com.johnsnowlabs.nlp.annotator.{NerCrfModel, NerDLApproach, NerDLModel}
import com.johnsnowlabs.nlp.annotators.ner.crf.NerCrfApproach
import com.johnsnowlabs.nlp.annotators.pos.perceptron.{PerceptronApproach, PerceptronModel}
import com.johnsnowlabs.nlp.annotators.spell.norvig.{NorvigSweetingApproach, NorvigSweetingModel}
import com.johnsnowlabs.nlp.annotators.spell.symmetric.{SymmetricDeleteApproach, SymmetricDeleteModel}
import org.mlflow.api.proto.Service.{RunInfo, RunStatus}
import org.mlflow.tracking.MlflowClient
import org.slf4j.LoggerFactory

class LoggingData(sourceType: String, sourceName: String, experimentName: String) {

  private val logger = LoggerFactory.getLogger("LoggingData")

  private val mlFlowClient = getMLFlowClient
  private val runInfo = getRunInfo(experimentName)
  private val runId: String = getRunId(runInfo)
  private val UNSUPPORTED_SYMBOLS = "[!$%^&*()+|~=`{}\\[\\]:\";'<>?,]"

  setMLflowTags()

  private def getMLFlowClient: Option[MlflowClient] = {
    val trackingUri: Option[String] = sys.env.get("MLFLOW_TRACKING_URI")
    if (trackingUri.isDefined) {
      Some(new MlflowClient())
    } else {
      logger.warn("MlflowClient requires MLFLOW_TRACKING_URI is set")
      None
    }
  }

  private def getRunInfo(experimentName: String): Option[RunInfo] = {
    try {
      val expId = getOrCreateExperimentId(mlFlowClient.get, experimentName)
      Some(mlFlowClient.get.createRun(expId))
    } catch {
      case e: Exception =>
        logger.warn("MlflowClient is not running")
        None
    }
  }

  def getOrCreateExperimentId(client: MlflowClient, experimentName: String) : String = {
    val opt = client.getExperimentByName(experimentName)
    opt.isPresent match {
      case true => opt.get().getExperimentId
      case _ => client.createExperiment(experimentName)
    }
  }

  private def getRunId(runInfo: Option[RunInfo]): String = {
    if (runInfo.isDefined) {
      runInfo.get.getRunUuid
    } else {
      "console"
    }
  }

  private def setMLflowTags(): Unit = {
    if (runId != "console") {
      mlFlowClient.get.setTag(runId, "mlflow.runName", "Spark NLP " + SparkNLP.currentVersion)
      mlFlowClient.get.setTag(runId, "mlflow.source.type", sourceType)
      mlFlowClient.get.setTag(runId, "mlflow.source.name", sourceName)
    } else {
      println("Spark NLP " + SparkNLP.currentVersion)
    }
  }

<<<<<<< HEAD
  def logNorvigParams(spell: NorvigSweetingApproach): Unit = {
    if (runId != "console") {
      mlFlowClient.get.logParam(runId, "caseSensitive", spell.getCaseSensitive.toString)
      mlFlowClient.get.logParam(runId, "doubleVariants", spell.getDoubleVariants.toString)
      mlFlowClient.get.logParam(runId, "shortCircuit", spell.getShortCircuit.toString)
      mlFlowClient.get.logParam(runId, "frequencyPriority", spell.getFrequencyPriority.toString)
      mlFlowClient.get.logParam(runId, "wordSizeIgnore", spell.getWordSizeIgnore.toString)
      mlFlowClient.get.logParam(runId, "dupsLimit", spell.getDupsLimit.toString)
      mlFlowClient.get.logParam(runId, "reductLimit", spell.getReductLimit.toString)
      mlFlowClient.get.logParam(runId, "intersections", spell.getIntersections.toString)
      mlFlowClient.get.logParam(runId, "vowelSwapLimit", spell.getVowelSwapLimit.toString)
    } else {
      println(s"Parameters for $sourceName:")
      println("caseSensitive: " + spell.getCaseSensitive.toString)
      println("doubleVariants: " + spell.getDoubleVariants.toString)
      println("shortCircuit: " + spell.getShortCircuit.toString)
      println("frequencyPriority: " + spell.getFrequencyPriority.toString)
      println("wordSizeIgnore: " + spell.getWordSizeIgnore.toString)
      println("dupsLimit: " + spell.getDupsLimit.toString)
      println("reductLimit: " + spell.getReductLimit.toString)
      println("intersections: " + spell.getIntersections.toString)
      println("vowelSwapLimit: " + spell.getVowelSwapLimit.toString)
    }
  }

  def logNorvigParams(spell: NorvigSweetingModel): Unit = {
    if (runId != "console") {
      mlFlowClient.get.logParam(runId, "caseSensitive", spell.getCaseSensitive.toString)
      mlFlowClient.get.logParam(runId, "doubleVariants", spell.getDoubleVariants.toString)
      mlFlowClient.get.logParam(runId, "shortCircuit", spell.getShortCircuit.toString)
      mlFlowClient.get.logParam(runId, "frequencyPriority", spell.getFrequencyPriority.toString)
      mlFlowClient.get.logParam(runId, "wordSizeIgnore", spell.getWordSizeIgnore.toString)
      mlFlowClient.get.logParam(runId, "dupsLimit", spell.getDupsLimit.toString)
      mlFlowClient.get.logParam(runId, "reductLimit", spell.getReductLimit.toString)
      mlFlowClient.get.logParam(runId, "intersections", spell.getIntersections.toString)
      mlFlowClient.get.logParam(runId, "vowelSwapLimit", spell.getVowelSwapLimit.toString)
    } else {
      println(s"Parameters for $sourceName:")
      println("caseSensitive: " + spell.getCaseSensitive.toString)
      println("doubleVariants: " + spell.getDoubleVariants.toString)
      println("shortCircuit: " + spell.getShortCircuit.toString)
      println("frequencyPriority: " + spell.getFrequencyPriority.toString)
      println("wordSizeIgnore: " + spell.getWordSizeIgnore.toString)
      println("dupsLimit: " + spell.getDupsLimit.toString)
      println("reductLimit: " + spell.getReductLimit.toString)
      println("intersections: " + spell.getIntersections.toString)
      println("vowelSwapLimit: " + spell.getVowelSwapLimit.toString)
    }
  }

  def logSymSpellParams(spell: SymmetricDeleteApproach): Unit = {
    if (runId != "console") {
      mlFlowClient.get.logParam(runId, "maxEditDistance", spell.getMaxEditDistance.toString)
      mlFlowClient.get.logParam(runId, "frequencyThreshold", spell.getFrequencyThreshold.toString)
      mlFlowClient.get.logParam(runId, "deletesThreshold", spell.getDeletesThreshold.toString)
      mlFlowClient.get.logParam(runId, "dupsLimit", spell.getDupsLimit.toString)
    } else {
      println(s"Parameters for $sourceName:")
      println("maxEditDistance: " + spell.getMaxEditDistance.toString)
      println("frequencyThreshold: " + spell.getFrequencyThreshold.toString)
      println("deletesThreshold: " + spell.getDeletesThreshold.toString)
      println("dupsLimit: " + spell.getDupsLimit.toString)
    }
  }

  def logSymSpellParams(spell: SymmetricDeleteModel): Unit = {
    if (runId != "console") {
      mlFlowClient.get.logParam(runId, "maxEditDistance", spell.getMaxEditDistance.toString)
      mlFlowClient.get.logParam(runId, "frequencyThreshold", spell.getFrequencyThreshold.toString)
      mlFlowClient.get.logParam(runId, "deletesThreshold", spell.getDeletesThreshold.toString)
      mlFlowClient.get.logParam(runId, "dupsLimit", spell.getDupsLimit.toString)
    } else {
      println(s"Parameters for $sourceName:")
      println("maxEditDistance: " + spell.getMaxEditDistance.toString)
      println("frequencyThreshold: " + spell.getFrequencyThreshold.toString)
      println("deletesThreshold: " + spell.getDeletesThreshold.toString)
      println("dupsLimit: " + spell.getDupsLimit.toString)
    }
  }

  def logNerDLParams(nerDL: NerDLApproach): Unit = {
    if (runId != "console") {
      mlFlowClient.get.logParam(runId, "lr", nerDL.getLr.toString)
      mlFlowClient.get.logParam(runId, "po", nerDL.getPo.toString)
      mlFlowClient.get.logParam(runId, "batchSize", nerDL.getBatchSize.toString)
      mlFlowClient.get.logParam(runId, "dropout", nerDL.getDropout.toString)
      mlFlowClient.get.logParam(runId, "useContrib", nerDL.getUseContrib.toString)
      mlFlowClient.get.logParam(runId, "validationSplit", nerDL.getValidationSplit.toString)
      mlFlowClient.get.logParam(runId, "minEpochs", nerDL.getMinEpochs.toString)
      mlFlowClient.get.logParam(runId, "maxEpochs", nerDL.getMaxEpochs.toString)
      mlFlowClient.get.logParam(runId, "randomSeed", nerDL.getRandomSeed.toString)
    } else {
      println(s"Parameters for $sourceName:")
      println("lr: " + nerDL.getLr.toString)
      println("po: " + nerDL.getPo.toString)
      println("batchSize: " + nerDL.getBatchSize.toString)
      println("dropout: " + nerDL.getDropout.toString)
      println("useContrib: " + nerDL.getUseContrib.toString)
      println("trainValidationProp: " + nerDL.getValidationSplit.toString)
      println("minEpochs: " + nerDL.getMinEpochs.toString)
      println("maxEpochs: " + nerDL.getMaxEpochs.toString)
      println("randomSeed: " + nerDL.getRandomSeed.toString)
    }
  }

  def logNerDLParams(nerDL: NerDLModel): Unit = {
    if (runId != "console") {
      mlFlowClient.get.logParam(runId, "batchSize", nerDL.getBatchSize.toString)
    } else {
      println(s"Parameters for $sourceName:")
      println("batchSize: " + nerDL.getBatchSize.toString)
    }
  }

  def logNerCrfParams(nerCrf: NerCrfApproach): Unit = {
    if (runId != "console") {
      mlFlowClient.get.logParam(runId, "l2", nerCrf.getL2.toString)
      mlFlowClient.get.logParam(runId, "c0", nerCrf.getC0.toString)
      mlFlowClient.get.logParam(runId, "lossEps", nerCrf.getLossEps.toString)
      mlFlowClient.get.logParam(runId, "includeConfidence", nerCrf.getIncludeConfidence.toString)
      mlFlowClient.get.logParam(runId, "maxEpochs", nerCrf.getMaxEpochs.toString)
      mlFlowClient.get.logParam(runId, "minEpochs", nerCrf.getMinEpochs.toString)
      mlFlowClient.get.logParam(runId, "randomSeed", nerCrf.getRandomSeed.toString)
    } else {
      println(s"Parameters for $sourceName:")
      println("l2: " + nerCrf.getL2.toString)
      println("c0: " + nerCrf.getC0.toString)
      println("lossEps: " + nerCrf.getLossEps.toString)
      println("includeConfidence: " + nerCrf.getIncludeConfidence.toString)
      println("minEpochs: " + nerCrf.getMinEpochs.toString)
      println("maxEpochs: " + nerCrf.getMaxEpochs.toString)
      println("randomSeed: " + nerCrf.getRandomSeed.toString)
    }
  }

  def logNerCrfParams(nerCrf: NerCrfModel): Unit = {
    if (runId != "console") {
      mlFlowClient.get.logParam(runId, "includeConfidence", nerCrf.getIncludeConfidence.toString)
    } else {
      println(s"Parameters for $sourceName:")
      println("includeConfidence: " + nerCrf.getIncludeConfidence.toString)
=======
  def logParameters(annotator: Any): Unit = {
    val params = getParams(annotator).flatten
    params.foreach{ param =>
      if (param._1 != "inputCols" && param._1 != "labelColumn" && param._1 != "outputCol") {
        logParam(param._1, param._2)
      }
>>>>>>> f51d0fd9
    }
  }

  private def logParam(paramName: String, paramValue: String): Unit = {
    if (runId != "console") {
      mlFlowClient.get.logParam(runId, paramName, paramValue)
    } else {
      println(s"$paramName: $paramValue")
    }
  }

  def getParams(annotator: Any): Array[Option[(String, String)]] = {
    annotator match {
      case nerDLApproach: NerDLApproach =>
        nerDLApproach.params.map{ param =>
          try {
            Some(param.name, nerDLApproach.getOrDefault(param).toString)
          } catch {
            case e: NoSuchElementException => None
          }
        }
      case nerDLModel: NerDLModel =>
        nerDLModel.params.map{ param =>
          try {
            Some(param.name, nerDLModel.getOrDefault(param).toString)
          } catch {
            case e: NoSuchElementException => None
          }
        }
      case nerCrfApproach: NerCrfApproach =>
        nerCrfApproach.params.map{ param =>
          try {
            Some(param.name, nerCrfApproach.getOrDefault(param).toString)
          } catch {
            case e: NoSuchElementException => None
          }
        }
      case nerCrfModel: NerCrfModel =>
        nerCrfModel.params.map{ param =>
          try {
            Some(param.name, nerCrfModel.getOrDefault(param).toString)
          } catch {
            case e: NoSuchElementException => None
          }
        }
      case norvigSweetingApproach: NorvigSweetingApproach =>
        norvigSweetingApproach.params.map{ param =>
          try {
            Some(param.name, norvigSweetingApproach.getOrDefault(param).toString)
          } catch {
            case e: NoSuchElementException => None
          }
        }
      case norvigSweetingModel: NorvigSweetingModel =>
        norvigSweetingModel.params.map{ param =>
          try {
            Some(param.name, norvigSweetingModel.getOrDefault(param).toString)
          } catch {
            case e: NoSuchElementException => None
          }
        }
      case symmetricDeleteApproach: SymmetricDeleteApproach =>
        symmetricDeleteApproach.params.map{ param =>
          try {
            Some(param.name, symmetricDeleteApproach.getOrDefault(param).toString)
          } catch {
            case e: NoSuchElementException => None
          }
        }
      case symmetricDeleteModel: SymmetricDeleteModel =>
        symmetricDeleteModel.params.map{ param =>
          try {
            Some(param.name, symmetricDeleteModel.getOrDefault(param).toString)
          } catch {
            case e: NoSuchElementException => None
          }
        }
      case perceptronApproach: PerceptronApproach =>
        perceptronApproach.params.map{ param =>
          try {
            Some(param.name, perceptronApproach.getOrDefault(param).toString)
          } catch {
            case e: NoSuchElementException => None
          }
        }
      case perceptronModel: PerceptronModel =>
        perceptronModel.params.map{ param =>
          try {
            Some(param.name, perceptronModel.getOrDefault(param).toString)
          } catch {
            case e: NoSuchElementException => None
          }
        }
    }
  }

  def logMetric(metric: String, value: Double): Unit = {
    val roundValue = BigDecimal(value).setScale(2, BigDecimal.RoundingMode.HALF_UP).toDouble
    if (runId != "console") {
      val pattern = UNSUPPORTED_SYMBOLS.r
      val value = pattern.findFirstIn(metric).getOrElse("")
      if (value == "") {
        mlFlowClient.get.logMetric(runId, metric, roundValue)
      } else {
        mlFlowClient.get.logMetric(runId, "SYMBOL", roundValue)
      }
    } else {
      println(metric + ": " + roundValue)
    }
  }

  def closeLog(): Unit = {
    if (runId != "console") {
      mlFlowClient.get.setTerminated(runId, RunStatus.FINISHED, System.currentTimeMillis())
    }
  }

}<|MERGE_RESOLUTION|>--- conflicted
+++ resolved
@@ -70,156 +70,12 @@
     }
   }
 
-<<<<<<< HEAD
-  def logNorvigParams(spell: NorvigSweetingApproach): Unit = {
-    if (runId != "console") {
-      mlFlowClient.get.logParam(runId, "caseSensitive", spell.getCaseSensitive.toString)
-      mlFlowClient.get.logParam(runId, "doubleVariants", spell.getDoubleVariants.toString)
-      mlFlowClient.get.logParam(runId, "shortCircuit", spell.getShortCircuit.toString)
-      mlFlowClient.get.logParam(runId, "frequencyPriority", spell.getFrequencyPriority.toString)
-      mlFlowClient.get.logParam(runId, "wordSizeIgnore", spell.getWordSizeIgnore.toString)
-      mlFlowClient.get.logParam(runId, "dupsLimit", spell.getDupsLimit.toString)
-      mlFlowClient.get.logParam(runId, "reductLimit", spell.getReductLimit.toString)
-      mlFlowClient.get.logParam(runId, "intersections", spell.getIntersections.toString)
-      mlFlowClient.get.logParam(runId, "vowelSwapLimit", spell.getVowelSwapLimit.toString)
-    } else {
-      println(s"Parameters for $sourceName:")
-      println("caseSensitive: " + spell.getCaseSensitive.toString)
-      println("doubleVariants: " + spell.getDoubleVariants.toString)
-      println("shortCircuit: " + spell.getShortCircuit.toString)
-      println("frequencyPriority: " + spell.getFrequencyPriority.toString)
-      println("wordSizeIgnore: " + spell.getWordSizeIgnore.toString)
-      println("dupsLimit: " + spell.getDupsLimit.toString)
-      println("reductLimit: " + spell.getReductLimit.toString)
-      println("intersections: " + spell.getIntersections.toString)
-      println("vowelSwapLimit: " + spell.getVowelSwapLimit.toString)
-    }
-  }
-
-  def logNorvigParams(spell: NorvigSweetingModel): Unit = {
-    if (runId != "console") {
-      mlFlowClient.get.logParam(runId, "caseSensitive", spell.getCaseSensitive.toString)
-      mlFlowClient.get.logParam(runId, "doubleVariants", spell.getDoubleVariants.toString)
-      mlFlowClient.get.logParam(runId, "shortCircuit", spell.getShortCircuit.toString)
-      mlFlowClient.get.logParam(runId, "frequencyPriority", spell.getFrequencyPriority.toString)
-      mlFlowClient.get.logParam(runId, "wordSizeIgnore", spell.getWordSizeIgnore.toString)
-      mlFlowClient.get.logParam(runId, "dupsLimit", spell.getDupsLimit.toString)
-      mlFlowClient.get.logParam(runId, "reductLimit", spell.getReductLimit.toString)
-      mlFlowClient.get.logParam(runId, "intersections", spell.getIntersections.toString)
-      mlFlowClient.get.logParam(runId, "vowelSwapLimit", spell.getVowelSwapLimit.toString)
-    } else {
-      println(s"Parameters for $sourceName:")
-      println("caseSensitive: " + spell.getCaseSensitive.toString)
-      println("doubleVariants: " + spell.getDoubleVariants.toString)
-      println("shortCircuit: " + spell.getShortCircuit.toString)
-      println("frequencyPriority: " + spell.getFrequencyPriority.toString)
-      println("wordSizeIgnore: " + spell.getWordSizeIgnore.toString)
-      println("dupsLimit: " + spell.getDupsLimit.toString)
-      println("reductLimit: " + spell.getReductLimit.toString)
-      println("intersections: " + spell.getIntersections.toString)
-      println("vowelSwapLimit: " + spell.getVowelSwapLimit.toString)
-    }
-  }
-
-  def logSymSpellParams(spell: SymmetricDeleteApproach): Unit = {
-    if (runId != "console") {
-      mlFlowClient.get.logParam(runId, "maxEditDistance", spell.getMaxEditDistance.toString)
-      mlFlowClient.get.logParam(runId, "frequencyThreshold", spell.getFrequencyThreshold.toString)
-      mlFlowClient.get.logParam(runId, "deletesThreshold", spell.getDeletesThreshold.toString)
-      mlFlowClient.get.logParam(runId, "dupsLimit", spell.getDupsLimit.toString)
-    } else {
-      println(s"Parameters for $sourceName:")
-      println("maxEditDistance: " + spell.getMaxEditDistance.toString)
-      println("frequencyThreshold: " + spell.getFrequencyThreshold.toString)
-      println("deletesThreshold: " + spell.getDeletesThreshold.toString)
-      println("dupsLimit: " + spell.getDupsLimit.toString)
-    }
-  }
-
-  def logSymSpellParams(spell: SymmetricDeleteModel): Unit = {
-    if (runId != "console") {
-      mlFlowClient.get.logParam(runId, "maxEditDistance", spell.getMaxEditDistance.toString)
-      mlFlowClient.get.logParam(runId, "frequencyThreshold", spell.getFrequencyThreshold.toString)
-      mlFlowClient.get.logParam(runId, "deletesThreshold", spell.getDeletesThreshold.toString)
-      mlFlowClient.get.logParam(runId, "dupsLimit", spell.getDupsLimit.toString)
-    } else {
-      println(s"Parameters for $sourceName:")
-      println("maxEditDistance: " + spell.getMaxEditDistance.toString)
-      println("frequencyThreshold: " + spell.getFrequencyThreshold.toString)
-      println("deletesThreshold: " + spell.getDeletesThreshold.toString)
-      println("dupsLimit: " + spell.getDupsLimit.toString)
-    }
-  }
-
-  def logNerDLParams(nerDL: NerDLApproach): Unit = {
-    if (runId != "console") {
-      mlFlowClient.get.logParam(runId, "lr", nerDL.getLr.toString)
-      mlFlowClient.get.logParam(runId, "po", nerDL.getPo.toString)
-      mlFlowClient.get.logParam(runId, "batchSize", nerDL.getBatchSize.toString)
-      mlFlowClient.get.logParam(runId, "dropout", nerDL.getDropout.toString)
-      mlFlowClient.get.logParam(runId, "useContrib", nerDL.getUseContrib.toString)
-      mlFlowClient.get.logParam(runId, "validationSplit", nerDL.getValidationSplit.toString)
-      mlFlowClient.get.logParam(runId, "minEpochs", nerDL.getMinEpochs.toString)
-      mlFlowClient.get.logParam(runId, "maxEpochs", nerDL.getMaxEpochs.toString)
-      mlFlowClient.get.logParam(runId, "randomSeed", nerDL.getRandomSeed.toString)
-    } else {
-      println(s"Parameters for $sourceName:")
-      println("lr: " + nerDL.getLr.toString)
-      println("po: " + nerDL.getPo.toString)
-      println("batchSize: " + nerDL.getBatchSize.toString)
-      println("dropout: " + nerDL.getDropout.toString)
-      println("useContrib: " + nerDL.getUseContrib.toString)
-      println("trainValidationProp: " + nerDL.getValidationSplit.toString)
-      println("minEpochs: " + nerDL.getMinEpochs.toString)
-      println("maxEpochs: " + nerDL.getMaxEpochs.toString)
-      println("randomSeed: " + nerDL.getRandomSeed.toString)
-    }
-  }
-
-  def logNerDLParams(nerDL: NerDLModel): Unit = {
-    if (runId != "console") {
-      mlFlowClient.get.logParam(runId, "batchSize", nerDL.getBatchSize.toString)
-    } else {
-      println(s"Parameters for $sourceName:")
-      println("batchSize: " + nerDL.getBatchSize.toString)
-    }
-  }
-
-  def logNerCrfParams(nerCrf: NerCrfApproach): Unit = {
-    if (runId != "console") {
-      mlFlowClient.get.logParam(runId, "l2", nerCrf.getL2.toString)
-      mlFlowClient.get.logParam(runId, "c0", nerCrf.getC0.toString)
-      mlFlowClient.get.logParam(runId, "lossEps", nerCrf.getLossEps.toString)
-      mlFlowClient.get.logParam(runId, "includeConfidence", nerCrf.getIncludeConfidence.toString)
-      mlFlowClient.get.logParam(runId, "maxEpochs", nerCrf.getMaxEpochs.toString)
-      mlFlowClient.get.logParam(runId, "minEpochs", nerCrf.getMinEpochs.toString)
-      mlFlowClient.get.logParam(runId, "randomSeed", nerCrf.getRandomSeed.toString)
-    } else {
-      println(s"Parameters for $sourceName:")
-      println("l2: " + nerCrf.getL2.toString)
-      println("c0: " + nerCrf.getC0.toString)
-      println("lossEps: " + nerCrf.getLossEps.toString)
-      println("includeConfidence: " + nerCrf.getIncludeConfidence.toString)
-      println("minEpochs: " + nerCrf.getMinEpochs.toString)
-      println("maxEpochs: " + nerCrf.getMaxEpochs.toString)
-      println("randomSeed: " + nerCrf.getRandomSeed.toString)
-    }
-  }
-
-  def logNerCrfParams(nerCrf: NerCrfModel): Unit = {
-    if (runId != "console") {
-      mlFlowClient.get.logParam(runId, "includeConfidence", nerCrf.getIncludeConfidence.toString)
-    } else {
-      println(s"Parameters for $sourceName:")
-      println("includeConfidence: " + nerCrf.getIncludeConfidence.toString)
-=======
   def logParameters(annotator: Any): Unit = {
     val params = getParams(annotator).flatten
     params.foreach{ param =>
       if (param._1 != "inputCols" && param._1 != "labelColumn" && param._1 != "outputCol") {
         logParam(param._1, param._2)
       }
->>>>>>> f51d0fd9
     }
   }
 
