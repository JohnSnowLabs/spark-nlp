package com.johnsnowlabs.nlp.eval.ner

import com.johnsnowlabs.nlp.annotator.{NerDLApproach, NerDLModel, WordEmbeddings, WordEmbeddingsModel}
import com.johnsnowlabs.nlp.eval.util.{GoldTokenizer, LoggingData, TagsMetrics}
import com.johnsnowlabs.nlp.training.CoNLL
import com.johnsnowlabs.util.Benchmark
import org.apache.spark.mllib.evaluation.MulticlassMetrics
import org.apache.spark.sql.functions._
import org.apache.spark.sql.{Dataset, SparkSession}

import scala.collection.mutable

class NerDLEvaluation(sparkSession: SparkSession, testFile: String, tagLevel: String = "") {

  import sparkSession.implicits._

  val goldTokenizer = new GoldTokenizer(sparkSession)
  val loggingData = new LoggingData("LOCAL", this.getClass.getSimpleName, "Named Entity Recognition")

  private case class NerEvalDLConfiguration(trainFile: String, wordEmbeddings: WordEmbeddings,
                                            nerDLModel: NerDLModel, nerDLApproach: NerDLApproach)

  def computeAccuracyModel(nerDLModel: NerDLModel): Unit = {
    loggingData.logParameters(nerDLModel)
    val nerEvalDLConfiguration = NerEvalDLConfiguration("", null, nerDLModel, null)
    computeAccuracy(nerEvalDLConfiguration)
    loggingData.closeLog()
  }

  def computeAccuracyAnnotator(trainFile:String, nerDLApproach: NerDLApproach, wordEmbeddings: WordEmbeddings): Unit = {
    loggingData.logParameters(nerDLApproach)
    val nerEvalDLConfiguration = NerEvalDLConfiguration(trainFile, wordEmbeddings, null, nerDLApproach)
    computeAccuracy(nerEvalDLConfiguration)
    loggingData.closeLog()
  }

<<<<<<< HEAD
  def computeAccuracyAnnotator(trainFile:String, nerInputCols: Array[String], nerOutputCol: String,
                               labelColumn: String, minEpochs: Int, maxEpochs: Int,
                               verbose: Int, randomSeed: Int, lr: Float, po: Float, batchSize: Int, dropout: Float,
                               graphFolder: String, userContrib: Boolean,
                               trainValidationProp: Float, evaluationLogExtended: Boolean, enableOutputLogs: Boolean,
                               testDataSet: String, includeConfidence: Boolean, includeValidationProp: Boolean,
                               embeddingsInputCols: Array[String], embeddingsOutputCol: String,
                               embeddingsPath: String, dimension: Int, format: Int):
  Unit = {

    val nerDLApproach = new NerDLApproach()
      .setInputCols(nerInputCols)
      .setOutputCol(nerOutputCol)
      .setLabelColumn(labelColumn)
      .setMaxEpochs(maxEpochs)
      .setMinEpochs(minEpochs)
      .setVerbose(verbose)
      .setRandomSeed(randomSeed)
      .setLr(lr)
      .setPo(po)
      .setBatchSize(batchSize)
      .setDropout(dropout)
      .setUseContrib(userContrib)
      .setValidationSplit(trainValidationProp)
      .setEvaluationLogExtended(evaluationLogExtended)
      .setEnableOutputLogs(enableOutputLogs)
      .setIncludeConfidence(includeConfidence)

    if (testDataSet != null) {
      nerDLApproach
        .setTestDataset(testDataSet)
    }

    if (graphFolder != null) {
      nerDLApproach
      .setGraphFolder(graphFolder)
    }

    val wordEmbeddings = new WordEmbeddings()
        .setInputCols(embeddingsInputCols)
        .setOutputCol(embeddingsOutputCol)
        .setEmbeddingsSource(embeddingsPath, dimension, format)

    computeAccuracyAnnotator(trainFile, nerDLApproach, wordEmbeddings)
  }

=======
>>>>>>> 5888ac76
  def computeAccuracy(nerEvalDLConfiguration: NerEvalDLConfiguration): Unit = {
    val entityLabels = getEntityLabels(nerEvalDLConfiguration, tagLevel)
    val evaluationDataSet = getEvaluationDataSet(nerEvalDLConfiguration, entityLabels, tagLevel)
    val predictionLabelsRDD = evaluationDataSet.select("predictionIndex", "labelIndex")
      .map(r => (r.getDouble(0), r.getDouble(1)))
    val metrics = new MulticlassMetrics(predictionLabelsRDD.rdd)
    TagsMetrics.computeAccuracy(metrics, loggingData)
    TagsMetrics.computeAccuracyByEntity(metrics, entityLabels, loggingData)
    TagsMetrics.computeMicroAverage(metrics,loggingData)
  }

  private def getEntityLabels(nerEvalDLConfiguration: NerEvalDLConfiguration, tagLevel: String): List[String] = {
    val joinedDataSet = getJoinedDataSet(nerEvalDLConfiguration)
    val entities: Seq[String] = joinedDataSet.select($"testTags").collect.flatMap(_.toSeq).flatMap { entitiesArray =>
      val entities = entitiesArray.asInstanceOf[mutable.WrappedArray[String]]
      if (tagLevel == "IOB") {
        entities
      } else {
        entities.map(element => element.replace("I-", "").replace("B-", ""))
      }

    }

    entities.toList.distinct
  }

  private def getJoinedDataSet(nerEvalDLConfiguration: NerEvalDLConfiguration): Dataset[_] = {

    val testDataSet = goldTokenizer.getTestTokensTagsDataSet(testFile)
    val predictionDataSet = getPredictionDataSet(nerEvalDLConfiguration)

    predictionDataSet
      .join(testDataSet, Seq("id"))
      .withColumn("predictedTokensLength", goldTokenizer.calLengthOfArray($"predictedTokens"))
      .withColumn("predictedTagsLength", goldTokenizer.calLengthOfArray($"predictedTags"))
      .withColumn("testTokensLength", goldTokenizer.calLengthOfArray($"testTokens"))
      .withColumn("testTagsLength", goldTokenizer.calLengthOfArray($"testTags"))
      .withColumn("tokensDiffFromTest", $"testTokensLength" - $"predictedTokensLength")
      .withColumn("tagsDiffFromTest", $"testTagsLength" - $"predictedTagsLength")
      .withColumn("missingTokens", goldTokenizer.extractMissingTokens($"testTokens", $"predictedTokens"))
      .withColumn("missingTags", goldTokenizer.extractMissingTokens($"testTags", $"predictedTags"))
      .withColumn("equalTags", col("predictedTagsLength") === col("testTagsLength"))
  }

  private def getPredictionDataSet(nerEvalDLConfiguration: NerEvalDLConfiguration): Dataset[_] = {

    val testDataSet = goldTokenizer.getGoldenTokenizer(testFile)
    var predictionDataSet: Dataset[_] = null

    if (nerEvalDLConfiguration.nerDLModel == null) {

      val trainDataSet = CoNLL().readDataset(sparkSession, nerEvalDLConfiguration.trainFile)
      val embeddings = nerEvalDLConfiguration.wordEmbeddings.fit(trainDataSet)
      val embeddingsTrain = embeddings.transform(trainDataSet)
      var nerModel: NerDLModel = null
      val time = Benchmark.measure(1, false, "[NER DL] Time to train") {
        nerModel = nerEvalDLConfiguration.nerDLApproach.fit(embeddingsTrain)
      }
      loggingData.logMetric("Training time/s", time)
      val embeddingsTest = embeddings.transform(testDataSet)

      predictionDataSet = nerModel.transform(embeddingsTest)
    } else {
      val embeddings = WordEmbeddingsModel.pretrained()
        .setInputCols("document", "token")
        .setOutputCol("embeddings")
        .transform(testDataSet)

      val nerModel = nerEvalDLConfiguration.nerDLModel
        .setInputCols("document", "token", "embeddings")
        .setOutputCol("ner")

      predictionDataSet = nerModel.transform(embeddings)
    }

    predictionDataSet.select(
      $"id",
      $"document",
      $"token",
      $"embeddings",
      $"token.result".alias("predictedTokens"),
      $"ner.result".alias("predictedTags")
    )
  }

  private def getEvaluationDataSet(nerEvalDLConfiguration: NerEvalDLConfiguration, entityLabels: List[String],
                                   tagLevel: String): Dataset[_] = {

    val joinedDataSet = getJoinedDataSet(nerEvalDLConfiguration)
    val labelAndPrediction: Seq[(String, String)] = joinedDataSet.select("testTags", "predictedTags").rdd.map { row =>
      val labelColumn: Seq[String] = row.get(0).asInstanceOf[mutable.WrappedArray[String]]
      val predictionColumn: Seq[String] = row.get(1).asInstanceOf[mutable.WrappedArray[String]]
      if (tagLevel == "IOB") {
        (labelColumn.toList, predictionColumn.toList)
      } else {
        val groupLabelColumn = labelColumn.map(element => element.replace("I-", "")
          .replace("B-", ""))
        val groupPredictionColumn = predictionColumn.map(element => element.replace("I-", "")
          .replace("B-", ""))
        (groupLabelColumn.toList, groupPredictionColumn.toList)
      }

    }.collect().flatMap(row => row._1 zip row._2)

    labelAndPrediction.toDF("label", "prediction")
      .withColumn("labelIndex", getLabelIndex(entityLabels)(col("label")))
      .withColumn("predictionIndex", getLabelIndex(entityLabels)(col("prediction")))
      .filter(col("label") =!= 'O')
  }

  private def getLabelIndex(labels: List[String]) = udf { label: String =>
    val index = labels.indexOf(label)
    index.toDouble
  }

}<|MERGE_RESOLUTION|>--- conflicted
+++ resolved
@@ -34,7 +34,6 @@
     loggingData.closeLog()
   }
 
-<<<<<<< HEAD
   def computeAccuracyAnnotator(trainFile:String, nerInputCols: Array[String], nerOutputCol: String,
                                labelColumn: String, minEpochs: Int, maxEpochs: Int,
                                verbose: Int, randomSeed: Int, lr: Float, po: Float, batchSize: Int, dropout: Float,
@@ -81,8 +80,6 @@
     computeAccuracyAnnotator(trainFile, nerDLApproach, wordEmbeddings)
   }
 
-=======
->>>>>>> 5888ac76
   def computeAccuracy(nerEvalDLConfiguration: NerEvalDLConfiguration): Unit = {
     val entityLabels = getEntityLabels(nerEvalDLConfiguration, tagLevel)
     val evaluationDataSet = getEvaluationDataSet(nerEvalDLConfiguration, entityLabels, tagLevel)
