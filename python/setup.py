"""A setuptools based setup module.

See:
https://packaging.python.org/en/latest/distributing.html
https://github.com/pypa/sampleproject
"""

# Always prefer setuptools over distutils
from setuptools import setup, find_packages
# To use a consistent encoding
from codecs import open
from os import path

here = path.abspath(path.dirname(__file__))

# Get the long description from the README file
with open(path.join(here, 'README.md'), encoding='utf-8') as f:
    long_description = f.read()

# Arguments marked as "Required" below must be included for upload to PyPI.
# Fields marked as "Optional" may be commented out.

setup(
    # This is the name of your project. The first time you publish this
    # package, this name will be registered for you. It will determine how
    # users can install this project, e.g.:
    #
    # $ pip install sampleproject
    #
    # And where it will live on PyPI: https://pypi.org/project/sampleproject/
    #
    # There are some restrictions on what makes a valid project name
    # specification here:
    # https://packaging.python.org/specifications/core-metadata/#name
    name='spark-nlp',  # Required

    # Versions should comply with PEP 440:
    # https://www.python.org/dev/peps/pep-0440/
    #
    # For a discussion on single-sourcing the version across setup.py and the
    # project code, see
    # https://packaging.python.org/en/latest/single_source_version.html

<<<<<<< HEAD
    version='3.4.4',  # Required
=======
    version='4.0.2',  # Required
>>>>>>> 5e41363b

    # This is a one-line description or tagline of what your project does. This
    # corresponds to the "Summary" metadata field:
    # https://packaging.python.org/specifications/core-metadata/#summary
    description='John Snow Labs Spark NLP is a natural language processing library built on top of Apache Spark ML. It provides simple, performant & accurate NLP annotations for machine learning pipelines, that scale easily in a distributed environment.',  # Required

    # This is an optional longer description of your project that represents
    # the body of text which users will see when they visit PyPI.
    #
    # Often, this is the same as your README, so you can just read it in from
    # that file directly (as we have already done above)
    #
    # This field corresponds to the "Description" metadata field:
    # https://packaging.python.org/specifications/core-metadata/#description-optional
    long_description=long_description,  # Optional

    # Denotes that our long_description is in Markdown; valid values are
    # text/plain, text/x-rst, and text/markdown
    #
    # Optional if long_description is written in reStructuredText (rst) but
    # required for plain-text or Markdown; if unspecified, "applications should
    # attempt to render [the long_description] as text/x-rst; charset=UTF-8 and
    # fall back to text/plain if it is not valid rst" (see link below)
    #
    # This field corresponds to the "Description-Content-Type" metadata field:
    # https://packaging.python.org/specifications/core-metadata/#description-content-type-optional
    long_description_content_type='text/markdown',  # Optional (see note above)

    # This should be a valid link to your project's main homepage.
    #
    # This field corresponds to the "Home-Page" metadata field:
    # https://packaging.python.org/specifications/core-metadata/#home-page-optional
    url='http://nlp.johnsnowlabs.com',  # Optional

    # This should be your name or the name of the organization which owns the
    # project.
    author='John Snow Labs',  # Optional

    # This should be a valid email address corresponding to the author listed
    # above.
    # author_email='pypa-dev@googlegroups.com',  # Optional

    # Classifiers help users find your project by categorizing it.
    #
    # For a list of valid classifiers, see https://pypi.org/classifiers/
    classifiers=[  # Optional
        # How mature is this project? Common values are
        #   3 - Alpha
        #   4 - Beta
        #   5 - Production/Stable
        'Development Status :: 5 - Production/Stable',

        # Indicate who your project is intended for
        'Intended Audience :: Developers',
        'Topic :: Software Development :: Build Tools',

        # Pick your license as you wish
        'License :: OSI Approved :: Apache Software License',

        # Specify the Python versions you support here. In particular, ensure
        # that you indicate whether you support Python 2, Python 3 or both.
        'Programming Language :: Python :: 3',
        'Programming Language :: Python :: 3.6',
        'Programming Language :: Python :: 3.7',
        'Programming Language :: Python :: 3.8',
        'Programming Language :: Python :: 3.9',
    ],

    # This field adds keywords for your project which will appear on the
    # project page. What does your project relate to?
    #
    # Note that this is a string of words separated by whitespace, not a list.
    keywords='NLP spark development',  # Optional

    # You can just specify package directories manually here if your project is
    # simple. Or you can use find_packages().
    #
    # Alternatively, if you just want to distribute a single Python file, use
    # the `py_modules` argument instead as follows, which will expect a file
    # called `my_module.py` to exist:
    #
    #   py_modules=["my_module"],

    packages=find_packages(exclude=['test']),

    include_package_data=False  # Needed to install jar file

)<|MERGE_RESOLUTION|>--- conflicted
+++ resolved
@@ -41,11 +41,7 @@
     # project code, see
     # https://packaging.python.org/en/latest/single_source_version.html
 
-<<<<<<< HEAD
-    version='3.4.4',  # Required
-=======
     version='4.0.2',  # Required
->>>>>>> 5e41363b
 
     # This is a one-line description or tagline of what your project does. This
     # corresponds to the "Summary" metadata field:
