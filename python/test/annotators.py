#  Copyright 2017-2021 John Snow Labs
#
#  Licensed under the Apache License, Version 2.0 (the "License");
#  you may not use this file except in compliance with the License.
#  You may obtain a copy of the License at
#
#     http://www.apache.org/licenses/LICENSE-2.0
#
#  Unless required by applicable law or agreed to in writing, software
#  distributed under the License is distributed on an "AS IS" BASIS,
#  WITHOUT WARRANTIES OR CONDITIONS OF ANY KIND, either express or implied.
#  See the License for the specific language governing permissions and
#  limitations under the License.

import re
import unittest
import os

from sparknlp.annotator import *
from sparknlp.base import *
from sparknlp.training import *

from test.util import SparkContextForTest
from test.util import SparkSessionForTest

from pyspark.ml.feature import SQLTransformer
from pyspark.ml.clustering import KMeans
from pyspark.sql.functions import split


class BasicAnnotatorsTestSpec(unittest.TestCase):

    def setUp(self):
        # This implicitly sets up py4j for us
        self.data = SparkContextForTest.data

    def runTest(self):
        document_assembler = DocumentAssembler() \
            .setInputCol("text") \
            .setOutputCol("document")
        tokenizer = Tokenizer() \
            .setInputCols(["document"]) \
            .setOutputCol("token") \
            .setExceptions(["New York"]) \
            .addInfixPattern("(%\\d+)")
        stemmer = Stemmer() \
            .setInputCols(["token"]) \
            .setOutputCol("stem")
        normalizer = Normalizer() \
            .setInputCols(["stem"]) \
            .setOutputCol("normalize")
        token_assembler = TokenAssembler() \
            .setInputCols(["document", "normalize"]) \
            .setOutputCol("assembled")
        finisher = Finisher() \
            .setInputCols(["assembled"]) \
            .setOutputCols(["reassembled_view"]) \
            .setCleanAnnotations(True)
        assembled = document_assembler.transform(self.data)
        tokenized = tokenizer.fit(assembled).transform(assembled)
        stemmed = stemmer.transform(tokenized)
        normalized = normalizer.fit(stemmed).transform(stemmed)
        reassembled = token_assembler.transform(normalized)
        finisher.transform(reassembled).show()


class RegexMatcherTestSpec(unittest.TestCase):

    def setUp(self):
        # This implicitly sets up py4j for us
        self.data = SparkContextForTest.data

    def runTest(self):
        document_assembler = DocumentAssembler() \
            .setInputCol("text") \
            .setOutputCol("document")
        regex_matcher = RegexMatcher() \
            .setInputCols(['document']) \
            .setStrategy("MATCH_ALL") \
            .setExternalRules(path="file:///" + os.getcwd() + "/../src/test/resources/regex-matcher/rules.txt",
                              delimiter=",") \
            .setOutputCol("regex")
        assembled = document_assembler.transform(self.data)
        regex_matcher.fit(assembled).transform(assembled).show()


class LemmatizerTestSpec(unittest.TestCase):

    def setUp(self):
        self.data = SparkContextForTest.data

    def runTest(self):
        document_assembler = DocumentAssembler() \
            .setInputCol("text") \
            .setOutputCol("document")
        tokenizer = Tokenizer() \
            .setInputCols(["document"]) \
            .setOutputCol("token")
        lemmatizer = Lemmatizer() \
            .setInputCols(["token"]) \
            .setOutputCol("lemma") \
            .setDictionary(path="file:///" + os.getcwd() + "/../src/test/resources/lemma-corpus-small/lemmas_small.txt",
                           key_delimiter="->", value_delimiter="\t")
        assembled = document_assembler.transform(self.data)
        tokenized = tokenizer.fit(assembled).transform(assembled)
        lemmatizer.fit(tokenized).transform(tokenized).show()


class LemmatizerWithTrainingDataSetTestSpec(unittest.TestCase):

    def setUp(self):
        self.spark = SparkContextForTest.spark
        self.conllu_file = "file:///" + os.getcwd() + "/../src/test/resources/conllu/en.test.lemma.conllu"

    def runTest(self):
        test_dataset = self.spark.createDataFrame([["So what happened?"]]).toDF("text")
        train_dataset = CoNLLU().readDataset(self.spark, self.conllu_file)
        document_assembler = DocumentAssembler() \
            .setInputCol("text") \
            .setOutputCol("document")
        tokenizer = Tokenizer() \
            .setInputCols(["document"]) \
            .setOutputCol("token")
        lemmatizer = Lemmatizer() \
            .setInputCols(["token"]) \
            .setOutputCol("lemma")

        pipeline = Pipeline(stages=[document_assembler, tokenizer, lemmatizer])
        pipeline.fit(train_dataset).transform(test_dataset).show()


class TokenizerTestSpec(unittest.TestCase):

    def setUp(self):
        self.session = SparkContextForTest.spark

    def runTest(self):
        data = self.session.createDataFrame([("this is some/text I wrote",)], ["text"])
        document_assembler = DocumentAssembler() \
            .setInputCol("text") \
            .setOutputCol("document")
        tokenizer = Tokenizer() \
            .setInputCols(["document"]) \
            .setOutputCol("token") \
            .addInfixPattern("(\\p{L}+)(\\/)(\\p{L}+\\b)") \
            .setMinLength(3) \
            .setMaxLength(6)
        finisher = Finisher() \
            .setInputCols(["token"]) \
            .setOutputCols(["token_out"]) \
            .setOutputAsArray(True)
        assembled = document_assembler.transform(data)
        tokenized = tokenizer.fit(assembled).transform(assembled)
        finished = finisher.transform(tokenized)
        print(finished.first()['token_out'])
        self.assertEqual(len(finished.first()['token_out']), 4)


class ChunkTokenizerTestSpec(unittest.TestCase):

    def setUp(self):
        self.session = SparkContextForTest.spark

    def runTest(self):
        document_assembler = DocumentAssembler() \
            .setInputCol("text") \
            .setOutputCol("document")
        tokenizer = Tokenizer() \
            .setInputCols(["document"]) \
            .setOutputCol("token")
        entity_extractor = TextMatcher() \
            .setInputCols(['document', 'token']) \
            .setOutputCol("entity") \
            .setEntities(path="file:///" + os.getcwd() + "/../src/test/resources/entity-extractor/test-chunks.txt")
        chunk_tokenizer = ChunkTokenizer() \
            .setInputCols(['entity']) \
            .setOutputCol('chunk_token')

        pipeline = Pipeline(stages=[document_assembler, tokenizer, entity_extractor, chunk_tokenizer])

        data = self.session.createDataFrame([
            ["Hello world, my name is Michael, I am an artist and I work at Benezar"],
            ["Robert, an engineer from Farendell, graduated last year. The other one, Lucas, graduated last week."]
        ]).toDF("text")

        pipeline.fit(data).transform(data).show()


class NormalizerTestSpec(unittest.TestCase):

    def setUp(self):
        self.session = SparkContextForTest.spark
        # self.data = SparkContextForTest.data

    def runTest(self):
        data = self.session.createDataFrame([("this is some/text I wrote",)], ["text"])
        document_assembler = DocumentAssembler() \
            .setInputCol("text") \
            .setOutputCol("document")
        tokenizer = Tokenizer() \
            .setInputCols(["document"]) \
            .setOutputCol("token")
        normalizer = Normalizer() \
            .setInputCols(["token"]) \
            .setOutputCol("normalized") \
            .setLowercase(False) \
            .setMinLength(4) \
            .setMaxLength(10)

        assembled = document_assembler.transform(data)
        tokens = tokenizer.fit(assembled).transform(assembled)
        normalizer.fit(tokens).transform(tokens).show()


class DateMatcherTestSpec(unittest.TestCase):

    def setUp(self):
        self.data = SparkContextForTest.data

    def runTest(self):
        document_assembler = DocumentAssembler() \
            .setInputCol("text") \
            .setOutputCol("document")
        date_matcher = DateMatcher() \
            .setInputCols(['document']) \
            .setOutputCol("date") \
            .setFormat("yyyyMM") \
            .setSourceLanguage("en")

        assembled = document_assembler.transform(self.data)
        date_matcher.transform(assembled).show()


class TextMatcherTestSpec(unittest.TestCase):

    def setUp(self):
        self.data = SparkContextForTest.data

    def runTest(self):
        document_assembler = DocumentAssembler() \
            .setInputCol("text") \
            .setOutputCol("document")
        tokenizer = Tokenizer() \
            .setInputCols(["document"]) \
            .setOutputCol("token")
        entity_extractor = TextMatcher() \
            .setInputCols(['document', 'token']) \
            .setOutputCol("entity") \
            .setEntities(path="file:///" + os.getcwd() + "/../src/test/resources/entity-extractor/test-phrases.txt")
        assembled = document_assembler.transform(self.data)
        tokenized = tokenizer.fit(assembled).transform(assembled)
        entity_extractor.fit(tokenized).transform(tokenized).show()


class DocumentNormalizerSpec(unittest.TestCase):

    def setUp(self):
        self.data = SparkSessionForTest.spark.createDataFrame([
            ["""<span style="font-weight: bold; font-size: 8pt">
                     <pre style="font-family: verdana">
                      <b>The Output Y(s) of the fig. is:
                       <br /><br />
                       <img src="http://192.168.5.151/UADP4.0/ItemAuthoring/QuestionBank/Resources/94954.jpeg" />
                      </b>
                     </pre>
                    </span>"""],
            ["""<!DOCTYPE html>
                    <html>
                    <body>
                    <a class='w3schools-logo notranslate' href='//www.w3schools.com'>w3schools<span class='dotcom'>.com</span></a>
                    <h1 style="font-size:300%;">This is a heading</h1>
                    <p style="font-size:160%;">This is a paragraph containing some PII like jonhdoe@myemail.com ! John is now 42 years old.</p>
                    <p style="font-size:160%;">48% of cardiologists treated patients aged 65+.</p>
                    
                    </body>
                    </html>"""]
        ]).toDF("text")

    def runTest(self):
        df = self.data

        document_assembler = DocumentAssembler().setInputCol('text').setOutputCol('document')

        action = "clean"
        patterns = ["<[^>]*>"]
        replacement = " "
        policy = "pretty_all"

        document_normalizer = DocumentNormalizer() \
            .setInputCols("document") \
            .setOutputCol("normalizedDocument") \
            .setAction(action) \
            .setPatterns(patterns) \
            .setReplacement(replacement) \
            .setPolicy(policy) \
            .setLowercase(True)

        sentence_detector = SentenceDetector() \
            .setInputCols(["normalizedDocument"]) \
            .setOutputCol("sentence")

        regex_tokenizer = Tokenizer() \
            .setInputCols(["sentence"]) \
            .setOutputCol("token") \
            .fit(df)

        doc_normalizer_pipeline = \
            Pipeline().setStages([document_assembler, document_normalizer, sentence_detector, regex_tokenizer])

        ds = doc_normalizer_pipeline.fit(df).transform(df)

        ds.select("normalizedDocument").show()


class PerceptronApproachTestSpec(unittest.TestCase):

    def setUp(self):
        from sparknlp.training import POS
        self.data = SparkContextForTest.data
        self.train = POS().readDataset(SparkContextForTest.spark,
                                       os.getcwd() + "/../src/test/resources/anc-pos-corpus-small/test-training.txt",
                                       delimiter="|", outputPosCol="tags", outputDocumentCol="document",
                                       outputTextCol="text")

    def runTest(self):
        document_assembler = DocumentAssembler() \
            .setInputCol("text") \
            .setOutputCol("document")
        sentence_detector = SentenceDetector() \
            .setInputCols(["document"]) \
            .setOutputCol("sentence")
        tokenizer = Tokenizer() \
            .setInputCols(["sentence"]) \
            .setOutputCol("token")
        pos_tagger = PerceptronApproach() \
            .setInputCols(["token", "sentence"]) \
            .setOutputCol("pos") \
            .setIterations(1) \
            .fit(self.train)

        assembled = document_assembler.transform(self.data)
        sentenced = sentence_detector.transform(assembled)
        tokenized = tokenizer.fit(sentenced).transform(sentenced)
        pos_tagger.transform(tokenized).show()


class ChunkerTestSpec(unittest.TestCase):

    def setUp(self):
        from sparknlp.training import POS
        self.data = SparkContextForTest.data
        self.train_pos = POS().readDataset(SparkContextForTest.spark,
                                           os.getcwd() + "/../src/test/resources/anc-pos-corpus-small/test-training.txt",
                                           delimiter="|", outputPosCol="tags", outputDocumentCol="document",
                                           outputTextCol="text")

    def runTest(self):
        document_assembler = DocumentAssembler() \
            .setInputCol("text") \
            .setOutputCol("document")
        sentence_detector = SentenceDetector() \
            .setInputCols(["document"]) \
            .setOutputCol("sentence")
        tokenizer = Tokenizer() \
            .setInputCols(["sentence"]) \
            .setOutputCol("token")
        pos_tagger = PerceptronApproach() \
            .setInputCols(["token", "sentence"]) \
            .setOutputCol("pos") \
            .setIterations(3) \
            .fit(self.train_pos)
        chunker = Chunker() \
            .setInputCols(["sentence", "pos"]) \
            .setOutputCol("chunk") \
            .setRegexParsers(["<NNP>+", "<DT|PP\\$>?<JJ>*<NN>"])
        assembled = document_assembler.transform(self.data)
        sentenced = sentence_detector.transform(assembled)
        tokenized = tokenizer.fit(sentenced).transform(sentenced)
        pos_sentence_format = pos_tagger.transform(tokenized)
        chunk_phrases = chunker.transform(pos_sentence_format)
        chunk_phrases.show()


class PragmaticSBDTestSpec(unittest.TestCase):

    def setUp(self):
        self.data = SparkContextForTest.data

    def runTest(self):
        document_assembler = DocumentAssembler() \
            .setInputCol("text") \
            .setOutputCol("document")
        sentence_detector = SentenceDetector() \
            .setInputCols(["document"]) \
            .setOutputCol("sentence") \
            .setCustomBounds(["%%"]) \
            .setSplitLength(235) \
            .setMinLength(4) \
            .setMaxLength(50)

        assembled = document_assembler.transform(self.data)
        sentence_detector.transform(assembled).show()


class PragmaticScorerTestSpec(unittest.TestCase):

    def setUp(self):
        self.data = SparkContextForTest.data

    def runTest(self):
        document_assembler = DocumentAssembler() \
            .setInputCol("text") \
            .setOutputCol("document")
        sentence_detector = SentenceDetector() \
            .setInputCols(["document"]) \
            .setOutputCol("sentence")
        tokenizer = Tokenizer() \
            .setInputCols(["sentence"]) \
            .setOutputCol("token")
        lemmatizer = Lemmatizer() \
            .setInputCols(["token"]) \
            .setOutputCol("lemma") \
            .setDictionary(path="file:///" + os.getcwd() + "/../src/test/resources/lemma-corpus-small/lemmas_small.txt",
                           key_delimiter="->", value_delimiter="\t")
        sentiment_detector = SentimentDetector() \
            .setInputCols(["lemma", "sentence"]) \
            .setOutputCol("sentiment") \
            .setDictionary(
            "file:///" + os.getcwd() + "/../src/test/resources/sentiment-corpus/default-sentiment-dict.txt",
            delimiter=",")
        assembled = document_assembler.transform(self.data)
        sentenced = sentence_detector.transform(assembled)
        tokenized = tokenizer.fit(sentenced).transform(sentenced)
        lemmatized = lemmatizer.fit(tokenized).transform(tokenized)
        sentiment_detector.fit(lemmatized).transform(lemmatized).show()


class PipelineTestSpec(unittest.TestCase):

    def setUp(self):
        self.data = SparkContextForTest.data

    def runTest(self):
        document_assembler = DocumentAssembler() \
            .setInputCol("text") \
            .setOutputCol("document")
        tokenizer = Tokenizer() \
            .setInputCols(["document"]) \
            .setOutputCol("token")
        lemmatizer = Lemmatizer() \
            .setInputCols(["token"]) \
            .setOutputCol("lemma") \
            .setDictionary("file:///" + os.getcwd() + "/../src/test/resources/lemma-corpus-small/simple.txt",
                           key_delimiter="->", value_delimiter="\t")
        finisher = Finisher() \
            .setInputCols(["token", "lemma"]) \
            .setOutputCols(["token_views", "lemma_views"]) \
            .setOutputAsArray(False) \
            .setAnnotationSplitSymbol('@') \
            .setValueSplitSymbol('#')
        pipeline = Pipeline(stages=[document_assembler, tokenizer, lemmatizer, finisher])
        model = pipeline.fit(self.data)
        token_before_save = model.transform(self.data).select("token_views").take(1)[0].token_views.split("@")[2]
        lemma_before_save = model.transform(self.data).select("lemma_views").take(1)[0].lemma_views.split("@")[2]
        pipe_path = "file:///" + os.getcwd() + "/tmp_pipeline"
        pipeline.write().overwrite().save(pipe_path)
        loaded_pipeline = Pipeline.read().load(pipe_path)
        token_after_save = model.transform(self.data).select("token_views").take(1)[0].token_views.split("@")[2]
        lemma_after_save = model.transform(self.data).select("lemma_views").take(1)[0].lemma_views.split("@")[2]
        assert token_before_save == "sad"
        assert lemma_before_save == "unsad"
        assert token_after_save == token_before_save
        assert lemma_after_save == lemma_before_save
        pipeline_model = loaded_pipeline.fit(self.data)
        pipeline_model.transform(self.data).show()
        pipeline_model.write().overwrite().save(pipe_path)
        loaded_model = PipelineModel.read().load(pipe_path)
        loaded_model.transform(self.data).show()
        locdata = list(map(lambda d: d[0], self.data.select("text").collect()))
        spless = LightPipeline(loaded_model).annotate(locdata)
        fullSpless = LightPipeline(loaded_model).fullAnnotate(locdata)
        for row in spless[:2]:
            for _, annotations in row.items():
                for annotation in annotations[:2]:
                    print(annotation)
        for row in fullSpless[:5]:
            for _, annotations in row.items():
                for annotation in annotations[:2]:
                    print(annotation.result)
        single = LightPipeline(loaded_model).annotate("Joe was running under the rain.")
        print(single)
        assert single["lemma"][2] == "run"


class SpellCheckerTestSpec(unittest.TestCase):

    def setUp(self):
        self.prediction_data = SparkContextForTest.data
        text_file = "file:///" + os.getcwd() + "/../src/test/resources/spell/sherlockholmes.txt"
        self.train_data = SparkContextForTest.spark.read.text(text_file)
        self.train_data = self.train_data.withColumnRenamed("value", "text")

    def runTest(self):
        document_assembler = DocumentAssembler() \
            .setInputCol("text") \
            .setOutputCol("document")

        tokenizer = Tokenizer() \
            .setInputCols(["document"]) \
            .setOutputCol("token")

        spell_checker = NorvigSweetingApproach() \
            .setInputCols(["token"]) \
            .setOutputCol("spell") \
            .setDictionary("file:///" + os.getcwd() + "/../src/test/resources/spell/words.txt")

        pipeline = Pipeline(stages=[
            document_assembler,
            tokenizer,
            spell_checker
        ])

        model = pipeline.fit(self.train_data)
        checked = model.transform(self.prediction_data)
        checked.show()


class NorvigSweetingModelTestSpec(unittest.TestCase):

    def setUp(self):
        self.data = SparkContextForTest.spark \
            .createDataFrame([["I saw a girl with a telescope"]]).toDF("text")

    def runTest(self):
        document_assembler = DocumentAssembler() \
            .setInputCol("text") \
            .setOutputCol("document")

        tokenizer = Tokenizer() \
            .setInputCols(["document"]) \
            .setOutputCol("token")

        spell_checker = NorvigSweetingModel.pretrained() \
            .setInputCols(["token"]) \
            .setOutputCol("spell")

        pipeline = Pipeline(stages=[
            document_assembler,
            tokenizer,
            spell_checker
        ])

        pipelineDF = pipeline.fit(self.data).transform(self.data)
        pipelineDF.show()


class SymmetricDeleteTestSpec(unittest.TestCase):

    def setUp(self):
        self.prediction_data = SparkContextForTest.data
        text_file = "file:///" + os.getcwd() + "/../src/test/resources/spell/sherlockholmes.txt"
        self.train_data = SparkContextForTest.spark.read.text(text_file)
        self.train_data = self.train_data.withColumnRenamed("value", "text")

    def runTest(self):
        document_assembler = DocumentAssembler() \
            .setInputCol("text") \
            .setOutputCol("document")

        tokenizer = Tokenizer() \
            .setInputCols(["document"]) \
            .setOutputCol("token")

        spell_checker = SymmetricDeleteApproach() \
            .setInputCols(["token"]) \
            .setOutputCol("symmspell")

        pipeline = Pipeline(stages=[
            document_assembler,
            tokenizer,
            spell_checker
        ])

        model = pipeline.fit(self.train_data)
        checked = model.transform(self.prediction_data)
        checked.show()


class ContextSpellCheckerTestSpec(unittest.TestCase):

    def setUp(self):
        self.prediction_data = SparkContextForTest.data
        text_file = "file:///" + os.getcwd() + "/../src/test/resources/spell/sherlockholmes.txt"
        self.train_data = SparkContextForTest.spark.read.text(text_file)
        self.train_data = self.train_data.withColumnRenamed("value", "text")

    def runTest(self):
        document_assembler = DocumentAssembler() \
            .setInputCol("text") \
            .setOutputCol("document")

        tokenizer = Tokenizer() \
            .setInputCols(["document"]) \
            .setOutputCol("token")

        spell_checker = ContextSpellCheckerModel \
            .pretrained('spellcheck_dl', 'en') \
            .setInputCols("token") \
            .setOutputCol("checked")

        pipeline = Pipeline(stages=[
            document_assembler,
            tokenizer,
            spell_checker
        ])

        model = pipeline.fit(self.train_data)
        checked = model.transform(self.prediction_data)
        checked.show()


class ParamsGettersTestSpec(unittest.TestCase):
    @staticmethod
    def runTest():
        annotators = [DocumentAssembler, PerceptronApproach, Lemmatizer, TokenAssembler, NorvigSweetingApproach]
        for annotator in annotators:
            a = annotator()
            for param in a.params:
                param_name = param.name
                camelized_param = re.sub(r"(?:^|_)(.)", lambda m: m.group(1).upper(), param_name)
                assert (hasattr(a, param_name))
                param_value = getattr(a, "get" + camelized_param)()
                assert (param_value is None or param_value is not None)
        # Try a getter
        sentence_detector = SentenceDetector() \
            .setInputCols(["document"]) \
            .setOutputCol("sentence") \
            .setCustomBounds(["%%"])
        assert (sentence_detector.getOutputCol() == "sentence")
        assert (sentence_detector.getCustomBounds() == ["%%"])
        # Try a default getter
        document_assembler = DocumentAssembler()
        assert (document_assembler.getOutputCol() == "document")


class DependencyParserTreeBankTestSpec(unittest.TestCase):

    def setUp(self):
        self.data = SparkContextForTest.spark \
            .createDataFrame([["I saw a girl with a telescope"]]).toDF("text")
        self.corpus = os.getcwd() + "/../src/test/resources/anc-pos-corpus-small/"
        self.dependency_treebank = os.getcwd() + "/../src/test/resources/parser/unlabeled/dependency_treebank"
        from sparknlp.training import POS
        self.train_pos = POS().readDataset(SparkContextForTest.spark,
                                           os.getcwd() + "/../src/test/resources/anc-pos-corpus-small/test-training.txt",
                                           delimiter="|", outputPosCol="tags", outputDocumentCol="document",
                                           outputTextCol="text")

    def runTest(self):
        document_assembler = DocumentAssembler() \
            .setInputCol("text") \
            .setOutputCol("document")

        sentence_detector = SentenceDetector() \
            .setInputCols(["document"]) \
            .setOutputCol("sentence")

        tokenizer = Tokenizer() \
            .setInputCols(["sentence"]) \
            .setOutputCol("token")

        pos_tagger = PerceptronApproach() \
            .setInputCols(["token", "sentence"]) \
            .setOutputCol("pos") \
            .setIterations(1) \
            .fit(self.train_pos)

        dependency_parser = DependencyParserApproach() \
            .setInputCols(["sentence", "pos", "token"]) \
            .setOutputCol("dependency") \
            .setDependencyTreeBank(self.dependency_treebank) \
            .setNumberOfIterations(10)

        assembled = document_assembler.transform(self.data)
        sentenced = sentence_detector.transform(assembled)
        tokenized = tokenizer.fit(sentenced).transform(sentenced)
        pos_tagged = pos_tagger.transform(tokenized)
        dependency_parsed = dependency_parser.fit(pos_tagged).transform(pos_tagged)
        dependency_parsed.show()


class DependencyParserConllUTestSpec(unittest.TestCase):

    def setUp(self):
        self.data = SparkContextForTest.spark \
            .createDataFrame([["I saw a girl with a telescope"]]).toDF("text")
        self.corpus = os.getcwd() + "/../src/test/resources/anc-pos-corpus-small/"
        self.conllu = os.getcwd() + "/../src/test/resources/parser/unlabeled/conll-u/train_small.conllu.txt"
        from sparknlp.training import POS
        self.train_pos = POS().readDataset(SparkContextForTest.spark,
                                           os.getcwd() + "/../src/test/resources/anc-pos-corpus-small/test-training.txt",
                                           delimiter="|", outputPosCol="tags", outputDocumentCol="document",
                                           outputTextCol="text")

    def runTest(self):
        document_assembler = DocumentAssembler() \
            .setInputCol("text") \
            .setOutputCol("document")

        sentence_detector = SentenceDetector() \
            .setInputCols(["document"]) \
            .setOutputCol("sentence")

        tokenizer = Tokenizer() \
            .setInputCols(["sentence"]) \
            .setOutputCol("token")

        pos_tagger = PerceptronApproach() \
            .setInputCols(["token", "sentence"]) \
            .setOutputCol("pos") \
            .setIterations(1) \
            .fit(self.train_pos)

        dependency_parser = DependencyParserApproach() \
            .setInputCols(["sentence", "pos", "token"]) \
            .setOutputCol("dependency") \
            .setConllU(self.conllu) \
            .setNumberOfIterations(10)

        assembled = document_assembler.transform(self.data)
        sentenced = sentence_detector.transform(assembled)
        tokenized = tokenizer.fit(sentenced).transform(sentenced)
        pos_tagged = pos_tagger.transform(tokenized)
        dependency_parsed = dependency_parser.fit(pos_tagged).transform(pos_tagged)
        dependency_parsed.show()


class TypedDependencyParserConllUTestSpec(unittest.TestCase):

    def setUp(self):
        self.data = SparkContextForTest.spark \
            .createDataFrame([["I saw a girl with a telescope"]]).toDF("text")
        self.corpus = os.getcwd() + "/../src/test/resources/anc-pos-corpus-small/"
        self.conllu = os.getcwd() + "/../src/test/resources/parser/unlabeled/conll-u/train_small.conllu.txt"
        self.conllu = os.getcwd() + "/../src/test/resources/parser/labeled/train_small.conllu.txt"
        from sparknlp.training import POS
        self.train_pos = POS().readDataset(SparkContextForTest.spark,
                                           os.getcwd() + "/../src/test/resources/anc-pos-corpus-small/test-training.txt",
                                           delimiter="|", outputPosCol="tags", outputDocumentCol="document",
                                           outputTextCol="text")

    def runTest(self):
        document_assembler = DocumentAssembler() \
            .setInputCol("text") \
            .setOutputCol("document")

        sentence_detector = SentenceDetector() \
            .setInputCols(["document"]) \
            .setOutputCol("sentence")

        tokenizer = Tokenizer() \
            .setInputCols(["sentence"]) \
            .setOutputCol("token")

        pos_tagger = PerceptronApproach() \
            .setInputCols(["token", "sentence"]) \
            .setOutputCol("pos") \
            .setIterations(1) \
            .fit(self.train_pos)

        dependency_parser = DependencyParserApproach() \
            .setInputCols(["sentence", "pos", "token"]) \
            .setOutputCol("dependency") \
            .setConllU(self.conllu) \
            .setNumberOfIterations(10)

        typed_dependency_parser = TypedDependencyParserApproach() \
            .setInputCols(["token", "pos", "dependency"]) \
            .setOutputCol("labdep") \
            .setConllU(self.conllu) \
            .setNumberOfIterations(10)

        assembled = document_assembler.transform(self.data)
        sentenced = sentence_detector.transform(assembled)
        tokenized = tokenizer.fit(sentenced).transform(sentenced)
        pos_tagged = pos_tagger.transform(tokenized)
        dependency_parsed = dependency_parser.fit(pos_tagged).transform(pos_tagged)
        typed_dependency_parsed = typed_dependency_parser.fit(dependency_parsed).transform(dependency_parsed)
        typed_dependency_parsed.show()


class TypedDependencyParserConll2009TestSpec(unittest.TestCase):

    def setUp(self):
        self.data = SparkContextForTest.spark \
            .createDataFrame([["I saw a girl with a telescope"]]).toDF("text")
        self.corpus = os.getcwd() + "/../src/test/resources/anc-pos-corpus-small/"
        self.tree_bank = os.getcwd() + "/../src/test/resources/parser/unlabeled/dependency_treebank"
        self.conll2009 = os.getcwd() + "/../src/test/resources/parser/labeled/example.train.conll2009"
        from sparknlp.training import POS
        self.train_pos = POS().readDataset(SparkContextForTest.spark,
                                           os.getcwd() + "/../src/test/resources/anc-pos-corpus-small/test-training.txt",
                                           delimiter="|", outputPosCol="tags", outputDocumentCol="document",
                                           outputTextCol="text")

    def runTest(self):
        document_assembler = DocumentAssembler() \
            .setInputCol("text") \
            .setOutputCol("document")

        sentence_detector = SentenceDetector() \
            .setInputCols(["document"]) \
            .setOutputCol("sentence")

        tokenizer = Tokenizer() \
            .setInputCols(["sentence"]) \
            .setOutputCol("token")

        pos_tagger = PerceptronApproach() \
            .setInputCols(["token", "sentence"]) \
            .setOutputCol("pos") \
            .setIterations(1) \
            .fit(self.train_pos)

        dependency_parser = DependencyParserApproach() \
            .setInputCols(["sentence", "pos", "token"]) \
            .setOutputCol("dependency") \
            .setDependencyTreeBank(self.tree_bank) \
            .setNumberOfIterations(10)

        typed_dependency_parser = TypedDependencyParserApproach() \
            .setInputCols(["token", "pos", "dependency"]) \
            .setOutputCol("labdep") \
            .setConll2009(self.conll2009) \
            .setNumberOfIterations(10)

        assembled = document_assembler.transform(self.data)
        sentenced = sentence_detector.transform(assembled)
        tokenized = tokenizer.fit(sentenced).transform(sentenced)
        pos_tagged = pos_tagger.transform(tokenized)
        dependency_parsed = dependency_parser.fit(pos_tagged).transform(pos_tagged)
        typed_dependency_parsed = typed_dependency_parser.fit(dependency_parsed).transform(dependency_parsed)
        typed_dependency_parsed.show()


class ChunkDocSerializingTestSpec(unittest.TestCase):
    def setUp(self):
        self.data = SparkContextForTest.spark \
            .createDataFrame([["I saw a girl with a telescope"]]).toDF("text")

    def runTest(self):
        document_assembler = DocumentAssembler() \
            .setInputCol("text") \
            .setOutputCol("document")
        tokenizer = Tokenizer() \
            .setInputCols(["document"]) \
            .setOutputCol("token")
        entity_extractor = TextMatcher() \
            .setOutputCol("entity") \
            .setEntities(path="file:///" + os.getcwd() + "/../src/test/resources/entity-extractor/test-chunks.txt")
        chunk2doc = Chunk2Doc() \
            .setInputCols(['entity']) \
            .setOutputCol('entity_doc')
        doc2chunk = Doc2Chunk() \
            .setInputCols(['entity_doc']) \
            .setOutputCol('entity_rechunk')

        pipeline = Pipeline(stages=[
            document_assembler,
            tokenizer,
            entity_extractor,
            chunk2doc,
            doc2chunk
        ])

        model = pipeline.fit(self.data)
        pipe_path = "file:///" + os.getcwd() + "/tmp_chunkdoc"
        model.write().overwrite().save(pipe_path)
        PipelineModel.load(pipe_path)


class SentenceEmbeddingsTestSpec(unittest.TestCase):
    def setUp(self):
        self.data = SparkContextForTest.spark.read.option("header", "true") \
            .csv(path="file:///" + os.getcwd() + "/../src/test/resources/embeddings/sentence_embeddings.csv")

    def runTest(self):
        document_assembler = DocumentAssembler() \
            .setInputCol("text") \
            .setOutputCol("document")
        sentence_detector = SentenceDetector() \
            .setInputCols(["document"]) \
            .setOutputCol("sentence")
        tokenizer = Tokenizer() \
            .setInputCols(["sentence"]) \
            .setOutputCol("token")
        glove = WordEmbeddingsModel.pretrained() \
            .setInputCols(["sentence", "token"]) \
            .setOutputCol("embeddings")
        sentence_embeddings = SentenceEmbeddings() \
            .setInputCols(["sentence", "embeddings"]) \
            .setOutputCol("sentence_embeddings") \
            .setPoolingStrategy("AVERAGE")

        pipeline = Pipeline(stages=[
            document_assembler,
            sentence_detector,
            tokenizer,
            glove,
            sentence_embeddings
        ])

        model = pipeline.fit(self.data)
        model.transform(self.data).show()


class StopWordsCleanerTestSpec(unittest.TestCase):
    def setUp(self):
        self.data = SparkContextForTest.spark.createDataFrame([
            ["This is my first sentence. This is my second."],
            ["This is my third sentence. This is my forth."]]) \
            .toDF("text").cache()

    def runTest(self):
        document_assembler = DocumentAssembler() \
            .setInputCol("text") \
            .setOutputCol("document")
        sentence_detector = SentenceDetector() \
            .setInputCols(["document"]) \
            .setOutputCol("sentence")
        tokenizer = Tokenizer() \
            .setInputCols(["sentence"]) \
            .setOutputCol("token")
        stop_words_cleaner = StopWordsCleaner() \
            .setInputCols(["token"]) \
            .setOutputCol("cleanTokens") \
            .setCaseSensitive(False) \
            .setStopWords(["this", "is"])

        pipeline = Pipeline(stages=[
            document_assembler,
            sentence_detector,
            tokenizer,
            stop_words_cleaner
        ])

        model = pipeline.fit(self.data)
        model.transform(self.data).select("cleanTokens.result").show()


class StopWordsCleanerModelTestSpec(unittest.TestCase):
    def setUp(self):
        self.data = SparkContextForTest.spark.createDataFrame([
            ["This is my first sentence. This is my second."],
            ["This is my third sentence. This is my forth."]]) \
            .toDF("text").cache()

    def runTest(self):
        document_assembler = DocumentAssembler() \
            .setInputCol("text") \
            .setOutputCol("document")
        sentence_detector = SentenceDetector() \
            .setInputCols(["document"]) \
            .setOutputCol("sentence")
        tokenizer = Tokenizer() \
            .setInputCols(["sentence"]) \
            .setOutputCol("token")
        stop_words_cleaner = StopWordsCleaner.pretrained() \
            .setInputCols(["token"]) \
            .setOutputCol("cleanTokens") \
            .setCaseSensitive(False)

        pipeline = Pipeline(stages=[
            document_assembler,
            sentence_detector,
            tokenizer,
            stop_words_cleaner
        ])

        model = pipeline.fit(self.data)
        model.transform(self.data).select("cleanTokens.result").show()


class NGramGeneratorTestSpec(unittest.TestCase):
    def setUp(self):
        self.data = SparkContextForTest.spark.createDataFrame([
            ["This is my first sentence. This is my second."],
            ["This is my third sentence. This is my forth."]]) \
            .toDF("text").cache()

    def runTest(self):
        document_assembler = DocumentAssembler() \
            .setInputCol("text") \
            .setOutputCol("document")
        sentence_detector = SentenceDetector() \
            .setInputCols(["document"]) \
            .setOutputCol("sentence")
        tokenizer = Tokenizer() \
            .setInputCols(["sentence"]) \
            .setOutputCol("token")
        ngrams = NGramGenerator() \
            .setInputCols(["token"]) \
            .setOutputCol("ngrams") \
            .setN(2)
        ngrams_cum = NGramGenerator() \
            .setInputCols(["token"]) \
            .setOutputCol("ngrams_cum") \
            .setN(2) \
            .setEnableCumulative(True)

        pipeline = Pipeline(stages=[
            document_assembler,
            sentence_detector,
            tokenizer,
            ngrams,
            ngrams_cum,
        ])

        model = pipeline.fit(self.data)
        transformed_data = model.transform(self.data)
        transformed_data.select("ngrams.result", "ngrams_cum.result").show(2, False)

        assert transformed_data.select("ngrams.result").rdd.flatMap(lambda x: x).collect() == \
               [['This is', 'is my', 'my first', 'first sentence', 'sentence .', 'This is', 'is my', 'my second',
                 'second .'],
                ['This is', 'is my', 'my third', 'third sentence', 'sentence .', 'This is', 'is my', 'my forth',
                 'forth .']]

        assert transformed_data.select("ngrams_cum.result").rdd.flatMap(lambda x: x).collect() == \
               [['This', 'is', 'my', 'first', 'sentence', '.', 'This is', 'is my', 'my first', 'first sentence',
                 'sentence .', 'This', 'is', 'my', 'second', '.', 'This is', 'is my', 'my second', 'second .'],
                ['This', 'is', 'my', 'third', 'sentence', '.', 'This is', 'is my', 'my third', 'third sentence',
                 'sentence .', 'This', 'is', 'my', 'forth', '.', 'This is', 'is my', 'my forth', 'forth .']]


class ChunkEmbeddingsTestSpec(unittest.TestCase):
    def setUp(self):
        self.data = SparkContextForTest.spark.read.option("header", "true") \
            .csv(path="file:///" + os.getcwd() + "/../src/test/resources/embeddings/sentence_embeddings.csv")

    def runTest(self):
        document_assembler = DocumentAssembler() \
            .setInputCol("text") \
            .setOutputCol("document")
        sentence_detector = SentenceDetector() \
            .setInputCols(["document"]) \
            .setOutputCol("sentence")
        tokenizer = Tokenizer() \
            .setInputCols(["sentence"]) \
            .setOutputCol("token")
        pos_tagger = PerceptronModel.pretrained() \
            .setInputCols(["token", "sentence"]) \
            .setOutputCol("pos")
        chunker = Chunker() \
            .setInputCols(["sentence", "pos"]) \
            .setOutputCol("chunk") \
            .setRegexParsers(["<DT>?<JJ>*<NN>+"])
        glove = WordEmbeddingsModel.pretrained() \
            .setInputCols(["sentence", "token"]) \
            .setOutputCol("embeddings")
        chunk_embeddings = ChunkEmbeddings() \
            .setInputCols(["chunk", "embeddings"]) \
            .setOutputCol("chunk_embeddings") \
            .setPoolingStrategy("AVERAGE")

        pipeline = Pipeline(stages=[
            document_assembler,
            sentence_detector,
            tokenizer,
            pos_tagger,
            chunker,
            glove,
            chunk_embeddings
        ])

        model = pipeline.fit(self.data)
        model.transform(self.data).show()


class EmbeddingsFinisherTestSpec(unittest.TestCase):

    def setUp(self):
        self.data = SparkContextForTest.spark.read.option("header", "true") \
            .csv(path="file:///" + os.getcwd() + "/../src/test/resources/embeddings/sentence_embeddings.csv")

    def runTest(self):
        document_assembler = DocumentAssembler() \
            .setInputCol("text") \
            .setOutputCol("document")
        sentence_detector = SentenceDetector() \
            .setInputCols(["document"]) \
            .setOutputCol("sentence")
        tokenizer = Tokenizer() \
            .setInputCols(["sentence"]) \
            .setOutputCol("token")
        glove = WordEmbeddingsModel.pretrained() \
            .setInputCols(["sentence", "token"]) \
            .setOutputCol("embeddings")
        sentence_embeddings = SentenceEmbeddings() \
            .setInputCols(["sentence", "embeddings"]) \
            .setOutputCol("sentence_embeddings") \
            .setPoolingStrategy("AVERAGE")
        embeddings_finisher = EmbeddingsFinisher() \
            .setInputCols("sentence_embeddings") \
            .setOutputCols("sentence_embeddings_vectors") \
            .setOutputAsVector(True)
        explode_vectors = SQLTransformer(
            statement="SELECT EXPLODE(sentence_embeddings_vectors) AS features, * FROM __THIS__")
        kmeans = KMeans().setK(2).setSeed(1).setFeaturesCol("features")

        pipeline = Pipeline(stages=[
            document_assembler,
            sentence_detector,
            tokenizer,
            glove,
            sentence_embeddings,
            embeddings_finisher,
            explode_vectors,
            kmeans
        ])

        model = pipeline.fit(self.data)
        model.transform(self.data).show()
        # Save model
        model.write().overwrite().save("./tmp_model")
        # Load model
        PipelineModel.load("./tmp_model")


class UniversalSentenceEncoderTestSpec(unittest.TestCase):
    def setUp(self):
        self.data = SparkSessionForTest.spark.read.option("header", "true") \
            .csv(path="file:///" + os.getcwd() + "/../src/test/resources/embeddings/sentence_embeddings.csv")

    def runTest(self):
        document_assembler = DocumentAssembler() \
            .setInputCol("text") \
            .setOutputCol("document")
        sentence_detector = SentenceDetector() \
            .setInputCols(["document"]) \
            .setOutputCol("sentence")
        sentence_embeddings = UniversalSentenceEncoder.pretrained() \
            .setInputCols("sentence") \
            .setOutputCol("sentence_embeddings")

        pipeline = Pipeline(stages=[
            document_assembler,
            sentence_detector,
            sentence_embeddings
        ])

        model = pipeline.fit(self.data)
        model.transform(self.data).show()


class ElmoEmbeddingsTestSpec(unittest.TestCase):

    def setUp(self):
        self.data = SparkContextForTest.spark.read.option("header", "true") \
            .csv(path="file:///" + os.getcwd() + "/../src/test/resources/embeddings/sentence_embeddings.csv")

    def runTest(self):
        document_assembler = DocumentAssembler() \
            .setInputCol("text") \
            .setOutputCol("document")
        sentence_detector = SentenceDetector() \
            .setInputCols(["document"]) \
            .setOutputCol("sentence")
        tokenizer = Tokenizer() \
            .setInputCols(["sentence"]) \
            .setOutputCol("token")
        elmo = ElmoEmbeddings.pretrained() \
            .setInputCols(["sentence", "token"]) \
            .setOutputCol("embeddings") \
            .setPoolingLayer("word_emb")

        pipeline = Pipeline(stages=[
            document_assembler,
            sentence_detector,
            tokenizer,
            elmo
        ])

        model = pipeline.fit(self.data)
        model.transform(self.data).show()


class ClassifierDLTestSpec(unittest.TestCase):
    def setUp(self):
        self.data = SparkSessionForTest.spark.read.option("header", "true") \
            .csv(path="file:///" + os.getcwd() + "/../src/test/resources/classifier/sentiment.csv")

    def runTest(self):
        document_assembler = DocumentAssembler() \
            .setInputCol("text") \
            .setOutputCol("document")

        sentence_embeddings = UniversalSentenceEncoder.pretrained() \
            .setInputCols("document") \
            .setOutputCol("sentence_embeddings")

        classifier = ClassifierDLApproach() \
            .setInputCols("sentence_embeddings") \
            .setOutputCol("category") \
            .setLabelColumn("label") \
            .setRandomSeed(44)

        pipeline = Pipeline(stages=[
            document_assembler,
            sentence_embeddings,
            classifier
        ])

        model = pipeline.fit(self.data)
        model.stages[-1].write().overwrite().save('./tmp_classifierDL_model')

        classsifierdlModel = ClassifierDLModel.load("./tmp_classifierDL_model") \
            .setInputCols(["sentence_embeddings"]) \
            .setOutputCol("class")

        print(classsifierdlModel.getClasses())


class AlbertEmbeddingsTestSpec(unittest.TestCase):

    def setUp(self):
        self.data = SparkContextForTest.spark.read.option("header", "true") \
            .csv(path="file:///" + os.getcwd() + "/../src/test/resources/embeddings/sentence_embeddings.csv")

    def runTest(self):
        document_assembler = DocumentAssembler() \
            .setInputCol("text") \
            .setOutputCol("document")
        sentence_detector = SentenceDetector() \
            .setInputCols(["document"]) \
            .setOutputCol("sentence")
        tokenizer = Tokenizer() \
            .setInputCols(["sentence"]) \
            .setOutputCol("token")
        albert = AlbertEmbeddings.pretrained() \
            .setInputCols(["sentence", "token"]) \
            .setOutputCol("embeddings")

        pipeline = Pipeline(stages=[
            document_assembler,
            sentence_detector,
            tokenizer,
            albert
        ])

        model = pipeline.fit(self.data)
        model.transform(self.data).show()


class SentimentDLTestSpec(unittest.TestCase):
    def setUp(self):
        self.data = SparkSessionForTest.spark.read.option("header", "true") \
            .csv(path="file:///" + os.getcwd() + "/../src/test/resources/classifier/sentiment.csv")

    def runTest(self):
        document_assembler = DocumentAssembler() \
            .setInputCol("text") \
            .setOutputCol("document")

        sentence_embeddings = UniversalSentenceEncoder.pretrained() \
            .setInputCols("document") \
            .setOutputCol("sentence_embeddings")

        classifier = SentimentDLApproach() \
            .setInputCols("sentence_embeddings") \
            .setOutputCol("category") \
            .setLabelColumn("label") \
            .setRandomSeed(44)

        pipeline = Pipeline(stages=[
            document_assembler,
            sentence_embeddings,
            classifier
        ])

        model = pipeline.fit(self.data)
        model.stages[-1].write().overwrite().save('./tmp_sentimentDL_model')

        sentimentdlModel = SentimentDLModel.load("./tmp_sentimentDL_model") \
            .setInputCols(["sentence_embeddings"]) \
            .setOutputCol("class")


class XlnetEmbeddingsTestSpec(unittest.TestCase):
    def setUp(self):
        self.data = SparkContextForTest.spark.read.option("header", "true") \
            .csv(path="file:///" + os.getcwd() + "/../src/test/resources/embeddings/sentence_embeddings.csv")

    def runTest(self):
        document_assembler = DocumentAssembler() \
            .setInputCol("text") \
            .setOutputCol("document")
        sentence_detector = SentenceDetector() \
            .setInputCols(["document"]) \
            .setOutputCol("sentence")
        tokenizer = Tokenizer() \
            .setInputCols(["sentence"]) \
            .setOutputCol("token")
        xlnet = XlnetEmbeddings.pretrained() \
            .setInputCols(["sentence", "token"]) \
            .setOutputCol("embeddings")

        pipeline = Pipeline(stages=[
            document_assembler,
            sentence_detector,
            tokenizer,
            xlnet
        ])

        model = pipeline.fit(self.data)
        model.transform(self.data).show()


class NerDLModelTestSpec(unittest.TestCase):
    def runTest(self):
        ner_model = NerDLModel.pretrained()
        print(ner_model.getClasses())


class MultiClassifierDLTestSpec(unittest.TestCase):
    def setUp(self):
        self.data = SparkSessionForTest.spark.read.option("header", "true") \
            .csv(path="file:///" + os.getcwd() + "/../src/test/resources/classifier/e2e.csv") \
            .withColumn("labels", split("mr", ", ")) \
            .drop("mr")

    def runTest(self):
        document_assembler = DocumentAssembler() \
            .setInputCol("ref") \
            .setOutputCol("document")

        sentence_embeddings = BertSentenceEmbeddings.pretrained("sent_small_bert_L2_128") \
            .setInputCols("document") \
            .setOutputCol("sentence_embeddings")

        multi_classifier = MultiClassifierDLApproach() \
            .setInputCols("sentence_embeddings") \
            .setOutputCol("category") \
            .setLabelColumn("labels") \
            .setBatchSize(64) \
            .setMaxEpochs(20) \
            .setLr(0.001) \
            .setThreshold(0.5) \
            .setRandomSeed(44)

        pipeline = Pipeline(stages=[
            document_assembler,
            sentence_embeddings,
            multi_classifier
        ])

        model = pipeline.fit(self.data)
        model.stages[-1].write().overwrite().save('./tmp_multiClassifierDL_model')

        multi_classsifierdl_model = MultiClassifierDLModel.load("./tmp_multiClassifierDL_model") \
            .setInputCols(["sentence_embeddings"]) \
            .setOutputCol("class")

        print(multi_classsifierdl_model.getClasses())


class YakeModelTestSpec(unittest.TestCase):
    def setUp(self):
        self.data = SparkContextForTest.spark.createDataFrame([
            [1,
             "Sources tell us that Google is acquiring Kaggle, a platform that hosts data science and machine learning "
             "competitions. Details about the transaction remain somewhat vague, but given that Google is hosting its "
             "Cloud Next conference in San Francisco this week, the official announcement could come as early as "
             "tomorrow. Reached by phone, Kaggle co-founder CEO Anthony Goldbloom declined to deny that the acquisition "
             "is happening. Google itself declined 'to comment on rumors'. Kaggle, which has about half a million data "
             "scientists on its platform, was founded by Goldbloom  and Ben Hamner in 2010. The service got an early "
             "start and even though it has a few competitors like DrivenData, TopCoder and HackerRank, it has managed "
             "to stay well ahead of them by focusing on its specific niche. The service is basically the de facto home "
             "for running data science and machine learning competitions. With Kaggle, Google is buying one of the "
             "largest and most active communities for data scientists - and with that, it will get increased mindshare "
             "in this community, too (though it already has plenty of that thanks to Tensorflow and other projects). "
             "Kaggle has a bit of a history with Google, too, but that's pretty recent. Earlier this month, Google and "
             "Kaggle teamed up to host a $100,000 machine learning competition around classifying YouTube videos. That "
             "competition had some deep integrations with the Google Cloud Platform, too. Our understanding is that "
             "Google will keep the service running - likely under its current name. While the acquisition is probably "
             "more about Kaggle's community than technology, Kaggle did build some interesting tools for hosting its "
             "competition and 'kernels', too. On Kaggle, kernels are basically the source code for analyzing data sets "
             "and developers can share this code on the platform (the company previously called them 'scripts'). Like "
             "similar competition-centric sites, Kaggle also runs a job board, too. It's unclear what Google will do "
             "with that part of the service. According to Crunchbase, Kaggle raised $12.5 million (though PitchBook "
             "says it's $12.75) since its   launch in 2010. Investors in Kaggle include Index Ventures, SV Angel, Max "
             "Levchin, Naval Ravikant, Google chief economist Hal Varian, Khosla Ventures and Yuri Milner"]
        ]).toDF("id", "text").cache()

    def runTest(self):
        document = DocumentAssembler() \
            .setInputCol("text") \
            .setOutputCol("document")

        sentence = SentenceDetector() \
            .setInputCols("document") \
            .setOutputCol("sentence")

        token = Tokenizer() \
            .setInputCols("sentence") \
            .setOutputCol("token") \
            .setContextChars(["(", ")", "?", "!", ".", ","])

        keywords = YakeModel() \
            .setInputCols("token") \
            .setOutputCol("keywords") \
            .setMinNGrams(2) \
            .setMaxNGrams(3)
        pipeline = Pipeline(stages=[document, sentence, token, keywords])

        result = pipeline.fit(self.data).transform(self.data)
        result.select("keywords").show(truncate=False)


class SentenceDetectorDLTestSpec(unittest.TestCase):
    def setUp(self):
        self.data = SparkContextForTest.spark.read.option("header", "true") \
            .csv(path="file:///" + os.getcwd() + "/../src/test/resources/embeddings/sentence_embeddings.csv")

    def runTest(self):
        document_assembler = DocumentAssembler() \
            .setInputCol("text") \
            .setOutputCol("document")

        sentence_detector = SentenceDetectorDLModel.pretrained() \
            .setInputCols(["document"]) \
            .setOutputCol("sentence")

        pipeline = Pipeline(stages=[
            document_assembler,
            sentence_detector
        ])

        model = pipeline.fit(self.data)
        model.transform(self.data).show()


class WordSegmenterTestSpec(unittest.TestCase):

    def setUp(self):
        from sparknlp.training import POS
        self.data = SparkContextForTest.spark.createDataFrame([["十四不是四十"]]) \
            .toDF("text").cache()
        self.train = POS().readDataset(SparkContextForTest.spark,
                                       os.getcwd() + "/../src/test/resources/word-segmenter/chinese_train.utf8",
                                       delimiter="|", outputPosCol="tags", outputDocumentCol="document",
                                       outputTextCol="text")

    def runTest(self):
        document_assembler = DocumentAssembler() \
            .setInputCol("text") \
            .setOutputCol("document")
        word_segmenter = WordSegmenterApproach() \
            .setInputCols("document") \
            .setOutputCol("token") \
            .setPosColumn("tags") \
            .setNIterations(1) \
            .fit(self.train)
        pipeline = Pipeline(stages=[
            document_assembler,
            word_segmenter
        ])

        model = pipeline.fit(self.train)
        model.transform(self.data).show(truncate=False)


class LanguageDetectorDLTestSpec(unittest.TestCase):

    def setUp(self):
        self.data = SparkContextForTest.spark.read \
            .option("delimiter", "|") \
            .option("header", "true") \
            .csv(path="file:///" + os.getcwd() + "/../src/test/resources/language-detector/multilingual_sample.txt")

    def runTest(self):
        document_assembler = DocumentAssembler() \
            .setInputCol("text") \
            .setOutputCol("document")

        sentence_detector = SentenceDetectorDLModel.pretrained() \
            .setInputCols(["document"]) \
            .setOutputCol("sentence")

        ld = LanguageDetectorDL.pretrained()

        pipeline = Pipeline(stages=[
            document_assembler,
            sentence_detector,
            ld
        ])

        # list all the languages
        print(ld.getLanguages())

        model = pipeline.fit(self.data)
        model.transform(self.data).show()


class T5TransformerQATestSpec(unittest.TestCase):
    def setUp(self):
        self.spark = SparkContextForTest.spark

    def runTest(self):
        data = self.spark.createDataFrame([
            [1, "Which is the capital of France? Who was the first president of USA?"],
            [1, "Which is the capital of Bulgaria ?"],
            [2, "Who is Donald Trump?"]]).toDF("id", "text")

        document_assembler = DocumentAssembler() \
            .setInputCol("text") \
            .setOutputCol("documents")

        sentence_detector = SentenceDetectorDLModel \
            .pretrained() \
            .setInputCols(["documents"]) \
            .setOutputCol("questions")

        t5 = T5Transformer.pretrained() \
            .setInputCols(["questions"]) \
            .setOutputCol("answers")

        pipeline = Pipeline().setStages([document_assembler, sentence_detector, t5])
        results = pipeline.fit(data).transform(data)

        results.select("questions.result", "answers.result").show(truncate=False)


class T5TransformerSummaryTestSpec(unittest.TestCase):
    def setUp(self):
        self.spark = SparkContextForTest.spark

    def runTest(self):
        data = self.spark.createDataFrame([
            [1, """
            Heat oven to 200C/180C fan/gas 6. Line each hole of a 12-hole muffin tin with a thin strip of baking 
            parchment across the middle that’s long enough so the ends stick out a centimetre or two – use a dab of
             butter to stick in place. Roll out two thirds of the pastry on a lightly floured surface and stamp out 
             12 x 10cm circles (you may need to re-roll trimmings). Press a circle into each hole to line.
             
            Sprinkle 1 tsp of breadcrumbs into the base of each pie. Tip the rest of the crumbs into a mixing bowl. 
            Squeeze in the sausage meat, discarding the skins, along with the bacon, mace, pepper, sage and just a 
            little salt. Get your hands in and mash and squish everything together until the breadcrumbs have just 
            about disappeared. Divide mixture between the holes, packing in firmly and shaping to a dome in the middle.
             
            Roll out the remaining pastry and stamp out 12 x 7cm circles. Brush with a little egg and add a top to 
            each pie, egg-side down to stick, carefully pressing pastry edges together to seal. Brush with more egg 
            (don’t throw away leftovers) and sprinkle with sesame seeds. Bake for 30 mins until golden then carefully 
            remove the pies from the tin, using the parchment ends to help you lift them out. Sit on a parchment lined 
            baking tray, brush all round the sides with more egg and put back in the oven for 8 mins. Cool completely 
            then eat with piccalilli, or your favourite pickle.             
            """.strip().replace("\n", " ")]]).toDF("id", "text")

        document_assembler = DocumentAssembler() \
            .setInputCol("text") \
            .setOutputCol("documents")

        t5 = T5Transformer.pretrained() \
            .setTask("summarize:") \
            .setMaxOutputLength(200) \
            .setInputCols(["documents"]) \
            .setOutputCol("summaries")

        pipeline = Pipeline().setStages([document_assembler, t5])
        results = pipeline.fit(data).transform(data)

        results.select("summaries.result").show(truncate=False)


class T5TransformerSummaryWithSamplingTestSpec(unittest.TestCase):
    def setUp(self):
        self.spark = SparkContextForTest.spark

    def runTest(self):
        data = self.spark.createDataFrame([
            [1, """Preheat the oven to 220°C/ fan200°C/gas 7. Trim the lamb fillet of fat and cut into slices the thickness
              of a chop. Cut the kidneys in half and snip out the white core. Melt a knob of dripping or 2 tablespoons
             of vegetable oil in a heavy large pan. Fry the lamb fillet in batches for 3-4 minutes, turning once, until
             browned. Set aside. Fry the kidneys and cook for 1-2 minutes, turning once, until browned. Set aside.
             Wipe the pan with kitchen paper, then add the butter. Add the onions and fry for about 10 minutes until
             softened. Sprinkle in the flour and stir well for 1 minute. Gradually pour in the stock, stirring all the
             time to avoid lumps. Add the herbs. Stir the lamb and kidneys into the onions. Season well. Transfer to a
              large 2.5-litre casserole. Slice the peeled potatoes thinly and arrange on top in overlapping rows. Brush
             with melted butter and season. Cover and bake for 30 minutes. Reduce the oven temperature to 160°C
             /fan140°C/gas 3 and cook for a further 2 hours. Then increase the oven temperature to 200°C/ fan180°C/gas 6,
              uncover, and brush the potatoes with more butter. Cook uncovered for 15-20 minutes, or until golden.
              """.strip().replace("\n", " ")]]).toDF("id", "text")

        document_assembler = DocumentAssembler() \
            .setInputCol("text") \
            .setOutputCol("documents")

        t5 = T5Transformer.pretrained() \
            .setTask("summarize:") \
            .setMaxOutputLength(50) \
            .setDoSample(True) \
            .setInputCols(["documents"]) \
            .setOutputCol("summaries")

        pipeline = Pipeline().setStages([document_assembler, t5])
        results = pipeline.fit(data).transform(data)

        results.select("summaries.result").show(truncate=False)


class T5TransformerSummaryWithSamplingAndDeactivatedTopKTestSpec(unittest.TestCase):
    def setUp(self):
        self.spark = SparkContextForTest.spark

    def runTest(self):
        data = self.spark.createDataFrame([
            [1, """Preheat the oven to 220°C/ fan200°C/gas 7. Trim the lamb fillet of fat and cut into slices the thickness
              of a chop. Cut the kidneys in half and snip out the white core. Melt a knob of dripping or 2 tablespoons
             of vegetable oil in a heavy large pan. Fry the lamb fillet in batches for 3-4 minutes, turning once, until
             browned. Set aside. Fry the kidneys and cook for 1-2 minutes, turning once, until browned. Set aside.
             Wipe the pan with kitchen paper, then add the butter. Add the onions and fry for about 10 minutes until
             softened. Sprinkle in the flour and stir well for 1 minute. Gradually pour in the stock, stirring all the
             time to avoid lumps. Add the herbs. Stir the lamb and kidneys into the onions. Season well. Transfer to a
              large 2.5-litre casserole. Slice the peeled potatoes thinly and arrange on top in overlapping rows. Brush
             with melted butter and season. Cover and bake for 30 minutes. Reduce the oven temperature to 160°C
             /fan140°C/gas 3 and cook for a further 2 hours. Then increase the oven temperature to 200°C/ fan180°C/gas 6,
              uncover, and brush the potatoes with more butter. Cook uncovered for 15-20 minutes, or until golden.
              """.strip().replace("\n", " ")]]).toDF("id", "text")

        document_assembler = DocumentAssembler() \
            .setInputCol("text") \
            .setOutputCol("documents")

        t5 = T5Transformer.pretrained() \
            .setTask("summarize:") \
            .setMaxOutputLength(50) \
            .setDoSample(True) \
            .setInputCols(["documents"]) \
            .setOutputCol("summaries") \
            .setTopK(0)

        pipeline = Pipeline().setStages([document_assembler, t5])
        results = pipeline.fit(data).transform(data)

        results.select("summaries.result").show(truncate=False)


class T5TransformerSummaryWithSamplingAndTemperatureTestSpec(unittest.TestCase):
    def setUp(self):
        self.spark = SparkContextForTest.spark

    def runTest(self):
        data = self.spark.createDataFrame([
            [1, """Preheat the oven to 220°C/ fan200°C/gas 7. Trim the lamb fillet of fat and cut into slices the thickness
              of a chop. Cut the kidneys in half and snip out the white core. Melt a knob of dripping or 2 tablespoons
             of vegetable oil in a heavy large pan. Fry the lamb fillet in batches for 3-4 minutes, turning once, until
             browned. Set aside. Fry the kidneys and cook for 1-2 minutes, turning once, until browned. Set aside.
             Wipe the pan with kitchen paper, then add the butter. Add the onions and fry for about 10 minutes until
             softened. Sprinkle in the flour and stir well for 1 minute. Gradually pour in the stock, stirring all the
             time to avoid lumps. Add the herbs. Stir the lamb and kidneys into the onions. Season well. Transfer to a
              large 2.5-litre casserole. Slice the peeled potatoes thinly and arrange on top in overlapping rows. Brush
             with melted butter and season. Cover and bake for 30 minutes. Reduce the oven temperature to 160°C
             /fan140°C/gas 3 and cook for a further 2 hours. Then increase the oven temperature to 200°C/ fan180°C/gas 6,
              uncover, and brush the potatoes with more butter. Cook uncovered for 15-20 minutes, or until golden.
              """.strip().replace("\n", " ")]]).toDF("id", "text")

        document_assembler = DocumentAssembler() \
            .setInputCol("text") \
            .setOutputCol("documents")

        t5 = T5Transformer.pretrained() \
            .setTask("summarize:") \
            .setMaxOutputLength(50) \
            .setDoSample(True) \
            .setInputCols(["documents"]) \
            .setOutputCol("summaries") \
            .setTopK(50) \
            .setTemperature(0.7)

        pipeline = Pipeline().setStages([document_assembler, t5])
        results = pipeline.fit(data).transform(data)

        results.select("summaries.result").show(truncate=False)


class T5TransformerSummaryWithSamplingAndTopPTestSpec(unittest.TestCase):
    def setUp(self):
        self.spark = SparkContextForTest.spark

    def runTest(self):
        data = self.spark.createDataFrame([
            [1, """Preheat the oven to 220°C/ fan200°C/gas 7. Trim the lamb fillet of fat and cut into slices the thickness
              of a chop. Cut the kidneys in half and snip out the white core. Melt a knob of dripping or 2 tablespoons
             of vegetable oil in a heavy large pan. Fry the lamb fillet in batches for 3-4 minutes, turning once, until
             browned. Set aside. Fry the kidneys and cook for 1-2 minutes, turning once, until browned. Set aside.
             Wipe the pan with kitchen paper, then add the butter. Add the onions and fry for about 10 minutes until
             softened. Sprinkle in the flour and stir well for 1 minute. Gradually pour in the stock, stirring all the
             time to avoid lumps. Add the herbs. Stir the lamb and kidneys into the onions. Season well. Transfer to a
              large 2.5-litre casserole. Slice the peeled potatoes thinly and arrange on top in overlapping rows. Brush
             with melted butter and season. Cover and bake for 30 minutes. Reduce the oven temperature to 160°C
             /fan140°C/gas 3 and cook for a further 2 hours. Then increase the oven temperature to 200°C/ fan180°C/gas 6,
              uncover, and brush the potatoes with more butter. Cook uncovered for 15-20 minutes, or until golden.
              """.strip().replace("\n", " ")]]).toDF("id", "text")

        document_assembler = DocumentAssembler() \
            .setInputCol("text") \
            .setOutputCol("documents")

        t5 = T5Transformer.pretrained() \
            .setTask("summarize:") \
            .setMaxOutputLength(50) \
            .setDoSample(True) \
            .setInputCols(["documents"]) \
            .setOutputCol("summaries") \
            .setTopK(0) \
            .setTopP(0.7)

        pipeline = Pipeline().setStages([document_assembler, t5])
        results = pipeline.fit(data).transform(data)

        results.select("summaries.result").show(truncate=False)


class T5TransformerSummaryWithRepetitionPenaltyTestSpec(unittest.TestCase):
    def setUp(self):
        self.spark = SparkContextForTest.spark

    def runTest(self):
        data = self.spark.createDataFrame([
            [1, """Preheat the oven to 220°C/ fan200°C/gas 7. Trim the lamb fillet of fat and cut into slices the thickness
              of a chop. Cut the kidneys in half and snip out the white core. Melt a knob of dripping or 2 tablespoons
             of vegetable oil in a heavy large pan. Fry the lamb fillet in batches for 3-4 minutes, turning once, until
             browned. Set aside. Fry the kidneys and cook for 1-2 minutes, turning once, until browned. Set aside.
             Wipe the pan with kitchen paper, then add the butter. Add the onions and fry for about 10 minutes until
             softened. Sprinkle in the flour and stir well for 1 minute. Gradually pour in the stock, stirring all the
             time to avoid lumps. Add the herbs. Stir the lamb and kidneys into the onions. Season well. Transfer to a
              large 2.5-litre casserole. Slice the peeled potatoes thinly and arrange on top in overlapping rows. Brush
             with melted butter and season. Cover and bake for 30 minutes. Reduce the oven temperature to 160°C
             /fan140°C/gas 3 and cook for a further 2 hours. Then increase the oven temperature to 200°C/ fan180°C/gas 6,
              uncover, and brush the potatoes with more butter. Cook uncovered for 15-20 minutes, or until golden.
              """.strip().replace("\n", " ")]]).toDF("id", "text")

        document_assembler = DocumentAssembler() \
            .setInputCol("text") \
            .setOutputCol("documents")

        t5 = T5Transformer.pretrained() \
            .setTask("summarize:") \
            .setMaxOutputLength(50) \
            .setInputCols(["documents"]) \
            .setOutputCol("summaries") \
            .setRepetitionPenalty(2)

        pipeline = Pipeline().setStages([document_assembler, t5])
        results = pipeline.fit(data).transform(data)

        results.select("summaries.result").show(truncate=False)


class GraphExtractionTestSpec(unittest.TestCase):

    def setUp(self):
        self.spark = SparkContextForTest.spark
        self.data_set = self.spark.createDataFrame([["Peter Parker is a nice person and lives in New York"]]).toDF(
            "text")

    def runTest(self):
        document_assembler = DocumentAssembler().setInputCol("text").setOutputCol("document")
        tokenizer = Tokenizer().setInputCols("document").setOutputCol("token")

        word_embeddings = WordEmbeddingsModel.pretrained() \
            .setInputCols(["document", "token"]) \
            .setOutputCol("embeddings")

        ner_model = NerDLModel.pretrained() \
            .setInputCols(["document", "token", "embeddings"]) \
            .setOutputCol("ner")

        pos_tagger = PerceptronModel.pretrained() \
            .setInputCols(["document", "token"]) \
            .setOutputCol("pos")

        dependency_parser = DependencyParserModel.pretrained() \
            .setInputCols(["document", "pos", "token"]) \
            .setOutputCol("dependency")

        typed_dependency_parser = TypedDependencyParserModel.pretrained() \
            .setInputCols(["token", "pos", "dependency"]) \
            .setOutputCol("labdep")

        graph_extraction = GraphExtraction() \
            .setInputCols(["document", "token", "ner"]) \
            .setOutputCol("graph") \
            .setRelationshipTypes(["person-PER", "person-LOC"])

        graph_finisher = GraphFinisher() \
            .setInputCol("graph") \
            .setOutputCol("finisher")

        pipeline = Pipeline().setStages([document_assembler, tokenizer,
                                         word_embeddings, ner_model, pos_tagger,
                                         dependency_parser, typed_dependency_parser])

        test_data_set = pipeline.fit(self.data_set).transform(self.data_set)
        pipeline_finisher = Pipeline().setStages([graph_extraction, graph_finisher])

        graph_data_set = pipeline_finisher.fit(test_data_set).transform(test_data_set)
        graph_data_set.show(truncate=False)


class BertForTokenClassificationTestSpec(unittest.TestCase):
    def setUp(self):
        self.data = SparkContextForTest.spark.read.option("header", "true") \
            .csv(path="file:///" + os.getcwd() + "/../src/test/resources/embeddings/sentence_embeddings.csv")

    def runTest(self):
        document_assembler = DocumentAssembler() \
            .setInputCol("text") \
            .setOutputCol("document")

        tokenizer = Tokenizer().setInputCols("document").setOutputCol("token")

        token_classifier = BertForTokenClassification.pretrained() \
            .setInputCols(["document", "token"]) \
            .setOutputCol("ner")

        pipeline = Pipeline(stages=[
            document_assembler,
            tokenizer,
            token_classifier
        ])

        model = pipeline.fit(self.data)
        model.transform(self.data).show()


<<<<<<< HEAD
class RoBertaForTokenClassificationTestSpec(unittest.TestCase):
=======
class RoBertaSentenceEmbeddingsTestSpec(unittest.TestCase):
>>>>>>> d96badcb
    def setUp(self):
        self.data = SparkContextForTest.spark.read.option("header", "true") \
            .csv(path="file:///" + os.getcwd() + "/../src/test/resources/embeddings/sentence_embeddings.csv")

    def runTest(self):
        document_assembler = DocumentAssembler() \
            .setInputCol("text") \
            .setOutputCol("document")

<<<<<<< HEAD
        tokenizer = Tokenizer().setInputCols("document").setOutputCol("token")

        token_classifier = RoBertaForTokenClassification.pretrained() \
            .setInputCols(["document", "token"]) \
            .setOutputCol("ner")

        pipeline = Pipeline(stages=[
            document_assembler,
            tokenizer,
            token_classifier
=======
        sentence_embeddings = RoBertaSentenceEmbeddings.pretrained() \
            .setInputCols(["document"]) \
            .setOutputCol("sentence_embeddings")

        pipeline = Pipeline(stages=[
            document_assembler,
            sentence_embeddings
>>>>>>> d96badcb
        ])

        model = pipeline.fit(self.data)
        model.transform(self.data).show()
<<<<<<< HEAD


class XlmRoBertaForTokenClassificationTestSpec(unittest.TestCase):
    def setUp(self):
        self.data = SparkContextForTest.spark.read.option("header", "true") \
            .csv(path="file:///" + os.getcwd() + "/../src/test/resources/embeddings/sentence_embeddings.csv")

    def runTest(self):
        document_assembler = DocumentAssembler() \
            .setInputCol("text") \
            .setOutputCol("document")

        tokenizer = Tokenizer().setInputCols("document").setOutputCol("token")

        token_classifier = XlmRoBertaForTokenClassification.pretrained() \
            .setInputCols(["document", "token"]) \
            .setOutputCol("ner")

        pipeline = Pipeline(stages=[
            document_assembler,
            tokenizer,
            token_classifier
        ])

        model = pipeline.fit(self.data)
        model.transform(self.data).show()
=======
>>>>>>> d96badcb
<|MERGE_RESOLUTION|>--- conflicted
+++ resolved
@@ -1834,11 +1834,7 @@
         model.transform(self.data).show()
 
 
-<<<<<<< HEAD
-class RoBertaForTokenClassificationTestSpec(unittest.TestCase):
-=======
 class RoBertaSentenceEmbeddingsTestSpec(unittest.TestCase):
->>>>>>> d96badcb
     def setUp(self):
         self.data = SparkContextForTest.spark.read.option("header", "true") \
             .csv(path="file:///" + os.getcwd() + "/../src/test/resources/embeddings/sentence_embeddings.csv")
@@ -1848,7 +1844,29 @@
             .setInputCol("text") \
             .setOutputCol("document")
 
-<<<<<<< HEAD
+        sentence_embeddings = RoBertaSentenceEmbeddings.pretrained() \
+            .setInputCols(["document"]) \
+            .setOutputCol("sentence_embeddings")
+
+        pipeline = Pipeline(stages=[
+            document_assembler,
+            sentence_embeddings
+        ])
+
+        model = pipeline.fit(self.data)
+        model.transform(self.data).show()
+
+
+class RoBertaForTokenClassificationTestSpec(unittest.TestCase):
+    def setUp(self):
+        self.data = SparkContextForTest.spark.read.option("header", "true") \
+            .csv(path="file:///" + os.getcwd() + "/../src/test/resources/embeddings/sentence_embeddings.csv")
+
+    def runTest(self):
+        document_assembler = DocumentAssembler() \
+            .setInputCol("text") \
+            .setOutputCol("document")
+
         tokenizer = Tokenizer().setInputCols("document").setOutputCol("token")
 
         token_classifier = RoBertaForTokenClassification.pretrained() \
@@ -1859,20 +1877,10 @@
             document_assembler,
             tokenizer,
             token_classifier
-=======
-        sentence_embeddings = RoBertaSentenceEmbeddings.pretrained() \
-            .setInputCols(["document"]) \
-            .setOutputCol("sentence_embeddings")
-
-        pipeline = Pipeline(stages=[
-            document_assembler,
-            sentence_embeddings
->>>>>>> d96badcb
         ])
 
         model = pipeline.fit(self.data)
         model.transform(self.data).show()
-<<<<<<< HEAD
 
 
 class XlmRoBertaForTokenClassificationTestSpec(unittest.TestCase):
@@ -1898,6 +1906,4 @@
         ])
 
         model = pipeline.fit(self.data)
-        model.transform(self.data).show()
-=======
->>>>>>> d96badcb
+        model.transform(self.data).show()