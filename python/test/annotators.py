import re
import unittest
import os
from sparknlp.annotator import *
from sparknlp.base import *
from test.util import SparkContextForTest
from test.util import SparkSessionForTest
from pyspark.ml.feature import SQLTransformer
from pyspark.ml.clustering import KMeans


class BasicAnnotatorsTestSpec(unittest.TestCase):

    def setUp(self):
        # This implicitly sets up py4j for us
        self.data = SparkContextForTest.data

    def runTest(self):
        document_assembler = DocumentAssembler() \
            .setInputCol("text") \
            .setOutputCol("document")
        tokenizer = Tokenizer() \
            .setInputCols(["document"]) \
            .setOutputCol("token") \
            .setExceptions(["New York"]) \
            .addInfixPattern("(%\\d+)")
        stemmer = Stemmer() \
            .setInputCols(["token"]) \
            .setOutputCol("stem")
        normalizer = Normalizer() \
            .setInputCols(["stem"]) \
            .setOutputCol("normalize")
        token_assembler = TokenAssembler() \
            .setInputCols(["document", "normalize"]) \
            .setOutputCol("assembled")
        finisher = Finisher() \
            .setInputCols(["assembled"]) \
            .setOutputCols(["reassembled_view"]) \
            .setCleanAnnotations(True)
        assembled = document_assembler.transform(self.data)
        tokenized = tokenizer.fit(assembled).transform(assembled)
        stemmed = stemmer.transform(tokenized)
        normalized = normalizer.fit(stemmed).transform(stemmed)
        reassembled = token_assembler.transform(normalized)
        finisher.transform(reassembled).show()


class RegexMatcherTestSpec(unittest.TestCase):

    def setUp(self):
        # This implicitly sets up py4j for us
        self.data = SparkContextForTest.data

    def runTest(self):
        document_assembler = DocumentAssembler() \
            .setInputCol("text") \
            .setOutputCol("document")
        regex_matcher = RegexMatcher() \
            .setInputCols(['document']) \
            .setStrategy("MATCH_ALL") \
            .setExternalRules(path="file:///" + os.getcwd() + "/../src/test/resources/regex-matcher/rules.txt",
                              delimiter=",") \
            .setOutputCol("regex")
        assembled = document_assembler.transform(self.data)
        regex_matcher.fit(assembled).transform(assembled).show()


class LemmatizerTestSpec(unittest.TestCase):

    def setUp(self):
        self.data = SparkContextForTest.data

    def runTest(self):
        document_assembler = DocumentAssembler() \
            .setInputCol("text") \
            .setOutputCol("document")
        tokenizer = Tokenizer() \
            .setInputCols(["document"]) \
            .setOutputCol("token")
        lemmatizer = Lemmatizer() \
            .setInputCols(["token"]) \
            .setOutputCol("lemma") \
            .setDictionary(path="file:///" + os.getcwd() + "/../src/test/resources/lemma-corpus-small/lemmas_small.txt",
                           key_delimiter="->", value_delimiter="\t")
        assembled = document_assembler.transform(self.data)
        tokenized = tokenizer.fit(assembled).transform(assembled)
        lemmatizer.fit(tokenized).transform(tokenized).show()


class TokenizerTestSpec(unittest.TestCase):

    def setUp(self):
        self.session = SparkContextForTest.spark

    def runTest(self):
        data = self.session.createDataFrame([("this is some/text I wrote",)], ["text"])
        document_assembler = DocumentAssembler() \
            .setInputCol("text") \
            .setOutputCol("document")
        tokenizer = Tokenizer() \
            .setInputCols(["document"]) \
            .setOutputCol("token") \
            .addInfixPattern("(\\p{L}+)(\\/)(\\p{L}+\\b)") \
            .setMinLength(3) \
            .setMaxLength(6)
        finisher = Finisher() \
            .setInputCols(["token"]) \
            .setOutputCols(["token_out"]) \
            .setOutputAsArray(True)
        assembled = document_assembler.transform(data)
        tokenized = tokenizer.fit(assembled).transform(assembled)
        finished = finisher.transform(tokenized)
        print(finished.first()['token_out'])
        self.assertEqual(len(finished.first()['token_out']), 4)


class ChunkTokenizerTestSpec(unittest.TestCase):

    def setUp(self):
        self.session = SparkContextForTest.spark

    def runTest(self):
        document_assembler = DocumentAssembler() \
            .setInputCol("text") \
            .setOutputCol("document")
        tokenizer = Tokenizer() \
            .setInputCols(["document"]) \
            .setOutputCol("token")
        entity_extractor = TextMatcher() \
            .setInputCols(['document', 'token']) \
            .setOutputCol("entity") \
            .setEntities(path="file:///" + os.getcwd() + "/../src/test/resources/entity-extractor/test-chunks.txt")
        chunk_tokenizer = ChunkTokenizer() \
            .setInputCols(['entity']) \
            .setOutputCol('chunk_token')

        pipeline = Pipeline(stages=[document_assembler, tokenizer, entity_extractor, chunk_tokenizer])

        data = self.session.createDataFrame([
            ["Hello world, my name is Michael, I am an artist and I work at Benezar"],
            ["Robert, an engineer from Farendell, graduated last year. The other one, Lucas, graduated last week."]
        ]).toDF("text")

        pipeline.fit(data).transform(data).show()


class NormalizerTestSpec(unittest.TestCase):

    def setUp(self):
        self.data = SparkContextForTest.data

    def runTest(self):
        document_assembler = DocumentAssembler() \
            .setInputCol("text") \
            .setOutputCol("document")
        tokenizer = Tokenizer() \
            .setInputCols(["document"]) \
            .setOutputCol("token")
        lemmatizer = Normalizer() \
            .setInputCols(["token"]) \
            .setOutputCol("normalized_token") \
            .setLowercase(False)

        assembled = document_assembler.transform(self.data)
        tokenized = tokenizer.fit(assembled).transform(assembled)
        lemmatizer.transform(tokenized).show()


class DateMatcherTestSpec(unittest.TestCase):

    def setUp(self):
        self.data = SparkContextForTest.data

    def runTest(self):
        document_assembler = DocumentAssembler() \
            .setInputCol("text") \
            .setOutputCol("document")
        date_matcher = DateMatcher() \
            .setInputCols(['document']) \
            .setOutputCol("date") \
            .setFormat("yyyyMM")
        assembled = document_assembler.transform(self.data)
        date_matcher.transform(assembled).show()


class TextMatcherTestSpec(unittest.TestCase):

    def setUp(self):
        self.data = SparkContextForTest.data

    def runTest(self):
        document_assembler = DocumentAssembler() \
            .setInputCol("text") \
            .setOutputCol("document")
        tokenizer = Tokenizer() \
            .setInputCols(["document"]) \
            .setOutputCol("token")
        entity_extractor = TextMatcher() \
            .setInputCols(['document', 'token']) \
            .setOutputCol("entity") \
            .setEntities(path="file:///" + os.getcwd() + "/../src/test/resources/entity-extractor/test-phrases.txt")
        assembled = document_assembler.transform(self.data)
        tokenized = tokenizer.fit(assembled).transform(assembled)
        entity_extractor.fit(tokenized).transform(tokenized).show()


class PerceptronApproachTestSpec(unittest.TestCase):

    def setUp(self):
        from sparknlp.training import POS
        self.data = SparkContextForTest.data
        self.train = POS().readDataset(SparkContextForTest.spark,
                                       os.getcwd() + "/../src/test/resources/anc-pos-corpus-small/test-training.txt",
                                       delimiter="|", outputPosCol="tags", outputDocumentCol="document",
                                       outputTextCol="text")

    def runTest(self):
        document_assembler = DocumentAssembler() \
            .setInputCol("text") \
            .setOutputCol("document")
        sentence_detector = SentenceDetector() \
            .setInputCols(["document"]) \
            .setOutputCol("sentence")
        tokenizer = Tokenizer() \
            .setInputCols(["sentence"]) \
            .setOutputCol("token")
        pos_tagger = PerceptronApproach() \
            .setInputCols(["token", "sentence"]) \
            .setOutputCol("pos") \
            .setIterations(3) \
            .fit(self.train)

        assembled = document_assembler.transform(self.data)
        sentenced = sentence_detector.transform(assembled)
        tokenized = tokenizer.fit(sentenced).transform(sentenced)
        pos_tagger.transform(tokenized).show()


class ChunkerTestSpec(unittest.TestCase):

    def setUp(self):
        from sparknlp.training import POS
        self.data = SparkContextForTest.data
        self.train_pos = POS().readDataset(SparkContextForTest.spark,
                                           os.getcwd() + "/../src/test/resources/anc-pos-corpus-small/test-training.txt",
                                           delimiter="|", outputPosCol="tags", outputDocumentCol="document",
                                           outputTextCol="text")

    def runTest(self):
        document_assembler = DocumentAssembler() \
            .setInputCol("text") \
            .setOutputCol("document")
        sentence_detector = SentenceDetector() \
            .setInputCols(["document"]) \
            .setOutputCol("sentence")
        tokenizer = Tokenizer() \
            .setInputCols(["sentence"]) \
            .setOutputCol("token")
        pos_tagger = PerceptronApproach() \
            .setInputCols(["token", "sentence"]) \
            .setOutputCol("pos") \
            .setIterations(3) \
            .fit(self.train_pos)
        chunker = Chunker() \
            .setInputCols(["sentence", "pos"]) \
            .setOutputCol("chunk") \
            .setRegexParsers(["<NNP>+", "<DT|PP\\$>?<JJ>*<NN>"])
        assembled = document_assembler.transform(self.data)
        sentenced = sentence_detector.transform(assembled)
        tokenized = tokenizer.fit(sentenced).transform(sentenced)
        pos_sentence_format = pos_tagger.transform(tokenized)
        chunk_phrases = chunker.transform(pos_sentence_format)
        chunk_phrases.show()


class PragmaticSBDTestSpec(unittest.TestCase):

    def setUp(self):
        self.data = SparkContextForTest.data

    def runTest(self):
        document_assembler = DocumentAssembler() \
            .setInputCol("text") \
            .setOutputCol("document")
        sentence_detector = SentenceDetector() \
            .setInputCols(["document"]) \
            .setOutputCol("sentence") \
            .setCustomBounds(["%%"]) \
            .setSplitLength(235) \
            .setMinLength(4) \
            .setMaxLength(50)

        assembled = document_assembler.transform(self.data)
        sentence_detector.transform(assembled).show()


class DeepSentenceDetectorTestSpec(unittest.TestCase):
    def setUp(self):
        from sparknlp.training import CoNLL
        self.data = SparkContextForTest.data
        self.embeddings = os.getcwd() + "/../src/test/resources/ner-corpus/embeddings.100d.test.txt"
        external_dataset = os.getcwd() + "/../src/test/resources/ner-corpus/sentence-detector/unpunctuated_dataset.txt"
        self.training_set = CoNLL().readDataset(SparkContextForTest.spark, external_dataset)

    def runTest(self):
        glove = WordEmbeddings() \
            .setInputCols(["document", "token"]) \
            .setOutputCol("glove") \
            .setStoragePath(self.embeddings, "TEXT") \
            .setStorageRef('embeddings_100') \
            .setDimension(100)

        ner_tagger = NerDLApproach() \
            .setInputCols(["document", "token", "glove"]) \
            .setLabelColumn("label") \
            .setOutputCol("ner") \
            .setMaxEpochs(100) \
            .setPo(0.01) \
            .setLr(0.1) \
            .setBatchSize(9) \
            .setRandomSeed(0)
        ner_converter = NerConverter() \
            .setInputCols(["document", "token", "ner"]) \
            .setOutputCol("ner_con")
        deep_sentence_detector = DeepSentenceDetector() \
            .setInputCols(["document", "token", "ner_con"]) \
            .setOutputCol("sentence") \
            .setIncludePragmaticSegmenter(True) \
            .setEndPunctuation([".", "?"])
        embedded_training_set = glove.fit(self.training_set).transform(self.training_set)
        ner_tagged = ner_tagger.fit(embedded_training_set).transform(embedded_training_set)
        ner_converted = ner_converter.transform(ner_tagged)
        deep_sentence_detected = deep_sentence_detector.transform(ner_converted)
        deep_sentence_detected.show()


class PragmaticScorerTestSpec(unittest.TestCase):

    def setUp(self):
        self.data = SparkContextForTest.data

    def runTest(self):
        document_assembler = DocumentAssembler() \
            .setInputCol("text") \
            .setOutputCol("document")
        sentence_detector = SentenceDetector() \
            .setInputCols(["document"]) \
            .setOutputCol("sentence")
        tokenizer = Tokenizer() \
            .setInputCols(["sentence"]) \
            .setOutputCol("token")
        lemmatizer = Lemmatizer() \
            .setInputCols(["token"]) \
            .setOutputCol("lemma") \
            .setDictionary(path="file:///" + os.getcwd() + "/../src/test/resources/lemma-corpus-small/lemmas_small.txt",
                           key_delimiter="->", value_delimiter="\t")
        sentiment_detector = SentimentDetector() \
            .setInputCols(["lemma", "sentence"]) \
            .setOutputCol("sentiment") \
            .setDictionary(
            "file:///" + os.getcwd() + "/../src/test/resources/sentiment-corpus/default-sentiment-dict.txt",
            delimiter=",")
        assembled = document_assembler.transform(self.data)
        sentenced = sentence_detector.transform(assembled)
        tokenized = tokenizer.fit(sentenced).transform(sentenced)
        lemmatized = lemmatizer.fit(tokenized).transform(tokenized)
        sentiment_detector.fit(lemmatized).transform(lemmatized).show()


class DeepSentenceDetectorPipelinePersistenceTestSpec(unittest.TestCase):
    @staticmethod
    def runTest():
        pipeline = Pipeline(stages=[DeepSentenceDetector()])
        pipe_path = "file:///" + os.getcwd() + "/tmp_pipeline"
        pipeline.write().overwrite().save(pipe_path)
        loaded_pipeline = Pipeline.read().load(pipe_path)
        if loaded_pipeline:
            assert True


class PipelineTestSpec(unittest.TestCase):

    def setUp(self):
        self.data = SparkContextForTest.data

    def runTest(self):
        document_assembler = DocumentAssembler() \
            .setInputCol("text") \
            .setOutputCol("document")
        tokenizer = Tokenizer() \
            .setInputCols(["document"]) \
            .setOutputCol("token")
        lemmatizer = Lemmatizer() \
            .setInputCols(["token"]) \
            .setOutputCol("lemma") \
            .setDictionary("file:///" + os.getcwd() + "/../src/test/resources/lemma-corpus-small/simple.txt",
                           key_delimiter="->", value_delimiter="\t")
        finisher = Finisher() \
            .setInputCols(["token", "lemma"]) \
            .setOutputCols(["token_views", "lemma_views"]) \
            .setOutputAsArray(False) \
            .setAnnotationSplitSymbol('@') \
            .setValueSplitSymbol('#')
        pipeline = Pipeline(stages=[document_assembler, tokenizer, lemmatizer, finisher])
        model = pipeline.fit(self.data)
        token_before_save = model.transform(self.data).select("token_views").take(1)[0].token_views.split("@")[2]
        lemma_before_save = model.transform(self.data).select("lemma_views").take(1)[0].lemma_views.split("@")[2]
        pipe_path = "file:///" + os.getcwd() + "/tmp_pipeline"
        pipeline.write().overwrite().save(pipe_path)
        loaded_pipeline = Pipeline.read().load(pipe_path)
        token_after_save = model.transform(self.data).select("token_views").take(1)[0].token_views.split("@")[2]
        lemma_after_save = model.transform(self.data).select("lemma_views").take(1)[0].lemma_views.split("@")[2]
        assert token_before_save == "sad"
        assert lemma_before_save == "unsad"
        assert token_after_save == token_before_save
        assert lemma_after_save == lemma_before_save
        pipeline_model = loaded_pipeline.fit(self.data)
        pipeline_model.transform(self.data).show()
        pipeline_model.write().overwrite().save(pipe_path)
        loaded_model = PipelineModel.read().load(pipe_path)
        loaded_model.transform(self.data).show()
        locdata = list(map(lambda d: d[0], self.data.select("text").collect()))
        spless = LightPipeline(loaded_model).annotate(locdata)
        fullSpless = LightPipeline(loaded_model).fullAnnotate(locdata)
        for row in spless[:2]:
            for _, annotations in row.items():
                for annotation in annotations[:2]:
                    print(annotation)
        for row in fullSpless[:5]:
            for _, annotations in row.items():
                for annotation in annotations[:2]:
                    print(annotation.result)
        single = LightPipeline(loaded_model).annotate("Joe was running under the rain.")
        print(single)
        assert single["lemma"][2] == "run"


class SpellCheckerTestSpec(unittest.TestCase):

    def setUp(self):
        self.prediction_data = SparkContextForTest.data
        text_file = "file:///" + os.getcwd() + "/../src/test/resources/spell/sherlockholmes.txt"
        self.train_data = SparkContextForTest.spark.read.text(text_file)
        self.train_data = self.train_data.withColumnRenamed("value", "text")

    def runTest(self):

        document_assembler = DocumentAssembler() \
            .setInputCol("text") \
            .setOutputCol("document")

        tokenizer = Tokenizer() \
            .setInputCols(["document"]) \
            .setOutputCol("token")

        spell_checker = NorvigSweetingApproach() \
            .setInputCols(["token"]) \
            .setOutputCol("spell") \
            .setDictionary("file:///" + os.getcwd() + "/../src/test/resources/spell/words.txt")

        pipeline = Pipeline(stages=[
            document_assembler,
            tokenizer,
            spell_checker
        ])

        model = pipeline.fit(self.train_data)
        checked = model.transform(self.prediction_data)
        checked.show()


class SymmetricDeleteTestSpec(unittest.TestCase):

    def setUp(self):
        self.prediction_data = SparkContextForTest.data
        text_file = "file:///" + os.getcwd() + "/../src/test/resources/spell/sherlockholmes.txt"
        self.train_data = SparkContextForTest.spark.read.text(text_file)
        self.train_data = self.train_data.withColumnRenamed("value", "text")

    def runTest(self):
        document_assembler = DocumentAssembler() \
            .setInputCol("text") \
            .setOutputCol("document")

        tokenizer = Tokenizer() \
            .setInputCols(["document"]) \
            .setOutputCol("token")

        spell_checker = SymmetricDeleteApproach() \
            .setInputCols(["token"]) \
            .setOutputCol("symmspell")

        pipeline = Pipeline(stages=[
            document_assembler,
            tokenizer,
            spell_checker
        ])

        model = pipeline.fit(self.train_data)
        checked = model.transform(self.prediction_data)
        checked.show()


class ContextSpellCheckerTestSpec(unittest.TestCase):

    def setUp(self):
        self.prediction_data = SparkContextForTest.data
        text_file = "file:///" + os.getcwd() + "/../src/test/resources/spell/sherlockholmes.txt"
        self.train_data = SparkContextForTest.spark.read.text(text_file)
        self.train_data = self.train_data.withColumnRenamed("value", "text")

    def runTest(self):
        document_assembler = DocumentAssembler() \
            .setInputCol("text") \
            .setOutputCol("document")

        tokenizer = Tokenizer() \
            .setInputCols(["document"]) \
            .setOutputCol("token")

        spell_checker = ContextSpellCheckerModel \
            .pretrained('spellcheck_dl', 'en', 'clinical/models') \
            .setInputCols("token") \
            .setOutputCol("checked")

        pipeline = Pipeline(stages=[
            document_assembler,
            tokenizer,
            spell_checker
        ])

        model = pipeline.fit(self.train_data)
        checked = model.transform(self.prediction_data)
        checked.show()


class ParamsGettersTestSpec(unittest.TestCase):
    @staticmethod
    def runTest():
        annotators = [DocumentAssembler, PerceptronApproach, Lemmatizer, TokenAssembler, NorvigSweetingApproach]
        for annotator in annotators:
            a = annotator()
            for param in a.params:
                param_name = param.name
                camelized_param = re.sub(r"(?:^|_)(.)", lambda m: m.group(1).upper(), param_name)
                assert(hasattr(a, param_name))
                param_value = getattr(a, "get" + camelized_param)()
                assert(param_value is None or param_value is not None)
        # Try a getter
        sentence_detector = SentenceDetector() \
            .setInputCols(["document"]) \
            .setOutputCol("sentence") \
            .setCustomBounds(["%%"])
        assert(sentence_detector.getOutputCol() == "sentence")
        assert(sentence_detector.getCustomBounds() == ["%%"])
        # Try a default getter
        document_assembler = DocumentAssembler()
        assert(document_assembler.getOutputCol() == "document")


class DependencyParserTreeBankTestSpec(unittest.TestCase):

    def setUp(self):
        self.data = SparkContextForTest.spark \
            .createDataFrame([["I saw a girl with a telescope"]]).toDF("text")
        self.corpus = os.getcwd() + "/../src/test/resources/anc-pos-corpus-small/"
        self.dependency_treebank = os.getcwd() + "/../src/test/resources/parser/unlabeled/dependency_treebank"
        from sparknlp.training import POS
        self.train_pos = POS().readDataset(SparkContextForTest.spark,
                                           os.getcwd() + "/../src/test/resources/anc-pos-corpus-small/test-training.txt",
                                           delimiter="|", outputPosCol="tags", outputDocumentCol="document",
                                           outputTextCol="text")

    def runTest(self):
        document_assembler = DocumentAssembler() \
            .setInputCol("text") \
            .setOutputCol("document")

        sentence_detector = SentenceDetector() \
            .setInputCols(["document"]) \
            .setOutputCol("sentence")

        tokenizer = Tokenizer() \
            .setInputCols(["sentence"]) \
            .setOutputCol("token")

        pos_tagger = PerceptronApproach() \
            .setInputCols(["token", "sentence"]) \
            .setOutputCol("pos") \
            .setIterations(1) \
            .fit(self.train_pos)

        dependency_parser = DependencyParserApproach() \
            .setInputCols(["sentence", "pos", "token"]) \
            .setOutputCol("dependency") \
            .setDependencyTreeBank(self.dependency_treebank) \
            .setNumberOfIterations(10)

        assembled = document_assembler.transform(self.data)
        sentenced = sentence_detector.transform(assembled)
        tokenized = tokenizer.fit(sentenced).transform(sentenced)
        pos_tagged = pos_tagger.transform(tokenized)
        dependency_parsed = dependency_parser.fit(pos_tagged).transform(pos_tagged)
        dependency_parsed.show()


class DependencyParserConllUTestSpec(unittest.TestCase):

    def setUp(self):
        self.data = SparkContextForTest.spark \
            .createDataFrame([["I saw a girl with a telescope"]]).toDF("text")
        self.corpus = os.getcwd() + "/../src/test/resources/anc-pos-corpus-small/"
        self.conllu = os.getcwd() + "/../src/test/resources/parser/unlabeled/conll-u/train_small.conllu.txt"
        from sparknlp.training import POS
        self.train_pos = POS().readDataset(SparkContextForTest.spark,
                                           os.getcwd() + "/../src/test/resources/anc-pos-corpus-small/test-training.txt",
                                           delimiter="|", outputPosCol="tags", outputDocumentCol="document",
                                           outputTextCol="text")

    def runTest(self):
        document_assembler = DocumentAssembler() \
            .setInputCol("text") \
            .setOutputCol("document")

        sentence_detector = SentenceDetector() \
            .setInputCols(["document"]) \
            .setOutputCol("sentence")

        tokenizer = Tokenizer() \
            .setInputCols(["sentence"]) \
            .setOutputCol("token")

        pos_tagger = PerceptronApproach() \
            .setInputCols(["token", "sentence"]) \
            .setOutputCol("pos") \
            .setIterations(1) \
            .fit(self.train_pos)

        dependency_parser = DependencyParserApproach() \
            .setInputCols(["sentence", "pos", "token"]) \
            .setOutputCol("dependency") \
            .setConllU(self.conllu) \
            .setNumberOfIterations(10)

        assembled = document_assembler.transform(self.data)
        sentenced = sentence_detector.transform(assembled)
        tokenized = tokenizer.fit(sentenced).transform(sentenced)
        pos_tagged = pos_tagger.transform(tokenized)
        dependency_parsed = dependency_parser.fit(pos_tagged).transform(pos_tagged)
        dependency_parsed.show()


class TypedDependencyParserConllUTestSpec(unittest.TestCase):

    def setUp(self):
        self.data = SparkContextForTest.spark \
            .createDataFrame([["I saw a girl with a telescope"]]).toDF("text")
        self.corpus = os.getcwd() + "/../src/test/resources/anc-pos-corpus-small/"
        self.conllu = os.getcwd() + "/../src/test/resources/parser/unlabeled/conll-u/train_small.conllu.txt"
        self.conllu = os.getcwd() + "/../src/test/resources/parser/labeled/train_small.conllu.txt"
        from sparknlp.training import POS
        self.train_pos = POS().readDataset(SparkContextForTest.spark,
                                           os.getcwd() + "/../src/test/resources/anc-pos-corpus-small/test-training.txt",
                                           delimiter="|", outputPosCol="tags", outputDocumentCol="document",
                                           outputTextCol="text")

    def runTest(self):
        document_assembler = DocumentAssembler() \
            .setInputCol("text") \
            .setOutputCol("document")

        sentence_detector = SentenceDetector() \
            .setInputCols(["document"]) \
            .setOutputCol("sentence")

        tokenizer = Tokenizer() \
            .setInputCols(["sentence"]) \
            .setOutputCol("token")

        pos_tagger = PerceptronApproach() \
            .setInputCols(["token", "sentence"]) \
            .setOutputCol("pos") \
            .setIterations(1) \
            .fit(self.train_pos)

        dependency_parser = DependencyParserApproach() \
            .setInputCols(["sentence", "pos", "token"]) \
            .setOutputCol("dependency") \
            .setConllU(self.conllu) \
            .setNumberOfIterations(10)

        typed_dependency_parser = TypedDependencyParserApproach() \
            .setInputCols(["token", "pos", "dependency"]) \
            .setOutputCol("labdep") \
            .setConllU(self.conllu) \
            .setNumberOfIterations(10)

        assembled = document_assembler.transform(self.data)
        sentenced = sentence_detector.transform(assembled)
        tokenized = tokenizer.fit(sentenced).transform(sentenced)
        pos_tagged = pos_tagger.transform(tokenized)
        dependency_parsed = dependency_parser.fit(pos_tagged).transform(pos_tagged)
        typed_dependency_parsed = typed_dependency_parser.fit(dependency_parsed).transform(dependency_parsed)
        typed_dependency_parsed.show()


class TypedDependencyParserConll2009TestSpec(unittest.TestCase):

    def setUp(self):
        self.data = SparkContextForTest.spark \
            .createDataFrame([["I saw a girl with a telescope"]]).toDF("text")
        self.corpus = os.getcwd() + "/../src/test/resources/anc-pos-corpus-small/"
        self.tree_bank = os.getcwd() + "/../src/test/resources/parser/unlabeled/dependency_treebank"
        self.conll2009 = os.getcwd() + "/../src/test/resources/parser/labeled/example.train.conll2009"
        from sparknlp.training import POS
        self.train_pos = POS().readDataset(SparkContextForTest.spark,
                                           os.getcwd() + "/../src/test/resources/anc-pos-corpus-small/test-training.txt",
                                           delimiter="|", outputPosCol="tags", outputDocumentCol="document",
                                           outputTextCol="text")

    def runTest(self):
        document_assembler = DocumentAssembler() \
            .setInputCol("text") \
            .setOutputCol("document")

        sentence_detector = SentenceDetector() \
            .setInputCols(["document"]) \
            .setOutputCol("sentence")

        tokenizer = Tokenizer() \
            .setInputCols(["sentence"]) \
            .setOutputCol("token")

        pos_tagger = PerceptronApproach() \
            .setInputCols(["token", "sentence"]) \
            .setOutputCol("pos") \
            .setIterations(1) \
            .fit(self.train_pos)

        dependency_parser = DependencyParserApproach() \
            .setInputCols(["sentence", "pos", "token"]) \
            .setOutputCol("dependency") \
            .setDependencyTreeBank(self.tree_bank) \
            .setNumberOfIterations(10)

        typed_dependency_parser = TypedDependencyParserApproach() \
            .setInputCols(["token", "pos", "dependency"]) \
            .setOutputCol("labdep") \
            .setConll2009(self.conll2009) \
            .setNumberOfIterations(10)

        assembled = document_assembler.transform(self.data)
        sentenced = sentence_detector.transform(assembled)
        tokenized = tokenizer.fit(sentenced).transform(sentenced)
        pos_tagged = pos_tagger.transform(tokenized)
        dependency_parsed = dependency_parser.fit(pos_tagged).transform(pos_tagged)
        typed_dependency_parsed = typed_dependency_parser.fit(dependency_parsed).transform(dependency_parsed)
        typed_dependency_parsed.show()


class ChunkDocSerializingTestSpec(unittest.TestCase):
    def setUp(self):
        self.data = SparkContextForTest.spark \
            .createDataFrame([["I saw a girl with a telescope"]]).toDF("text")

    def runTest(self):
        document_assembler = DocumentAssembler() \
            .setInputCol("text") \
            .setOutputCol("document")
        tokenizer = Tokenizer() \
            .setInputCols(["document"]) \
            .setOutputCol("token")
        entity_extractor = TextMatcher() \
            .setOutputCol("entity") \
            .setEntities(path="file:///" + os.getcwd() + "/../src/test/resources/entity-extractor/test-chunks.txt")
        chunk2doc = Chunk2Doc() \
            .setInputCols(['entity']) \
            .setOutputCol('entity_doc')
        doc2chunk = Doc2Chunk() \
            .setInputCols(['entity_doc']) \
            .setOutputCol('entity_rechunk')

        pipeline = Pipeline(stages=[
            document_assembler,
            tokenizer,
            entity_extractor,
            chunk2doc,
            doc2chunk
        ])

        model = pipeline.fit(self.data)
        pipe_path = "file:///" + os.getcwd() + "/tmp_chunkdoc"
        model.write().overwrite().save(pipe_path)
        PipelineModel.load(pipe_path)


class SentenceEmbeddingsTestSpec(unittest.TestCase):
    def setUp(self):
        self.data = SparkContextForTest.spark.read.option("header", "true") \
            .csv(path="file:///" + os.getcwd() + "/../src/test/resources/embeddings/sentence_embeddings.csv")

    def runTest(self):
        document_assembler = DocumentAssembler() \
            .setInputCol("text") \
            .setOutputCol("document")
        sentence_detector = SentenceDetector() \
            .setInputCols(["document"]) \
            .setOutputCol("sentence")
        tokenizer = Tokenizer() \
            .setInputCols(["sentence"]) \
            .setOutputCol("token")
        glove = WordEmbeddingsModel.pretrained() \
            .setInputCols(["sentence", "token"]) \
            .setOutputCol("embeddings")
        sentence_embeddings = SentenceEmbeddings() \
            .setInputCols(["sentence", "embeddings"]) \
            .setOutputCol("sentence_embeddings") \
            .setPoolingStrategy("AVERAGE")

        pipeline = Pipeline(stages=[
            document_assembler,
            sentence_detector,
            tokenizer,
            glove,
            sentence_embeddings
        ])

        model = pipeline.fit(self.data)
        model.transform(self.data).show()


class StopWordsCleanerTestSpec(unittest.TestCase):
    def setUp(self):
        self.data = SparkContextForTest.spark.createDataFrame([
            ["This is my first sentence. This is my second."],
            ["This is my third sentence. This is my forth."]]) \
            .toDF("text").cache()

    def runTest(self):
        document_assembler = DocumentAssembler() \
            .setInputCol("text") \
            .setOutputCol("document")
        sentence_detector = SentenceDetector() \
            .setInputCols(["document"]) \
            .setOutputCol("sentence")
        tokenizer = Tokenizer() \
            .setInputCols(["sentence"]) \
            .setOutputCol("token")
        stop_words_cleaner = StopWordsCleaner() \
            .setInputCols(["token"]) \
            .setOutputCol("cleanTokens") \
            .setCaseSensitive(False) \
            .setStopWords(["this", "is"])

        pipeline = Pipeline(stages=[
            document_assembler,
            sentence_detector,
            tokenizer,
            stop_words_cleaner
        ])

        model = pipeline.fit(self.data)
        model.transform(self.data).select("cleanTokens.result").show()


class NGramGeneratorTestSpec(unittest.TestCase):
    def setUp(self):
        self.data = SparkContextForTest.spark.createDataFrame([
            ["This is my first sentence. This is my second."],
            ["This is my third sentence. This is my forth."]]) \
            .toDF("text").cache()

    def runTest(self):
        document_assembler = DocumentAssembler() \
            .setInputCol("text") \
            .setOutputCol("document")
        sentence_detector = SentenceDetector() \
            .setInputCols(["document"]) \
            .setOutputCol("sentence")
        tokenizer = Tokenizer() \
            .setInputCols(["sentence"]) \
            .setOutputCol("token")
        ngrams = NGramGenerator() \
            .setInputCols(["token"]) \
            .setOutputCol("ngrams") \
            .setN(2)
        ngrams_cum = NGramGenerator() \
            .setInputCols(["token"]) \
            .setOutputCol("ngrams_cum") \
            .setN(2) \
            .setEnableCumulative(True)

        pipeline = Pipeline(stages=[
            document_assembler,
            sentence_detector,
            tokenizer,
            ngrams,
            ngrams_cum,
        ])

        model = pipeline.fit(self.data)
        transformed_data = model.transform(self.data)
        transformed_data.select("ngrams.result", "ngrams_cum.result").show(2, False)

        assert transformed_data.select("ngrams.result").rdd.flatMap(lambda x: x).collect() == \
               [['This is', 'is my', 'my first', 'first sentence', 'sentence .', 'This is', 'is my', 'my second', 'second .'], ['This is', 'is my', 'my third', 'third sentence', 'sentence .', 'This is', 'is my', 'my forth', 'forth .']]

        assert transformed_data.select("ngrams_cum.result").rdd.flatMap(lambda x: x).collect() == \
               [['This', 'is', 'my', 'first', 'sentence', '.', 'This is', 'is my', 'my first', 'first sentence', 'sentence .', 'This', 'is', 'my', 'second', '.', 'This is', 'is my', 'my second', 'second .'], ['This', 'is', 'my', 'third', 'sentence', '.', 'This is', 'is my', 'my third', 'third sentence', 'sentence .', 'This', 'is', 'my', 'forth', '.', 'This is', 'is my', 'my forth', 'forth .']]


class ChunkEmbeddingsTestSpec(unittest.TestCase):
    def setUp(self):
        self.data = SparkContextForTest.spark.read.option("header", "true") \
            .csv(path="file:///" + os.getcwd() + "/../src/test/resources/embeddings/sentence_embeddings.csv")

    def runTest(self):
        document_assembler = DocumentAssembler() \
            .setInputCol("text") \
            .setOutputCol("document")
        sentence_detector = SentenceDetector() \
            .setInputCols(["document"]) \
            .setOutputCol("sentence")
        tokenizer = Tokenizer() \
            .setInputCols(["sentence"]) \
            .setOutputCol("token")
        pos_tagger = PerceptronModel.pretrained() \
            .setInputCols(["token", "sentence"]) \
            .setOutputCol("pos")
        chunker = Chunker() \
            .setInputCols(["sentence", "pos"]) \
            .setOutputCol("chunk") \
            .setRegexParsers(["<DT>?<JJ>*<NN>+"])
        glove = WordEmbeddingsModel.pretrained() \
            .setInputCols(["sentence", "token"]) \
            .setOutputCol("embeddings")
        chunk_embeddings = ChunkEmbeddings() \
            .setInputCols(["chunk", "embeddings"]) \
            .setOutputCol("chunk_embeddings") \
            .setPoolingStrategy("AVERAGE")

        pipeline = Pipeline(stages=[
            document_assembler,
            sentence_detector,
            tokenizer,
            pos_tagger,
            chunker,
            glove,
            chunk_embeddings
        ])

        model = pipeline.fit(self.data)
        model.transform(self.data).show()


class EmbeddingsFinisherTestSpec(unittest.TestCase):

    def setUp(self):
        self.data = SparkContextForTest.spark.read.option("header", "true") \
            .csv(path="file:///" + os.getcwd() + "/../src/test/resources/embeddings/sentence_embeddings.csv")

    def runTest(self):
        document_assembler = DocumentAssembler() \
            .setInputCol("text") \
            .setOutputCol("document")
        sentence_detector = SentenceDetector() \
            .setInputCols(["document"]) \
            .setOutputCol("sentence")
        tokenizer = Tokenizer() \
            .setInputCols(["sentence"]) \
            .setOutputCol("token")
        glove = WordEmbeddingsModel.pretrained() \
            .setInputCols(["sentence", "token"]) \
            .setOutputCol("embeddings")
        sentence_embeddings = SentenceEmbeddings() \
            .setInputCols(["sentence", "embeddings"]) \
            .setOutputCol("sentence_embeddings") \
            .setPoolingStrategy("AVERAGE")
        embeddings_finisher = EmbeddingsFinisher() \
            .setInputCols("sentence_embeddings") \
            .setOutputCols("sentence_embeddings_vectors") \
            .setOutputAsVector(True)
        explode_vectors = SQLTransformer(statement="SELECT EXPLODE(sentence_embeddings_vectors) AS features, * FROM __THIS__")
        kmeans = KMeans().setK(2).setSeed(1).setFeaturesCol("features")

        pipeline = Pipeline(stages=[
            document_assembler,
            sentence_detector,
            tokenizer,
            glove,
            sentence_embeddings,
            embeddings_finisher,
            explode_vectors,
            kmeans
        ])

        model = pipeline.fit(self.data)
        model.transform(self.data).show()


class UniversalSentenceEncoderTestSpec(unittest.TestCase):
    def setUp(self):
        self.data = SparkSessionForTest.spark.read.option("header", "true") \
            .csv(path="file:///" + os.getcwd() + "/../src/test/resources/embeddings/sentence_embeddings.csv")

    def runTest(self):
        document_assembler = DocumentAssembler() \
            .setInputCol("text") \
            .setOutputCol("document")
        sentence_detector = SentenceDetector() \
            .setInputCols(["document"]) \
            .setOutputCol("sentence")
        sentence_embeddings = UniversalSentenceEncoder.pretrained() \
            .setInputCols("sentence") \
            .setOutputCol("sentence_embeddings")

        pipeline = Pipeline(stages=[
            document_assembler,
            sentence_detector,
            sentence_embeddings
        ])

        model = pipeline.fit(self.data)
        model.transform(self.data).show()


class ElmoEmbeddingsTestSpec(unittest.TestCase):

    def setUp(self):
        self.data = SparkContextForTest.spark.read.option("header", "true") \
            .csv(path="file:///" + os.getcwd() + "/../src/test/resources/embeddings/sentence_embeddings.csv")

    def runTest(self):
        document_assembler = DocumentAssembler() \
            .setInputCol("text") \
            .setOutputCol("document")
        sentence_detector = SentenceDetector() \
            .setInputCols(["document"]) \
            .setOutputCol("sentence")
        tokenizer = Tokenizer() \
            .setInputCols(["sentence"]) \
            .setOutputCol("token")
        elmo = ElmoEmbeddings.pretrained() \
            .setInputCols(["sentence", "token"]) \
            .setOutputCol("embeddings") \
            .setPoolingLayer("word_emb")

        pipeline = Pipeline(stages=[
            document_assembler,
            sentence_detector,
            tokenizer,
            elmo
        ])

        model = pipeline.fit(self.data)
        model.transform(self.data).show()


class ClassifierDLTestSpec(unittest.TestCase):
    def setUp(self):
        self.data = SparkSessionForTest.spark.read.option("header", "true") \
            .csv(path="file:///" + os.getcwd() + "/../src/test/resources/classifier/sentiment.csv")

    def runTest(self):
        document_assembler = DocumentAssembler() \
            .setInputCol("text") \
            .setOutputCol("document")

        sentence_embeddings = UniversalSentenceEncoder.pretrained() \
            .setInputCols("document") \
            .setOutputCol("sentence_embeddings")

        classifier = ClassifierDLApproach() \
            .setInputCols("sentence_embeddings") \
            .setOutputCol("category") \
            .setLabelColumn("label")

        pipeline = Pipeline(stages=[
            document_assembler,
            sentence_embeddings,
            classifier
        ])

        model = pipeline.fit(self.data)
        model.stages[-1].write().overwrite().save('./tmp_classifierDL_model')

        classsifierdlModel = ClassifierDLModel.load("./tmp_classifierDL_model") \
            .setInputCols(["sentence_embeddings"]) \
            .setOutputCol("class")


class AlbertEmbeddingsTestSpec(unittest.TestCase):

    def setUp(self):
        self.data = SparkContextForTest.spark.read.option("header", "true") \
            .csv(path="file:///" + os.getcwd() + "/../src/test/resources/embeddings/sentence_embeddings.csv")

    def runTest(self):

        document_assembler = DocumentAssembler() \
            .setInputCol("text") \
            .setOutputCol("document")
        sentence_detector = SentenceDetector() \
            .setInputCols(["document"]) \
            .setOutputCol("sentence")
        tokenizer = Tokenizer() \
            .setInputCols(["sentence"]) \
            .setOutputCol("token")
        albert = AlbertEmbeddings.pretrained() \
            .setInputCols(["sentence", "token"]) \
            .setOutputCol("embeddings") \

        pipeline = Pipeline(stages=[
            document_assembler,
            sentence_detector,
            tokenizer,
            albert
        ])

        model = pipeline.fit(self.data)
        model.transform(self.data).show()


<<<<<<< HEAD
class SentimentDLTestSpec(unittest.TestCase):
    def setUp(self):
        self.data = SparkSessionForTest.spark.read.option("header", "true") \
            .csv(path="file:///" + os.getcwd() + "/../src/test/resources/classifier/sentiment.csv")
=======
class XlnetEmbeddingsTestSpec(unittest.TestCase):

    def setUp(self):
        self.data = SparkContextForTest.spark.read.option("header", "true") \
            .csv(path="file:///" + os.getcwd() + "/../src/test/resources/embeddings/sentence_embeddings.csv")
>>>>>>> 49529886

    def runTest(self):
        document_assembler = DocumentAssembler() \
            .setInputCol("text") \
            .setOutputCol("document")
<<<<<<< HEAD

        sentence_embeddings = UniversalSentenceEncoder.pretrained() \
            .setInputCols("document") \
            .setOutputCol("sentence_embeddings")

        classifier = SentimentDLApproach() \
            .setInputCols("sentence_embeddings") \
            .setOutputCol("category") \
            .setLabelColumn("label")

        pipeline = Pipeline(stages=[
            document_assembler,
            sentence_embeddings,
            classifier
        ])

        model = pipeline.fit(self.data)
        model.stages[-1].write().overwrite().save('./tmp_sentimentDL_model')

        sentimentdlModel = SentimentDLModel.load("./tmp_sentimentDL_model") \
            .setInputCols(["sentence_embeddings"]) \
            .setOutputCol("class")
=======
        sentence_detector = SentenceDetector() \
            .setInputCols(["document"]) \
            .setOutputCol("sentence")
        tokenizer = Tokenizer() \
            .setInputCols(["sentence"]) \
            .setOutputCol("token")
        xlnet = XlnetEmbeddings.pretrained() \
            .setInputCols(["sentence", "token"]) \
            .setOutputCol("embeddings")

        pipeline = Pipeline(stages=[
            document_assembler,
            sentence_detector,
            tokenizer,
            xlnet
        ])

        model = pipeline.fit(self.data)
        model.transform(self.data).show()
>>>>>>> 49529886
<|MERGE_RESOLUTION|>--- conflicted
+++ resolved
@@ -1121,24 +1121,15 @@
         model.transform(self.data).show()
 
 
-<<<<<<< HEAD
 class SentimentDLTestSpec(unittest.TestCase):
     def setUp(self):
         self.data = SparkSessionForTest.spark.read.option("header", "true") \
             .csv(path="file:///" + os.getcwd() + "/../src/test/resources/classifier/sentiment.csv")
-=======
-class XlnetEmbeddingsTestSpec(unittest.TestCase):
-
-    def setUp(self):
-        self.data = SparkContextForTest.spark.read.option("header", "true") \
-            .csv(path="file:///" + os.getcwd() + "/../src/test/resources/embeddings/sentence_embeddings.csv")
->>>>>>> 49529886
-
-    def runTest(self):
-        document_assembler = DocumentAssembler() \
-            .setInputCol("text") \
-            .setOutputCol("document")
-<<<<<<< HEAD
+
+    def runTest(self):
+        document_assembler = DocumentAssembler() \
+            .setInputCol("text") \
+            .setOutputCol("document")
 
         sentence_embeddings = UniversalSentenceEncoder.pretrained() \
             .setInputCols("document") \
@@ -1161,7 +1152,14 @@
         sentimentdlModel = SentimentDLModel.load("./tmp_sentimentDL_model") \
             .setInputCols(["sentence_embeddings"]) \
             .setOutputCol("class")
-=======
+
+
+class XlnetEmbeddingsTestSpec(unittest.TestCase):
+
+def setUp(self):
+    self.data = SparkContextForTest.spark.read.option("header", "true") \
+        .csv(path="file:///" + os.getcwd() + "/../src/test/resources/embeddings/sentence_embeddings.csv")
+
         sentence_detector = SentenceDetector() \
             .setInputCols(["document"]) \
             .setOutputCol("sentence")
@@ -1181,4 +1179,3 @@
 
         model = pipeline.fit(self.data)
         model.transform(self.data).show()
->>>>>>> 49529886
