--- conflicted
+++ resolved
@@ -38,7 +38,4 @@
         .limit(100)
     data.cache()
     data.count()
-<<<<<<< HEAD
-    empty_df = spark.createDataFrame([[""]]).toDF("text")
-=======
->>>>>>> 7da236a4
+    