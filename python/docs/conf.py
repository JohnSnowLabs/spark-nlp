# Configuration file for the Sphinx documentation builder.
#
# This file only contains a selection of the most common options. For a full
# list see the documentation:
# https://www.sphinx-doc.org/en/master/usage/configuration.html

# -- Path setup --------------------------------------------------------------

# If extensions (or modules to document with autodoc) are in another directory,
# add these directories to sys.path here. If the directory is relative to the
# documentation root, use os.path.abspath to make it absolute, like shown here.
#
import os
import sys

sys.path.insert(0, os.path.abspath("../"))


# -- Project information -----------------------------------------------------

project = "Spark NLP"
copyright = "2022, John Snow Labs"
author = "John Snow Labs"

# The full version, including alpha/beta/rc tags
<<<<<<< HEAD
release = "3.4.4"
pyspark_version = "3.0.3"
=======
release = "4.0.2"
pyspark_version = "3.2.1"
>>>>>>> 5e41363b

# -- General configuration ---------------------------------------------------

# Add any Sphinx extension module names here, as strings. They can be
# extensions coming with Sphinx (named 'sphinx.ext.*') or your custom
# ones.
extensions = [
    "sphinx.ext.viewcode",
    "sphinx.ext.autosectionlabel",
    # "sphinx.ext.autosummary",
    "numpydoc",  # handle NumPy documentation formatted docstrings.
    "sphinx-prompt",
    "sphinx_toggleprompt",
    # "sphinx_copybutton", # TODO
    "sphinx_substitution_extensions",
    "sphinx.ext.intersphinx",
    "sphinx.ext.autodoc",
    "autoapi.extension",
]

intersphinx_mapping = {
    "spark": ("https://spark.apache.org/docs/latest/api/python/", None),
}

# Add any paths that contain templates here, relative to this directory.
# templates_path = ["_templates"]

# List of patterns, relative to source directory, that match files and
# directories to ignore when looking for source files.
# This pattern also affects html_static_path and html_extra_path.
exclude_patterns = ["_build", "Thumbs.db", ".DS_Store"]


# The name of an image file (relative to this directory) to place at the top
# of the sidebar.
html_logo = "_static/logo.png"
html_favicon = "_static/fav.ico"

suppress_warnings = ["toc.excluded"]

# -- Options for HTML output -------------------------------------------------

# The theme to use for HTML and HTML Help pages.  See the documentation for
# a list of builtin themes.
#
html_theme = "pydata_sphinx_theme"

# Add any paths that contain custom static files (such as style sheets) here,
# relative to this directory. They are copied after the builtin static files,
# so a file named "default.css" will overwrite the builtin "default.css".
html_static_path = ["_static"]
html_css_files = [
    "css/custom.css",
]
# -- Options for autodoc --------------------------------------------------

# Look at the first line of the docstring for function and method signatures.
autodoc_docstring_signature = False
autosummary_generate = False
numpydoc_show_class_members = False  # Or add Method section in doc strings? https://stackoverflow.com/questions/65198998/sphinx-warning-autosummary-stub-file-not-found-for-the-methods-of-the-class-c
# autoclass_content = "both"  # use __init__ as doc as well

autoapi_options = [
    "members",
    "show-module-summary",
]
autoapi_type = "python"
autoapi_dirs = ["../sparknlp"]
autoapi_root = "reference/_autosummary"
autoapi_template_dir = "_templates/_autoapi"
autoapi_add_toctree_entry = False
# autoapi_member_order = "groupwise"
autoapi_keep_files = True
# autoapi_generate_api_docs = False
# autoapi_python_use_implicit_namespaces = True

add_module_names = False

# -- More Configurations -----------------------------------------------------

# The name of the Pygments (syntax highlighting) style to use.
pygments_style = "sphinx"

# Global substitutions in the RST files.
rst_prolog = """
.. |release| replace:: {0}
.. |pyspark_version| replace:: {1}
""".format(
    release, pyspark_version
)<|MERGE_RESOLUTION|>--- conflicted
+++ resolved
@@ -23,13 +23,8 @@
 author = "John Snow Labs"
 
 # The full version, including alpha/beta/rc tags
-<<<<<<< HEAD
-release = "3.4.4"
-pyspark_version = "3.0.3"
-=======
 release = "4.0.2"
 pyspark_version = "3.2.1"
->>>>>>> 5e41363b
 
 # -- General configuration ---------------------------------------------------
 
