# Configuration file for the Sphinx documentation builder.
#
# This file only contains a selection of the most common options. For a full
# list see the documentation:
# https://www.sphinx-doc.org/en/master/usage/configuration.html

# -- Path setup --------------------------------------------------------------

# If extensions (or modules to document with autodoc) are in another directory,
# add these directories to sys.path here. If the directory is relative to the
# documentation root, use os.path.abspath to make it absolute, like shown here.
#
import os
import sys

sys.path.insert(0, os.path.abspath("../"))


# -- Project information -----------------------------------------------------

project = "Spark NLP"
copyright = "2023, John Snow Labs"
author = "John Snow Labs"

# The full version, including alpha/beta/rc tags
<<<<<<< HEAD
release = "5.5.1"
=======
release = "5.5.2"
>>>>>>> c5cccbab
pyspark_version = "3.2.3"

# -- General configuration ---------------------------------------------------

# Add any Sphinx extension module names here, as strings. They can be
# extensions coming with Sphinx (named 'sphinx.ext.*') or your custom
# ones.
extensions = [
    "sphinx.ext.viewcode",
    # "sphinx.ext.autosectionlabel",
    # "sphinx.ext.autosummary",
    "numpydoc",  # handle NumPy documentation formatted docstrings.
    "sphinx-prompt",
    "sphinx_toggleprompt",
    # "sphinx_copybutton", # TODO
    "sphinx_substitution_extensions",
    "sphinx.ext.intersphinx",
    "sphinx.ext.autodoc",
    "autoapi.extension",
]

intersphinx_mapping = {
    "spark": ("https://spark.apache.org/docs/latest/api/python/", None),
}

# Add any paths that contain templates here, relative to this directory.
# templates_path = ["_templates"]

# List of patterns, relative to source directory, that match files and
# directories to ignore when looking for source files.
# This pattern also affects html_static_path and html_extra_path.
exclude_patterns = [
    "_build",
    "Thumbs.db",
    ".DS_Store",
    "**/_tf_graph_builders_1x/**",
    "**/_tf_graph_builders/**",
    "**/_templates/**",
    "**/_autoapi/**"
]


# The name of an image file (relative to this directory) to place at the top
# of the sidebar.
html_logo = "_static/logo.png"
html_favicon = "_static/fav.ico"

suppress_warnings = ["toc.excluded"]
add_module_names = False

# -- Options for HTML output -------------------------------------------------

# The theme to use for HTML and HTML Help pages.  See the documentation for
# a list of builtin themes.
#
html_theme = "pydata_sphinx_theme"

# Add any paths that contain custom static files (such as style sheets) here,
# relative to this directory. They are copied after the builtin static files,
# so a file named "default.css" will overwrite the builtin "default.css".
html_static_path = ["_static"]
html_css_files = [
    "css/custom.css",
]
# -- Options for autodoc --------------------------------------------------

# Look at the first line of the docstring for function and method signatures.
autodoc_docstring_signature = False
autosummary_generate = False
numpydoc_show_class_members = False  # Or add Method section in doc strings? https://stackoverflow.com/questions/65198998/sphinx-warning-autosummary-stub-file-not-found-for-the-methods-of-the-class-c
# autoclass_content = "both"  # use __init__ as doc as well

autoapi_options = [
    "members",
    "show-module-summary",
]
autoapi_type = "python"
autoapi_dirs = ["../sparknlp"]
autoapi_root = "reference/_autosummary"
autoapi_template_dir = "_templates/_autoapi"
autoapi_add_toctree_entry = False
# autoapi_member_order = "groupwise"
autoapi_keep_files = True
autoapi_ignore = exclude_patterns
# autoapi_generate_api_docs = False
# autoapi_python_use_implicit_namespaces = True

add_module_names = False

# -- More Configurations -----------------------------------------------------

# The name of the Pygments (syntax highlighting) style to use.
pygments_style = "sphinx"

# Global substitutions in the RST files.
rst_prolog = """
.. |release| replace:: {0}
.. |pyspark_version| replace:: {1}
""".format(
    release, pyspark_version
)<|MERGE_RESOLUTION|>--- conflicted
+++ resolved
@@ -23,11 +23,7 @@
 author = "John Snow Labs"
 
 # The full version, including alpha/beta/rc tags
-<<<<<<< HEAD
-release = "5.5.1"
-=======
 release = "5.5.2"
->>>>>>> c5cccbab
 pyspark_version = "3.2.3"
 
 # -- General configuration ---------------------------------------------------
