##
# Prototyping for py4j to pipeline from Python
##

import sys
from pyspark import keyword_only
from sparknlp.common import *

# Do NOT delete. Looks redundant but this is key work around for python 2 support.
if sys.version_info[0] == 2:
    from sparknlp.base import DocumentAssembler, Finisher, TokenAssembler
else:
    import com.johnsnowlabs.nlp

annotators = sys.modules[__name__]
pos = sys.modules[__name__]
perceptron = sys.modules[__name__]
ner = sys.modules[__name__]
crf = sys.modules[__name__]
dl = sys.modules[__name__]
regex = sys.modules[__name__]
sbd = sys.modules[__name__]
sda = sys.modules[__name__]
pragmatic = sys.modules[__name__]
vivekn = sys.modules[__name__]
spell = sys.modules[__name__]
norvig = sys.modules[__name__]
contextspell = sys.modules[__name__]
ocr = sys.modules[__name__]
wordpiece = sys.modules[__name__]

try:
    import jsl_sparknlp.annotator
    assertion = sys.modules[jsl_sparknlp.annotator.__name__]
    resolution = sys.modules[jsl_sparknlp.annotator.__name__]
    deid = sys.modules[jsl_sparknlp.annotator.__name__]
except ImportError:
    pass


class Tokenizer(AnnotatorModel):

    targetPattern = Param(Params._dummy(),
                          "targetPattern",
                          "pattern to grab from text as token candidates. Defaults \S+",
                          typeConverter=TypeConverters.toString)

    prefixPattern = Param(Params._dummy(),
                          "prefixPattern",
                          "regex with groups and begins with \A to match target prefix. Defaults to \A([^\s\w\$\.]*)",
                          typeConverter=TypeConverters.toString)

    suffixPattern = Param(Params._dummy(),
                          "suffixPattern",
                          "regex with groups and ends with \z to match target suffix. Defaults to ([^\s\w]?)([^\s\w]*)\z",
                          typeConverter=TypeConverters.toString)

    compositeTokens = Param(Params._dummy(),
                            "compositeTokens",
                            "Words that won't be split in two",
                            typeConverter=TypeConverters.toListString)

    infixPatterns = Param(Params._dummy(),
                          "infixPatterns",
                          "regex patterns that match tokens within a single target. groups identify different sub-tokens. multiple defaults",
                          typeConverter=TypeConverters.toListString)

    includeDefaults = Param(Params._dummy(),
                            "includeDefaults",
                            "whether to include default patterns or only use user provided ones. Defaults to true.",
                            typeConverter=TypeConverters.toBoolean
                            )

    name = 'Tokenizer'

    infixDefaults = [
        "([\\$#]?\\d+(?:[^\\s\\d]{1}\\d+)*)",
        "((?:\\p{L}\\.)+)",
        "(\\p{L}+)(n't\\b)",
        "(\\p{L}+)('{1}\\p{L}+)",
        "((?:\\p{L}+[^\\s\\p{L}]{1})+\\p{L}+)",
        "([\\p{L}\\w]+)"
    ]

    prefixDefault = "\\A([^\\s\\p{L}\\d\\$\\.#]*)"

    suffixDefault = "([^\\s\\p{L}\\d]?)([^\\s\\p{L}\\d]*)\\z"

    @keyword_only
    def __init__(self):
        super(Tokenizer, self).__init__(classname="com.johnsnowlabs.nlp.annotators.Tokenizer")

        self.infixDefaults = Tokenizer.infixDefaults
        self.prefixDefault = Tokenizer.prefixDefault
        self.suffixDefault = Tokenizer.suffixDefault

        self._setDefault(
            targetPattern="\\S+",
            infixPatterns=[],
            includeDefaults=True
        )

    def setTargetPattern(self, value):
        return self._set(targetPattern=value)

    def setPrefixPattern(self, value):
        return self._set(prefixPattern=value)

    def setSuffixPattern(self, value):
        return self._set(suffixPattern=value)

    def setCompositeTokensPatterns(self, value):
        return self._set(compositeTokens=value)

    def setInfixPatterns(self, value):
        return self._set(infixPatterns=value)

    def setIncludeDefaults(self, value):
        return self._set(includeDefaults=value)

    def addInfixPattern(self, value):
        infix_patterns = self.getInfixPatterns()
        infix_patterns.insert(0, value)
        return self._set(infixPatterns=infix_patterns)

    def getIncludeDefaults(self):
        return self.getOrDefault("includeDefaults")

    def getInfixPatterns(self):
        if self.getIncludeDefaults():
            return self.getOrDefault("infixPatterns") + self.infixDefaults
        else:
            return self.getOrDefault("infixPatterns")

    def getSuffixPattern(self):
        if self.getIncludeDefaults():
            if self.isDefined("suffixPattern"):
                return self.getOrDefault("suffixPattern")
            else:
                return self.suffixDefault
        else:
            return self.getOrDefault("suffixPattern")

    def getPrefixPattern(self):
        if self.getIncludeDefaults():
            if self.isDefined("prefixPattern"):
                return self.getOrDefault("prefixPattern")
            else:
                return self.prefixDefault
        else:
            return self.getOrDefault("prefixPattern")


<<<<<<< HEAD
class WordpieceTokenizer(AnnotatorApproach):

    vocabulary = Param(Params._dummy(),
                            "vocabulary",
                            "vocabulary is list of tokens",
                            typeConverter=TypeConverters.identity)

    lowercase = Param(Params._dummy(),
                      "lowercase",
                      "whether to convert strings to lowercase")


    @keyword_only
    def __init__(self):
        super(WordpieceTokenizer, self).__init__(
            classname="com.johnsnowlabs.nlp.annotators.tokenizer.wordpiece.WordpieceTokenizer")
        self._setDefault(
            lowercase=True
        )

    def setLowercase(self, value):
        return self._set(lowercase=value)

    def setVocabulary(self, path, delimiter, read_as=ReadAs.LINE_BY_LINE, options={"format": "text"}):
        opts = options.copy()
        if "delimiter" not in opts:
            opts["delimiter"] = delimiter
        return self._set(slangDictionary=ExternalResource(path, read_as, opts))

    def _create_model(self, java_model):
        return WordpieceTokenizerModel(java_model=java_model)


class WordpieceTokenizerModel(AnnotatorModel):

    lowercase = Param(Params._dummy(),
                      "lowercase",
                      "whether to convert strings to lowercase")

    vocabulary = Param(Params._dummy(),
                            "vocabulary",
                            "Wordpiece vocabulary",
                            typeConverter=TypeConverters.identity)

    def __init__(self, classname="com.johnsnowlabs.nlp.annotators.tokenizer.wordpiece.WordpieceTokenizerModel", java_model=None):
        super(WordpieceTokenizerModel, self).__init__(
            classname=classname,
            java_model=java_model
        )

    name = "WordpieceTokenizerModel"


=======
class ChunkTokenizer(Tokenizer):
    name = 'ChunkTokenizer'

    @keyword_only
    def __init__(self):
        super(Tokenizer, self).__init__(classname="com.johnsnowlabs.nlp.annotators.ChunkTokenizer")

        self.infixDefaults = Tokenizer.infixDefaults
        self.prefixDefault = Tokenizer.prefixDefault
        self.suffixDefault = Tokenizer.suffixDefault

        self._setDefault(
            targetPattern="\\S+",
            infixPatterns=[],
            includeDefaults=True
        )

>>>>>>> 5e59f0c0

class Stemmer(AnnotatorModel):

    language = Param(Params._dummy(), "language", "stemmer algorithm", typeConverter=TypeConverters.toString)

    name = "Stemmer"

    @keyword_only
    def __init__(self):
        super(Stemmer, self).__init__(classname="com.johnsnowlabs.nlp.annotators.Stemmer")
        self._setDefault(
            language="english"
        )


class Chunker(AnnotatorModel):

    regexParsers = Param(Params._dummy(),
                         "regexParsers",
                         "an array of grammar based chunk parsers",
                         typeConverter=TypeConverters.toListString)

    name = "Chunker"

    @keyword_only
    def __init__(self):
        super(Chunker, self).__init__(classname="com.johnsnowlabs.nlp.annotators.Chunker")

    def setRegexParsers(self, value):
        return self._set(regexParsers=value)


class Normalizer(AnnotatorApproach):

    patterns = Param(Params._dummy(),
                     "patterns",
                     "normalization regex patterns which match will be replaced with a space",
                     typeConverter=TypeConverters.toListString)

    lowercase = Param(Params._dummy(),
                      "lowercase",
                      "whether to convert strings to lowercase")

    slangDictionary = Param(Params._dummy(),
                            "slangDictionary",
                            "slang dictionary is a delimited text. needs 'delimiter' in options",
                            typeConverter=TypeConverters.identity)

    @keyword_only
    def __init__(self):
        super(Normalizer, self).__init__(classname="com.johnsnowlabs.nlp.annotators.Normalizer")
        self._setDefault(
            patterns=["[^\\pL+]"],
            lowercase=True
        )

    def setPatterns(self, value):
        return self._set(patterns=value)

    def setLowercase(self, value):
        return self._set(lowercase=value)

    def setSlangDictionary(self, path, delimiter, read_as=ReadAs.LINE_BY_LINE, options={"format": "text"}):
        opts = options.copy()
        if "delimiter" not in opts:
            opts["delimiter"] = delimiter
        return self._set(slangDictionary=ExternalResource(path, read_as, opts))

    def _create_model(self, java_model):
        return NormalizerModel(java_model=java_model)


class NormalizerModel(AnnotatorModel):

    patterns = Param(Params._dummy(),
                     "patterns",
                     "normalization regex patterns which match will be replaced with a space",
                     typeConverter=TypeConverters.toListString)

    lowercase = Param(Params._dummy(),
                      "lowercase",
                      "whether to convert strings to lowercase")

    slangDictionary = Param(Params._dummy(),
                            "slangDictionary",
                            "slang dictionary is a delimited text. needs 'delimiter' in options",
                            typeConverter=TypeConverters.identity)

    def __init__(self, classname="com.johnsnowlabs.nlp.annotators.NormalizerModel", java_model=None):
        super(NormalizerModel, self).__init__(
            classname=classname,
            java_model=java_model
        )

    name = "NormalizerModel"


class RegexMatcher(AnnotatorApproach):

    strategy = Param(Params._dummy(),
                     "strategy",
                     "MATCH_FIRST|MATCH_ALL|MATCH_COMPLETE",
                     typeConverter=TypeConverters.toString)
    externalRules = Param(Params._dummy(),
                          "externalRules",
                          "external resource to rules, needs 'delimiter' in options",
                          typeConverter=TypeConverters.identity)

    @keyword_only
    def __init__(self):
        super(RegexMatcher, self).__init__(classname="com.johnsnowlabs.nlp.annotators.RegexMatcher")
        self._setDefault(
            inputCols=["document"],
            strategy="MATCH_ALL"
        )

    def setStrategy(self, value):
        return self._set(strategy=value)

    def setExternalRules(self, path, delimiter, read_as=ReadAs.LINE_BY_LINE, options={"format": "text"}):
        opts = options.copy()
        if "delimiter" not in opts:
            opts["delimiter"] = delimiter
        return self._set(externalRules=ExternalResource(path, read_as, opts))

    def _create_model(self, java_model):
        return RegexMatcherModel(java_model=java_model)


class RegexMatcherModel(AnnotatorModel):
    def __init__(self, classname="com.johnsnowlabs.nlp.annotators.RegexMatcherModel", java_model=None):
        super(RegexMatcherModel, self).__init__(
            classname=classname,
            java_model=java_model
        )

    name = "RegexMatcherModel"


class Lemmatizer(AnnotatorApproach):
    dictionary = Param(Params._dummy(),
                       "dictionary",
                       "lemmatizer external dictionary." +
                       " needs 'keyDelimiter' and 'valueDelimiter' in options for parsing target text",
                       typeConverter=TypeConverters.identity)

    @keyword_only
    def __init__(self):
        super(Lemmatizer, self).__init__(classname="com.johnsnowlabs.nlp.annotators.Lemmatizer")

    def _create_model(self, java_model):
        return LemmatizerModel(java_model=java_model)

    def setDictionary(self, path, key_delimiter, value_delimiter, read_as=ReadAs.LINE_BY_LINE,
                      options={"format": "text"}):
        opts = options.copy()
        if "keyDelimiter" not in opts:
            opts["keyDelimiter"] = key_delimiter
        if "valueDelimiter" not in opts:
            opts["valueDelimiter"] = value_delimiter
        return self._set(dictionary=ExternalResource(path, read_as, opts))


class LemmatizerModel(AnnotatorModel):
    name = "LemmatizerModel"

    def __init__(self, classname="com.johnsnowlabs.nlp.annotators.LemmatizerModel", java_model=None):
        super(LemmatizerModel, self).__init__(
            classname=classname,
            java_model=java_model
        )

    @staticmethod
    def pretrained(name="lemma_fast", language="en", remote_loc=None):
        from sparknlp.pretrained import ResourceDownloader
        return ResourceDownloader.downloadModel(LemmatizerModel, name, language, remote_loc)


class DateMatcher(AnnotatorModel):
    dateFormat = Param(Params._dummy(),
                       "dateFormat",
                       "desired format for dates extracted",
                       typeConverter=TypeConverters.toString)

    name = "DateMatcher"

    @keyword_only
    def __init__(self):
        super(DateMatcher, self).__init__(classname="com.johnsnowlabs.nlp.annotators.DateMatcher")
        self._setDefault(
            inputCols=["document"],
            dateFormat="yyyy/MM/dd"
        )

    def setDateFormat(self, value):
        return self._set(dateFormat=value)


class TextMatcher(AnnotatorApproach):

    entities = Param(Params._dummy(),
                     "entities",
                     "ExternalResource for entities",
                     typeConverter=TypeConverters.identity)

    caseSensitive = Param(Params._dummy(),
                          "caseSensitive",
                          "whether to match regardless of case. Defaults true",
                          typeConverter=TypeConverters.toBoolean)

    @keyword_only
    def __init__(self):
        super(TextMatcher, self).__init__(classname="com.johnsnowlabs.nlp.annotators.TextMatcher")
        self._setDefault(inputCols=["token"], caseSensitive=True)

    def _create_model(self, java_model):
        return TextMatcherModel(java_model=java_model)

    def setEntities(self, path, read_as=ReadAs.LINE_BY_LINE, options={"format": "text"}):
        return self._set(entities=ExternalResource(path, read_as, options.copy()))

    def setCaseSensitive(self, b):
        return self._set(caseSensitive=b)


class TextMatcherModel(AnnotatorModel):
    name = "TextMatcherModel"

    def __init__(self, classname="com.johnsnowlabs.nlp.annotators.TextMatcherModel", java_model=None):
        super(TextMatcherModel, self).__init__(
            classname=classname,
            java_model=java_model
        )


class PerceptronApproach(AnnotatorApproach):
    posCol = Param(Params._dummy(),
                   "posCol",
                   "column of Array of POS tags that match tokens",
                   typeConverter=TypeConverters.toString)

    corpus = Param(Params._dummy(),
                   "corpus",
                   "POS tags delimited corpus. Needs 'delimiter' in options",
                   typeConverter=TypeConverters.identity)

    nIterations = Param(Params._dummy(),
                        "nIterations",
                        "Number of iterations in training, converges to better accuracy",
                        typeConverter=TypeConverters.toInt)

    @keyword_only
    def __init__(self):
        super(PerceptronApproach, self).__init__(
            classname="com.johnsnowlabs.nlp.annotators.pos.perceptron.PerceptronApproach")
        self._setDefault(
            nIterations=5
        )

    def setPosCol(self, value):
        return self._set(posCol=value)

    def setCorpus(self, path, delimiter, read_as=ReadAs.SPARK_DATASET, options={"format": "text", "repartition": "8"}):
        opts = options.copy()
        opts["delimiter"] = delimiter
        return self._set(corpus=ExternalResource(path, read_as, opts))

    def setIterations(self, value):
        return self._set(nIterations=value)

    def _create_model(self, java_model):
        return PerceptronModel(java_model=java_model)


class PerceptronApproachLegacy(AnnotatorApproach):
    posCol = Param(Params._dummy(),
                   "posCol",
                   "column of Array of POS tags that match tokens",
                   typeConverter=TypeConverters.toString)

    corpus = Param(Params._dummy(),
                   "corpus",
                   "POS tags delimited corpus. Needs 'delimiter' in options",
                   typeConverter=TypeConverters.identity)

    nIterations = Param(Params._dummy(),
                        "nIterations",
                        "Number of iterations in training, converges to better accuracy",
                        typeConverter=TypeConverters.toInt)

    @keyword_only
    def __init__(self):
        super(PerceptronApproachLegacy, self).__init__(
            classname="com.johnsnowlabs.nlp.annotators.pos.perceptron.PerceptronApproachLegacy")
        self._setDefault(
            nIterations=5
        )

    def setPosCol(self, value):
        return self._set(posCol=value)

    def setCorpus(self, path, delimiter, read_as=ReadAs.LINE_BY_LINE, options={"format": "text"}):
        opts = options.copy()
        opts["delimiter"] = delimiter
        return self._set(corpus=ExternalResource(path, read_as, opts))

    def setIterations(self, value):
        return self._set(nIterations=value)

    def _create_model(self, java_model):
        return PerceptronModel(java_model=java_model)


class PerceptronModel(AnnotatorModel):
    name = "PerceptronModel"

    def __init__(self, classname="com.johnsnowlabs.nlp.annotators.pos.perceptron.PerceptronModel", java_model=None):
        super(PerceptronModel, self).__init__(
            classname=classname,
            java_model=java_model
        )

    @staticmethod
    def pretrained(name="pos_fast", language="en", remote_loc=None):
        from sparknlp.pretrained import ResourceDownloader
        return ResourceDownloader.downloadModel(PerceptronModel, name, language, remote_loc)


class SentenceDetector(AnnotatorModel):

    useAbbreviations = Param(Params._dummy(),
                             "useAbbreviations",
                             "whether to apply abbreviations at sentence detection",
                             typeConverter=TypeConverters.toBoolean)

    customBounds = Param(Params._dummy(),
                         "customBounds",
                         "characters used to explicitly mark sentence bounds",
                         typeConverter=TypeConverters.toListString)

    useCustomBoundsOnly = Param(Params._dummy(),
                                "useCustomBoundsOnly",
                                "Only utilize custom bounds in sentence detection",
                                typeConverter=TypeConverters.toBoolean)

    explodeSentences = Param(Params._dummy(),
                             "explodeSentences",
                             "whether to explode each sentence into a different row, for better parallelization. Defaults to false.",
                             typeConverter=TypeConverters.toBoolean)

    maxLength = Param(Params._dummy(),
                      "maxLength",
                      "length at which sentences will be forcibly split. Defaults to 240",
                      typeConverter=TypeConverters.toInt)

    name = 'SentenceDetector'

    def setCustomBounds(self, value):
        return self._set(customBounds=value)

    def setUseAbbreviations(self, value):
        return self._set(useAbbreviations=value)

    def setUseCustomBoundsOnly(self, value):
        return self._set(useCustomBoundsOnly=value)

    def setExplodeSentences(self, value):
        return self._set(explodeSentences=value)

    def setMaxLength(self, value):
        return self._set(maxLength=value)

    @keyword_only
    def __init__(self):
        super(SentenceDetector, self).__init__(
            classname="com.johnsnowlabs.nlp.annotators.sbd.pragmatic.SentenceDetector")
        self._setDefault(inputCols=["document"], useAbbreviations=True, useCustomBoundsOnly=False, customBounds=[],
                         explodeSentences=False)


class DeepSentenceDetector(AnnotatorModel):

    includesPragmaticSegmenter = Param(Params._dummy(),
                                       "includesPragmaticSegmenter",
                                       "Whether to include rule-based sentence detector as first filter",
                                       typeConverter=TypeConverters.toBoolean)

    endPunctuation = Param(
        Params._dummy(), "endPunctuation",
        "An array of symbols that deep sentence detector will consider as end of sentence punctuation",
        typeConverter=TypeConverters.toListString)

    name = "DeepSentenceDetector"

    def setIncludePragmaticSegmenter(self, value):
        return self._set(includesPragmaticSegmenter=value)

    def setEndPunctuation(self, value):
        return self._set(endPunctuation=value)

    @keyword_only
    def __init__(self):
        super(DeepSentenceDetector, self).__init__(
            classname="com.johnsnowlabs.nlp.annotators.sbd.deep.DeepSentenceDetector")
        self._setDefault(inputCols=["document"], includesPragmaticSegmenter=False, endPunctuation=[".", "!", "?"])


class SentimentDetector(AnnotatorApproach):
    dictionary = Param(Params._dummy(),
                       "dictionary",
                       "path for dictionary to sentiment analysis",
                       typeConverter=TypeConverters.identity)

    positiveMultiplier = Param(Params._dummy(),
                               "positiveMultiplier",
                               "multiplier for positive sentiments. Defaults 1.0",
                               typeConverter=TypeConverters.toFloat)

    negativeMultiplier = Param(Params._dummy(),
                               "negativeMultiplier",
                               "multiplier for negative sentiments. Defaults -1.0",
                               typeConverter=TypeConverters.toFloat)

    incrementMultiplier = Param(Params._dummy(),
                                "incrementMultiplier",
                                "multiplier for increment sentiments. Defaults 2.0",
                                typeConverter=TypeConverters.toFloat)

    decrementMultiplier = Param(Params._dummy(),
                                "decrementMultiplier",
                                "multiplier for decrement sentiments. Defaults -2.0",
                                typeConverter=TypeConverters.toFloat)

    reverseMultiplier = Param(Params._dummy(),
                              "reverseMultiplier",
                              "multiplier for revert sentiments. Defaults -1.0",
                              typeConverter=TypeConverters.toFloat)

    def __init__(self):
        super(SentimentDetector, self).__init__(
            classname="com.johnsnowlabs.nlp.annotators.sda.pragmatic.SentimentDetector")
        self._setDefault(positiveMultiplier=1.0, negativeMultiplier=-1.0, incrementMultiplier=2.0,
                         decrementMultiplier=-2.0, reverseMultiplier=-1.0)

    def setDictionary(self, path, delimiter, read_as=ReadAs.LINE_BY_LINE, options={'format': 'text'}):
        opts = options.copy()
        if "delimiter" not in opts:
            opts["delimiter"] = delimiter
        return self._set(dictionary=ExternalResource(path, read_as, opts))

    def _create_model(self, java_model):
        return SentimentDetectorModel(java_model=java_model)


class SentimentDetectorModel(AnnotatorModel):
    name = "SentimentDetectorModel"

    positiveMultiplier = Param(Params._dummy(),
                               "positiveMultiplier",
                               "multiplier for positive sentiments. Defaults 1.0",
                               typeConverter=TypeConverters.toFloat)

    def __init__(self, classname="com.johnsnowlabs.nlp.annotators.sda.pragmatic.SentimentDetectorModel",
                 java_model=None):
        super(SentimentDetectorModel, self).__init__(
            classname=classname,
            java_model=java_model
        )


class ViveknSentimentApproach(AnnotatorApproach):
    sentimentCol = Param(Params._dummy(),
                         "sentimentCol",
                         "column with the sentiment result of every row. Must be 'positive' or 'negative'",
                         typeConverter=TypeConverters.toString)

    positiveSource = Param(Params._dummy(),
                           "positiveSource",
                           "positive sentiment file or folder",
                           typeConverter=TypeConverters.identity)

    negativeSource = Param(Params._dummy(),
                           "negativeSource",
                           "negative sentiment file or folder",
                           typeConverter=TypeConverters.identity)

    pruneCorpus = Param(Params._dummy(),
                        "pruneCorpus",
                        "Removes unfrequent scenarios from scope. The higher the better performance. Defaults 1",
                        typeConverter=TypeConverters.toInt)

    importantFeatureRatio = Param(Params._dummy(),
                                  "importantFeatureRatio",
                                  "proportion of feature content to be considered relevant. Defaults to 0.5",
                                  typeConverter=TypeConverters.toFloat)

    unimportantFeatureStep = Param(Params._dummy(),
                                   "unimportantFeatureStep",
                                   "proportion to lookahead in unimportant features. Defaults to 0.025",
                                   typeConverter=TypeConverters.toFloat)

    featureLimit = Param(Params._dummy(),
                         "featureLimit",
                         "content feature limit, to boost performance in very dirt text. Default disabled with -1",
                         typeConverter=TypeConverters.toInt)

    @keyword_only
    def __init__(self):
        super(ViveknSentimentApproach, self).__init__(
            classname="com.johnsnowlabs.nlp.annotators.sda.vivekn.ViveknSentimentApproach")
        self._setDefault(pruneCorpus=1, importantFeatureRatio=0.5, unimportantFeatureStep=0.025, featureLimit=-1)

    def setSentimentCol(self, value):
        return self._set(sentimentCol=value)

    def setPositiveSource(self, path, token_pattern="\S+", read_as=ReadAs.LINE_BY_LINE, options={"format": "text"}):
        opts = options.copy()
        if "tokenPattern" not in opts:
            opts["tokenPattern"] = token_pattern
        return self._set(positiveSource=ExternalResource(path, read_as, opts))

    def setNegativeSource(self, path, token_pattern="\S+", read_as=ReadAs.LINE_BY_LINE, options={"format": "text"}):
        opts = options.copy()
        if "tokenPattern" not in opts:
            opts["tokenPattern"] = token_pattern
        return self._set(negativeSource=ExternalResource(path, read_as, opts))

    def setPruneCorpus(self, value):
        return self._set(pruneCorpus=value)

    def _create_model(self, java_model):
        return ViveknSentimentModel(java_model=java_model)


class ViveknSentimentModel(AnnotatorModel):
    name = "ViveknSentimentModel"

    importantFeatureRatio = Param(Params._dummy(),
                                  "importantFeatureRatio",
                                  "proportion of feature content to be considered relevant. Defaults to 0.5",
                                  typeConverter=TypeConverters.toFloat)

    unimportantFeatureStep = Param(Params._dummy(),
                                   "unimportantFeatureStep",
                                   "proportion to lookahead in unimportant features. Defaults to 0.025",
                                   typeConverter=TypeConverters.toFloat)

    featureLimit = Param(Params._dummy(),
                         "featureLimit",
                         "content feature limit, to boost performance in very dirt text. Default disabled with -1",
                         typeConverter=TypeConverters.toInt)

    def __init__(self, classname="com.johnsnowlabs.nlp.annotators.sda.vivekn.ViveknSentimentModel", java_model=None):
        super(ViveknSentimentModel, self).__init__(
            classname=classname,
            java_model=java_model
        )

    @staticmethod
    def pretrained(name="vivekn_fast", language="en", remote_loc=None):
        from sparknlp.pretrained import ResourceDownloader
        return ResourceDownloader.downloadModel(ViveknSentimentModel, name, language, remote_loc)


class NorvigSweetingApproach(AnnotatorApproach):
    dictionary = Param(Params._dummy(),
                       "dictionary",
                       "dictionary needs 'tokenPattern' regex in dictionary for separating words",
                       typeConverter=TypeConverters.identity)

    corpus = Param(Params._dummy(),
                   "corpus",
                   "spell checker corpus needs 'tokenPattern' regex for tagging words. e.g. [a-zA-Z]+",
                   typeConverter=TypeConverters.identity)

    caseSensitive = Param(Params._dummy(),
                          "caseSensitive",
                          "whether to ignore case sensitivty",
                          typeConverter=TypeConverters.toBoolean)

    doubleVariants = Param(Params._dummy(),
                           "doubleVariants",
                           "whether to use more expensive spell checker",
                           typeConverter=TypeConverters.toBoolean)

    shortCircuit = Param(Params._dummy(),
                         "shortCircuit",
                         "whether to use faster mode",
                         typeConverter=TypeConverters.toBoolean)

    wordSizeIgnore = Param(Params._dummy(),
                           "wordSizeIgnore",
                           "minimum size of word before ignoring. Defaults to 3",
                           typeConverter=TypeConverters.toInt)

    dupsLimit = Param(Params._dummy(),
                      "dupsLimit",
                      "maximum duplicate of characters in a word to consider. Defaults to 2",
                      typeConverter=TypeConverters.toInt)

    reductLimit = Param(Params._dummy(),
                        "reductLimit",
                        "word reductions limit. Defaults to 3",
                        typeConverter=TypeConverters.toInt)

    intersections = Param(Params._dummy(),
                          "intersections",
                          "hamming intersections to attempt. Defaults to 10",
                          typeConverter=TypeConverters.toInt)

    vowelSwapLimit = Param(Params._dummy(),
                           "vowelSwapLimit",
                           "vowel swap attempts. Defaults to 6",
                           typeConverter=TypeConverters.toInt)

    @keyword_only
    def __init__(self):
        super(NorvigSweetingApproach, self).__init__(
            classname="com.johnsnowlabs.nlp.annotators.spell.norvig.NorvigSweetingApproach")
        self._setDefault(caseSensitive=False, doubleVariants=False, shortCircuit=False, wordSizeIgnore=3, dupsLimit=2,
                         reductLimit=3, intersections=10, vowelSwapLimit=6)

    def setCorpus(self, path, token_pattern="\S+", read_as=ReadAs.LINE_BY_LINE, options={"format": "text"}):
        opts = options.copy()
        if "tokenPattern" not in opts:
            opts["tokenPattern"] = token_pattern
        return self._set(corpus=ExternalResource(path, read_as, opts))

    def setDictionary(self, path, token_pattern="\S+", read_as=ReadAs.LINE_BY_LINE, options={"format": "text"}):
        opts = options.copy()
        if "tokenPattern" not in opts:
            opts["tokenPattern"] = token_pattern
        return self._set(dictionary=ExternalResource(path, read_as, opts))

    def setCaseSensitive(self, value):
        return self._set(caseSensitive=value)

    def setDoubleVariants(self, value):
        return self._set(doubleVariants=value)

    def setShortCircuit(self, value):
        return self._set(shortCircuit=value)

    def _create_model(self, java_model):
        return NorvigSweetingModel(java_model=java_model)


class NorvigSweetingModel(AnnotatorModel):
    name = "NorvigSweetingModel"

    def __init__(self, classname="com.johnsnowlabs.nlp.annotators.spell.norvig.NorvigSweetingModel", java_model=None):
        super(NorvigSweetingModel, self).__init__(
            classname=classname,
            java_model=java_model
        )

    @staticmethod
    def pretrained(name="spell_fast", language="en", remote_loc=None):
        from sparknlp.pretrained import ResourceDownloader
        return ResourceDownloader.downloadModel(NorvigSweetingModel, name, language, remote_loc)


class SymmetricDeleteApproach(AnnotatorApproach):
    corpus = Param(Params._dummy(),
                   "corpus",
                   "folder or file with text that teaches about the language",
                   typeConverter=TypeConverters.identity)

    dictionary = Param(Params._dummy(),
                       "dictionary",
                       "folder or file with text that teaches about the language",
                       typeConverter=TypeConverters.identity)

    maxEditDistance = Param(Params._dummy(),
                            "maxEditDistance",
                            "max edit distance characters to derive strings from a word",
                            typeConverter=TypeConverters.toInt)

    @keyword_only
    def __init__(self):
        super(SymmetricDeleteApproach, self).__init__(
            classname="com.johnsnowlabs.nlp.annotators.spell.symmetric.SymmetricDeleteApproach")
        self._setDefault(maxEditDistance=3)

    def setCorpus(self, path, token_pattern="\S+", read_as=ReadAs.LINE_BY_LINE, options={"format": "text"}):
        opts = options.copy()
        if "tokenPattern" not in opts:
            opts["tokenPattern"] = token_pattern
        return self._set(corpus=ExternalResource(path, read_as, opts))

    def setDictionary(self, path, token_pattern="\S+", read_as=ReadAs.LINE_BY_LINE, options={"format": "text"}):
        opts = options.copy()
        if "tokenPattern" not in opts:
            opts["tokenPattern"] = token_pattern
        return self._set(dictionary=ExternalResource(path, read_as, opts))

    def setMaxEditDistance(self, v):
        return self._set(maxEditDistance=v)

    def _create_model(self, java_model):
        return SymmetricDeleteModel(java_model=java_model)


class SymmetricDeleteModel(AnnotatorModel):
    name = "SymmetricDeleteModel"

    def __init__(self, classname="com.johnsnowlabs.nlp.annotators.spell.symmetric.SymmetricDeleteModel",
                 java_model=None):
        super(SymmetricDeleteModel, self).__init__(
            classname=classname,
            java_model=java_model
        )

    @staticmethod
    def pretrained(name="spell_sd_fast", language="en", remote_loc=None):
        from sparknlp.pretrained import ResourceDownloader
        return ResourceDownloader.downloadModel(SymmetricDeleteModel, name, language, remote_loc)


class NerApproach(Params):
    labelColumn = Param(Params._dummy(),
                        "labelColumn",
                        "Column with label per each token",
                        typeConverter=TypeConverters.toString)

    entities = Param(Params._dummy(), "entities", "Entities to recognize", TypeConverters.toListString)

    minEpochs = Param(Params._dummy(), "minEpochs", "Minimum number of epochs to train", TypeConverters.toInt)
    maxEpochs = Param(Params._dummy(), "maxEpochs", "Maximum number of epochs to train", TypeConverters.toInt)

    verbose = Param(Params._dummy(), "verbose", "Level of verbosity during training", TypeConverters.toInt)
    randomSeed = Param(Params._dummy(), "randomSeed", "Random seed", TypeConverters.toInt)

    externalDataset = Param(Params._dummy(), "externalDataset",
                            "Path to dataset. If path is empty will use dataset passed to train as usual Spark Pipeline stage",
                            TypeConverters.identity)

    def setLabelColumn(self, value):
        return self._set(labelColumn=value)

    def setEntities(self, tags):
        return self._set(entities=tags)

    def setMinEpochs(self, epochs):
        return self._set(minEpochs=epochs)

    def setMaxEpochs(self, epochs):
        return self._set(maxEpochs=epochs)

    def setVerbose(self, verboseValue):
        return self._set(verbose=verboseValue)

    def setRandomSeed(self, seed):
        return self._set(randomSeed=seed)

    def setExternalDataset(self, path, read_as=ReadAs.LINE_BY_LINE, options={"format": "text"}):
        return self._set(externalDataset=ExternalResource(path, read_as, options.copy()))


class NerCrfApproach(AnnotatorApproach, ApproachWithEmbeddings, NerApproach):

    l2 = Param(Params._dummy(), "l2", "L2 regularization coefficient", TypeConverters.toFloat)
    c0 = Param(Params._dummy(), "c0", "c0 params defining decay speed for gradient", TypeConverters.toInt)
    lossEps = Param(Params._dummy(), "lossEps", "If Epoch relative improvement less than eps then training is stopped",
                    TypeConverters.toFloat)
    minW = Param(Params._dummy(), "minW", "Features with less weights then this param value will be filtered",
                 TypeConverters.toFloat)

    externalFeatures = Param(Params._dummy(), "externalFeatures", "Additional dictionaries paths to use as a features",
                             TypeConverters.identity)

    def setL2(self, l2value):
        return self._set(l2=l2value)

    def setC0(self, c0value):
        return self._set(c0=c0value)

    def setLossEps(self, eps):
        return self._set(lossEps=eps)

    def setMinW(self, w):
        return self._set(minW=w)

    def setExternalFeatures(self, path, delimiter, read_as=ReadAs.LINE_BY_LINE, options={"format": "text"}):
        opts = options.copy()
        if "delimiter" not in opts:
            opts["delimiter"] = delimiter
        return self._set(externalFeatures=ExternalResource(path, read_as, opts))

    def _create_model(self, java_model):
        return NerCrfModel(java_model=java_model)

    @keyword_only
    def __init__(self):
        super(NerCrfApproach, self).__init__(classname="com.johnsnowlabs.nlp.annotators.ner.crf.NerCrfApproach")
        self._setDefault(
            minEpochs=0,
            maxEpochs=1000,
            l2=float(1),
            c0=2250000,
            lossEps=float(1e-3),
            verbose=4
        )


class NerCrfModel(ModelWithEmbeddings):
    name = "NerCrfModel"

    def __init__(self, classname="com.johnsnowlabs.nlp.annotators.ner.crf.NerCrfModel", java_model=None):
        super(NerCrfModel, self).__init__(
            classname=classname,
            java_model=java_model
        )

    @staticmethod
    def pretrained(name="ner_fast", language="en", remote_loc=None):
        from sparknlp.pretrained import ResourceDownloader
        return ResourceDownloader.downloadModel(NerCrfModel, name, language, remote_loc)


class NerDLApproach(AnnotatorApproach, ApproachWithEmbeddings, NerApproach):

    lr = Param(Params._dummy(), "lr", "Learning Rate", TypeConverters.toFloat)
    po = Param(Params._dummy(), "po", "Learning rate decay coefficient. Real Learning Rage = lr / (1 + po * epoch)",
               TypeConverters.toFloat)
    batchSize = Param(Params._dummy(), "batchSize", "Batch size", TypeConverters.toInt)
    dropout = Param(Params._dummy(), "dropout", "Dropout coefficient", TypeConverters.toFloat)
    minProba = Param(Params._dummy(), "minProba",
                     "Minimum probability. Used only if there is no CRF on top of LSTM layer", TypeConverters.toFloat)
    validationDataset = Param(Params._dummy(), "validationDataset",
                              "Path to validation dataset. If set used to calculate statistic on it during training.",
                              TypeConverters.identity)
    testDataset = Param(Params._dummy(), "testDataset",
                        "Path to test dataset. If set used to calculate statistic on it during training.",
                        TypeConverters.identity)

    def setLr(self, v):
        self._set(lr=v)
        return self

    def setPo(self, v):
        self._set(po=v)
        return self

    def setBatchSize(self, v):
        self._set(batchSize=v)
        return self

    def setDropout(self, v):
        self._set(dropout=v)
        return self

    def setMinProbability(self, v):
        self._set(minProba=v)
        return self

    def setValidationDataset(self, path, read_as=ReadAs.LINE_BY_LINE, options={"format": "text"}):
        return self._set(validationDataset=ExternalResource(path, read_as, options.copy()))

    def setTestDataset(self, path, read_as=ReadAs.LINE_BY_LINE, options={"format": "text"}):
        return self._set(testDataset=ExternalResource(path, read_as, options.copy()))

    def _create_model(self, java_model):
        return NerDLModel(java_model=java_model)

    @keyword_only
    def __init__(self):
        super(NerDLApproach, self).__init__(classname="com.johnsnowlabs.nlp.annotators.ner.dl.NerDLApproach")
        self._setDefault(
            minEpochs=0,
            maxEpochs=50,
            lr=float(0.2),
            po=float(0.05),
            batchSize=9,
            dropout=float(0.5),
            verbose=4
        )


class NerDLModel(ModelWithEmbeddings):
    name = "NerDLModel"

    def __init__(self, classname="com.johnsnowlabs.nlp.annotators.ner.dl.NerDLModel", java_model=None):
        super(NerDLModel, self).__init__(
            classname=classname,
            java_model=java_model
        )

    @staticmethod
    def pretrained(name="ner_precise", language="en", remote_loc=None):
        from sparknlp.pretrained import ResourceDownloader
        return ResourceDownloader.downloadModel(NerDLModel, name, language, remote_loc)


class NerConverter(AnnotatorModel):
    name = 'Tokenizer'

    whiteList = Param(
        Params._dummy(),
        "whiteList",
        "If defined, list of entities to process. The rest will be ignored. Do not include IOB prefix on labels",
        typeConverter=TypeConverters.toListString
    )

    def setWhiteList(self, entities):
        return self._set(whiteList=entities)

    @keyword_only
    def __init__(self):
        super(NerConverter, self).__init__(classname="com.johnsnowlabs.nlp.annotators.ner.NerConverter")


class ContextSpellCheckerApproach(AnnotatorApproach):

    trainCorpusPath = Param(Params._dummy(),
                            "trainCorpusPath",
                            "Path to the training corpus text file.",
                            typeConverter=TypeConverters.toString)

    languageModelClasses = Param(Params._dummy(),
                                 "languageModelClasses",
                                 "Number of classes to use during factorization of the softmax output in the LM.",
                                 typeConverter=TypeConverters.toInt)

    prefixes = Param(Params._dummy(),
                     "prefixes",
                     "Prefixes to separate during parsing of training corpus.",
                     typeConverter=TypeConverters.identity)

    def setSuffixes(self, s):
        return self._set(prefixes=list(reversed(sorted(s, key=len))))

    suffixes = Param(Params._dummy(),
                     "suffixes",
                     "Suffixes to separate during parsing of training corpus.",
                     typeConverter=TypeConverters.identity)

    def setSuffixes(self, s):
        return self._set(suffixes=list(reversed(sorted(s, key=len))))

    wordMaxDistance = Param(Params._dummy(),
                            "wordMaxDistance",
                            "Maximum distance for the generated candidates for every word.",
                            typeConverter=TypeConverters.toInt)

    maxCandidates = Param(Params._dummy(),
                          "maxCandidates",
                          "Maximum number of candidates for every word.",
                          typeConverter=TypeConverters.toInt)

    minCount = Param(Params._dummy(),
                     "minCount",
                     "Min number of times a token should appear to be included in vocab.",
                     typeConverter=TypeConverters.toFloat)

    blacklistMinFreq = Param(Params._dummy(),
                             "blacklistMinFreq",
                             "Minimun number of occurrences for a word not to be blacklisted.",
                             typeConverter=TypeConverters.toInt)

    tradeoff = Param(Params._dummy(),
                     "tradeoff",
                     "Tradeoff between the cost of a word and a transition in the language model.",
                     typeConverter=TypeConverters.toFloat)

    weightedDistPath = Param(Params._dummy(),
                             "weightedDistPath",
                             "The path to the file containing the weights for the levenshtein distance.",
                             typeConverter=TypeConverters.toString)

    gamma = Param(Params._dummy(),
                     "gamma",
                     "Controls the influence of individual word frequency in the decision.",
                     typeConverter=TypeConverters.toFloat)

    @keyword_only
    def __init__(self):
        super(ContextSpellCheckerApproach, self).\
            __init__(classname="com.johnsnowlabs.nlp.annotators.spell.context.ContextSpellCheckerApproach")
        self._setDefault(minCount=3.0,
            wordMaxDistance=3,
            maxCandidates=6,
            languageModelClasses=2000,
            blacklistMinFreq=5,
            tradeoff=18.0)

    def _create_model(self, java_model):
        return ContextSpellCheckerModel(java_model=java_model)


class ContextSpellCheckerModel(AnnotatorModel):
    name = "ContextSpellCheckerModel"

    wordMaxDistance = Param(Params._dummy(),
                            "wordMaxDistance",
                            "Maximum distance for the generated candidates for every word.",
                            typeConverter=TypeConverters.toInt)

    tradeoff = Param(Params._dummy(),
                     "tradeoff",
                     "Tradeoff between the cost of a word and a transition in the language model.",
                     typeConverter=TypeConverters.toFloat)

    weightedDistPath = Param(Params._dummy(),
                             "weightedDistPath",
                             "The path to the file containing the weights for the levenshtein distance.",
                             typeConverter=TypeConverters.toString)

    gamma = Param(Params._dummy(),
                     "gamma",
                     "Controls the influence of individual word frequency in the decision.",
                     typeConverter=TypeConverters.toFloat)

    def __init__(self, classname="com.johnsnowlabs.nlp.annotators.spell.context.ContextSpellCheckerModel", java_model=None):
        super(ContextSpellCheckerModel, self).__init__(
            classname=classname,
            java_model=java_model
        )

    @staticmethod
    def pretrained(name="context_spell_gen", language="en", remote_loc=None):
        from sparknlp.pretrained import ResourceDownloader
        return ResourceDownloader.downloadModel(ContextSpellCheckerModel, name, language, remote_loc)


class DependencyParserApproach(AnnotatorApproach):
    dependencyTreeBank = Param(Params._dummy(),
                               "dependencyTreeBank",
                               "dependency treebank source files",
                               typeConverter=TypeConverters.identity)

    numberOfIterations = Param(Params._dummy(),
                               "numberOfIterations",
                               "Number of iterations in training, converges to better accuracy",
                               typeConverter=TypeConverters.toInt)

    @keyword_only
    def __init__(self):
        super(DependencyParserApproach,
              self).__init__(classname="com.johnsnowlabs.nlp.annotators.parser.dep.DependencyParserApproach")
        self._setDefault(numberOfIterations=10)

    def setNumberOfIterations(self, value):
        return self._set(numberOfIterations=value)

    def setDependencyTreeBank(self, path, read_as=ReadAs.LINE_BY_LINE, options={"key": "value"}):
        opts = options.copy()
        return self._set(dependencyTreeBank=ExternalResource(path, read_as, opts))

    def _create_model(self, java_model):
        return DependencyParserModel(java_model=java_model)


class DependencyParserModel(AnnotatorModel):
    name = "DependencyParserModel"

    def __init__(self, classname="com.johnsnowlabs.nlp.annotators.parser.dep.DependencyParserModel", java_model=None):
        super(DependencyParserModel, self).__init__(
            classname=classname,
            java_model=java_model
        )


class TypedDependencyParserApproach(AnnotatorApproach):

    conll2009FilePath = Param(Params._dummy(),
                              "conll2009FilePath",
                              "Path to file with CoNLL 2009 format",
                              typeConverter=TypeConverters.identity)

    numberOfIterations = Param(Params._dummy(),
                               "numberOfIterations",
                               "Number of iterations in training, converges to better accuracy",
                               typeConverter=TypeConverters.toInt)

    @keyword_only
    def __init__(self):
        super(TypedDependencyParserApproach,
              self).__init__(classname="com.johnsnowlabs.nlp.annotators.parser.typdep.TypedDependencyParserApproach")

    def setConll2009FilePath(self, path, read_as=ReadAs.LINE_BY_LINE, options={"key": "value"}):
        opts = options.copy()
        return self._set(conll2009FilePath=ExternalResource(path, read_as, opts))

    def setNumberOfIterations(self, value):
        return self._set(numberOfIterations=value)

    def _create_model(self, java_model):
        return TypedDependencyParserModel(java_model=java_model)


class TypedDependencyParserModel(AnnotatorModel):

    name = "TypedDependencyParserModel"

    def __init__(self, classname="com.johnsnowlabs.nlp.annotators.parser.typdep.TypedDependencyParserModel",
                 java_model=None):
        super(TypedDependencyParserModel, self).__init__(
            classname=classname,
            java_model=java_model
        )<|MERGE_RESOLUTION|>--- conflicted
+++ resolved
@@ -151,7 +151,6 @@
             return self.getOrDefault("prefixPattern")
 
 
-<<<<<<< HEAD
 class WordpieceTokenizer(AnnotatorApproach):
 
     vocabulary = Param(Params._dummy(),
@@ -205,7 +204,6 @@
     name = "WordpieceTokenizerModel"
 
 
-=======
 class ChunkTokenizer(Tokenizer):
     name = 'ChunkTokenizer'
 
@@ -223,7 +221,6 @@
             includeDefaults=True
         )
 
->>>>>>> 5e59f0c0
 
 class Stemmer(AnnotatorModel):
 
