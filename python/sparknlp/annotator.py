--- conflicted
+++ resolved
@@ -100,12 +100,7 @@
         self._setDefault(
             targetPattern="\\S+",
             contextChars=[".", ",", ";", ":", "!", "?", "*", "-", "(", ")", "\"", "'"],
-            caseSensitiveExceptions=True,
-            exceptions=[],
-            infixPatterns=[],
-            prefixPattern="\\A([^\\s\\w\$\\.]*)",
-            splitChars=[],
-            suffixPattern="([^\\s\\w]?)([^\\s\\w]*)\\z')"
+            caseSensitiveExceptions=True
         )
 
     def getInfixPatterns(self):
@@ -892,33 +887,6 @@
     def setFrequencyPriority(self, value):
         return self._set(frequencyPriority=value)
 
-    def getCaseSensitive(self):
-        return self.getOrDefault(self.caseSensitive)
-
-    def getDoubleVariants(self):
-        return self.getOrDefault(self.doubleVariants)
-
-    def getShortCircuit(self):
-        return self.getOrDefault(self.shortCircuit)
-
-    def getFrequencyPriority(self):
-        return self.getOrDefault(self.frequencyPriority)
-
-    def getWordSizeIgnore(self):
-        return self.getOrDefault(self.wordSizeIgnore)
-
-    def getDupsLimit(self):
-        return self.getOrDefault(self.dupsLimit)
-
-    def getReductLimit(self):
-        return self.getOrDefault(self.reductLimit)
-
-    def getIntersections(self):
-        return self.getOrDefault(self.intersections)
-
-    def getVowelSwapLimit(self):
-        return self.getOrDefault(self.vowelSwapLimit)
-
     def _create_model(self, java_model):
         return NorvigSweetingModel(java_model=java_model)
 
@@ -994,18 +962,6 @@
     def setDeletesThreshold(self, v):
         return self._set(deletesThreshold=v)
 
-    def getMaxEditDistance(self):
-        return self.getOrDefault(self.maxEditDistance)
-
-    def getFrequencyThreshold(self):
-        return self.getOrDefault(self.frequencyThreshold)
-
-    def getDeletesThreshold(self):
-        return self.getOrDefault(self.deletesThreshold)
-
-    def getDupsLimit(self):
-        return self.getOrDefault(self.dupsLimit)
-
     def _create_model(self, java_model):
         return SymmetricDeleteModel(java_model=java_model)
 
@@ -1061,21 +1017,6 @@
     def getLabelColumn(self):
         return self.getOrDefault(self.labelColumn)
 
-    def getEntities(self):
-        return self.getOrDefault(self.entities)
-
-    def getMinEpochs(self):
-        return self.getOrDefault(self.minEpochs)
-
-    def getMaxEpochs(self):
-        return self.getOrDefault(self.maxEpochs)
-
-    def getVerbose(self):
-        return self.getOrDefault(self.verbose)
-
-    def getRandomSeed(self):
-        return self.getOrDefault(self.randomSeed)
-
 
 class NerCrfApproach(AnnotatorApproach, NerApproach):
 
@@ -1115,21 +1056,6 @@
 
     def setIncludeConfidence(self, b):
         return self._set(includeConfidence=b)
-
-    def getL2(self):
-        return self.getOrDefault(self.l2)
-
-    def getC0(self):
-        return self.getOrDefault(self.c0)
-
-    def getLossEps(self):
-        return self.getOrDefault(self.lossEps)
-
-    def getMinW(self):
-        return self.getOrDefault(self.minW)
-
-    def getIncludeConfidence(self):
-        return self.getOrDefault(self.includeConfidence)
 
     def _create_model(self, java_model):
         return NerCrfModel(java_model=java_model)
@@ -1144,9 +1070,7 @@
             c0=2250000,
             lossEps=float(1e-3),
             verbose=4,
-            includeConfidence=False,
-            entities=[],
-            minW=float('NaN')
+            includeConfidence=False
         )
 
 
@@ -1190,13 +1114,10 @@
 
     trainValidationProp = Param(Params._dummy(), "trainValidationProp", "Choose the proportion of training dataset to be validated against the model on each Epoch. The value should be between 0.0 and 1.0 and by default it is 0.0 and off.",
                                 TypeConverters.toFloat)
-<<<<<<< HEAD
-=======
 
     includeValidationProp = Param(Params._dummy(), "includeValidationProp", "Whether or not to include trainValidationProp inside training or keep it for real sampling evaluation.",
                                   TypeConverters.toBoolean)
 
->>>>>>> 15b08231
     evaluationLogExtended = Param(Params._dummy(), "evaluationLogExtended", "Choose the proportion of training dataset to be validated against the model on each Epoch. The value should be between 0.0 and 1.0 and by default it is 0.0 and off.",
                                   TypeConverters.toBoolean)
 
@@ -1239,10 +1160,16 @@
         self._set(dropout=v)
         return self
 
+    def _create_model(self, java_model):
+        return NerDLModel(java_model=java_model)
+
     def setTrainValidationProp(self, v):
         self._set(trainValidationProp=v)
         return self
 
+    def setIncludeValidationProp(self, v):
+        return self._set(includeValidationProp=v)
+
     def setEvaluationLogExtended(self, v):
         self._set(evaluationLogExtended=v)
         return self
@@ -1255,48 +1182,6 @@
 
     def setEnableOutputLogs(self, value):
         return self._set(enableOutputLogs=value)
-
-    def getLr(self):
-        return self.getOrDefault(self.lr)
-
-    def getPo(self):
-        return self.getOrDefault(self.po)
-
-    def getBatchSize(self):
-        return self.getOrDefault(self.batchSize)
-
-    def getDropout(self):
-        return self.getOrDefault(self.dropout)
-
-    def getGraphFolder(self):
-        return self.getOrDefault(self.graphFolder)
-
-    def getConfigProtoBytes(self):
-        return self.getOrDefault(self.configProtoBytes)
-
-    def getUseContrib(self):
-        return self.getOrDefault(self.useContrib)
-
-    def getTranValidationProp(self):
-        return self.getOrDefault(self.trainValidationProp)
-
-    def getEvaluationLogExtended(self):
-        return self.getOrDefault(self.evaluationLogExtended)
-
-    def getEnableOutputLogs(self):
-        return self.getOrDefault(self.enableOutputLogs)
-
-    def getTestDataset(self):
-        return self.getOrDefault(self.testDataset)
-
-    def getIncludeConfidence(self):
-        return self.getOrDefault(self.includeConfidence)
-
-    def getIncludeValidationProp(self):
-        return self.getOrDefault(self.includeValidationProp)
-
-    def _create_model(self, java_model):
-        return NerDLModel(java_model=java_model)
 
     @keyword_only
     def __init__(self):
@@ -1312,12 +1197,10 @@
             verbose=2,
             useContrib=uc,
             trainValidationProp=float(0.0),
+            includeValidationProp=False,
             evaluationLogExtended=False,
             includeConfidence=False,
-            enableOutputLogs=False,
-            configProtoBytes=[],
-            graphFolder=None,
-            testDataset=None
+            enableOutputLogs=False
         )
 
 
