##
# Prototyping for py4j to pipeline from Python
##

import sys
from pyspark import keyword_only
from pyspark.ml.util import JavaMLWritable
from pyspark.ml.wrapper import JavaTransformer, JavaModel, JavaEstimator
from pyspark.ml.param.shared import Param, Params, TypeConverters
from sparknlp.common import ExternalResource, ParamsGettersSetters, ReadAs
from sparknlp.util import AnnotatorJavaMLReadable

# Do NOT delete. Looks redundant but this is key work around for python 2 support.
if sys.version_info[0] == 2:
    from sparknlp.base import DocumentAssembler, Finisher, TokenAssembler
else:
    import com.johnsnowlabs.nlp

annotators = sys.modules[__name__]
pos = sys.modules[__name__]
perceptron = sys.modules[__name__]
ner = sys.modules[__name__]
crf = sys.modules[__name__]
dl = sys.modules[__name__]
logreg = sys.modules[__name__]
regex = sys.modules[__name__]
sbd = sys.modules[__name__]
sda = sys.modules[__name__]
pragmatic = sys.modules[__name__]
vivekn = sys.modules[__name__]
spell = sys.modules[__name__]
norvig = sys.modules[__name__]
contextspell = sys.modules[__name__]
ocr = sys.modules[__name__]


class AnnotatorProperties(Params):

    inputCols = Param(Params._dummy(),
                      "inputCols",
                      "previous annotations columns, if renamed",
                      typeConverter=TypeConverters.toListString)
    outputCol = Param(Params._dummy(),
                      "outputCol",
                      "output annotation column. can be left default.",
                      typeConverter=TypeConverters.toString)

    def setInputCols(self, value):
        return self._set(inputCols=value)

    def setOutputCol(self, value):
        return self._set(outputCol=value)


class ApproachWithEmbeddings(Params):
    embeddingsDim = Param(Params._dummy(),
                          "embeddingsDim",
                          "Number of embedding dimensions",
                          typeConverter=TypeConverters.toInt)

    caseSensitiveEmbeddings = Param(Params._dummy(),
                                    "caseSensitiveEmbeddings",
                                    "whether to ignore case in tokens for embeddings matching",
                                    typeConverter=TypeConverters.toBoolean)

    includeEmbeddings = Param(Params._dummy(),
                              "includeEmbeddings",
                              "whether to include embeddings when saving annotator",
                              typeConverter=TypeConverters.toBoolean)

    embeddingsRef = Param(Params._dummy(),
                          "embeddingsRef",
                          "if sourceEmbeddingsPath was provided, name them with this ref. Otherwise, use embeddings by this ref",
                          typeConverter=TypeConverters.toString)

    sourceEmbeddingsPath = Param(Params._dummy(),
                                 "sourceEmbeddingsPath",
                                 "Word embeddings file",
                                 typeConverter=TypeConverters.toString)
    embeddingsFormat = Param(Params._dummy(),
                             "embeddingsFormat",
                             "Word vectors file format",
                             typeConverter=TypeConverters.toInt)

    def setEmbeddingsSource(self, path, nDims, format):
        self._set(sourceEmbeddingsPath=path)
        self._set(embeddingsFormat=format)
        return self._set(embeddingsDim=nDims)

    def setEmbeddingsDim(self, value):
        return self._set(embeddingsDim=value)

    def setCaseSensitiveEmbeddings(self, value):
        return self._set(caseSensitiveEmbeddings=value)

    def setIncludeEmbeddings(self, value):
        return self._set(includeEmbeddings=value)

    def setEmbeddingsRef(self, value):
        return self._set(embeddingsRef=value)

    def __init__(self):
        super(ApproachWithEmbeddings, self).__init__()
        self._setDefault(
            caseSensitiveEmbeddings=False,
            includeEmbeddings=True,
            embeddingsRef=self.uid
        )


class AnnotatorModel(JavaModel, AnnotatorJavaMLReadable, JavaMLWritable, AnnotatorProperties, ParamsGettersSetters):

    column_type = "array<struct<annotatorType:string,begin:int,end:int,metadata:map<string,string>>>"

    @keyword_only
    def setParams(self):
        kwargs = self._input_kwargs
        return self._set(**kwargs)

    @keyword_only
    def __init__(self, classname, java_model=None):
        super(AnnotatorModel, self).__init__(java_model=java_model)
        if classname and not java_model:
            self.__class__._java_class_name = classname
            self._java_obj = self._new_java_obj(classname, self.uid)
        if java_model is not None:
            self._transfer_params_from_java()


class ModelWithEmbeddings(AnnotatorModel):

    embeddingsDim = Param(Params._dummy(),
                          "embeddingsDim",
                          "Number of embedding dimensions",
                          typeConverter=TypeConverters.toInt)

    caseSensitiveEmbeddings = Param(Params._dummy(),
                                    "caseSensitiveEmbeddings",
                                    "whether to ignore case in tokens for embeddings matching",
                                    typeConverter=TypeConverters.toBoolean)

    includeEmbeddings = Param(Params._dummy(),
                              "includeEmbeddings",
                              "whether to include embeddings when saving annotator",
                              typeConverter=TypeConverters.toBoolean)

    embeddingsRef = Param(Params._dummy(),
                          "embeddingsRef",
                          "if sourceEmbeddingsPath was provided, name them with this ref. Otherwise, use embeddings by this ref",
                          typeConverter=TypeConverters.toString)

    @keyword_only
    def __init__(self, classname, java_model=None):
        super(ModelWithEmbeddings, self).__init__(classname=classname, java_model=java_model)

    def getClusterEmbeddings(self):
        return self._java_obj.getClusterEmbeddings()


class AnnotatorApproach(JavaEstimator, JavaMLWritable, AnnotatorJavaMLReadable, AnnotatorProperties,
                        ParamsGettersSetters):
    @keyword_only
    def __init__(self, classname):
        ParamsGettersSetters.__init__(self)
        self.__class__._java_class_name = classname
        self._java_obj = self._new_java_obj(classname, self.uid)


class Tokenizer(AnnotatorModel):

    targetPattern = Param(Params._dummy(),
                          "targetPattern",
                          "pattern to grab from text as token candidates. Defaults \S+",
                          typeConverter=TypeConverters.toString)

    prefixPattern = Param(Params._dummy(),
                          "prefixPattern",
                          "regex with groups and begins with \A to match target prefix. Defaults to \A([^\s\w\$\.]*)",
                          typeConverter=TypeConverters.toString)

    suffixPattern = Param(Params._dummy(),
                          "suffixPattern",
                          "regex with groups and ends with \z to match target suffix. Defaults to ([^\s\w]?)([^\s\w]*)\z",
                          typeConverter=TypeConverters.toString)

    compositeTokens = Param(Params._dummy(),
                            "compositeTokens",
                            "Words that won't be split in two",
                            typeConverter=TypeConverters.toListString)

    infixPatterns = Param(Params._dummy(),
                          "infixPatterns",
                          "regex patterns that match tokens within a single target. groups identify different sub-tokens. multiple defaults",
                          typeConverter=TypeConverters.toListString)

    includeDefaults = Param(Params._dummy(),
                            "includeDefaults",
                            "whether to include default patterns or only use user provided ones. Defaults to true.",
                            typeConverter=TypeConverters.toBoolean
                            )

    name = 'Tokenizer'

    @keyword_only
    def __init__(self):
        super(Tokenizer, self).__init__(classname="com.johnsnowlabs.nlp.annotators.Tokenizer")

        self.infixDefaults = [
            "([\\$#]?\\d+(?:[^\\s\\d]{1}\\d+)*)",
            "((?:\\p{L}\\.)+)",
            "(\\p{L}+)(n't\\b)",
            "(\\p{L}+)('{1}\\p{L}+)",
            "((?:\\p{L}+[^\\s\\p{L}]{1})+\\p{L}+)",
            "([\\p{L}\\w]+)"
        ]
        self.prefixDefault = "\\A([^\\s\\p{L}\\d\\$\\.#]*)"
        self.suffixDefault = "([^\\s\\p{L}\\d]?)([^\\s\\p{L}\\d]*)\\z"

        self._setDefault(
            inputCols=["document"],
            targetPattern="\\S+",
            infixPatterns=[],
            includeDefaults=True
        )

    def setTargetPattern(self, value):
        return self._set(targetPattern=value)

    def setPrefixPattern(self, value):
        return self._set(prefixPattern=value)

    def setSuffixPattern(self, value):
        return self._set(suffixPattern=value)

    def setCompositeTokensPatterns(self, value):
        return self._set(compositeTokens=value)

    def setInfixPatterns(self, value):
        return self._set(infixPatterns=value)

    def setIncludeDefaults(self, value):
        return self._set(includeDefaults=value)

    def addInfixPattern(self, value):
        infix_patterns = self.getInfixPatterns()
        infix_patterns.insert(0, value)
        return self._set(infixPatterns=infix_patterns)

    def getIncludeDefaults(self):
        return self.getOrDefault("includeDefaults")

    def getInfixPatterns(self):
        if self.getIncludeDefaults():
            return self.getOrDefault("infixPatterns") + self.infixDefaults
        else:
            return self.getOrDefault("infixPatterns")

    def getSuffixPattern(self):
        if self.getIncludeDefaults():
            if self.isDefined("suffixPattern"):
                return self.getOrDefault("suffixPattern")
            else:
                return self.suffixDefault
        else:
            return self.getOrDefault("suffixPattern")

    def getPrefixPattern(self):
        if self.getIncludeDefaults():
            if self.isDefined("prefixPattern"):
                return self.getOrDefault("prefixPattern")
            else:
                return self.prefixDefault
        else:
            return self.getOrDefault("prefixPattern")


class Stemmer(AnnotatorModel):

    language = Param(Params._dummy(), "language", "stemmer algorithm", typeConverter=TypeConverters.toString)

    name = "Stemmer"

    @keyword_only
    def __init__(self):
        super(Stemmer, self).__init__(classname="com.johnsnowlabs.nlp.annotators.Stemmer")
        self._setDefault(
            language="english"
        )


class Chunker(AnnotatorModel):

    regexParsers = Param(Params._dummy(),
                         "regexParsers",
                         "an array of grammar based chunk parsers",
                         typeConverter=TypeConverters.toListString)

    name = "Chunker"

    @keyword_only
    def __init__(self):
        super(Chunker, self).__init__(classname="com.johnsnowlabs.nlp.annotators.Chunker")

    def setRegexParsers(self, value):
        return self._set(regexParsers=value)


class Normalizer(AnnotatorApproach):

    patterns = Param(Params._dummy(),
                     "patterns",
                     "normalization regex patterns which match will be replaced with a space",
                     typeConverter=TypeConverters.toListString)

    lowercase = Param(Params._dummy(),
                      "lowercase",
                      "whether to convert strings to lowercase")

    slangDictionary = Param(Params._dummy(),
                            "slangDictionary",
                            "slang dictionary is a delimited text. needs 'delimiter' in options",
                            typeConverter=TypeConverters.identity)

    @keyword_only
    def __init__(self):
        super(Normalizer, self).__init__(classname="com.johnsnowlabs.nlp.annotators.Normalizer")
        self._setDefault(
            patterns=["[^\\pL+]"],
            lowercase=True
        )

    def setPatterns(self, value):
        return self._set(patterns=value)

    def setLowercase(self, value):
        return self._set(lowercase=value)

    def setSlangDictionary(self, path, delimiter, read_as=ReadAs.LINE_BY_LINE, options={"format": "text"}):
        opts = options.copy()
        if "delimiter" not in opts:
            opts["delimiter"] = delimiter
        return self._set(slangDictionary=ExternalResource(path, read_as, opts))

    def _create_model(self, java_model):
        return NormalizerModel(java_model=java_model)


class NormalizerModel(AnnotatorModel):

    patterns = Param(Params._dummy(),
                     "patterns",
                     "normalization regex patterns which match will be replaced with a space",
                     typeConverter=TypeConverters.toListString)

    lowercase = Param(Params._dummy(),
                      "lowercase",
                      "whether to convert strings to lowercase")

    slangDictionary = Param(Params._dummy(),
                            "slangDictionary",
                            "slang dictionary is a delimited text. needs 'delimiter' in options",
                            typeConverter=TypeConverters.identity)

    def __init__(self, classname="com.johnsnowlabs.nlp.annotators.NormalizerModel", java_model=None):
        super(NormalizerModel, self).__init__(
            classname=classname,
            java_model=java_model
        )

    name = "NormalizerModel"


class RegexMatcher(AnnotatorApproach):

    strategy = Param(Params._dummy(),
                     "strategy",
                     "MATCH_FIRST|MATCH_ALL|MATCH_COMPLETE",
                     typeConverter=TypeConverters.toString)
    externalRules = Param(Params._dummy(),
                          "externalRules",
                          "external resource to rules, needs 'delimiter' in options",
                          typeConverter=TypeConverters.identity)

    @keyword_only
    def __init__(self):
        super(RegexMatcher, self).__init__(classname="com.johnsnowlabs.nlp.annotators.RegexMatcher")
        self._setDefault(
            inputCols=["document"],
            strategy="MATCH_ALL"
        )

    def setStrategy(self, value):
        return self._set(strategy=value)

    def setExternalRules(self, path, delimiter, read_as=ReadAs.LINE_BY_LINE, options={"format": "text"}):
        opts = options.copy()
        if "delimiter" not in opts:
            opts["delimiter"] = delimiter
        return self._set(externalRules=ExternalResource(path, read_as, opts))

    def _create_model(self, java_model):
        return RegexMatcherModel(java_model=java_model)


class RegexMatcherModel(AnnotatorModel):
    def __init__(self, classname="com.johnsnowlabs.nlp.annotators.RegexMatcherModel", java_model=None):
        super(RegexMatcherModel, self).__init__(
            classname=classname,
            java_model=java_model
        )

    name = "RegexMatcherModel"


class Lemmatizer(AnnotatorApproach):
    dictionary = Param(Params._dummy(),
                       "dictionary",
                       "lemmatizer external dictionary." +
                       " needs 'keyDelimiter' and 'valueDelimiter' in options for parsing target text",
                       typeConverter=TypeConverters.identity)

    @keyword_only
    def __init__(self):
        super(Lemmatizer, self).__init__(classname="com.johnsnowlabs.nlp.annotators.Lemmatizer")

    def _create_model(self, java_model):
        return LemmatizerModel(java_model=java_model)

    def setDictionary(self, path, key_delimiter, value_delimiter, read_as=ReadAs.LINE_BY_LINE,
                      options={"format": "text"}):
        opts = options.copy()
        if "keyDelimiter" not in opts:
            opts["keyDelimiter"] = key_delimiter
        if "valueDelimiter" not in opts:
            opts["valueDelimiter"] = value_delimiter
        return self._set(dictionary=ExternalResource(path, read_as, opts))


class LemmatizerModel(AnnotatorModel):
    name = "LemmatizerModel"

    def __init__(self, classname="com.johnsnowlabs.nlp.annotators.LemmatizerModel", java_model=None):
        super(LemmatizerModel, self).__init__(
            classname=classname,
            java_model=java_model
        )

    @staticmethod
    def pretrained(name="lemma_fast", language="en", remote_loc=None):
        from sparknlp.pretrained import ResourceDownloader
        return ResourceDownloader.downloadModel(LemmatizerModel, name, language, remote_loc)


class DateMatcher(AnnotatorModel):
    dateFormat = Param(Params._dummy(),
                       "dateFormat",
                       "desired format for dates extracted",
                       typeConverter=TypeConverters.toString)

    name = "DateMatcher"

    @keyword_only
    def __init__(self):
        super(DateMatcher, self).__init__(classname="com.johnsnowlabs.nlp.annotators.DateMatcher")
        self._setDefault(
            inputCols=["document"],
            dateFormat="yyyy/MM/dd"
        )

    def setDateFormat(self, value):
        return self._set(dateFormat=value)


class TextMatcher(AnnotatorApproach):

    entities = Param(Params._dummy(),
                     "entities",
                     "ExternalResource for entities",
                     typeConverter=TypeConverters.identity)

    caseSensitive = Param(Params._dummy(),
                          "caseSensitive",
                          "whether to match regardless of case. Defaults true",
                          typeConverter=TypeConverters.toBoolean)

    @keyword_only
    def __init__(self):
        super(TextMatcher, self).__init__(classname="com.johnsnowlabs.nlp.annotators.TextMatcher")
        self._setDefault(inputCols=["token"], caseSensitive=True)

    def _create_model(self, java_model):
        return TextMatcherModel(java_model=java_model)

    def setEntities(self, path, read_as=ReadAs.LINE_BY_LINE, options={"format": "text"}):
        return self._set(entities=ExternalResource(path, read_as, options.copy()))

    def setCaseSensitive(self, b):
        return self._set(caseSensitive=b)


class TextMatcherModel(AnnotatorModel):
    name = "TextMatcherModel"

    def __init__(self, classname="com.johnsnowlabs.nlp.annotators.TextMatcherModel", java_model=None):
        super(TextMatcherModel, self).__init__(
            classname=classname,
            java_model=java_model
        )


class PerceptronApproach(AnnotatorApproach):
    posCol = Param(Params._dummy(),
                   "posCol",
                   "column of Array of POS tags that match tokens",
                   typeConverter=TypeConverters.toString)

    corpus = Param(Params._dummy(),
                   "corpus",
                   "POS tags delimited corpus. Needs 'delimiter' in options",
                   typeConverter=TypeConverters.identity)

    nIterations = Param(Params._dummy(),
                        "nIterations",
                        "Number of iterations in training, converges to better accuracy",
                        typeConverter=TypeConverters.toInt)

    @keyword_only
    def __init__(self):
        super(PerceptronApproach, self).__init__(
            classname="com.johnsnowlabs.nlp.annotators.pos.perceptron.PerceptronApproach")
        self._setDefault(
            nIterations=5
        )

    def setPosCol(self, value):
        return self._set(posCol=value)

    def setCorpus(self, path, delimiter, read_as=ReadAs.SPARK_DATASET, options={"format": "text", "repartition": "8"}):
        opts = options.copy()
        opts["delimiter"] = delimiter
        return self._set(corpus=ExternalResource(path, read_as, opts))

    def setIterations(self, value):
        return self._set(nIterations=value)

    def _create_model(self, java_model):
        return PerceptronModel(java_model=java_model)


class PerceptronApproachLegacy(AnnotatorApproach):
    posCol = Param(Params._dummy(),
                   "posCol",
                   "column of Array of POS tags that match tokens",
                   typeConverter=TypeConverters.toString)

    corpus = Param(Params._dummy(),
                   "corpus",
                   "POS tags delimited corpus. Needs 'delimiter' in options",
                   typeConverter=TypeConverters.identity)

    nIterations = Param(Params._dummy(),
                        "nIterations",
                        "Number of iterations in training, converges to better accuracy",
                        typeConverter=TypeConverters.toInt)

    @keyword_only
    def __init__(self):
        super(PerceptronApproachLegacy, self).__init__(
            classname="com.johnsnowlabs.nlp.annotators.pos.perceptron.PerceptronApproachLegacy")
        self._setDefault(
            nIterations=5
        )

    def setPosCol(self, value):
        return self._set(posCol=value)

    def setCorpus(self, path, delimiter, read_as=ReadAs.LINE_BY_LINE, options={"format": "text"}):
        opts = options.copy()
        opts["delimiter"] = delimiter
        return self._set(corpus=ExternalResource(path, read_as, opts))

    def setIterations(self, value):
        return self._set(nIterations=value)

    def _create_model(self, java_model):
        return PerceptronModel(java_model=java_model)


class PerceptronModel(AnnotatorModel):
    name = "PerceptronModel"

    def __init__(self, classname="com.johnsnowlabs.nlp.annotators.pos.perceptron.PerceptronModel", java_model=None):
        super(PerceptronModel, self).__init__(
            classname=classname,
            java_model=java_model
        )

    @staticmethod
    def pretrained(name="pos_fast", language="en", remote_loc=None):
        from sparknlp.pretrained import ResourceDownloader
        return ResourceDownloader.downloadModel(PerceptronModel, name, language, remote_loc)


class SentenceDetector(AnnotatorModel):

    useAbbreviations = Param(Params._dummy(),
                             "useAbbreviations",
                             "whether to apply abbreviations at sentence detection",
                             typeConverter=TypeConverters.toBoolean)

    customBounds = Param(Params._dummy(),
                         "customBounds",
                         "characters used to explicitly mark sentence bounds",
                         typeConverter=TypeConverters.toListString)

    useCustomBoundsOnly = Param(Params._dummy(),
                                "useCustomBoundsOnly",
                                "Only utilize custom bounds in sentence detection",
                                typeConverter=TypeConverters.toBoolean)

    explodeSentences = Param(Params._dummy(),
                             "explodeSentences",
                             "whether to explode each sentence into a different row, for better parallelization. Defaults to false.",
                             typeConverter=TypeConverters.toBoolean)

    name = 'SentenceDetector'

    def setCustomBounds(self, value):
        return self._set(customBounds=value)

    def setUseAbbreviations(self, value):
        return self._set(useAbbreviations=value)

    def setUseCustomBoundsOnly(self, value):
        return self._set(useCustomBoundsOnly=value)

    def setExplodeSentences(self, value):
        return self._set(explodeSentences=value)

    @keyword_only
    def __init__(self):
        super(SentenceDetector, self).__init__(
            classname="com.johnsnowlabs.nlp.annotators.sbd.pragmatic.SentenceDetector")
        self._setDefault(inputCols=["document"], useAbbreviations=True, useCustomBoundsOnly=False, customBounds=[],
                         explodeSentences=False)


class SentimentDetector(AnnotatorApproach):
    dictionary = Param(Params._dummy(),
                       "dictionary",
                       "path for dictionary to sentiment analysis",
                       typeConverter=TypeConverters.identity)

    positiveMultiplier = Param(Params._dummy(),
                               "positiveMultiplier",
                               "multiplier for positive sentiments. Defaults 1.0",
                               typeConverter=TypeConverters.toFloat)

    negativeMultiplier = Param(Params._dummy(),
                               "negativeMultiplier",
                               "multiplier for negative sentiments. Defaults -1.0",
                               typeConverter=TypeConverters.toFloat)

    incrementMultiplier = Param(Params._dummy(),
                                "incrementMultiplier",
                                "multiplier for increment sentiments. Defaults 2.0",
                                typeConverter=TypeConverters.toFloat)

    decrementMultiplier = Param(Params._dummy(),
                                "decrementMultiplier",
                                "multiplier for decrement sentiments. Defaults -2.0",
                                typeConverter=TypeConverters.toFloat)

    reverseMultiplier = Param(Params._dummy(),
                              "reverseMultiplier",
                              "multiplier for revert sentiments. Defaults -1.0",
                              typeConverter=TypeConverters.toFloat)

    def __init__(self):
        super(SentimentDetector, self).__init__(
            classname="com.johnsnowlabs.nlp.annotators.sda.pragmatic.SentimentDetector")
        self._setDefault(positiveMultiplier=1.0, negativeMultiplier=-1.0, incrementMultiplier=2.0,
                         decrementMultiplier=-2.0, reverseMultiplier=-1.0)

    def setDictionary(self, path, delimiter, read_as=ReadAs.LINE_BY_LINE, options={'format': 'text'}):
        opts = options.copy()
        if "delimiter" not in opts:
            opts["delimiter"] = delimiter
        return self._set(dictionary=ExternalResource(path, read_as, opts))

    def _create_model(self, java_model):
        return SentimentDetectorModel(java_model=java_model)


class SentimentDetectorModel(AnnotatorModel):
    name = "SentimentDetectorModel"

    positiveMultiplier = Param(Params._dummy(),
                               "positiveMultiplier",
                               "multiplier for positive sentiments. Defaults 1.0",
                               typeConverter=TypeConverters.toFloat)

    def __init__(self, classname="com.johnsnowlabs.nlp.annotators.sda.pragmatic.SentimentDetectorModel",
                 java_model=None):
        super(SentimentDetectorModel, self).__init__(
            classname=classname,
            java_model=java_model
        )


class ViveknSentimentApproach(AnnotatorApproach):
    sentimentCol = Param(Params._dummy(),
                         "sentimentCol",
                         "column with the sentiment result of every row. Must be 'positive' or 'negative'",
                         typeConverter=TypeConverters.toString)

    positiveSource = Param(Params._dummy(),
                           "positiveSource",
                           "positive sentiment file or folder",
                           typeConverter=TypeConverters.identity)

    negativeSource = Param(Params._dummy(),
                           "negativeSource",
                           "negative sentiment file or folder",
                           typeConverter=TypeConverters.identity)

    pruneCorpus = Param(Params._dummy(),
                        "pruneCorpus",
                        "Removes unfrequent scenarios from scope. The higher the better performance. Defaults 1",
                        typeConverter=TypeConverters.toInt)

    importantFeatureRatio = Param(Params._dummy(),
                                  "importantFeatureRatio",
                                  "proportion of feature content to be considered relevant. Defaults to 0.5",
                                  typeConverter=TypeConverters.toFloat)

    unimportantFeatureStep = Param(Params._dummy(),
                                   "unimportantFeatureStep",
                                   "proportion to lookahead in unimportant features. Defaults to 0.025",
                                   typeConverter=TypeConverters.toFloat)

    featureLimit = Param(Params._dummy(),
                         "featureLimit",
                         "content feature limit, to boost performance in very dirt text. Default disabled with -1",
                         typeConverter=TypeConverters.toInt)

    @keyword_only
    def __init__(self):
        super(ViveknSentimentApproach, self).__init__(
            classname="com.johnsnowlabs.nlp.annotators.sda.vivekn.ViveknSentimentApproach")
        self._setDefault(pruneCorpus=1, importantFeatureRatio=0.5, unimportantFeatureStep=0.025, featureLimit=-1)

    def setSentimentCol(self, value):
        return self._set(sentimentCol=value)

    def setPositiveSource(self, path, token_pattern="\S+", read_as=ReadAs.LINE_BY_LINE, options={"format": "text"}):
        opts = options.copy()
        if "tokenPattern" not in opts:
            opts["tokenPattern"] = token_pattern
        return self._set(positiveSource=ExternalResource(path, read_as, opts))

    def setNegativeSource(self, path, token_pattern="\S+", read_as=ReadAs.LINE_BY_LINE, options={"format": "text"}):
        opts = options.copy()
        if "tokenPattern" not in opts:
            opts["tokenPattern"] = token_pattern
        return self._set(negativeSource=ExternalResource(path, read_as, opts))

    def setPruneCorpus(self, value):
        return self._set(pruneCorpus=value)

    def _create_model(self, java_model):
        return ViveknSentimentModel(java_model=java_model)


class ViveknSentimentModel(AnnotatorModel):
    name = "ViveknSentimentModel"

    importantFeatureRatio = Param(Params._dummy(),
                                  "importantFeatureRatio",
                                  "proportion of feature content to be considered relevant. Defaults to 0.5",
                                  typeConverter=TypeConverters.toFloat)

    unimportantFeatureStep = Param(Params._dummy(),
                                   "unimportantFeatureStep",
                                   "proportion to lookahead in unimportant features. Defaults to 0.025",
                                   typeConverter=TypeConverters.toFloat)

    featureLimit = Param(Params._dummy(),
                         "featureLimit",
                         "content feature limit, to boost performance in very dirt text. Default disabled with -1",
                         typeConverter=TypeConverters.toInt)

    def __init__(self, classname="com.johnsnowlabs.nlp.annotators.sda.vivekn.ViveknSentimentModel", java_model=None):
        super(ViveknSentimentModel, self).__init__(
            classname=classname,
            java_model=java_model
        )

    @staticmethod
    def pretrained(name="vivekn_fast", language="en", remote_loc=None):
        from sparknlp.pretrained import ResourceDownloader
        return ResourceDownloader.downloadModel(ViveknSentimentModel, name, language, remote_loc)


class NorvigSweetingApproach(AnnotatorApproach):
    dictionary = Param(Params._dummy(),
                       "dictionary",
                       "dictionary needs 'tokenPattern' regex in dictionary for separating words",
                       typeConverter=TypeConverters.identity)

    corpus = Param(Params._dummy(),
                   "corpus",
                   "spell checker corpus needs 'tokenPattern' regex for tagging words. e.g. [a-zA-Z]+",
                   typeConverter=TypeConverters.identity)

    caseSensitive = Param(Params._dummy(),
                          "caseSensitive",
                          "whether to ignore case sensitivty",
                          typeConverter=TypeConverters.toBoolean)

    doubleVariants = Param(Params._dummy(),
                           "doubleVariants",
                           "whether to use more expensive spell checker",
                           typeConverter=TypeConverters.toBoolean)

    shortCircuit = Param(Params._dummy(),
                         "shortCircuit",
                         "whether to use faster mode",
                         typeConverter=TypeConverters.toBoolean)

    wordSizeIgnore = Param(Params._dummy(),
                           "wordSizeIgnore",
                           "minimum size of word before ignoring. Defaults to 3",
                           typeConverter=TypeConverters.toInt)

    dupsLimit = Param(Params._dummy(),
                      "dupsLimit",
                      "maximum duplicate of characters in a word to consider. Defaults to 2",
                      typeConverter=TypeConverters.toInt)

    reductLimit = Param(Params._dummy(),
                        "reductLimit",
                        "word reductions limit. Defaults to 3",
                        typeConverter=TypeConverters.toInt)

    intersections = Param(Params._dummy(),
                          "intersections",
                          "hamming intersections to attempt. Defaults to 10",
                          typeConverter=TypeConverters.toInt)

    vowelSwapLimit = Param(Params._dummy(),
                           "vowelSwapLimit",
                           "vowel swap attempts. Defaults to 6",
                           typeConverter=TypeConverters.toInt)

    @keyword_only
    def __init__(self):
        super(NorvigSweetingApproach, self).__init__(
            classname="com.johnsnowlabs.nlp.annotators.spell.norvig.NorvigSweetingApproach")
        self._setDefault(caseSensitive=False, doubleVariants=False, shortCircuit=False, wordSizeIgnore=3, dupsLimit=2,
                         reductLimit=3, intersections=10, vowelSwapLimit=6)

    def setCorpus(self, path, token_pattern="\S+", read_as=ReadAs.LINE_BY_LINE, options={"format": "text"}):
        opts = options.copy()
        if "tokenPattern" not in opts:
            opts["tokenPattern"] = token_pattern
        return self._set(corpus=ExternalResource(path, read_as, opts))

    def setDictionary(self, path, token_pattern="\S+", read_as=ReadAs.LINE_BY_LINE, options={"format": "text"}):
        opts = options.copy()
        if "tokenPattern" not in opts:
            opts["tokenPattern"] = token_pattern
        return self._set(dictionary=ExternalResource(path, read_as, opts))

    def setCaseSensitive(self, value):
        return self._set(caseSensitive=value)

    def setDoubleVariants(self, value):
        return self._set(doubleVariants=value)

    def setShortCircuit(self, value):
        return self._set(shortCircuit=value)

    def _create_model(self, java_model):
        return NorvigSweetingModel(java_model=java_model)


class NorvigSweetingModel(AnnotatorModel):
    name = "NorvigSweetingModel"

    def __init__(self, classname="com.johnsnowlabs.nlp.annotators.spell.norvig.NorvigSweetingModel", java_model=None):
        super(NorvigSweetingModel, self).__init__(
            classname=classname,
            java_model=java_model
        )

    @staticmethod
    def pretrained(name="spell_fast", language="en", remote_loc=None):
        from sparknlp.pretrained import ResourceDownloader
        return ResourceDownloader.downloadModel(NorvigSweetingModel, name, language, remote_loc)


class SymmetricDeleteApproach(AnnotatorApproach):
    corpus = Param(Params._dummy(),
                   "corpus",
                   "folder or file with text that teaches about the language",
                   typeConverter=TypeConverters.identity)

    dictionary = Param(Params._dummy(),
                       "dictionary",
                       "folder or file with text that teaches about the language",
                       typeConverter=TypeConverters.identity)

    maxEditDistance = Param(Params._dummy(),
                            "maxEditDistance",
                            "max edit distance characters to derive strings from a word",
                            typeConverter=TypeConverters.toInt)

    @keyword_only
    def __init__(self):
        super(SymmetricDeleteApproach, self).__init__(
            classname="com.johnsnowlabs.nlp.annotators.spell.symmetric.SymmetricDeleteApproach")
        self._setDefault(maxEditDistance=3)

    def setCorpus(self, path, token_pattern="\S+", read_as=ReadAs.LINE_BY_LINE, options={"format": "text"}):
        opts = options.copy()
        if "tokenPattern" not in opts:
            opts["tokenPattern"] = token_pattern
        return self._set(corpus=ExternalResource(path, read_as, opts))

    def setDictionary(self, path, token_pattern="\S+", read_as=ReadAs.LINE_BY_LINE, options={"format": "text"}):
        opts = options.copy()
        if "tokenPattern" not in opts:
            opts["tokenPattern"] = token_pattern
        return self._set(dictionary=ExternalResource(path, read_as, opts))

    def setMaxEditDistance(self, v):
        return self._set(maxEditDistance=v)

    def _create_model(self, java_model):
        return SymmetricDeleteModel(java_model=java_model)


class SymmetricDeleteModel(AnnotatorModel):
    name = "SymmetricDeleteModel"

    def __init__(self, classname="com.johnsnowlabs.nlp.annotators.spell.symmetric.SymmetricDeleteModel",
                 java_model=None):
        super(SymmetricDeleteModel, self).__init__(
            classname=classname,
            java_model=java_model
        )

    @staticmethod
    def pretrained(name="spell_sd_fast", language="en", remote_loc=None):
        from sparknlp.pretrained import ResourceDownloader
        return ResourceDownloader.downloadModel(SymmetricDeleteModel, name, language, remote_loc)


class NerApproach(Params):
    labelColumn = Param(Params._dummy(),
                        "labelColumn",
                        "Column with label per each token",
                        typeConverter=TypeConverters.toString)

    entities = Param(Params._dummy(), "entities", "Entities to recognize", TypeConverters.toListString)

    minEpochs = Param(Params._dummy(), "minEpochs", "Minimum number of epochs to train", TypeConverters.toInt)
    maxEpochs = Param(Params._dummy(), "maxEpochs", "Maximum number of epochs to train", TypeConverters.toInt)

    verbose = Param(Params._dummy(), "verbose", "Level of verbosity during training", TypeConverters.toInt)
    randomSeed = Param(Params._dummy(), "randomSeed", "Random seed", TypeConverters.toInt)

    externalDataset = Param(Params._dummy(), "externalDataset",
                            "Path to dataset. If path is empty will use dataset passed to train as usual Spark Pipeline stage",
                            TypeConverters.identity)

    def setLabelColumn(self, value):
        return self._set(labelColumn=value)

    def setEntities(self, tags):
        return self._set(entities=tags)

    def setMinEpochs(self, epochs):
        return self._set(minEpochs=epochs)

    def setMaxEpochs(self, epochs):
        return self._set(maxEpochs=epochs)

    def setVerbose(self, verboseValue):
        return self._set(verbose=verboseValue)

    def setRandomSeed(self, seed):
        return self._set(randomSeed=seed)

    def setExternalDataset(self, path, read_as=ReadAs.LINE_BY_LINE, options={"format": "text"}):
        return self._set(externalDataset=ExternalResource(path, read_as, options.copy()))


class NerCrfApproach(AnnotatorApproach, ApproachWithEmbeddings, NerApproach):

    l2 = Param(Params._dummy(), "l2", "L2 regularization coefficient", TypeConverters.toFloat)
    c0 = Param(Params._dummy(), "c0", "c0 params defining decay speed for gradient", TypeConverters.toInt)
    lossEps = Param(Params._dummy(), "lossEps", "If Epoch relative improvement less than eps then training is stopped",
                    TypeConverters.toFloat)
    minW = Param(Params._dummy(), "minW", "Features with less weights then this param value will be filtered",
                 TypeConverters.toFloat)

    externalFeatures = Param(Params._dummy(), "externalFeatures", "Additional dictionaries paths to use as a features",
                             TypeConverters.identity)

    def setL2(self, l2value):
        return self._set(l2=l2value)

    def setC0(self, c0value):
        return self._set(c0=c0value)

    def setLossEps(self, eps):
        return self._set(lossEps=eps)

    def setMinW(self, w):
        return self._set(minW=w)

    def setExternalFeatures(self, path, delimiter, read_as=ReadAs.LINE_BY_LINE, options={"format": "text"}):
        opts = options.copy()
        if "delimiter" not in opts:
            opts["delimiter"] = delimiter
        return self._set(externalFeatures=ExternalResource(path, read_as, opts))

    def _create_model(self, java_model):
        return NerCrfModel(java_model=java_model)

    @keyword_only
    def __init__(self):
        super(NerCrfApproach, self).__init__(classname="com.johnsnowlabs.nlp.annotators.ner.crf.NerCrfApproach")
        self._setDefault(
            minEpochs=0,
            maxEpochs=1000,
            l2=float(1),
            c0=2250000,
            lossEps=float(1e-3),
            verbose=4
        )


class NerCrfModel(ModelWithEmbeddings):
    name = "NerCrfModel"

    def __init__(self, classname="com.johnsnowlabs.nlp.annotators.ner.crf.NerCrfModel", java_model=None):
        super(NerCrfModel, self).__init__(
            classname=classname,
            java_model=java_model
        )

    @staticmethod
    def pretrained(name="ner_fast", language="en", remote_loc=None):
        from sparknlp.pretrained import ResourceDownloader
        return ResourceDownloader.downloadModel(NerCrfModel, name, language, remote_loc)


class NerDLApproach(AnnotatorApproach, ApproachWithEmbeddings, NerApproach):

    lr = Param(Params._dummy(), "lr", "Learning Rate", TypeConverters.toFloat)
    po = Param(Params._dummy(), "po", "Learning rate decay coefficient. Real Learning Rage = lr / (1 + po * epoch)",
               TypeConverters.toFloat)
    batchSize = Param(Params._dummy(), "batchSize", "Batch size", TypeConverters.toInt)
    dropout = Param(Params._dummy(), "dropout", "Dropout coefficient", TypeConverters.toFloat)
    minProba = Param(Params._dummy(), "minProba",
                     "Minimum probability. Used only if there is no CRF on top of LSTM layer", TypeConverters.toFloat)
    validationDataset = Param(Params._dummy(), "validationDataset",
                              "Path to validation dataset. If set used to calculate statistic on it during training.",
                              TypeConverters.identity)
    testDataset = Param(Params._dummy(), "testDataset",
                        "Path to test dataset. If set used to calculate statistic on it during training.",
                        TypeConverters.identity)

    def setLr(self, v):
        self._set(lr=v)
        return self

    def setPo(self, v):
        self._set(po=v)
        return self

    def setBatchSize(self, v):
        self._set(batchSize=v)
        return self

    def setDropout(self, v):
        self._set(dropout=v)
        return self

    def setMinProbability(self, v):
        self._set(minProba=v)
        return self

    def setValidationDataset(self, path, read_as=ReadAs.LINE_BY_LINE, options={"format": "text"}):
        return self._set(validationDataset=ExternalResource(path, read_as, options.copy()))

    def setTestDataset(self, path, read_as=ReadAs.LINE_BY_LINE, options={"format": "text"}):
        return self._set(testDataset=ExternalResource(path, read_as, options.copy()))

    def _create_model(self, java_model):
        return NerDLModel(java_model=java_model)

    @keyword_only
    def __init__(self):
        super(NerDLApproach, self).__init__(classname="com.johnsnowlabs.nlp.annotators.ner.dl.NerDLApproach")
        self._setDefault(
            minEpochs=0,
            maxEpochs=50,
            lr=float(0.2),
            po=float(0.05),
            batchSize=9,
            dropout=float(0.5),
            verbose=4
        )


class NerDLModel(ModelWithEmbeddings):
    name = "NerDLModel"

    def __init__(self, classname="com.johnsnowlabs.nlp.annotators.ner.dl.NerDLModel", java_model=None):
        super(NerDLModel, self).__init__(
            classname=classname,
            java_model=java_model
        )

    @staticmethod
    def pretrained(name="ner_precise", language="en", remote_loc=None):
        from sparknlp.pretrained import ResourceDownloader
        return ResourceDownloader.downloadModel(NerDLModel, name, language, remote_loc)


class NerConverter(AnnotatorModel):
    name = 'Tokenizer'

    @keyword_only
    def __init__(self):
        super(NerConverter, self).__init__(classname="com.johnsnowlabs.nlp.annotators.ner.NerConverter")


<<<<<<< HEAD
class DependencyParserApproach(AnnotatorApproach):
    dependencyTreeBank = Param(Params._dummy(),
                               "dependencyTreeBank",
                               "dependency treebank source files",
                               typeConverter=TypeConverters.identity)

    numberOfIterations = Param(Params._dummy(),
                               "numberOfIterations",
                               "Number of iterations in training, converges to better accuracy",
                               typeConverter=TypeConverters.toInt)

    @keyword_only
    def __init__(self):
        super(DependencyParserApproach,
              self).__init__(classname="com.johnsnowlabs.nlp.annotators.parser.dep.DependencyParserApproach")
        self._setDefault(numberOfIterations=10)

    def setNumberOfIterations(self, value):
        return self._set(numberOfIterations=value)

    def setDependencyTreeBank(self, path, read_as=ReadAs.LINE_BY_LINE, options={"key": "value"}):
        opts = options.copy()
        return self._set(dependencyTreeBank=ExternalResource(path, read_as, opts))

    def _create_model(self, java_model):
        return DependencyParserModel(java_model=java_model)


class DependencyParserModel(AnnotatorModel):
    name = "DependencyParserModel"

    def __init__(self, classname="com.johnsnowlabs.nlp.annotators.parser.dep.DependencyParserModel", java_model=None):
        super(DependencyParserModel, self).__init__(
            classname=classname,
            java_model=java_model
        )


class TypedDependencyParserApproach(AnnotatorApproach):

    conll2009FilePath = Param(Params._dummy(),
                              "conll2009FilePath",
                              "Path to file with CoNLL 2009 format",
                              typeConverter=TypeConverters.identity)

    numberOfIterations = Param(Params._dummy(),
                               "numberOfIterations",
                               "Number of iterations in training, converges to better accuracy",
                               typeConverter=TypeConverters.toInt)

    @keyword_only
    def __init__(self):
        super(TypedDependencyParserApproach,
              self).__init__(classname="com.johnsnowlabs.nlp.annotators.parser.typdep.TypedDependencyParserApproach")

    def setConll2009FilePath(self, path, read_as=ReadAs.LINE_BY_LINE, options={"key": "value"}):
        opts = options.copy()
        return self._set(conll2009FilePath=ExternalResource(path, read_as, opts))

    def setNumberOfIterations(self, value):
        return self._set(numberOfIterations=value)

    def _create_model(self, java_model):
        return TypedDependencyParserModel(java_model=java_model)


class TypedDependencyParserModel(AnnotatorModel):

    name = "TypedDependencyParserModel"

    def __init__(self, classname="com.johnsnowlabs.nlp.annotators.parser.typdep.TypedDependencyParserModel",
                 java_model=None):
        super(TypedDependencyParserModel, self).__init__(
            classname=classname,
            java_model=java_model
        )
=======
class ContextSpellCheckerApproach(AnnotatorApproach):

    trainCorpusPath = Param(Params._dummy(),
                            "trainCorpusPath",
                            "Path to the training corpus text file.",
                            typeConverter=TypeConverters.toString)

    languageModelClasses = Param(Params._dummy(),
                                 "languageModelClasses",
                                 "Number of classes to use during factorization of the softmax output in the LM.",
                                 typeConverter=TypeConverters.toInt)

    prefixes = Param(Params._dummy(),
                     "prefixes",
                     "Prefixes to separate during parsing of training corpus.",
                     typeConverter=TypeConverters.identity)

    def setSuffixes(self, s):
        return self._set(prefixes=list(reversed(sorted(s, key=len))))

    suffixes = Param(Params._dummy(),
                     "suffixes",
                     "Suffixes to separate during parsing of training corpus.",
                     typeConverter=TypeConverters.identity)

    def setSuffixes(self, s):
        return self._set(suffixes=list(reversed(sorted(s, key=len))))

    wordMaxDistance = Param(Params._dummy(),
                            "wordMaxDistance",
                            "Maximum distance for the generated candidates for every word.",
                            typeConverter=TypeConverters.toInt)

    maxCandidates = Param(Params._dummy(),
                          "maxCandidates",
                          "Maximum number of candidates for every word.",
                          typeConverter=TypeConverters.toInt)

    minCount = Param(Params._dummy(),
                     "minCount",
                     "Min number of times a token should appear to be included in vocab.",
                     typeConverter=TypeConverters.toFloat)

    blacklistMinFreq = Param(Params._dummy(),
                             "blacklistMinFreq",
                             "Minimun number of occurrences for a word not to be blacklisted.",
                             typeConverter=TypeConverters.toInt)

    tradeoff = Param(Params._dummy(),
                     "tradeoff",
                     "Tradeoff between the cost of a word and a transition in the language model.",
                     typeConverter=TypeConverters.toFloat)

    weightedDistPath = Param(Params._dummy(),
                             "weightedDistPath",
                             "The path to the file containing the weights for the levenshtein distance.",
                             typeConverter=TypeConverters.toString)

    gamma = Param(Params._dummy(),
                     "gamma",
                     "Controls the influence of individual word frequency in the decision.",
                     typeConverter=TypeConverters.toFloat)

    @keyword_only
    def __init__(self):
        super(ContextSpellCheckerApproach, self).\
            __init__(classname="com.johnsnowlabs.nlp.annotators.spell.context.ContextSpellCheckerApproach")
        self._setDefault(minCount=3.0,
            wordMaxDistance=3,
            maxCandidates=6,
            languageModelClasses=2000,
            blacklistMinFreq=5,
            tradeoff=18.0)

    def _create_model(self, java_model):
        return ContextSpellCheckerModel(java_model=java_model)


class ContextSpellCheckerModel(AnnotatorModel):
    name = "ContextSpellCheckerModel"

    wordMaxDistance = Param(Params._dummy(),
                            "wordMaxDistance",
                            "Maximum distance for the generated candidates for every word.",
                            typeConverter=TypeConverters.toInt)

    tradeoff = Param(Params._dummy(),
                     "tradeoff",
                     "Tradeoff between the cost of a word and a transition in the language model.",
                     typeConverter=TypeConverters.toFloat)

    weightedDistPath = Param(Params._dummy(),
                             "weightedDistPath",
                             "The path to the file containing the weights for the levenshtein distance.",
                             typeConverter=TypeConverters.toString)

    gamma = Param(Params._dummy(),
                     "gamma",
                     "Controls the influence of individual word frequency in the decision.",
                     typeConverter=TypeConverters.toFloat)

    def __init__(self, classname="com.johnsnowlabs.nlp.annotators.spell.context.ContextSpellCheckerModel", java_model=None):
        super(ContextSpellCheckerModel, self).__init__(
            classname=classname,
            java_model=java_model
        )

    @staticmethod
    def pretrained(name="context_spell_gen", language="en", remote_loc=None):
        from sparknlp.pretrained import ResourceDownloader
        return ResourceDownloader.downloadModel(ContextSpellCheckerModel, name, language, remote_loc)
>>>>>>> 95e0f398
<|MERGE_RESOLUTION|>--- conflicted
+++ resolved
@@ -1140,84 +1140,6 @@
         super(NerConverter, self).__init__(classname="com.johnsnowlabs.nlp.annotators.ner.NerConverter")
 
 
-<<<<<<< HEAD
-class DependencyParserApproach(AnnotatorApproach):
-    dependencyTreeBank = Param(Params._dummy(),
-                               "dependencyTreeBank",
-                               "dependency treebank source files",
-                               typeConverter=TypeConverters.identity)
-
-    numberOfIterations = Param(Params._dummy(),
-                               "numberOfIterations",
-                               "Number of iterations in training, converges to better accuracy",
-                               typeConverter=TypeConverters.toInt)
-
-    @keyword_only
-    def __init__(self):
-        super(DependencyParserApproach,
-              self).__init__(classname="com.johnsnowlabs.nlp.annotators.parser.dep.DependencyParserApproach")
-        self._setDefault(numberOfIterations=10)
-
-    def setNumberOfIterations(self, value):
-        return self._set(numberOfIterations=value)
-
-    def setDependencyTreeBank(self, path, read_as=ReadAs.LINE_BY_LINE, options={"key": "value"}):
-        opts = options.copy()
-        return self._set(dependencyTreeBank=ExternalResource(path, read_as, opts))
-
-    def _create_model(self, java_model):
-        return DependencyParserModel(java_model=java_model)
-
-
-class DependencyParserModel(AnnotatorModel):
-    name = "DependencyParserModel"
-
-    def __init__(self, classname="com.johnsnowlabs.nlp.annotators.parser.dep.DependencyParserModel", java_model=None):
-        super(DependencyParserModel, self).__init__(
-            classname=classname,
-            java_model=java_model
-        )
-
-
-class TypedDependencyParserApproach(AnnotatorApproach):
-
-    conll2009FilePath = Param(Params._dummy(),
-                              "conll2009FilePath",
-                              "Path to file with CoNLL 2009 format",
-                              typeConverter=TypeConverters.identity)
-
-    numberOfIterations = Param(Params._dummy(),
-                               "numberOfIterations",
-                               "Number of iterations in training, converges to better accuracy",
-                               typeConverter=TypeConverters.toInt)
-
-    @keyword_only
-    def __init__(self):
-        super(TypedDependencyParserApproach,
-              self).__init__(classname="com.johnsnowlabs.nlp.annotators.parser.typdep.TypedDependencyParserApproach")
-
-    def setConll2009FilePath(self, path, read_as=ReadAs.LINE_BY_LINE, options={"key": "value"}):
-        opts = options.copy()
-        return self._set(conll2009FilePath=ExternalResource(path, read_as, opts))
-
-    def setNumberOfIterations(self, value):
-        return self._set(numberOfIterations=value)
-
-    def _create_model(self, java_model):
-        return TypedDependencyParserModel(java_model=java_model)
-
-
-class TypedDependencyParserModel(AnnotatorModel):
-
-    name = "TypedDependencyParserModel"
-
-    def __init__(self, classname="com.johnsnowlabs.nlp.annotators.parser.typdep.TypedDependencyParserModel",
-                 java_model=None):
-        super(TypedDependencyParserModel, self).__init__(
-            classname=classname,
-            java_model=java_model
-        )
-=======
 class ContextSpellCheckerApproach(AnnotatorApproach):
 
     trainCorpusPath = Param(Params._dummy(),
@@ -1329,4 +1251,81 @@
     def pretrained(name="context_spell_gen", language="en", remote_loc=None):
         from sparknlp.pretrained import ResourceDownloader
         return ResourceDownloader.downloadModel(ContextSpellCheckerModel, name, language, remote_loc)
->>>>>>> 95e0f398
+
+
+class DependencyParserApproach(AnnotatorApproach):
+    dependencyTreeBank = Param(Params._dummy(),
+                               "dependencyTreeBank",
+                               "dependency treebank source files",
+                               typeConverter=TypeConverters.identity)
+
+    numberOfIterations = Param(Params._dummy(),
+                               "numberOfIterations",
+                               "Number of iterations in training, converges to better accuracy",
+                               typeConverter=TypeConverters.toInt)
+
+    @keyword_only
+    def __init__(self):
+        super(DependencyParserApproach,
+              self).__init__(classname="com.johnsnowlabs.nlp.annotators.parser.dep.DependencyParserApproach")
+        self._setDefault(numberOfIterations=10)
+
+    def setNumberOfIterations(self, value):
+        return self._set(numberOfIterations=value)
+
+    def setDependencyTreeBank(self, path, read_as=ReadAs.LINE_BY_LINE, options={"key": "value"}):
+        opts = options.copy()
+        return self._set(dependencyTreeBank=ExternalResource(path, read_as, opts))
+
+    def _create_model(self, java_model):
+        return DependencyParserModel(java_model=java_model)
+
+
+class DependencyParserModel(AnnotatorModel):
+    name = "DependencyParserModel"
+
+    def __init__(self, classname="com.johnsnowlabs.nlp.annotators.parser.dep.DependencyParserModel", java_model=None):
+        super(DependencyParserModel, self).__init__(
+            classname=classname,
+            java_model=java_model
+        )
+
+
+class TypedDependencyParserApproach(AnnotatorApproach):
+
+    conll2009FilePath = Param(Params._dummy(),
+                              "conll2009FilePath",
+                              "Path to file with CoNLL 2009 format",
+                              typeConverter=TypeConverters.identity)
+
+    numberOfIterations = Param(Params._dummy(),
+                               "numberOfIterations",
+                               "Number of iterations in training, converges to better accuracy",
+                               typeConverter=TypeConverters.toInt)
+
+    @keyword_only
+    def __init__(self):
+        super(TypedDependencyParserApproach,
+              self).__init__(classname="com.johnsnowlabs.nlp.annotators.parser.typdep.TypedDependencyParserApproach")
+
+    def setConll2009FilePath(self, path, read_as=ReadAs.LINE_BY_LINE, options={"key": "value"}):
+        opts = options.copy()
+        return self._set(conll2009FilePath=ExternalResource(path, read_as, opts))
+
+    def setNumberOfIterations(self, value):
+        return self._set(numberOfIterations=value)
+
+    def _create_model(self, java_model):
+        return TypedDependencyParserModel(java_model=java_model)
+
+
+class TypedDependencyParserModel(AnnotatorModel):
+
+    name = "TypedDependencyParserModel"
+
+    def __init__(self, classname="com.johnsnowlabs.nlp.annotators.parser.typdep.TypedDependencyParserModel",
+                 java_model=None):
+        super(TypedDependencyParserModel, self).__init__(
+            classname=classname,
+            java_model=java_model
+        )