--- conflicted
+++ resolved
@@ -316,21 +316,13 @@
         return PerceptronModel(java_model)
 
 
-<<<<<<< HEAD
-class PerceptronModel(AnnotatorModel):
+class PerceptronModel(_AnnotatorModel):
     reader = "perceptronModel"
     name = "PerceptronModel"
 
 
-class SentenceDetector(AnnotatorTransformer):
-=======
-class PerceptronModel(_AnnotatorModel):
-    name = "PerceptronModel"
-
-
 class SentenceDetector(AnnotatorModel):
 
->>>>>>> bccbf05e
     useAbbreviations = Param(Params._dummy(),
                              "useAbbreviations",
                              "whether to apply abbreviations at sentence detection",
@@ -568,12 +560,8 @@
         super(NerCrfApproach, self).__init__(classname="com.johnsnowlabs.nlp.annotators.ner.crf.NerCrfApproach")
 
 
-<<<<<<< HEAD
-class NerCrfModel(AnnotatorModel):
+class NerCrfModel(_AnnotatorModel):
     reader = "nerCrfModel"
-=======
-class NerCrfModel(_AnnotatorModel):
->>>>>>> bccbf05e
     name = "NerCrfModel"
 
 
@@ -609,7 +597,7 @@
     def setEnet(self, enet):
         self._set(eNetParam = enet)
         return self
-
+    
     def setBefore(self, before):
         self._set(beforeParam = before)
         return self
