#  Copyright 2017-2022 John Snow Labs
#
#  Licensed under the Apache License, Version 2.0 (the "License");
#  you may not use this file except in compliance with the License.
#  You may obtain a copy of the License at
#
#     http://www.apache.org/licenses/LICENSE-2.0
#
#  Unless required by applicable law or agreed to in writing, software
#  distributed under the License is distributed on an "AS IS" BASIS,
#  WITHOUT WARRANTIES OR CONDITIONS OF ANY KIND, either express or implied.
#  See the License for the specific language governing permissions and
#  limitations under the License.

import sys
import subprocess
import threading
from pyspark.sql import SparkSession
from sparknlp import annotator
from sparknlp.base import DocumentAssembler, MultiDocumentAssembler, Finisher, EmbeddingsFinisher, TokenAssembler, \
    Chunk2Doc, Doc2Chunk
from pyspark.conf import SparkConf
from pyspark.context import SparkContext
from pyspark.java_gateway import launch_gateway

sys.modules['com.johnsnowlabs.nlp.annotators'] = annotator
sys.modules['com.johnsnowlabs.nlp.annotators.tokenizer'] = annotator
sys.modules['com.johnsnowlabs.nlp.annotators.tokenizer.wordpiece'] = annotator
sys.modules['com.johnsnowlabs.nlp.annotators.ner'] = annotator
sys.modules['com.johnsnowlabs.nlp.annotators.ner.regex'] = annotator
sys.modules['com.johnsnowlabs.nlp.annotators.ner.crf'] = annotator
sys.modules['com.johnsnowlabs.nlp.annotators.ner.dl'] = annotator
sys.modules['com.johnsnowlabs.nlp.annotators.pos'] = annotator
sys.modules['com.johnsnowlabs.nlp.annotators.pos.perceptron'] = annotator
sys.modules['com.johnsnowlabs.nlp.annotators.sbd'] = annotator
sys.modules['com.johnsnowlabs.nlp.annotators.sbd.pragmatic'] = annotator
sys.modules['com.johnsnowlabs.nlp.annotators.sbd.deep'] = annotator
sys.modules['com.johnsnowlabs.nlp.annotators.sda'] = annotator
sys.modules['com.johnsnowlabs.nlp.annotators.sda.pragmatic'] = annotator
sys.modules['com.johnsnowlabs.nlp.annotators.sda.vivekn'] = annotator
sys.modules['com.johnsnowlabs.nlp.annotators.spell'] = annotator
sys.modules['com.johnsnowlabs.nlp.annotators.spell.norvig'] = annotator
sys.modules['com.johnsnowlabs.nlp.annotators.spell.symmetric'] = annotator
sys.modules['com.johnsnowlabs.nlp.annotators.parser'] = annotator
sys.modules['com.johnsnowlabs.nlp.annotators.parser.dep'] = annotator
sys.modules['com.johnsnowlabs.nlp.annotators.parser.typdep'] = annotator
sys.modules['com.johnsnowlabs.nlp.embeddings'] = annotator
sys.modules['com.johnsnowlabs.nlp.annotators.classifier'] = annotator
sys.modules['com.johnsnowlabs.nlp.annotators.classifier.dl'] = annotator
sys.modules['com.johnsnowlabs.nlp.annotators.spell.context'] = annotator
sys.modules['com.johnsnowlabs.nlp.annotators.ld'] = annotator
sys.modules['com.johnsnowlabs.nlp.annotators.ld.dl'] = annotator
sys.modules['com.johnsnowlabs.nlp.annotators.sentence_detector_dl'] = annotator
sys.modules['com.johnsnowlabs.nlp.annotators.seq2seq'] = annotator
sys.modules['com.johnsnowlabs.nlp.annotators.ws'] = annotator
sys.modules['com.johnsnowlabs.nlp.annotators.er'] = annotator
sys.modules['com.johnsnowlabs.nlp.annotators.coref'] = annotator

annotators = annotator
embeddings = annotator


def start(gpu=False,
          m1=False,
          aarch64=False,
          memory="16G",
          cache_folder="",
          log_folder="",
          cluster_tmp_dir="",
          real_time_output=False,
          output_level=1):
    """Starts a PySpark instance with default parameters for Spark NLP.

    The default parameters would result in the equivalent of:

    .. code-block:: python

        SparkSession.builder \\
            .appName("Spark NLP") \\
            .master("local[*]") \\
            .config("spark.driver.memory", "16G") \\
            .config("spark.serializer", "org.apache.spark.serializer.KryoSerializer") \\
            .config("spark.kryoserializer.buffer.max", "2000M") \\
            .config("spark.driver.maxResultSize", "0") \\
            .config("spark.jars.packages", "com.johnsnowlabs.nlp:spark-nlp_2.12:|release|") \\
            .getOrCreate()

    Parameters
    ----------
    gpu : bool, optional
        Whether to enable GPU acceleration (must be set up correctly), by default False
    m1 : bool, optional
        Whether to enable M1 support for macOS
    aarch64 : bool, optional
        Whether to enable Linux Aarch64 support
    memory : str, optional
        How much memory to allocate for the Spark driver, by default "16G"
    cache_folder : str, optional
        The location to download and extract pretrained Models and Pipelines. If not
        set, it will be in the users home directory under `cache_pretrained`.
    log_folder : str, optional
        The location to use on a cluster for temporarily files such as unpacking indexes
        for WordEmbeddings. By default, this locations is the location of
        `hadoop.tmp.dir` set via Hadoop configuration for Apache Spark. NOTE: `S3` is
        not supported and it must be local, HDFS, or DBFS.
    cluster_tmp_dir : str, optional
        The location to save logs from annotators during training. If not set, it will
        be in the users home directory under `annotator_logs`.
    real_time_output : bool, optional
        Whether to output in real time, by default False
    output_level : int, optional
        Output level for logs, by default 1

    Returns
    -------
    :class:`SparkSession`
        The initiated Spark session.

    """
<<<<<<< HEAD
    current_version = "0.4.3-rc1"
=======
    current_version = "4.1.0"
>>>>>>> b1a5c8a7

    class SparkNLPConfig:

        def __init__(self):
            self.master, self.app_name = "local[*]", "Spark NLP"
            self.serializer, self.serializer_max_buffer = "org.apache.spark.serializer.KryoSerializer", "2000M"
            self.driver_max_result_size = "0"
            # Spark NLP on CPU or GPU
            self.maven_spark3 = "com.johnsnowlabs.nlp:spark-nlp_2.12:{}".format(current_version)
            self.maven_gpu_spark3 = "com.johnsnowlabs.nlp:spark-nlp-gpu_2.12:{}".format(current_version)
            # Spark NLP on M1
            self.maven_m1 = "com.johnsnowlabs.nlp:spark-nlp-m1_2.12:{}".format(current_version)
            # Spark NLP on Linux Aarch64
            self.maven_aarch64 = "com.johnsnowlabs.nlp:spark-nlp-aarch64_2.12:{}".format(current_version)

    def start_without_realtime_output():
        builder = SparkSession.builder \
            .appName(spark_nlp_config.app_name) \
            .master(spark_nlp_config.master) \
            .config("spark.driver.memory", memory) \
            .config("spark.serializer", spark_nlp_config.serializer) \
            .config("spark.kryoserializer.buffer.max", spark_nlp_config.serializer_max_buffer) \
            .config("spark.driver.maxResultSize", spark_nlp_config.driver_max_result_size)

        if m1:
            builder.config("spark.jars.packages", spark_nlp_config.maven_m1)
        elif aarch64:
            builder.config("spark.jars.packages", spark_nlp_config.maven_aarch64)
        elif gpu:
            builder.config("spark.jars.packages", spark_nlp_config.maven_gpu_spark3)
        else:
            builder.config("spark.jars.packages", spark_nlp_config.maven_spark3)

        if cache_folder != '':
            builder.config("spark.jsl.settings.pretrained.cache_folder", cache_folder)
        if log_folder != '':
            builder.config("spark.jsl.settings.annotator.log_folder", log_folder)
        if cluster_tmp_dir != '':
            builder.config("spark.jsl.settings.storage.cluster_tmp_dir", cluster_tmp_dir)

        return builder.getOrCreate()

    def start_with_realtime_output():

        class SparkWithCustomGateway:

            def __init__(self):
                spark_conf = SparkConf()
                spark_conf.setAppName(spark_nlp_config.app_name)
                spark_conf.setMaster(spark_nlp_config.master)
                spark_conf.set("spark.driver.memory", memory)
                spark_conf.set("spark.serializer", spark_nlp_config.serializer)
                spark_conf.set("spark.kryoserializer.buffer.max", spark_nlp_config.serializer_max_buffer)
                spark_conf.set("spark.driver.maxResultSize", spark_nlp_config.driver_max_result_size)

                if m1:
                    spark_conf.set("spark.jars.packages", spark_nlp_config.maven_m1)
                elif aarch64:
                    spark_conf.set("spark.jars.packages", spark_nlp_config.maven_aarch64)
                elif gpu:
                    spark_conf.set("spark.jars.packages", spark_nlp_config.maven_gpu_spark3)
                else:
                    spark_conf.set("spark.jars.packages", spark_nlp_config.maven_spark3)

                if cache_folder != '':
                    spark_conf.config("spark.jsl.settings.pretrained.cache_folder", cache_folder)
                if log_folder != '':
                    spark_conf.config("spark.jsl.settings.annotator.log_folder", log_folder)
                if cluster_tmp_dir != '':
                    spark_conf.config("spark.jsl.settings.storage.cluster_tmp_dir", cluster_tmp_dir)

                # Make the py4j JVM stdout and stderr available without buffering
                popen_kwargs = {
                    'stdout': subprocess.PIPE,
                    'stderr': subprocess.PIPE,
                    'bufsize': 0
                }

                # Launch the gateway with our custom settings
                self.gateway = launch_gateway(conf=spark_conf, popen_kwargs=popen_kwargs)
                self.process = self.gateway.proc
                # Use the gateway we launched
                spark_context = SparkContext(gateway=self.gateway)
                self.spark_session = SparkSession(spark_context)

                self.out_thread = threading.Thread(target=self.output_reader)
                self.error_thread = threading.Thread(target=self.error_reader)
                self.std_background_listeners()

            def std_background_listeners(self):
                self.out_thread.start()
                self.error_thread.start()

            def output_reader(self):
                for line in iter(self.process.stdout.readline, b''):
                    print('{0}'.format(line.decode('utf-8')), end='')

            def error_reader(self):
                RED = '\033[91m'
                RESET = '\033[0m'
                for line in iter(self.process.stderr.readline, b''):
                    if output_level == 0:
                        print(RED + '{0}'.format(line.decode('utf-8')) + RESET, end='')
                    else:
                        # output just info
                        pass

            def shutdown(self):
                self.spark_session.stop()
                self.gateway.shutdown()
                self.process.communicate()

                self.out_thread.join()
                self.error_thread.join()

        return SparkWithCustomGateway()

    spark_nlp_config = SparkNLPConfig()

    if real_time_output:
        # Available from Spark 3.0.x
        class SparkRealTimeOutput:

            def __init__(self):
                self.__spark_with_custom_gateway = start_with_realtime_output()
                self.spark_session = self.__spark_with_custom_gateway.spark_session

            def shutdown(self):
                self.__spark_with_custom_gateway.shutdown()

        return SparkRealTimeOutput()
    else:
        spark_session = start_without_realtime_output()
        return spark_session


def version():
    """Returns the current Spark NLP version.

    Returns
    -------
    str
        The current Spark NLP version.
    """
<<<<<<< HEAD
    return '0.4.3-rc1'
=======
    return '4.1.0'
>>>>>>> b1a5c8a7
<|MERGE_RESOLUTION|>--- conflicted
+++ resolved
@@ -117,11 +117,7 @@
         The initiated Spark session.
 
     """
-<<<<<<< HEAD
-    current_version = "0.4.3-rc1"
-=======
     current_version = "4.1.0"
->>>>>>> b1a5c8a7
 
     class SparkNLPConfig:
 
@@ -266,8 +262,4 @@
     str
         The current Spark NLP version.
     """
-<<<<<<< HEAD
-    return '0.4.3-rc1'
-=======
-    return '4.1.0'
->>>>>>> b1a5c8a7
+    return '4.1.0'