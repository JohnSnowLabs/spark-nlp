#  Copyright 2017-2022 John Snow Labs
#
#  Licensed under the Apache License, Version 2.0 (the "License");
#  you may not use this file except in compliance with the License.
#  You may obtain a copy of the License at
#
#     http://www.apache.org/licenses/LICENSE-2.0
#
#  Unless required by applicable law or agreed to in writing, software
#  distributed under the License is distributed on an "AS IS" BASIS,
#  WITHOUT WARRANTIES OR CONDITIONS OF ANY KIND, either express or implied.
#  See the License for the specific language governing permissions and
#  limitations under the License.

import sys
import subprocess
import threading
from pyspark.sql import SparkSession
from sparknlp import annotator
from sparknlp.base import DocumentAssembler, MultiDocumentAssembler, Finisher, EmbeddingsFinisher, TokenAssembler, \
    Chunk2Doc, Doc2Chunk
from pyspark.conf import SparkConf
from pyspark.context import SparkContext
from pyspark.java_gateway import launch_gateway

sys.modules['com.johnsnowlabs.nlp.annotators'] = annotator
sys.modules['com.johnsnowlabs.nlp.annotators.tokenizer'] = annotator
sys.modules['com.johnsnowlabs.nlp.annotators.tokenizer.wordpiece'] = annotator
sys.modules['com.johnsnowlabs.nlp.annotators.ner'] = annotator
sys.modules['com.johnsnowlabs.nlp.annotators.ner.regex'] = annotator
sys.modules['com.johnsnowlabs.nlp.annotators.ner.crf'] = annotator
sys.modules['com.johnsnowlabs.nlp.annotators.ner.dl'] = annotator
sys.modules['com.johnsnowlabs.nlp.annotators.pos'] = annotator
sys.modules['com.johnsnowlabs.nlp.annotators.pos.perceptron'] = annotator
sys.modules['com.johnsnowlabs.nlp.annotators.sbd'] = annotator
sys.modules['com.johnsnowlabs.nlp.annotators.sbd.pragmatic'] = annotator
sys.modules['com.johnsnowlabs.nlp.annotators.sbd.deep'] = annotator
sys.modules['com.johnsnowlabs.nlp.annotators.sda'] = annotator
sys.modules['com.johnsnowlabs.nlp.annotators.sda.pragmatic'] = annotator
sys.modules['com.johnsnowlabs.nlp.annotators.sda.vivekn'] = annotator
sys.modules['com.johnsnowlabs.nlp.annotators.spell'] = annotator
sys.modules['com.johnsnowlabs.nlp.annotators.spell.norvig'] = annotator
sys.modules['com.johnsnowlabs.nlp.annotators.spell.symmetric'] = annotator
sys.modules['com.johnsnowlabs.nlp.annotators.parser'] = annotator
sys.modules['com.johnsnowlabs.nlp.annotators.parser.dep'] = annotator
sys.modules['com.johnsnowlabs.nlp.annotators.parser.typdep'] = annotator
sys.modules['com.johnsnowlabs.nlp.embeddings'] = annotator
sys.modules['com.johnsnowlabs.nlp.annotators.classifier'] = annotator
sys.modules['com.johnsnowlabs.nlp.annotators.classifier.dl'] = annotator
sys.modules['com.johnsnowlabs.nlp.annotators.spell.context'] = annotator
sys.modules['com.johnsnowlabs.nlp.annotators.ld'] = annotator
sys.modules['com.johnsnowlabs.nlp.annotators.ld.dl'] = annotator
sys.modules['com.johnsnowlabs.nlp.annotators.sentence_detector_dl'] = annotator
sys.modules['com.johnsnowlabs.nlp.annotators.seq2seq'] = annotator
sys.modules['com.johnsnowlabs.nlp.annotators.ws'] = annotator
sys.modules['com.johnsnowlabs.nlp.annotators.er'] = annotator
sys.modules['com.johnsnowlabs.nlp.annotators.coref'] = annotator

annotators = annotator
embeddings = annotator


def start(gpu=False,
<<<<<<< HEAD
          spark23=False,
          spark24=False,
          spark32=False,
=======
          m1=False,
>>>>>>> 5e41363b
          memory="16G",
          cache_folder="",
          log_folder="",
          cluster_tmp_dir="",
          real_time_output=False,
          output_level=1):
    """Starts a PySpark instance with default parameters for Spark NLP.

    The default parameters would result in the equivalent of:

    .. code-block:: python
<<<<<<< HEAD
        :param gpu: start Spark NLP with GPU
        :param spark23: start Spark NLP on Apache Spark 2.3.x
        :param spark24: start Spark NLP on Apache Spark 2.4.x
        :param spark32: start Spark NLP on Apache Spark 3.2.x
        :param memory: set driver memory for SparkSession
        :param cache_folder: The location to download and exctract pretrained Models and Pipelines
        :param log_folder: The location to save logs from annotators during training such as NerDLApproach,
            ClassifierDLApproach, SentimentDLApproach, MultiClassifierDLApproach, etc.
        :param cluster_tmp_dir: The location to use on a cluster for temporarily files
        :param output_level: int, optional
            Output level for logs, by default 1
        :param real_time_output:
        :substitutions:
=======
>>>>>>> 5e41363b

        SparkSession.builder \\
            .appName("Spark NLP") \\
            .master("local[*]") \\
            .config("spark.driver.memory", "16G") \\
            .config("spark.serializer", "org.apache.spark.serializer.KryoSerializer") \\
            .config("spark.kryoserializer.buffer.max", "2000M") \\
            .config("spark.driver.maxResultSize", "0") \\
            .config("spark.jars.packages", "com.johnsnowlabs.nlp:spark-nlp_2.12:|release|") \\
            .getOrCreate()

    Parameters
    ----------
    gpu : bool, optional
        Whether to enable GPU acceleration (must be set up correctly), by default False
<<<<<<< HEAD
    spark23 : bool, optional
        Whether to use the Spark 2.3.x version of Spark NLP, by default False
    spark24 : bool, optional
        Whether to use the Spark 2.4.x version of Spark NLP, by default False
    spark32 : bool, optional
        Whether to use the Spark 3.2.x version of Spark NLP, by default False
=======
    m1 : bool, optional
        Whether to enable M1 support for macOS
>>>>>>> 5e41363b
    memory : str, optional
        How much memory to allocate for the Spark driver, by default "16G"
    cache_folder : str, optional
        The location to download and extract pretrained Models and Pipelines. If not
        set, it will be in the users home directory under `cache_pretrained`.
    log_folder : str, optional
        The location to use on a cluster for temporarily files such as unpacking indexes
        for WordEmbeddings. By default, this locations is the location of
        `hadoop.tmp.dir` set via Hadoop configuration for Apache Spark. NOTE: `S3` is
        not supported and it must be local, HDFS, or DBFS.
    cluster_tmp_dir : str, optional
        The location to save logs from annotators during training. If not set, it will
        be in the users home directory under `annotator_logs`.
    real_time_output : bool, optional
        Whether to output in real time, by default False
    output_level : int, optional
        Output level for logs, by default 1

    Returns
    -------
    :class:`SparkSession`
        The initiated Spark session.

    """
<<<<<<< HEAD
    current_version = "3.4.4"
=======
    current_version = "4.0.2"
>>>>>>> 5e41363b

    class SparkNLPConfig:

        def __init__(self):
            self.master, self.app_name = "local[*]", "Spark NLP"
            self.serializer, self.serializer_max_buffer = "org.apache.spark.serializer.KryoSerializer", "2000M"
            self.driver_max_result_size = "0"
<<<<<<< HEAD
            # Spark NLP on Apache Spark 3.2.x
            self.maven_spark32 = "com.johnsnowlabs.nlp:spark-nlp-spark32_2.12:{}".format(current_version)
            self.maven_gpu_spark32 = "com.johnsnowlabs.nlp:spark-nlp-gpu-spark32_2.12:{}".format(current_version)
            # Spark NLP on Apache Spark 3.0.x/3.1.x
            self.maven_spark = "com.johnsnowlabs.nlp:spark-nlp_2.12:{}".format(current_version)
            self.maven_gpu_spark = "com.johnsnowlabs.nlp:spark-nlp-gpu_2.12:{}".format(current_version)
            # Spark NLP on Apache Spark 2.4.x
            self.maven_spark24 = "com.johnsnowlabs.nlp:spark-nlp-spark24_2.11:{}".format(current_version)
            self.maven_gpu_spark24 = "com.johnsnowlabs.nlp:spark-nlp-gpu-spark24_2.11:{}".format(current_version)
            # Spark NLP on Apache Spark 2.3.x
            self.maven_spark23 = "com.johnsnowlabs.nlp:spark-nlp-spark23_2.11:{}".format(current_version)
            self.maven_gpu_spark23 = "com.johnsnowlabs.nlp:spark-nlp-gpu-spark23_2.11:{}".format(current_version)
=======
            # Spark NLP on CPU or GPU
            self.maven_spark3 = "com.johnsnowlabs.nlp:spark-nlp_2.12:{}".format(current_version)
            self.maven_gpu_spark3 = "com.johnsnowlabs.nlp:spark-nlp-gpu_2.12:{}".format(current_version)
            # Spark NLP on M1
            self.maven_m1 = "com.johnsnowlabs.nlp:spark-nlp-m1_2.12:{}".format(current_version)
>>>>>>> 5e41363b

    def start_without_realtime_output():
        builder = SparkSession.builder \
            .appName(spark_nlp_config.app_name) \
            .master(spark_nlp_config.master) \
            .config("spark.driver.memory", memory) \
            .config("spark.serializer", spark_nlp_config.serializer) \
            .config("spark.kryoserializer.buffer.max", spark_nlp_config.serializer_max_buffer) \
            .config("spark.driver.maxResultSize", spark_nlp_config.driver_max_result_size)

<<<<<<< HEAD
        if gpu and spark23:
            builder.config("spark.jars.packages", spark_nlp_config.maven_gpu_spark23)
        elif gpu and spark24:
            builder.config("spark.jars.packages", spark_nlp_config.maven_gpu_spark24)
        elif gpu and spark32:
            builder.config("spark.jars.packages", spark_nlp_config.maven_gpu_spark32)
        elif spark23:
            builder.config("spark.jars.packages", spark_nlp_config.maven_spark23)
        elif spark24:
            builder.config("spark.jars.packages", spark_nlp_config.maven_spark24)
        elif spark32:
            builder.config("spark.jars.packages", spark_nlp_config.maven_spark32)
=======
        if m1:
            builder.config("spark.jars.packages", spark_nlp_config.maven_m1)
>>>>>>> 5e41363b
        elif gpu:
            builder.config("spark.jars.packages", spark_nlp_config.maven_gpu_spark3)
        else:
            builder.config("spark.jars.packages", spark_nlp_config.maven_spark3)

        if cache_folder != '':
            builder.config("spark.jsl.settings.pretrained.cache_folder", cache_folder)
        if log_folder != '':
            builder.config("spark.jsl.settings.annotator.log_folder", log_folder)
        if cluster_tmp_dir != '':
            builder.config("spark.jsl.settings.storage.cluster_tmp_dir", cluster_tmp_dir)

        return builder.getOrCreate()

    def start_with_realtime_output():

        class SparkWithCustomGateway:

            def __init__(self):
                spark_conf = SparkConf()
                spark_conf.setAppName(spark_nlp_config.app_name)
                spark_conf.setMaster(spark_nlp_config.master)
                spark_conf.set("spark.driver.memory", memory)
                spark_conf.set("spark.serializer", spark_nlp_config.serializer)
                spark_conf.set("spark.kryoserializer.buffer.max", spark_nlp_config.serializer_max_buffer)
                spark_conf.set("spark.driver.maxResultSize", spark_nlp_config.driver_max_result_size)

<<<<<<< HEAD
                if spark32:
                    spark_conf.set("spark.jars.packages", spark_nlp_config.maven_spark32)
                elif gpu and spark32:
                    spark_conf.set("spark.jars.packages", spark_nlp_config.maven_gpu_spark32)
                elif gpu:
                    spark_conf.set("spark.jars.packages", spark_nlp_config.maven_gpu_spark)
=======
                if m1:
                    spark_conf.set("spark.jars.packages", spark_nlp_config.maven_m1)
                elif gpu:
                    spark_conf.set("spark.jars.packages", spark_nlp_config.maven_gpu_spark3)
>>>>>>> 5e41363b
                else:
                    spark_conf.set("spark.jars.packages", spark_nlp_config.maven_spark3)

                if cache_folder != '':
                    spark_conf.config("spark.jsl.settings.pretrained.cache_folder", cache_folder)
                if log_folder != '':
                    spark_conf.config("spark.jsl.settings.annotator.log_folder", log_folder)
                if cluster_tmp_dir != '':
                    spark_conf.config("spark.jsl.settings.storage.cluster_tmp_dir", cluster_tmp_dir)

                # Make the py4j JVM stdout and stderr available without buffering
                popen_kwargs = {
                    'stdout': subprocess.PIPE,
                    'stderr': subprocess.PIPE,
                    'bufsize': 0
                }

                # Launch the gateway with our custom settings
                self.gateway = launch_gateway(conf=spark_conf, popen_kwargs=popen_kwargs)
                self.process = self.gateway.proc
                # Use the gateway we launched
                spark_context = SparkContext(gateway=self.gateway)
                self.spark_session = SparkSession(spark_context)

                self.out_thread = threading.Thread(target=self.output_reader)
                self.error_thread = threading.Thread(target=self.error_reader)
                self.std_background_listeners()

            def std_background_listeners(self):
                self.out_thread.start()
                self.error_thread.start()

            def output_reader(self):
                for line in iter(self.process.stdout.readline, b''):
                    print('{0}'.format(line.decode('utf-8')), end='')

            def error_reader(self):
                RED = '\033[91m'
                RESET = '\033[0m'
                for line in iter(self.process.stderr.readline, b''):
                    if output_level == 0:
                        print(RED + '{0}'.format(line.decode('utf-8')) + RESET, end='')
                    else:
                        # output just info
                        pass

            def shutdown(self):
                self.spark_session.stop()
                self.gateway.shutdown()
                self.process.communicate()

                self.out_thread.join()
                self.error_thread.join()

        return SparkWithCustomGateway()

    spark_nlp_config = SparkNLPConfig()

    if real_time_output:
        # Available from Spark 3.0.x
        class SparkRealTimeOutput:

            def __init__(self):
                self.__spark_with_custom_gateway = start_with_realtime_output()
                self.spark_session = self.__spark_with_custom_gateway.spark_session

            def shutdown(self):
                self.__spark_with_custom_gateway.shutdown()

        return SparkRealTimeOutput()
    else:
        spark_session = start_without_realtime_output()
        return spark_session


def version():
    """Returns the current Spark NLP version.

    Returns
    -------
    str
        The current Spark NLP version.
    """
<<<<<<< HEAD
    return '3.4.4'
=======
    return '4.0.2'
>>>>>>> 5e41363b
<|MERGE_RESOLUTION|>--- conflicted
+++ resolved
@@ -61,13 +61,7 @@
 
 
 def start(gpu=False,
-<<<<<<< HEAD
-          spark23=False,
-          spark24=False,
-          spark32=False,
-=======
           m1=False,
->>>>>>> 5e41363b
           memory="16G",
           cache_folder="",
           log_folder="",
@@ -79,22 +73,6 @@
     The default parameters would result in the equivalent of:
 
     .. code-block:: python
-<<<<<<< HEAD
-        :param gpu: start Spark NLP with GPU
-        :param spark23: start Spark NLP on Apache Spark 2.3.x
-        :param spark24: start Spark NLP on Apache Spark 2.4.x
-        :param spark32: start Spark NLP on Apache Spark 3.2.x
-        :param memory: set driver memory for SparkSession
-        :param cache_folder: The location to download and exctract pretrained Models and Pipelines
-        :param log_folder: The location to save logs from annotators during training such as NerDLApproach,
-            ClassifierDLApproach, SentimentDLApproach, MultiClassifierDLApproach, etc.
-        :param cluster_tmp_dir: The location to use on a cluster for temporarily files
-        :param output_level: int, optional
-            Output level for logs, by default 1
-        :param real_time_output:
-        :substitutions:
-=======
->>>>>>> 5e41363b
 
         SparkSession.builder \\
             .appName("Spark NLP") \\
@@ -110,17 +88,8 @@
     ----------
     gpu : bool, optional
         Whether to enable GPU acceleration (must be set up correctly), by default False
-<<<<<<< HEAD
-    spark23 : bool, optional
-        Whether to use the Spark 2.3.x version of Spark NLP, by default False
-    spark24 : bool, optional
-        Whether to use the Spark 2.4.x version of Spark NLP, by default False
-    spark32 : bool, optional
-        Whether to use the Spark 3.2.x version of Spark NLP, by default False
-=======
     m1 : bool, optional
         Whether to enable M1 support for macOS
->>>>>>> 5e41363b
     memory : str, optional
         How much memory to allocate for the Spark driver, by default "16G"
     cache_folder : str, optional
@@ -145,11 +114,7 @@
         The initiated Spark session.
 
     """
-<<<<<<< HEAD
-    current_version = "3.4.4"
-=======
     current_version = "4.0.2"
->>>>>>> 5e41363b
 
     class SparkNLPConfig:
 
@@ -157,26 +122,11 @@
             self.master, self.app_name = "local[*]", "Spark NLP"
             self.serializer, self.serializer_max_buffer = "org.apache.spark.serializer.KryoSerializer", "2000M"
             self.driver_max_result_size = "0"
-<<<<<<< HEAD
-            # Spark NLP on Apache Spark 3.2.x
-            self.maven_spark32 = "com.johnsnowlabs.nlp:spark-nlp-spark32_2.12:{}".format(current_version)
-            self.maven_gpu_spark32 = "com.johnsnowlabs.nlp:spark-nlp-gpu-spark32_2.12:{}".format(current_version)
-            # Spark NLP on Apache Spark 3.0.x/3.1.x
-            self.maven_spark = "com.johnsnowlabs.nlp:spark-nlp_2.12:{}".format(current_version)
-            self.maven_gpu_spark = "com.johnsnowlabs.nlp:spark-nlp-gpu_2.12:{}".format(current_version)
-            # Spark NLP on Apache Spark 2.4.x
-            self.maven_spark24 = "com.johnsnowlabs.nlp:spark-nlp-spark24_2.11:{}".format(current_version)
-            self.maven_gpu_spark24 = "com.johnsnowlabs.nlp:spark-nlp-gpu-spark24_2.11:{}".format(current_version)
-            # Spark NLP on Apache Spark 2.3.x
-            self.maven_spark23 = "com.johnsnowlabs.nlp:spark-nlp-spark23_2.11:{}".format(current_version)
-            self.maven_gpu_spark23 = "com.johnsnowlabs.nlp:spark-nlp-gpu-spark23_2.11:{}".format(current_version)
-=======
             # Spark NLP on CPU or GPU
             self.maven_spark3 = "com.johnsnowlabs.nlp:spark-nlp_2.12:{}".format(current_version)
             self.maven_gpu_spark3 = "com.johnsnowlabs.nlp:spark-nlp-gpu_2.12:{}".format(current_version)
             # Spark NLP on M1
             self.maven_m1 = "com.johnsnowlabs.nlp:spark-nlp-m1_2.12:{}".format(current_version)
->>>>>>> 5e41363b
 
     def start_without_realtime_output():
         builder = SparkSession.builder \
@@ -187,23 +137,8 @@
             .config("spark.kryoserializer.buffer.max", spark_nlp_config.serializer_max_buffer) \
             .config("spark.driver.maxResultSize", spark_nlp_config.driver_max_result_size)
 
-<<<<<<< HEAD
-        if gpu and spark23:
-            builder.config("spark.jars.packages", spark_nlp_config.maven_gpu_spark23)
-        elif gpu and spark24:
-            builder.config("spark.jars.packages", spark_nlp_config.maven_gpu_spark24)
-        elif gpu and spark32:
-            builder.config("spark.jars.packages", spark_nlp_config.maven_gpu_spark32)
-        elif spark23:
-            builder.config("spark.jars.packages", spark_nlp_config.maven_spark23)
-        elif spark24:
-            builder.config("spark.jars.packages", spark_nlp_config.maven_spark24)
-        elif spark32:
-            builder.config("spark.jars.packages", spark_nlp_config.maven_spark32)
-=======
         if m1:
             builder.config("spark.jars.packages", spark_nlp_config.maven_m1)
->>>>>>> 5e41363b
         elif gpu:
             builder.config("spark.jars.packages", spark_nlp_config.maven_gpu_spark3)
         else:
@@ -231,19 +166,10 @@
                 spark_conf.set("spark.kryoserializer.buffer.max", spark_nlp_config.serializer_max_buffer)
                 spark_conf.set("spark.driver.maxResultSize", spark_nlp_config.driver_max_result_size)
 
-<<<<<<< HEAD
-                if spark32:
-                    spark_conf.set("spark.jars.packages", spark_nlp_config.maven_spark32)
-                elif gpu and spark32:
-                    spark_conf.set("spark.jars.packages", spark_nlp_config.maven_gpu_spark32)
-                elif gpu:
-                    spark_conf.set("spark.jars.packages", spark_nlp_config.maven_gpu_spark)
-=======
                 if m1:
                     spark_conf.set("spark.jars.packages", spark_nlp_config.maven_m1)
                 elif gpu:
                     spark_conf.set("spark.jars.packages", spark_nlp_config.maven_gpu_spark3)
->>>>>>> 5e41363b
                 else:
                     spark_conf.set("spark.jars.packages", spark_nlp_config.maven_spark3)
 
@@ -327,8 +253,4 @@
     str
         The current Spark NLP version.
     """
-<<<<<<< HEAD
-    return '3.4.4'
-=======
-    return '4.0.2'
->>>>>>> 5e41363b
+    return '4.0.2'