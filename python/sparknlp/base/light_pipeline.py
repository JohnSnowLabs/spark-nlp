#  Copyright 2017-2022 John Snow Labs
#
#  Licensed under the Apache License, Version 2.0 (the "License");
#  you may not use this file except in compliance with the License.
#  You may obtain a copy of the License at
#
#     http://www.apache.org/licenses/LICENSE-2.0
#
#  Unless required by applicable law or agreed to in writing, software
#  distributed under the License is distributed on an "AS IS" BASIS,
#  WITHOUT WARRANTIES OR CONDITIONS OF ANY KIND, either express or implied.
#  See the License for the specific language governing permissions and
#  limitations under the License.
"""Contains classes for the LightPipeline."""

import sparknlp.internal as _internal
from sparknlp.annotation import Annotation
from sparknlp.annotation_audio import AnnotationAudio
from sparknlp.annotation_image import AnnotationImage
from sparknlp.common import AnnotatorApproach, AnnotatorModel
from sparknlp.internal import AnnotatorTransformer


class LightPipeline:
    """Creates a LightPipeline from a Spark PipelineModel.

    LightPipeline is a Spark NLP specific Pipeline class equivalent to Spark
    ML Pipeline. The difference is that it’s execution does not hold to
    Spark principles, instead it computes everything locally (but in
    parallel) in order to achieve fast results when dealing with small
    amounts of data. This means, we do not input a Spark Dataframe, but a
    string or an Array of strings instead, to be annotated. To create Light
    Pipelines, you need to input an already trained (fit) Spark ML Pipeline.

    It’s :meth:`.transform` has now an alternative :meth:`.annotate`, which
    directly outputs the results.

    Parameters
    ----------
    pipelineModel : :class:`pyspark.ml.PipelineModel`
        The PipelineModel containing Spark NLP Annotators
    parse_embeddings : bool, optional
        Whether to parse embeddings, by default False

    Notes
    -----
    Use :meth:`.fullAnnotate` to also output the result as
    :class:`.Annotation`, with metadata.

    Examples
    --------
    >>> from sparknlp.base import LightPipeline
    >>> light = LightPipeline(pipeline.fit(data))
    >>> light.annotate("We are very happy about Spark NLP")
    {
        'document': ['We are very happy about Spark NLP'],
        'lemmas': ['We', 'be', 'very', 'happy', 'about', 'Spark', 'NLP'],
        'pos': ['PRP', 'VBP', 'RB', 'JJ', 'IN', 'NNP', 'NNP'],
        'sentence': ['We are very happy about Spark NLP'],
        'spell': ['We', 'are', 'very', 'happy', 'about', 'Spark', 'NLP'],
        'stems': ['we', 'ar', 'veri', 'happi', 'about', 'spark', 'nlp'],
        'token': ['We', 'are', 'very', 'happy', 'about', 'Spark', 'NLP']
    }
    """

    def __init__(self, pipelineModel, parse_embeddings=False):
        self.pipeline_model = pipelineModel
        self.parse_embeddings = parse_embeddings
        self._lightPipeline = _internal._LightPipeline(pipelineModel, parse_embeddings).apply()

    def _validateStagesInputCols(self, stages):
        annotator_types = self._getAnnotatorTypes(stages)
        for stage in stages:
            if isinstance(stage, AnnotatorApproach) or isinstance(stage, AnnotatorModel):
                input_cols = stage.getInputCols()
                if type(input_cols) == str:
                    input_cols = [input_cols]
                input_annotator_types = stage.inputAnnotatorTypes
                for input_col in input_cols:
                    annotator_type = annotator_types.get(input_col)
                    if annotator_type is None or annotator_type not in input_annotator_types:
                        raise TypeError(f"Wrong or missing inputCols annotators in {stage.uid}"
                                        f" Make sure such annotator exist in your pipeline,"
                                        f" with the right output names and that they have following annotator types:"
                                        f" {input_annotator_types}")

    def _skipPipelineValidation(self, stages):
        exceptional_pipeline = [stage for stage in stages if self._skipStageValidation(stage)]
        if len(exceptional_pipeline) >= 1:
            return True
        else:
            return False

    def _skipStageValidation(self, stage):
        return hasattr(stage, 'skipLPInputColsValidation') and stage.skipLPInputColsValidation

    def _getAnnotatorTypes(self, stages):
        annotator_types = {}
        for stage in stages:
            if hasattr(stage, 'getOutputCols'):
                output_cols = stage.getOutputCols()
                for output_col in output_cols:
                    annotator_types[output_col] = stage.outputAnnotatorType
            elif isinstance(stage, AnnotatorApproach) or isinstance(stage, AnnotatorModel) or\
                    isinstance(stage, AnnotatorTransformer):
                if stage.outputAnnotatorType is not None:
                    annotator_types[stage.getOutputCol()] = stage.outputAnnotatorType
        return annotator_types

    def _annotationFromJava(self, java_annotations):
        annotations = []
        for annotation in java_annotations:

            index = annotation.toString().index("(")
            annotation_type = annotation.toString()[:index]

            if annotation_type == "AnnotationImage":
                result = self.__get_result(annotation)
                annotations.append(
                    AnnotationImage(annotation.annotatorType(),
                                    annotation.origin(),
                                    annotation.height(),
                                    annotation.width(),
                                    annotation.nChannels(),
                                    annotation.mode(),
                                    result,
                                    annotation.metadata())
                )
            elif annotation_type == "AnnotationAudio":
                result = self.__get_result(annotation)
                annotations.append(
                    AnnotationAudio(annotation.annotatorType(),
                                    result,
                                    annotation.metadata())
                )
            else:
                if self.parse_embeddings:
                    embeddings = list(annotation.embeddings())
                else:
                    embeddings = []
                annotations.append(
                    Annotation(annotation.annotatorType(),
                               annotation.begin(),
                               annotation.end(),
                               annotation.result(),
                               annotation.metadata(),
                               embeddings)
                )
        return annotations

    @staticmethod
    def __get_result(annotation):
        try:
            result = list(annotation.result())
        except TypeError:
            result = []

        return result

    def fullAnnotate(self, target, optional_target=""):
        """Annotates the data provided into `Annotation` type results.

        The data should be either a list or a str.

        Parameters
        ----------
        target : list or str or float
            The data to be annotated
        optional_target: list or str
            Optional data to be annotated (currently used for Question Answering)

        Returns
        -------
        List[Annotation]
            The result of the annotation

        Examples
        --------
        >>> from sparknlp.pretrained import PretrainedPipeline
        >>> explain_document_pipeline = PretrainedPipeline("explain_document_dl")
        >>> result = explain_document_pipeline.fullAnnotate('U.N. official Ekeus heads for Baghdad.')
        >>> result[0].keys()
        dict_keys(['entities', 'stem', 'checked', 'lemma', 'document', 'pos', 'token', 'ner', 'embeddings', 'sentence'])
        >>> result[0]["ner"]
        [Annotation(named_entity, 0, 2, B-ORG, {'word': 'U.N'}),
        Annotation(named_entity, 3, 3, O, {'word': '.'}),
        Annotation(named_entity, 5, 12, O, {'word': 'official'}),
        Annotation(named_entity, 14, 18, B-PER, {'word': 'Ekeus'}),
        Annotation(named_entity, 20, 24, O, {'word': 'heads'}),
        Annotation(named_entity, 26, 28, O, {'word': 'for'}),
        Annotation(named_entity, 30, 36, B-LOC, {'word': 'Baghdad'}),
        Annotation(named_entity, 37, 37, O, {'word': '.'})]
        """
        stages = self.pipeline_model.stages
        if not self._skipPipelineValidation(stages):
<<<<<<< HEAD
=======
            print("Before _validateStagesInputCols")
>>>>>>> c60c6f53
            self._validateStagesInputCols(stages)

        if optional_target == "":
            if self.__isTextInput(target):
                result = self.__fullAnnotateText(target)
            elif self.__isAudioInput(target):
                result = self.__fullAnnotateAudio(target)
            else:
                raise TypeError(
                    "argument for annotation must be 'str' or list[str] or list[float] or list[list[float]]")
        else:
            if self.__isTextInput(target) and self.__isTextInput(optional_target):
                result = self.__fullAnnotateQuestionAnswering(target, optional_target)
            else:
                raise TypeError("arguments for annotation must be 'str' or list[str]")

        return result

    @staticmethod
    def __isTextInput(target):
        if type(target) is str:
            return True
        elif type(target) is list and type(target[0]) is str:
            return True
        else:
            return False

    @staticmethod
    def __isAudioInput(target):
        if type(target) is list and type(target[0]) is float:
            return True
        elif type(target) is list and type(target[0]) is list and type(target[0][0]) is float:
            return True
        else:
            return False

    def __fullAnnotateText(self, target):

        if self.__isPath(target):
            result = self.fullAnnotateImage(target)
            return result
        else:
            result = []
            if type(target) is str:
                target = [target]

            for annotations_result in self._lightPipeline.fullAnnotateJava(target):
                result.append(self.__buildStages(annotations_result))
            return result

    def __isPath(self, target):
        if type(target) is list:
            target = target[0]

        if target.find("/") < 0:
            return False
        else:
            is_valid_file = _internal._ResourceHelper_validFile(target).apply()
            return is_valid_file

    def __fullAnnotateAudio(self, audios):
        result = []
        if type(audios[0]) is float:
            annotations_dict = self._lightPipeline.fullAnnotateSingleAudioJava(audios)
            result.append(self.__buildStages(annotations_dict))
        else:
            full_annotations = self._lightPipeline.fullAnnotateAudiosJava(audios)
            for annotations_dict in full_annotations:
                result.append(self.__buildStages(annotations_dict))

        return result

    def __fullAnnotateQuestionAnswering(self, question, context):
        result = []
        if type(question) is str and type(context) is str:
            annotations_dict = self._lightPipeline.fullAnnotateJava(question, context)
            result.append(self.__buildStages(annotations_dict))
        else:
            full_annotations = self._lightPipeline.fullAnnotateJava(question, context)
            for annotations_dict in full_annotations:
                result.append(self.__buildStages(annotations_dict))

        return result

    def fullAnnotateImage(self, path_to_image):
        """Annotates the data provided into `Annotation` type results.

        The data should be either a list or a str.

        Parameters
        ----------
        path_to_image : list or str
            Source path of image, list of paths to images

        Returns
        -------
        List[AnnotationImage]
            The result of the annotation
        """
        stages = self.pipeline_model.stages
        if not self._skipPipelineValidation(stages):
            self._validateStagesInputCols(stages)

        if type(path_to_image) is str:
            path_to_image = [path_to_image]

        if type(path_to_image) is list:
            result = []

            for image_result in self._lightPipeline.fullAnnotateImageJava(path_to_image):
                result.append(self.__buildStages(image_result))

            return result
        else:
            raise TypeError("argument for annotation may be 'str' or list[str]")

    def __buildStages(self, annotations_result):
        stages = {}
        for annotator_type, annotations in annotations_result.items():
            stages[annotator_type] = self._annotationFromJava(annotations)
        return stages

    def annotate(self, target, optional_target=""):
        """Annotates the data provided, extracting the results.

        The data should be either a list or a str.

        Parameters
        ----------
        target : list or str
            The data to be annotated
        optional_target: list or str
            Optional data to be annotated (currently used for Question Answering)

        Returns
        -------
        List[dict] or dict
            The result of the annotation

        Examples
        --------
        >>> from sparknlp.pretrained import PretrainedPipeline
        >>> explain_document_pipeline = PretrainedPipeline("explain_document_dl")
        >>> result = explain_document_pipeline.annotate('U.N. official Ekeus heads for Baghdad.')
        >>> result.keys()
        dict_keys(['entities', 'stem', 'checked', 'lemma', 'document', 'pos', 'token', 'ner', 'embeddings', 'sentence'])
        >>> result["ner"]
        ['B-ORG', 'O', 'O', 'B-PER', 'O', 'O', 'B-LOC', 'O']
        """

        def reformat(annotations):
            return {k: list(v) for k, v in annotations.items()}

        stages = self.pipeline_model.stages
        if not self._skipPipelineValidation(stages):
            self._validateStagesInputCols(stages)

        if optional_target == "":
            if type(target) is str:
                annotations = self._lightPipeline.annotateJava(target)
                result = reformat(annotations)
            elif type(target) is list:
                if type(target[0]) is list:
                    raise TypeError("target is a 1D list")
                annotations = self._lightPipeline.annotateJava(target)
                result = list(map(lambda a: reformat(a), list(annotations)))
            else:
                raise TypeError("target for annotation must be 'str' or list")

        else:
            if type(target) is str and type(optional_target) is str:
                annotations = self._lightPipeline.annotateJava(target, optional_target)
                result = reformat(annotations)
            elif type(target) is list and type(optional_target) is list:
                if type(target[0]) is list or type(optional_target[0]) is list:
                    raise TypeError("target and optional_target is a 1D list")
                annotations = self._lightPipeline.annotateJava(target, optional_target)
                result = list(map(lambda a: reformat(a), list(annotations)))
            else:
                raise TypeError("target and optional_target for annotation must be both 'str' or both lists")

        return result

    def transform(self, dataframe):
        """Transforms a dataframe provided with the stages of the LightPipeline.

        Parameters
        ----------
        dataframe : :class:`pyspark.sql.DataFrame`
            The Dataframe to be transformed

        Returns
        -------
        :class:`pyspark.sql.DataFrame`
            The transformed DataFrame
        """
        return self.pipeline_model.transform(dataframe)

    def setIgnoreUnsupported(self, value):
        """Sets whether to ignore unsupported AnnotatorModels.

        Parameters
        ----------
        value : bool
            Whether to ignore unsupported AnnotatorModels.

        Returns
        -------
        LightPipeline
            The current LightPipeline
        """
        self._lightPipeline.setIgnoreUnsupported(value)
        return self

    def getIgnoreUnsupported(self):
        """Gets whether to ignore unsupported AnnotatorModels.

        Returns
        -------
        bool
            Whether to ignore unsupported AnnotatorModels.
        """
        return self._lightPipeline.getIgnoreUnsupported()<|MERGE_RESOLUTION|>--- conflicted
+++ resolved
@@ -193,10 +193,7 @@
         """
         stages = self.pipeline_model.stages
         if not self._skipPipelineValidation(stages):
-<<<<<<< HEAD
-=======
             print("Before _validateStagesInputCols")
->>>>>>> c60c6f53
             self._validateStagesInputCols(stages)
 
         if optional_target == "":
