--- conflicted
+++ resolved
@@ -81,7 +81,6 @@
                                     annotation.width(),
                                     annotation.nChannels(),
                                     annotation.mode(),
-<<<<<<< HEAD
                                     list(annotation.result()),
                                     annotation.metadata())
                 )
@@ -89,9 +88,6 @@
                 annotations.append(
                     AnnotationAudio(annotation.annotatorType(),
                                     list(annotation.result()),
-=======
-                                    result,
->>>>>>> 4ea5a8d6
                                     annotation.metadata())
                 )
             else:
