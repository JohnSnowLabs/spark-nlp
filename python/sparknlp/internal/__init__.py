--- conflicted
+++ resolved
@@ -270,20 +270,21 @@
 class _M2M100Loader(ExtendedJavaWrapper):
     def __init__(self, path, jspark, use_openvino=False):
         super(_M2M100Loader, self).__init__(
-<<<<<<< HEAD
-            "com.johnsnowlabs.nlp.annotators.seq2seq.M2M100Transformer.loadSavedModel", path, jspark, use_openvino)
-=======
             "com.johnsnowlabs.nlp.annotators.seq2seq.M2M100Transformer.loadSavedModel",
             path,
             jspark,
         )
 
->>>>>>> 4583ccf2
 
 class _MistralLoader(ExtendedJavaWrapper):
     def __init__(self, path, jspark, use_openvino=False):
         super(_MistralLoader, self).__init__(
-            "com.johnsnowlabs.nlp.annotators.seq2seq.MistralTransformer.loadSavedModel", path, jspark, use_openvino)
+            "com.johnsnowlabs.nlp.annotators.seq2seq.MistralTransformer.loadSavedModel",
+            path,
+            jspark,
+            use_openvino,
+        )
+
 
 class _MarianLoader(ExtendedJavaWrapper):
     def __init__(self, path, jspark):
@@ -301,11 +302,17 @@
             path,
             jspark,
         )
+
 
 class _Phi2Loader(ExtendedJavaWrapper):
     def __init__(self, path, jspark, use_openvino=False):
         super(_Phi2Loader, self).__init__(
-            "com.johnsnowlabs.nlp.annotators.seq2seq.Phi2Transformer.loadSavedModel", path, jspark, use_openvino)
+            "com.johnsnowlabs.nlp.annotators.seq2seq.Phi2Transformer.loadSavedModel",
+            path,
+            jspark,
+            use_openvino,
+        )
+
 
 class _RoBertaLoader(ExtendedJavaWrapper):
     def __init__(self, path, jspark, use_openvino=False):
