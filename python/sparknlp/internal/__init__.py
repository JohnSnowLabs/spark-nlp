--- conflicted
+++ resolved
@@ -398,10 +398,6 @@
     def __init__(self, path, spark, database, storage_ref, within_storage):
         super(_StorageHelper, self).__init__("com.johnsnowlabs.storage.StorageHelper.load", path, spark._jsparkSession,
                                              database, storage_ref, within_storage)
-<<<<<<< HEAD
-=======
-
->>>>>>> 75125f40
 class _SpanBertCorefLoader(ExtendedJavaWrapper):
     def __init__(self, path, jspark):
-        super(_SpanBertCorefLoader, self).__init__("com.johnsnowlabs.nlp.annotators.coref.SpanBertCorefModel.loadSavedModel", path, jspark)+        super(_SpanBertCorefLoader, self).__init__("com.johnsnowlabs.nlp.annotators.coref.SpanBertCorefModel.loadSavedModel", path, jspark)
