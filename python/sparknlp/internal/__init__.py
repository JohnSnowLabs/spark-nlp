--- conflicted
+++ resolved
@@ -406,7 +406,6 @@
             "com.johnsnowlabs.nlp.annotators.coref.SpanBertCorefModel.loadSavedModel", path, jspark)
 
 
-<<<<<<< HEAD
 class _NerDLGraphBuilder(ExtendedJavaWrapper):
     def __init__(self, dataset, input_col, label_col):
         super(_NerDLGraphBuilder, self).__init__(
@@ -418,10 +417,9 @@
     def __init__(self, local_file, hdfs_file):
         super(_ResourceHelper, self).__init__(
             "com.johnsnowlabs.nlp.util.io.ResourceHelper.moveFile", local_file, hdfs_file)
-=======
+
 class _ViTForImageClassification(ExtendedJavaWrapper):
     def __init__(self, path, jspark):
         super(_ViTForImageClassification, self).__init__(
             "com.johnsnowlabs.nlp.annotators.cv.ViTForImageClassification.loadSavedModel", path,
-            jspark)
->>>>>>> 8c6f5a72
+            jspark)