--- conflicted
+++ resolved
@@ -1120,7 +1120,6 @@
             use_openvino,
         )
 
-<<<<<<< HEAD
 class _PaliGemmaForMultiModalLoader(ExtendedJavaWrapper):
     def __init__(self, path, jspark, use_openvino=False):
         super(_PaliGemmaForMultiModalLoader, self).__init__(
@@ -1128,7 +1127,8 @@
             path,
             jspark,
             use_openvino,
-=======
+        )
+
 class _SmolVLMTransformerLoader(ExtendedJavaWrapper):
     def __init__(self, path, jspark, use_openvino=False):
         super(_SmolVLMTransformerLoader, self).__init__(
@@ -1136,5 +1136,4 @@
             path,
             jspark,
             use_openvino
->>>>>>> 553b3dcc
         )