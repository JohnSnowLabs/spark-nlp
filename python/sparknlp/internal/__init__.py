--- conflicted
+++ resolved
@@ -940,17 +940,15 @@
         )
 
 
-<<<<<<< HEAD
-
 class _MxbaiEmbeddingsLoader(ExtendedJavaWrapper):
     def __init__(self, path, jspark):
         super(_MxbaiEmbeddingsLoader, self).__init__(
             "com.johnsnowlabs.nlp.embeddings.MxbaiEmbeddings.loadSavedModel", path, jspark
         )
-=======
+
+
 class _SnowFlakeEmbeddingsLoader(ExtendedJavaWrapper):
     def __init__(self, path, jspark):
         super(_SnowFlakeEmbeddingsLoader, self).__init__(
             "com.johnsnowlabs.nlp.embeddings.SnowFlakeEmbeddings.loadSavedModel", path, jspark
         )
->>>>>>> 50a69662
