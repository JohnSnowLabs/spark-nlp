#  Copyright 2017-2023 John Snow Labs
#
#  Licensed under the Apache License, Version 2.0 (the "License");
#  you may not use this file except in compliance with the License.
#  You may obtain a copy of the License at
#
#     http://www.apache.org/licenses/LICENSE-2.0
#
#  Unless required by applicable law or agreed to in writing, software
#  distributed under the License is distributed on an "AS IS" BASIS,
#  WITHOUT WARRANTIES OR CONDITIONS OF ANY KIND, either express or implied.
#  See the License for the specific language governing permissions and
#  limitations under the License.
"""Module of Spark NLP internal classes for annotator development."""
from pyspark.ml import PipelineModel

from sparknlp.internal.annotator_java_ml import *
from sparknlp.internal.annotator_transformer import *
from sparknlp.internal.extended_java_wrapper import *
from sparknlp.internal.params_getters_setters import *
from sparknlp.internal.recursive import *


# Wrapper Definitions
class _AlbertLoader(ExtendedJavaWrapper):
    def __init__(self, path, jspark):
        super(_AlbertLoader, self).__init__("com.johnsnowlabs.nlp.embeddings.AlbertEmbeddings.loadSavedModel", path,
                                            jspark)


class _AlbertSequenceClassifierLoader(ExtendedJavaWrapper):
    def __init__(self, path, jspark):
        super(_AlbertSequenceClassifierLoader, self).__init__(
            "com.johnsnowlabs.nlp.annotators.classifier.dl.AlbertForSequenceClassification.loadSavedModel", path,
            jspark)


class _AlbertTokenClassifierLoader(ExtendedJavaWrapper):
    def __init__(self, path, jspark):
        super(_AlbertTokenClassifierLoader, self).__init__(
            "com.johnsnowlabs.nlp.annotators.classifier.dl.AlbertForTokenClassification.loadSavedModel", path, jspark)


class _AlbertQuestionAnsweringLoader(ExtendedJavaWrapper):
    def __init__(self, path, jspark):
        super(_AlbertQuestionAnsweringLoader, self).__init__(
            "com.johnsnowlabs.nlp.annotators.classifier.dl.AlbertForQuestionAnswering.loadSavedModel", path,
            jspark)


class _BertLoader(ExtendedJavaWrapper):
    def __init__(self, path, jspark, use_openvino=False):
        super(_BertLoader, self).__init__("com.johnsnowlabs.nlp.embeddings.BertEmbeddings.loadSavedModel", path, jspark, use_openvino)


class _BertSentenceLoader(ExtendedJavaWrapper):
    def __init__(self, path, jspark, use_openvino=False):
        super(_BertSentenceLoader, self).__init__(
            "com.johnsnowlabs.nlp.embeddings.BertSentenceEmbeddings.loadSavedModel", path, jspark, use_openvino)


class _BertSequenceClassifierLoader(ExtendedJavaWrapper):
    def __init__(self, path, jspark):
        super(_BertSequenceClassifierLoader, self).__init__(
            "com.johnsnowlabs.nlp.annotators.classifier.dl.BertForSequenceClassification.loadSavedModel", path, jspark)


class _BertTokenClassifierLoader(ExtendedJavaWrapper):
    def __init__(self, path, jspark):
        super(_BertTokenClassifierLoader, self).__init__(
            "com.johnsnowlabs.nlp.annotators.classifier.dl.BertForTokenClassification.loadSavedModel", path, jspark)


class _BertQuestionAnsweringLoader(ExtendedJavaWrapper):
    def __init__(self, path, jspark):
        super(_BertQuestionAnsweringLoader, self).__init__(
            "com.johnsnowlabs.nlp.annotators.classifier.dl.BertForQuestionAnswering.loadSavedModel", path, jspark)


class _DeBERTaLoader(ExtendedJavaWrapper):
    def __init__(self, path, jspark):
        super(_DeBERTaLoader, self).__init__(
            "com.johnsnowlabs.nlp.embeddings.DeBertaEmbeddings.loadSavedModel", path,
            jspark)


class _DeBertaSequenceClassifierLoader(ExtendedJavaWrapper):
    def __init__(self, path, jspark):
        super(_DeBertaSequenceClassifierLoader, self).__init__(
            "com.johnsnowlabs.nlp.annotators.classifier.dl.DeBertaForSequenceClassification.loadSavedModel", path,
            jspark)


class _DeBertTokenClassifierLoader(ExtendedJavaWrapper):
    def __init__(self, path, jspark):
        super(_DeBertTokenClassifierLoader, self).__init__(
            "com.johnsnowlabs.nlp.annotators.classifier.dl.DeBertaForTokenClassification.loadSavedModel", path, jspark)


class _DeBertaQuestionAnsweringLoader(ExtendedJavaWrapper):
    def __init__(self, path, jspark):
        super(_DeBertaQuestionAnsweringLoader, self).__init__(
            "com.johnsnowlabs.nlp.annotators.classifier.dl.DeBertaForQuestionAnswering.loadSavedModel", path,
            jspark)


class _CamemBertLoader(ExtendedJavaWrapper):
    def __init__(self, path, jspark):
        super(_CamemBertLoader, self).__init__("com.johnsnowlabs.nlp.embeddings.CamemBertEmbeddings.loadSavedModel",
                                               path,
                                               jspark)


class _DistilBertLoader(ExtendedJavaWrapper):
    def __init__(self, path, jspark):
        super(_DistilBertLoader, self).__init__("com.johnsnowlabs.nlp.embeddings.DistilBertEmbeddings.loadSavedModel",
                                                path, jspark)


class _DistilBertSequenceClassifierLoader(ExtendedJavaWrapper):
    def __init__(self, path, jspark):
        super(_DistilBertSequenceClassifierLoader, self).__init__(
            "com.johnsnowlabs.nlp.annotators.classifier.dl.DistilBertForSequenceClassification.loadSavedModel", path,
            jspark)


class _DistilBertTokenClassifierLoader(ExtendedJavaWrapper):
    def __init__(self, path, jspark):
        super(_DistilBertTokenClassifierLoader, self).__init__(
            "com.johnsnowlabs.nlp.annotators.classifier.dl.DistilBertForTokenClassification.loadSavedModel", path,
            jspark)


class _DistilBertQuestionAnsweringLoader(ExtendedJavaWrapper):
    def __init__(self, path, jspark):
        super(_DistilBertQuestionAnsweringLoader, self).__init__(
            "com.johnsnowlabs.nlp.annotators.classifier.dl.DistilBertForQuestionAnswering.loadSavedModel", path,
            jspark)


class _ElmoLoader(ExtendedJavaWrapper):
    def __init__(self, path, jspark):
        super(_ElmoLoader, self).__init__("com.johnsnowlabs.nlp.embeddings.ElmoEmbeddings.loadSavedModel", path, jspark)


class _E5Loader(ExtendedJavaWrapper):
    def __init__(self, path, jspark, use_openvino=False):
        super(_E5Loader, self).__init__("com.johnsnowlabs.nlp.embeddings.E5Embeddings.loadSavedModel", path, jspark, use_openvino)


class _BGELoader(ExtendedJavaWrapper):
    def __init__(self, path, jspark):
        super(_BGELoader, self).__init__("com.johnsnowlabs.nlp.embeddings.BGEEmbeddings.loadSavedModel", path, jspark)


class _GPT2Loader(ExtendedJavaWrapper):
    def __init__(self, path, jspark):
        super(_GPT2Loader, self).__init__(
            "com.johnsnowlabs.nlp.annotators.seq2seq.GPT2Transformer.loadSavedModel", path, jspark)

class _LLAMA2Loader(ExtendedJavaWrapper):
    def __init__(self, path, jspark):
        super(_LLAMA2Loader, self).__init__(
            "com.johnsnowlabs.nlp.annotators.seq2seq.LLAMA2Transformer.loadSavedModel", path, jspark)
<<<<<<< HEAD

class _LLAMA2Loader(ExtendedJavaWrapper):
    def __init__(self, path, jspark, use_openvino=False):
        super(_LLAMA2Loader, self).__init__(
            "com.johnsnowlabs.nlp.annotators.seq2seq.LLAMA2Transformer.loadSavedModel", path, jspark, use_openvino)

=======
>>>>>>> 3deac191

class _LongformerLoader(ExtendedJavaWrapper):
    def __init__(self, path, jspark):
        super(_LongformerLoader, self).__init__("com.johnsnowlabs.nlp.embeddings.LongformerEmbeddings.loadSavedModel",
                                                path,
                                                jspark)


class _LongformerSequenceClassifierLoader(ExtendedJavaWrapper):
    def __init__(self, path, jspark):
        super(_LongformerSequenceClassifierLoader, self).__init__(
            "com.johnsnowlabs.nlp.annotators.classifier.dl.LongformerForSequenceClassification.loadSavedModel", path,
            jspark)


class _LongformerTokenClassifierLoader(ExtendedJavaWrapper):
    def __init__(self, path, jspark):
        super(_LongformerTokenClassifierLoader, self).__init__(
            "com.johnsnowlabs.nlp.annotators.classifier.dl.LongformerForTokenClassification.loadSavedModel", path,
            jspark)


class _LongformerQuestionAnsweringLoader(ExtendedJavaWrapper):
    def __init__(self, path, jspark):
        super(_LongformerQuestionAnsweringLoader, self).__init__(
            "com.johnsnowlabs.nlp.annotators.classifier.dl.LongformerForQuestionAnswering.loadSavedModel", path,
            jspark)


class _M2M100Loader(ExtendedJavaWrapper):
    def __init__(self, path, jspark):
        super(_M2M100Loader, self).__init__(
            "com.johnsnowlabs.nlp.annotators.seq2seq.M2M100Transformer.loadSavedModel", path, jspark)


class _MarianLoader(ExtendedJavaWrapper):
    def __init__(self, path, jspark):
        super(_MarianLoader, self).__init__(
            "com.johnsnowlabs.nlp.annotators.seq2seq.MarianTransformer.loadSavedModel", path, jspark)

class _MistralLoader(ExtendedJavaWrapper):
    def __init__(self, path, jspark):
        super(_MistralLoader, self).__init__(
            "com.johnsnowlabs.nlp.annotators.seq2seq.MistralTransformer.loadSavedModel", path, jspark)

class _MPNetLoader(ExtendedJavaWrapper):
    def __init__(self, path, jspark):
        super(_MPNetLoader, self).__init__(
            "com.johnsnowlabs.nlp.embeddings.MPNetEmbeddings.loadSavedModel", path, jspark)


class _RoBertaLoader(ExtendedJavaWrapper):
    def __init__(self, path, jspark, use_openvino=False):
        super(_RoBertaLoader, self).__init__("com.johnsnowlabs.nlp.embeddings.RoBertaEmbeddings.loadSavedModel", path,
                                             jspark, use_openvino)


class _RoBertaSentenceLoader(ExtendedJavaWrapper):
    def __init__(self, path, jspark):
        super(_RoBertaSentenceLoader, self).__init__(
            "com.johnsnowlabs.nlp.embeddings.RoBertaSentenceEmbeddings.loadSavedModel", path, jspark)


class _RoBertaSequenceClassifierLoader(ExtendedJavaWrapper):
    def __init__(self, path, jspark):
        super(_RoBertaSequenceClassifierLoader, self).__init__(
            "com.johnsnowlabs.nlp.annotators.classifier.dl.RoBertaForSequenceClassification.loadSavedModel", path,
            jspark)


class _RoBertaTokenClassifierLoader(ExtendedJavaWrapper):
    def __init__(self, path, jspark):
        super(_RoBertaTokenClassifierLoader, self).__init__(
            "com.johnsnowlabs.nlp.annotators.classifier.dl.RoBertaForTokenClassification.loadSavedModel", path, jspark)


class _RoBertaQuestionAnsweringLoader(ExtendedJavaWrapper):
    def __init__(self, path, jspark):
        super(_RoBertaQuestionAnsweringLoader, self).__init__(
            "com.johnsnowlabs.nlp.annotators.classifier.dl.RoBertaForQuestionAnswering.loadSavedModel", path, jspark)


class _T5Loader(ExtendedJavaWrapper):
    def __init__(self, path, jspark):
        super(_T5Loader, self).__init__(
            "com.johnsnowlabs.nlp.annotators.seq2seq.T5Transformer.loadSavedModel", path, jspark)


class _BartLoader(ExtendedJavaWrapper):
    def __init__(self, path, jspark, useCache):
        super(_BartLoader, self).__init__(
            "com.johnsnowlabs.nlp.annotators.seq2seq.BartTransformer.loadSavedModel", path, jspark, useCache)


class _USELoader(ExtendedJavaWrapper):
    def __init__(self, path, jspark, loadsp):
        super(_USELoader, self).__init__("com.johnsnowlabs.nlp.embeddings.UniversalSentenceEncoder.loadSavedModel",
                                         path, jspark, loadsp)


class _XlmRoBertaLoader(ExtendedJavaWrapper):
    def __init__(self, path, jspark, use_openvino=False):
        super(_XlmRoBertaLoader, self).__init__("com.johnsnowlabs.nlp.embeddings.XlmRoBertaEmbeddings.loadSavedModel",
                                                path, jspark, use_openvino)


class _XlmRoBertaSentenceLoader(ExtendedJavaWrapper):
    def __init__(self, path, jspark):
        super(_XlmRoBertaSentenceLoader, self).__init__(
            "com.johnsnowlabs.nlp.embeddings.XlmRoBertaSentenceEmbeddings.loadSavedModel", path, jspark)


class _XlmRoBertaSequenceClassifierLoader(ExtendedJavaWrapper):
    def __init__(self, path, jspark):
        super(_XlmRoBertaSequenceClassifierLoader, self).__init__(
            "com.johnsnowlabs.nlp.annotators.classifier.dl.XlmRoBertaForSequenceClassification.loadSavedModel", path,
            jspark)


class _XlmRoBertaTokenClassifierLoader(ExtendedJavaWrapper):
    def __init__(self, path, jspark):
        super(_XlmRoBertaTokenClassifierLoader, self).__init__(
            "com.johnsnowlabs.nlp.annotators.classifier.dl.XlmRoBertaForTokenClassification.loadSavedModel", path,
            jspark)


class _XlmRoBertaQuestionAnsweringLoader(ExtendedJavaWrapper):
    def __init__(self, path, jspark):
        super(_XlmRoBertaQuestionAnsweringLoader, self).__init__(
            "com.johnsnowlabs.nlp.annotators.classifier.dl.XlmRoBertaForQuestionAnswering.loadSavedModel", path,
            jspark)


class _XlnetLoader(ExtendedJavaWrapper):
    def __init__(self, path, jspark):
        super(_XlnetLoader, self).__init__("com.johnsnowlabs.nlp.embeddings.XlnetEmbeddings.loadSavedModel", path,
                                           jspark)


class _XlnetSequenceClassifierLoader(ExtendedJavaWrapper):
    def __init__(self, path, jspark):
        super(_XlnetSequenceClassifierLoader, self).__init__(
            "com.johnsnowlabs.nlp.annotators.classifier.dl.XlnetForSequenceClassification.loadSavedModel", path,
            jspark)


class _XlnetTokenClassifierLoader(ExtendedJavaWrapper):
    def __init__(self, path, jspark):
        super(_XlnetTokenClassifierLoader, self).__init__(
            "com.johnsnowlabs.nlp.annotators.classifier.dl.XlnetForTokenClassification.loadSavedModel", path, jspark)


class _ClearCache(ExtendedJavaWrapper):
    def __init__(self, name, language, remote_loc):
        super(_ClearCache, self).__init__("com.johnsnowlabs.nlp.pretrained.PythonResourceDownloader.clearCache", name,
                                          language, remote_loc)


class _CoNLLGeneratorExportFromTargetAndPipeline(ExtendedJavaWrapper):
    def __init__(self, spark, target, pipeline, output_path):
        if type(pipeline) == PipelineModel:
            pipeline = pipeline._to_java()
        elif type(pipeline) == str:
            pipeline = PipelineModel.load(pipeline)._to_java()
        if type(target) == DataFrame:
            super(_CoNLLGeneratorExportFromTargetAndPipeline, self).__init__(
                "com.johnsnowlabs.util.CoNLLGenerator.exportConllFiles",
                target._jdf, pipeline, output_path)
        else:
            super(_CoNLLGeneratorExportFromTargetAndPipeline, self).__init__(
                "com.johnsnowlabs.util.CoNLLGenerator.exportConllFiles",
                spark._jsparkSession, target, pipeline, output_path)


class _CoNLLGeneratorExportFromDataFrameAndField(ExtendedJavaWrapper):

    def __init__(self, dataframe, output_path, metadata_sentence_key):
        super(_CoNLLGeneratorExportFromDataFrameAndField, self).__init__(
            "com.johnsnowlabs.util.CoNLLGenerator.exportConllFilesFromField", dataframe, output_path,
            metadata_sentence_key)


class _CoNLLGeneratorExportFromDataFrame(ExtendedJavaWrapper):
    def __init__(self, dataframe, output_path):
        super(_CoNLLGeneratorExportFromDataFrame, self).__init__(
            "com.johnsnowlabs.util.CoNLLGenerator.exportConllFiles",
            dataframe, output_path)


class _CoverageResult(ExtendedJavaWrapper):
    def __init__(self, covered, total, percentage):
        super(_CoverageResult, self).__init__("com.johnsnowlabs.nlp.embeddings.CoverageResult", covered, total,
                                              percentage)


class _DownloadModelDirectly(ExtendedJavaWrapper):
    def __init__(self, name, remote_loc="public/models", unzip=True):
        super(_DownloadModelDirectly, self).__init__(
            "com.johnsnowlabs.nlp.pretrained.PythonResourceDownloader.downloadModelDirectly", name, remote_loc, unzip)


class _DownloadModel(ExtendedJavaWrapper):
    def __init__(self, reader, name, language, remote_loc, validator):
        super(_DownloadModel, self).__init__("com.johnsnowlabs.nlp.pretrained." + validator + ".downloadModel", reader,
                                             name, language, remote_loc)


class _DownloadPipeline(ExtendedJavaWrapper):
    def __init__(self, name, language, remote_loc):
        super(_DownloadPipeline, self).__init__(
            "com.johnsnowlabs.nlp.pretrained.PythonResourceDownloader.downloadPipeline", name, language, remote_loc)


class _DownloadPredefinedPipeline(ExtendedJavaWrapper):
    def __init__(self, java_path):
        super(_DownloadPredefinedPipeline, self).__init__(java_path)


class _EmbeddingsCoverageColumn(ExtendedJavaWrapper):
    def __init__(self, dataset, embeddings_col, output_col):
        super(_EmbeddingsCoverageColumn, self).__init__(
            "com.johnsnowlabs.nlp.embeddings.WordEmbeddingsModel.withCoverageColumn", dataset._jdf, embeddings_col,
            output_col)


class _EmbeddingsOverallCoverage(ExtendedJavaWrapper):
    def __init__(self, dataset, embeddings_col):
        super(_EmbeddingsOverallCoverage, self).__init__(
            "com.johnsnowlabs.nlp.embeddings.WordEmbeddingsModel.overallCoverage", dataset._jdf, embeddings_col)


class _ExternalResource(ExtendedJavaWrapper):
    def __init__(self, path, read_as, options):
        super(_ExternalResource, self).__init__("com.johnsnowlabs.nlp.util.io.ExternalResource.fromJava", path, read_as,
                                                options)


class _ConfigLoaderGetter(ExtendedJavaWrapper):
    def __init__(self):
        super(_ConfigLoaderGetter, self).__init__("com.johnsnowlabs.util.ConfigLoader.getConfigPath")


class _GetResourceSize(ExtendedJavaWrapper):
    def __init__(self, name, language, remote_loc):
        super(_GetResourceSize, self).__init__(
            "com.johnsnowlabs.nlp.pretrained.PythonResourceDownloader.getDownloadSize", name, language, remote_loc)


class _LightPipeline(ExtendedJavaWrapper):
    def __init__(self, pipelineModel, parse_embeddings):
        super(_LightPipeline, self).__init__("com.johnsnowlabs.nlp.LightPipeline", pipelineModel._to_java(),
                                             parse_embeddings)


class _RegexRule(ExtendedJavaWrapper):
    def __init__(self, rule, identifier):
        super(_RegexRule, self).__init__("com.johnsnowlabs.nlp.util.regex.RegexRule", rule, identifier)


class _ShowAvailableAnnotators(ExtendedJavaWrapper):
    def __init__(self):
        super(_ShowAvailableAnnotators, self).__init__(
            "com.johnsnowlabs.nlp.pretrained.PythonResourceDownloader.showAvailableAnnotators")


class _ShowPublicModels(ExtendedJavaWrapper):
    def __init__(self, annotator, lang, version):
        super(_ShowPublicModels, self).__init__(
            "com.johnsnowlabs.nlp.pretrained.PythonResourceDownloader.showPublicModels", annotator, lang, version)


class _ShowPublicPipelines(ExtendedJavaWrapper):
    def __init__(self, lang, version):
        super(_ShowPublicPipelines, self).__init__(
            "com.johnsnowlabs.nlp.pretrained.PythonResourceDownloader.showPublicPipelines", lang, version)


class _ShowUnCategorizedResources(ExtendedJavaWrapper):
    def __init__(self):
        super(_ShowUnCategorizedResources, self).__init__(
            "com.johnsnowlabs.nlp.pretrained.PythonResourceDownloader.showUnCategorizedResources")


class _StorageHelper(ExtendedJavaWrapper):
    def __init__(self, path, spark, database, storage_ref, within_storage):
        super(_StorageHelper, self).__init__("com.johnsnowlabs.storage.StorageHelper.load", path, spark._jsparkSession,
                                             database, storage_ref, within_storage)


class _SpanBertCorefLoader(ExtendedJavaWrapper):
    def __init__(self, path, jspark):
        super(_SpanBertCorefLoader, self).__init__(
            "com.johnsnowlabs.nlp.annotators.coref.SpanBertCorefModel.loadSavedModel", path, jspark)


class _NerDLGraphBuilder(ExtendedJavaWrapper):
    def __init__(self, dataset, input_col, label_col):
        super(_NerDLGraphBuilder, self).__init__(
            "com.johnsnowlabs.nlp.annotators.ner.dl.NerDLApproach.getGraphParams",
            dataset, input_col, label_col)


class _ResourceHelper_moveFile(ExtendedJavaWrapper):
    def __init__(self, local_file, hdfs_file):
        super(_ResourceHelper_moveFile, self).__init__(
            "com.johnsnowlabs.nlp.util.io.ResourceHelper.moveFile", local_file, hdfs_file)


class _ResourceHelper_validFile(ExtendedJavaWrapper):
    def __init__(self, path):
        super(_ResourceHelper_validFile, self).__init__(
            "com.johnsnowlabs.nlp.util.io.ResourceHelper.validFile", path)


class _ViTForImageClassification(ExtendedJavaWrapper):
    def __init__(self, path, jspark):
        super(_ViTForImageClassification, self).__init__(
            "com.johnsnowlabs.nlp.annotators.cv.ViTForImageClassification.loadSavedModel", path, jspark)


class _VisionEncoderDecoderForImageCaptioning(ExtendedJavaWrapper):
    def __init__(self, path, jspark):
        super(_VisionEncoderDecoderForImageCaptioning, self).__init__(
            "com.johnsnowlabs.nlp.annotators.cv.VisionEncoderDecoderForImageCaptioning.loadSavedModel", path, jspark)


class _SwinForImageClassification(ExtendedJavaWrapper):
    def __init__(self, path, jspark):
        super(_SwinForImageClassification, self).__init__(
            "com.johnsnowlabs.nlp.annotators.cv.SwinForImageClassification.loadSavedModel", path, jspark)


class _ConvNextForImageClassification(ExtendedJavaWrapper):
    def __init__(self, path, jspark):
        super(_ConvNextForImageClassification, self).__init__(
            "com.johnsnowlabs.nlp.annotators.cv.ConvNextForImageClassification.loadSavedModel", path, jspark)


class _Wav2Vec2ForCTC(ExtendedJavaWrapper):
    def __init__(self, path, jspark):
        super(_Wav2Vec2ForCTC, self).__init__(
            "com.johnsnowlabs.nlp.annotators.audio.Wav2Vec2ForCTC.loadSavedModel", path, jspark)


class _HubertForCTC(ExtendedJavaWrapper):
    def __init__(self, path, jspark):
        super(_HubertForCTC, self).__init__(
            "com.johnsnowlabs.nlp.annotators.audio.HubertForCTC.loadSavedModel", path, jspark)


class _WhisperForCTC(ExtendedJavaWrapper):
    def __init__(self, path, jspark):
        super(_WhisperForCTC, self).__init__(
            "com.johnsnowlabs.nlp.annotators.audio.WhisperForCTC.loadSavedModel", path, jspark)


class _CamemBertForTokenClassificationLoader(ExtendedJavaWrapper):
    def __init__(self, path, jspark):
        super(_CamemBertForTokenClassificationLoader, self).__init__(
            "com.johnsnowlabs.nlp.annotators.classifier.dl.CamemBertForTokenClassification.loadSavedModel", path,
            jspark)


class _TapasForQuestionAnsweringLoader(ExtendedJavaWrapper):
    def __init__(self, path, jspark):
        super(_TapasForQuestionAnsweringLoader, self).__init__(
            "com.johnsnowlabs.nlp.annotators.classifier.dl.TapasForQuestionAnswering.loadSavedModel",
            path,
            jspark)


class _CamemBertForSequenceClassificationLoader(ExtendedJavaWrapper):
    def __init__(self, path, jspark):
        super(_CamemBertForSequenceClassificationLoader, self).__init__(
            "com.johnsnowlabs.nlp.annotators.classifier.dl.CamemBertForSequenceClassification.loadSavedModel", path,
            jspark)


class _CamemBertQuestionAnsweringLoader(ExtendedJavaWrapper):
    def __init__(self, path, jspark):
        super(_CamemBertQuestionAnsweringLoader, self).__init__(
            "com.johnsnowlabs.nlp.annotators.classifier.dl.CamemBertForQuestionAnswering.loadSavedModel", path,
            jspark)


class _RobertaQAToZeroShotNerLoader(ExtendedJavaWrapper):
    def __init__(self, path):
        super(_RobertaQAToZeroShotNerLoader, self).__init__(
            "com.johnsnowlabs.nlp.annotators.ner.dl.ZeroShotNerModel.load", path)


class _BertZeroShotClassifierLoader(ExtendedJavaWrapper):
    def __init__(self, path, jspark):
        super(_BertZeroShotClassifierLoader, self).__init__(
            "com.johnsnowlabs.nlp.annotators.classifier.dl.BertForZeroShotClassification.loadSavedModel", path, jspark)


class _DistilBertForZeroShotClassification(ExtendedJavaWrapper):
    def __init__(self, path, jspark):
        super(_DistilBertForZeroShotClassification, self).__init__(
            "com.johnsnowlabs.nlp.annotators.classifier.dl.DistilBertForZeroShotClassification.loadSavedModel", path,
            jspark)


class _RoBertaForZeroShotClassification(ExtendedJavaWrapper):
    def __init__(self, path, jspark):
        super(_RoBertaForZeroShotClassification, self).__init__(
            "com.johnsnowlabs.nlp.annotators.classifier.dl.RoBertaForZeroShotClassification.loadSavedModel", path,
            jspark)


class _XlmRoBertaForZeroShotClassification(ExtendedJavaWrapper):
    def __init__(self, path, jspark):
        super(_XlmRoBertaForZeroShotClassification, self).__init__(
            "com.johnsnowlabs.nlp.annotators.classifier.dl.XlmRoBertaForZeroShotClassification.loadSavedModel", path,
            jspark)


class _InstructorLoader(ExtendedJavaWrapper):
    def __init__(self, path, jspark):
        super(_InstructorLoader, self).__init__("com.johnsnowlabs.nlp.embeddings.InstructorEmbeddings.loadSavedModel",
                                                path, jspark)


class _BartForZeroShotClassification(ExtendedJavaWrapper):
    def __init__(self, path, jspark):
        super(_BartForZeroShotClassification, self).__init__(
            "com.johnsnowlabs.nlp.annotators.classifier.dl.BartForZeroShotClassification.loadSavedModel", path,
            jspark)


class _CLIPForZeroShotClassification(ExtendedJavaWrapper):
    def __init__(self, path, jspark):
        super(_CLIPForZeroShotClassification, self).__init__(
            "com.johnsnowlabs.nlp.annotators.cv.CLIPForZeroShotClassification.loadSavedModel", path,
            jspark)


class _DeBertaForZeroShotClassification(ExtendedJavaWrapper):
    def __init__(self, path, jspark):
        super(_DeBertaForZeroShotClassification, self).__init__(
            "com.johnsnowlabs.nlp.annotators.classifier.dl.DeBertaForZeroShotClassification.loadSavedModel", path,
            jspark)


class _MPNetForSequenceClassificationLoader(ExtendedJavaWrapper):
    def __init__(self, path, jspark):
        super(_MPNetForSequenceClassificationLoader, self).__init__(
            "com.johnsnowlabs.nlp.annotators.classifier.dl.MPNetForSequenceClassification.loadSavedModel", path,
            jspark)


class _MPNetForQuestionAnsweringLoader(ExtendedJavaWrapper):
    def __init__(self, path, jspark):
        super(_MPNetForQuestionAnsweringLoader, self).__init__(
            "com.johnsnowlabs.nlp.annotators.classifier.dl.MPNetForQuestionAnswering.loadSavedModel", path,
            jspark)


class _UAEEmbeddingsLoader(ExtendedJavaWrapper):
    def __init__(self, path, jspark):
        super(_UAEEmbeddingsLoader, self).__init__(
            "com.johnsnowlabs.nlp.embeddings.UAEEmbeddings.loadSavedModel", path,
            jspark)<|MERGE_RESOLUTION|>--- conflicted
+++ resolved
@@ -49,14 +49,14 @@
 
 
 class _BertLoader(ExtendedJavaWrapper):
-    def __init__(self, path, jspark, use_openvino=False):
-        super(_BertLoader, self).__init__("com.johnsnowlabs.nlp.embeddings.BertEmbeddings.loadSavedModel", path, jspark, use_openvino)
+    def __init__(self, path, jspark):
+        super(_BertLoader, self).__init__("com.johnsnowlabs.nlp.embeddings.BertEmbeddings.loadSavedModel", path, jspark)
 
 
 class _BertSentenceLoader(ExtendedJavaWrapper):
-    def __init__(self, path, jspark, use_openvino=False):
+    def __init__(self, path, jspark):
         super(_BertSentenceLoader, self).__init__(
-            "com.johnsnowlabs.nlp.embeddings.BertSentenceEmbeddings.loadSavedModel", path, jspark, use_openvino)
+            "com.johnsnowlabs.nlp.embeddings.BertSentenceEmbeddings.loadSavedModel", path, jspark)
 
 
 class _BertSequenceClassifierLoader(ExtendedJavaWrapper):
@@ -144,14 +144,12 @@
 
 
 class _E5Loader(ExtendedJavaWrapper):
-    def __init__(self, path, jspark, use_openvino=False):
-        super(_E5Loader, self).__init__("com.johnsnowlabs.nlp.embeddings.E5Embeddings.loadSavedModel", path, jspark, use_openvino)
-
+    def __init__(self, path, jspark):
+        super(_E5Loader, self).__init__("com.johnsnowlabs.nlp.embeddings.E5Embeddings.loadSavedModel", path, jspark)
 
 class _BGELoader(ExtendedJavaWrapper):
     def __init__(self, path, jspark):
         super(_BGELoader, self).__init__("com.johnsnowlabs.nlp.embeddings.BGEEmbeddings.loadSavedModel", path, jspark)
-
 
 class _GPT2Loader(ExtendedJavaWrapper):
     def __init__(self, path, jspark):
@@ -162,15 +160,6 @@
     def __init__(self, path, jspark):
         super(_LLAMA2Loader, self).__init__(
             "com.johnsnowlabs.nlp.annotators.seq2seq.LLAMA2Transformer.loadSavedModel", path, jspark)
-<<<<<<< HEAD
-
-class _LLAMA2Loader(ExtendedJavaWrapper):
-    def __init__(self, path, jspark, use_openvino=False):
-        super(_LLAMA2Loader, self).__init__(
-            "com.johnsnowlabs.nlp.annotators.seq2seq.LLAMA2Transformer.loadSavedModel", path, jspark, use_openvino)
-
-=======
->>>>>>> 3deac191
 
 class _LongformerLoader(ExtendedJavaWrapper):
     def __init__(self, path, jspark):
@@ -200,12 +189,6 @@
             jspark)
 
 
-class _M2M100Loader(ExtendedJavaWrapper):
-    def __init__(self, path, jspark):
-        super(_M2M100Loader, self).__init__(
-            "com.johnsnowlabs.nlp.annotators.seq2seq.M2M100Transformer.loadSavedModel", path, jspark)
-
-
 class _MarianLoader(ExtendedJavaWrapper):
     def __init__(self, path, jspark):
         super(_MarianLoader, self).__init__(
@@ -223,9 +206,9 @@
 
 
 class _RoBertaLoader(ExtendedJavaWrapper):
-    def __init__(self, path, jspark, use_openvino=False):
+    def __init__(self, path, jspark):
         super(_RoBertaLoader, self).__init__("com.johnsnowlabs.nlp.embeddings.RoBertaEmbeddings.loadSavedModel", path,
-                                             jspark, use_openvino)
+                                             jspark)
 
 
 class _RoBertaSentenceLoader(ExtendedJavaWrapper):
@@ -272,9 +255,9 @@
 
 
 class _XlmRoBertaLoader(ExtendedJavaWrapper):
-    def __init__(self, path, jspark, use_openvino=False):
+    def __init__(self, path, jspark):
         super(_XlmRoBertaLoader, self).__init__("com.johnsnowlabs.nlp.embeddings.XlmRoBertaEmbeddings.loadSavedModel",
-                                                path, jspark, use_openvino)
+                                                path, jspark)
 
 
 class _XlmRoBertaSentenceLoader(ExtendedJavaWrapper):
@@ -606,32 +589,4 @@
     def __init__(self, path, jspark):
         super(_CLIPForZeroShotClassification, self).__init__(
             "com.johnsnowlabs.nlp.annotators.cv.CLIPForZeroShotClassification.loadSavedModel", path,
-            jspark)
-
-
-class _DeBertaForZeroShotClassification(ExtendedJavaWrapper):
-    def __init__(self, path, jspark):
-        super(_DeBertaForZeroShotClassification, self).__init__(
-            "com.johnsnowlabs.nlp.annotators.classifier.dl.DeBertaForZeroShotClassification.loadSavedModel", path,
-            jspark)
-
-
-class _MPNetForSequenceClassificationLoader(ExtendedJavaWrapper):
-    def __init__(self, path, jspark):
-        super(_MPNetForSequenceClassificationLoader, self).__init__(
-            "com.johnsnowlabs.nlp.annotators.classifier.dl.MPNetForSequenceClassification.loadSavedModel", path,
-            jspark)
-
-
-class _MPNetForQuestionAnsweringLoader(ExtendedJavaWrapper):
-    def __init__(self, path, jspark):
-        super(_MPNetForQuestionAnsweringLoader, self).__init__(
-            "com.johnsnowlabs.nlp.annotators.classifier.dl.MPNetForQuestionAnswering.loadSavedModel", path,
-            jspark)
-
-
-class _UAEEmbeddingsLoader(ExtendedJavaWrapper):
-    def __init__(self, path, jspark):
-        super(_UAEEmbeddingsLoader, self).__init__(
-            "com.johnsnowlabs.nlp.embeddings.UAEEmbeddings.loadSavedModel", path,
             jspark)