--- conflicted
+++ resolved
@@ -1007,17 +1007,17 @@
             "com.johnsnowlabs.nlp.embeddings.SnowFlakeEmbeddings.loadSavedModel", path, jspark
         )
 
-<<<<<<< HEAD
+
 class _AutoGGUFEmbeddingsLoader(ExtendedJavaWrapper):
     def __init__(self, path, jspark):
         super(_AutoGGUFEmbeddingsLoader, self).__init__(
             "com.johnsnowlabs.nlp.embeddings.AutoGGUFEmbeddings.loadSavedModel", path, jspark)
-=======
+
+
 class _BLIPForQuestionAnswering(ExtendedJavaWrapper):
     def __init__(self, path, jspark):
         super(_BLIPForQuestionAnswering, self).__init__(
             "com.johnsnowlabs.nlp.annotators.cv.BLIPForQuestionAnswering.loadSavedModel",
             path,
             jspark,
-        )
->>>>>>> 6d3b273d
+        )