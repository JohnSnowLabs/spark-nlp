--- conflicted
+++ resolved
@@ -395,17 +395,17 @@
             useCache,
         )
 
-<<<<<<< HEAD
+
 class _NomicLoader(ExtendedJavaWrapper):
     def __init__(self, path, jspark, use_openvino=False):
         super(_NomicLoader, self).__init__("com.johnsnowlabs.nlp.embeddings.NomicEmbeddings.loadSavedModel", path, jspark, use_openvino)
-=======
+
+
 class _QwenLoader(ExtendedJavaWrapper):
     def __init__(self, path, jspark, use_openvino=False):
         super(_QwenLoader, self).__init__(
             "com.johnsnowlabs.nlp.annotators.seq2seq.QwenTransformer.loadSavedModel", path, jspark, use_openvino)
 
->>>>>>> c68be6a4
 
 class _USELoader(ExtendedJavaWrapper):
     def __init__(self, path, jspark, loadsp):
