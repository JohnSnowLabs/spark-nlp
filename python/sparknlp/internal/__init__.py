--- conflicted
+++ resolved
@@ -1067,11 +1067,7 @@
         super(_AutoGGUFLoader, self).__init__(
             "com.johnsnowlabs.nlp.annotators.seq2seq.AutoGGUFModel.loadSavedModel", path, jspark)
 
-<<<<<<< HEAD
-        
-=======
-
->>>>>>> 6283a8f6
+
 class _MxbaiEmbeddingsLoader(ExtendedJavaWrapper):
     def __init__(self, path, jspark):
         super(_MxbaiEmbeddingsLoader, self).__init__(
@@ -1100,13 +1096,13 @@
             jspark,
         )
 
-<<<<<<< HEAD
 
 class _AutoGGUFVisionLoader(ExtendedJavaWrapper):
     def __init__(self, modelPath, mmprojPath, jspark):
         super(_AutoGGUFVisionLoader, self).__init__(
             "com.johnsnowlabs.nlp.annotators.seq2seq.AutoGGUFVisionModel.loadSavedModel", modelPath, mmprojPath, jspark)
-=======
+        
+               
 class _Qwen2VLTransformerLoader(ExtendedJavaWrapper):
     def __init__(self, path, jspark, use_openvino=False):
         super(_Qwen2VLTransformerLoader, self).__init__(
@@ -1114,5 +1110,4 @@
             path,
             jspark,
             use_openvino,
-        )
->>>>>>> 6283a8f6
+        )