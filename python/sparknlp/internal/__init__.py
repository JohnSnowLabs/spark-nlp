--- conflicted
+++ resolved
@@ -966,12 +966,12 @@
         )
 
 
-<<<<<<< HEAD
 class _AutoGGUFLoader(ExtendedJavaWrapper):
     def __init__(self, path, jspark):
         super(_AutoGGUFLoader, self).__init__(
             "com.johnsnowlabs.nlp.annotators.seq2seq.AutoGGUFModel.loadSavedModel", path, jspark)
-=======
+        
+        
 class _MxbaiEmbeddingsLoader(ExtendedJavaWrapper):
     def __init__(self, path, jspark):
         super(_MxbaiEmbeddingsLoader, self).__init__(
@@ -983,5 +983,4 @@
     def __init__(self, path, jspark):
         super(_SnowFlakeEmbeddingsLoader, self).__init__(
             "com.johnsnowlabs.nlp.embeddings.SnowFlakeEmbeddings.loadSavedModel", path, jspark
-        )
->>>>>>> 9285df8c
+        )