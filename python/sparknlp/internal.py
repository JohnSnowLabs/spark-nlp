from pyspark import SparkContext
from pyspark.ml import PipelineModel
from pyspark.ml.wrapper import JavaWrapper
from pyspark.sql.dataframe import DataFrame


class ExtendedJavaWrapper(JavaWrapper):
    def __init__(self, java_obj, *args):
        super(ExtendedJavaWrapper, self).__init__(java_obj)
        self.sc = SparkContext._active_spark_context
        self._java_obj = self.new_java_obj(java_obj, *args)
        self.java_obj = self._java_obj

    def __del__(self):
        pass

    def apply(self):
        return self._java_obj

    def new_java_obj(self, java_class, *args):
        return self._new_java_obj(java_class, *args)

    def new_java_array(self, pylist, java_class):
        """
        ToDo: Inspired from spark 2.0. Review if spark changes
        """
        java_array = self.sc._gateway.new_array(java_class, len(pylist))
        for i in range(len(pylist)):
            java_array[i] = pylist[i]
        return java_array

    def new_java_array_string(self, pylist):
        java_array = self._new_java_array(pylist, self.sc._gateway.jvm.java.lang.String)
        return java_array

    def new_java_array_integer(self, pylist):
        java_array = self._new_java_array(pylist, self.sc._gateway.jvm.java.lang.Integer)
        return java_array


class _RegexRule(ExtendedJavaWrapper):
    def __init__(self, rule, identifier):
        super(_RegexRule, self).__init__("com.johnsnowlabs.nlp.util.regex.RegexRule", rule, identifier)


class _ExternalResource(ExtendedJavaWrapper):
    def __init__(self, path, read_as, options):
        super(_ExternalResource, self).__init__("com.johnsnowlabs.nlp.util.io.ExternalResource.fromJava", path, read_as, options)


class _ConfigLoaderGetter(ExtendedJavaWrapper):
    def __init__(self):
        super(_ConfigLoaderGetter, self).__init__("com.johnsnowlabs.util.ConfigLoader.getConfigPath")


class _DownloadModel(ExtendedJavaWrapper):
    def __init__(self, reader, name, language, remote_loc, validator):
        super(_DownloadModel, self).__init__("com.johnsnowlabs.nlp.pretrained."+validator+".downloadModel", reader, name, language, remote_loc)


class _DownloadPipeline(ExtendedJavaWrapper):
    def __init__(self, name, language, remote_loc):
        super(_DownloadPipeline, self).__init__("com.johnsnowlabs.nlp.pretrained.PythonResourceDownloader.downloadPipeline", name, language, remote_loc)


class _ClearCache(ExtendedJavaWrapper):
    def __init__(self, name, language, remote_loc):
        super(_ClearCache, self).__init__("com.johnsnowlabs.nlp.pretrained.PythonResourceDownloader.clearCache", name, language, remote_loc)


class _GetResourceSize(ExtendedJavaWrapper):
    def __init__(self, name, language, remote_loc):
        super(_GetResourceSize, self).__init__(
            "com.johnsnowlabs.nlp.pretrained.PythonResourceDownloader.getDownloadSize", name, language, remote_loc)


class _ShowUnCategorizedResources(ExtendedJavaWrapper):
    def __init__(self):
        super(_ShowUnCategorizedResources, self).__init__(
            "com.johnsnowlabs.nlp.pretrained.PythonResourceDownloader.showUnCategorizedResources")


class _ShowPublicPipelines(ExtendedJavaWrapper):
    def __init__(self):
        super(_ShowPublicPipelines, self).__init__(
            "com.johnsnowlabs.nlp.pretrained.PythonResourceDownloader.showPublicPipelines")


class _ShowPublicModels(ExtendedJavaWrapper):
    def __init__(self):
        super(_ShowPublicModels, self).__init__(
            "com.johnsnowlabs.nlp.pretrained.PythonResourceDownloader.showPublicModels")


# predefined pipelines
class _DownloadPredefinedPipeline(ExtendedJavaWrapper):
    def __init__(self, java_path):
        super(_DownloadPredefinedPipeline, self).__init__(java_path)


class _LightPipeline(ExtendedJavaWrapper):
    def __init__(self, pipelineModel, parse_embeddings):
        super(_LightPipeline, self).__init__("com.johnsnowlabs.nlp.LightPipeline", pipelineModel._to_java(), parse_embeddings)


# ==================
# Utils
# ==================


<<<<<<< HEAD
class _StorageHelper(ExtendedJavaWrapper):
    def __init__(self, path, spark, database):
        super(_StorageHelper, self).__init__("com.johnsnowlabs.storage.StorageHelper.load", path, spark._jsparkSession, database)
=======
class _WordEmbeddingsLoader(ExtendedJavaWrapper):
    def __init__(self, path, spark, embformat, ref):
        super(_WordEmbeddingsLoader, self).__init__("com.johnsnowlabs.nlp.embeddings.WordEmbeddingsLoader.load", path, spark._jsparkSession, embformat, ref)
>>>>>>> c826606f


class _CoNLLGeneratorExport(ExtendedJavaWrapper):
    def __init__(self, spark, target, pipeline, output_path):
        if type(pipeline) == PipelineModel:
            pipeline = pipeline._to_java()
        if type(target) == DataFrame:
            super(_CoNLLGeneratorExport, self).__init__("com.johnsnowlabs.util.CoNLLGenerator.exportConllFiles", target._jdf, pipeline, output_path)
        else:
            super(_CoNLLGeneratorExport, self).__init__("com.johnsnowlabs.util.CoNLLGenerator.exportConllFiles", spark._jsparkSession, target, pipeline, output_path)


class _EmbeddingsOverallCoverage(ExtendedJavaWrapper):
    def __init__(self, dataset, embeddings_col):
        super(_EmbeddingsOverallCoverage, self).__init__("com.johnsnowlabs.nlp.embeddings.WordEmbeddingsModel.overallCoverage", dataset._jdf, embeddings_col)


class _EmbeddingsCoverageColumn(ExtendedJavaWrapper):
    def __init__(self, dataset, embeddings_col, output_col):
        super(_EmbeddingsCoverageColumn, self).__init__("com.johnsnowlabs.nlp.embeddings.WordEmbeddingsModel.withCoverageColumn", dataset._jdf, embeddings_col, output_col)


class _CoverageResult(ExtendedJavaWrapper):
    def __init__(self, covered, total, percentage):
        super(_CoverageResult, self).__init__("com.johnsnowlabs.nlp.embeddings.CoverageResult", covered, total, percentage)


class _BertLoader(ExtendedJavaWrapper):
    def __init__(self, path, jspark):
        super(_BertLoader, self).__init__("com.johnsnowlabs.nlp.embeddings.BertEmbeddings.loadFromPython", path, jspark)


class _USELoader(ExtendedJavaWrapper):
    def __init__(self, path, jspark):
        super(_USELoader, self).__init__("com.johnsnowlabs.nlp.embeddings.UniversalSentenceEncoder.loadSavedModel",
                                         path,
                                         jspark)<|MERGE_RESOLUTION|>--- conflicted
+++ resolved
@@ -108,15 +108,9 @@
 # ==================
 
 
-<<<<<<< HEAD
 class _StorageHelper(ExtendedJavaWrapper):
     def __init__(self, path, spark, database):
         super(_StorageHelper, self).__init__("com.johnsnowlabs.storage.StorageHelper.load", path, spark._jsparkSession, database)
-=======
-class _WordEmbeddingsLoader(ExtendedJavaWrapper):
-    def __init__(self, path, spark, embformat, ref):
-        super(_WordEmbeddingsLoader, self).__init__("com.johnsnowlabs.nlp.embeddings.WordEmbeddingsLoader.load", path, spark._jsparkSession, embformat, ref)
->>>>>>> c826606f
 
 
 class _CoNLLGeneratorExport(ExtendedJavaWrapper):
