--- conflicted
+++ resolved
@@ -80,12 +80,7 @@
     """
     name = 'NerConverter'
 
-<<<<<<< HEAD
     inputAnnotatorTypes = [AnnotatorType.DOCUMENT, AnnotatorType.TOKEN, AnnotatorType.NAMED_ENTITY]
-=======
-    inputAnnotatorTypes = [AnnotatorType.DOCUMENT, AnnotatorType.TOKEN,
-                           AnnotatorType.NAMED_ENTITY]
->>>>>>> 09f369e6
 
     whiteList = Param(
         Params._dummy(),
