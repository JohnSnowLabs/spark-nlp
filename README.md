# Spark NLP: State-of-the-Art Natural Language Processing & LLMs Library

<p align="center">
    <a href="https://github.com/JohnSnowLabs/spark-nlp/actions" alt="build">
        <img src="https://github.com/JohnSnowLabs/spark-nlp/workflows/build/badge.svg" /></a>
    <a href="https://github.com/JohnSnowLabs/spark-nlp/releases" alt="Current Release Version">
        <img src="https://img.shields.io/github/v/release/JohnSnowLabs/spark-nlp.svg?style=flat-square&logo=github" /></a>
    <a href="https://search.maven.org/artifact/com.johnsnowlabs.nlp/spark-nlp_2.12" alt="Maven Central">
        <img src="https://maven-badges.herokuapp.com/maven-central/com.johnsnowlabs.nlp/spark-nlp_2.12/badge.svg" /></a>
    <a href="https://badge.fury.io/py/spark-nlp" alt="PyPI version">
        <img src="https://badge.fury.io/py/spark-nlp.svg" /></a>
    <a href="https://anaconda.org/JohnSnowLabs/spark-nlp" alt="Anaconda-Cloud">
        <img src="https://anaconda.org/johnsnowlabs/spark-nlp/badges/version.svg" /></a>
    <a href="https://github.com/JohnSnowLabs/spark-nlp/blob/master/LICENSE" alt="License">
        <img src="https://img.shields.io/badge/License-Apache%202.0-blue.svg" /></a>
    <a href="https://pypi.org/project/spark-nlp/" alt="PyPi downloads">
        <img src="https://static.pepy.tech/personalized-badge/spark-nlp?period=total&units=international_system&left_color=grey&right_color=orange&left_text=pip%20downloads" /></a>
</p>

Spark NLP is a state-of-the-art Natural Language Processing library built on top of Apache Spark. It provides **simple**, **performant** & **accurate** NLP annotations for machine learning pipelines that **scale** easily in a distributed environment.

Spark NLP comes with **83000+** pretrained **pipelines** and **models** in more than **200+** languages.
It also offers tasks such as **Tokenization**, **Word Segmentation**, **Part-of-Speech Tagging**, Word and Sentence **Embeddings**, **Named Entity Recognition**, **Dependency Parsing**, **Spell Checking**, **Text Classification**, **Sentiment Analysis**, **Token Classification**, **Machine Translation** (+180 languages), **Summarization**, **Question Answering**, **Table Question Answering**, **Text Generation**, **Image Classification**, **Image to Text (captioning)**, **Automatic Speech Recognition**, **Zero-Shot Learning**, and many more [NLP tasks](#features).

**Spark NLP** is the only open-source NLP library in **production** that offers state-of-the-art transformers such as **BERT**, **CamemBERT**, **ALBERT**, **ELECTRA**, **XLNet**, **DistilBERT**, **RoBERTa**, **DeBERTa**, **XLM-RoBERTa**, **Longformer**, **ELMO**, **Universal Sentence Encoder**, **Llama-2**, **M2M100**, **BART**, **Instructor**, **E5**, **Google T5**, **MarianMT**, **OpenAI GPT2**, **Vision Transformers (ViT)**, **OpenAI Whisper**, **Llama**, **Mistral**, **Phi**, **Qwen2**, and many more not only to **Python** and **R**, but also to **JVM** ecosystem (**Java**, **Scala**, and **Kotlin**) at **scale** by extending **Apache Spark** natively.

## Model Importing Support

Spark NLP provides easy support for importing models from various popular frameworks:

- **TensorFlow**
- **ONNX**
- **OpenVINO**
- **Llama.cpp (GGUF)**

This wide range of support allows you to seamlessly integrate models from different sources into your Spark NLP workflows, enhancing flexibility and compatibility with existing machine learning ecosystems.

## Project's website

Take a look at our official Spark NLP page: [https://sparknlp.org/](https://sparknlp.org/) for user
documentation and examples

## Features

- [Text Preprocessing](https://sparknlp.org/docs/en/features#text-preproccesing)
- [Parsing and Analysis](https://sparknlp.org/docs/en/features#parsing-and-analysis)
- [Sentiment and Classification](https://sparknlp.org/docs/en/features#sentiment-and-classification)
- [Embeddings](https://sparknlp.org/docs/en/features#embeddings)
- [Classification and Question Answering](https://sparknlp.org/docs/en/features#classification-and-question-answering-models)
- [Machine Translation and Generation](https://sparknlp.org/docs/en/features#machine-translation-and-generation)
- [Image and Speech](https://sparknlp.org/docs/en/features#image-and-speech)
- [Integration and Interoperability (ONNX, OpenVINO)](https://sparknlp.org/docs/en/features#integration-and-interoperability)
- [Pre-trained Models (36000+ in +200 languages)](https://sparknlp.org/docs/en/features#pre-trained-models)
- [Multi-lingual Support](https://sparknlp.org/docs/en/features#multi-lingual-support)

## Quick Start

This is a quick example of how to use a Spark NLP pre-trained pipeline in Python and PySpark:

```sh
$ java -version
# should be Java 8 or 11 (Oracle or OpenJDK)
$ conda create -n sparknlp python=3.7 -y
$ conda activate sparknlp
# spark-nlp by default is based on pyspark 3.x
<<<<<<< HEAD
$ pip install spark-nlp==5.5.1 pyspark==3.3.1
=======
$ pip install spark-nlp==5.5.2 pyspark==3.3.1
>>>>>>> c5cccbab
```

In Python console or Jupyter `Python3` kernel:

```python
# Import Spark NLP
from sparknlp.base import *
from sparknlp.annotator import *
from sparknlp.pretrained import PretrainedPipeline
import sparknlp

# Start SparkSession with Spark NLP
# start() functions has 3 parameters: gpu, apple_silicon, and memory
# sparknlp.start(gpu=True) will start the session with GPU support
# sparknlp.start(apple_silicon=True) will start the session with macOS M1 & M2 support
# sparknlp.start(memory="16G") to change the default driver memory in SparkSession
spark = sparknlp.start()

# Download a pre-trained pipeline
pipeline = PretrainedPipeline('explain_document_dl', lang='en')

# Your testing dataset
text = """
The Mona Lisa is a 16th century oil painting created by Leonardo.
It's held at the Louvre in Paris.
"""

# Annotate your testing dataset
result = pipeline.annotate(text)

# What's in the pipeline
list(result.keys())
Output: ['entities', 'stem', 'checked', 'lemma', 'document',
         'pos', 'token', 'ner', 'embeddings', 'sentence']

# Check the results
result['entities']
Output: ['Mona Lisa', 'Leonardo', 'Louvre', 'Paris']
```

For more examples, you can visit our dedicated [examples](https://github.com/JohnSnowLabs/spark-nlp/tree/master/examples) to showcase all Spark NLP use cases!

### Packages Cheatsheet

This is a cheatsheet for corresponding Spark NLP Maven package to Apache Spark / PySpark major version:

| Apache Spark            | Spark NLP on CPU   | Spark NLP on GPU           | Spark NLP on AArch64 (linux)   | Spark NLP on Apple Silicon           |
|-------------------------|--------------------|----------------------------|--------------------------------|--------------------------------------|
| 3.0/3.1/3.2/3.3/3.4/3.5 | `spark-nlp`        | `spark-nlp-gpu`            | `spark-nlp-aarch64`            | `spark-nlp-silicon`                  |
| Start Function          | `sparknlp.start()` | `sparknlp.start(gpu=True)` | `sparknlp.start(aarch64=True)` | `sparknlp.start(apple_silicon=True)` |

NOTE: `M1/M2` and `AArch64` are under `experimental` support. Access and support to these architectures are limited by the
community and we had to build most of the dependencies by ourselves to make them compatible. We support these two
architectures, however, they may not work in some environments.

## Pipelines and Models

For a quick example of using pipelines and models take a look at our official [documentation](https://sparknlp.org/docs/en/install#pipelines-and-models)

#### Please check out our Models Hub for the full list of [pre-trained models](https://sparknlp.org/models) with examples, demo, benchmark, and more

## Platform and Ecosystem Support

### Apache Spark Support

<<<<<<< HEAD
Spark NLP *5.5.1* has been built on top of Apache Spark 3.4 while fully supports Apache Spark 3.0.x, 3.1.x, 3.2.x, 3.3.x, 3.4.x, and 3.5.x
=======
Spark NLP *5.5.2* has been built on top of Apache Spark 3.4 while fully supports Apache Spark 3.0.x, 3.1.x, 3.2.x, 3.3.x, 3.4.x, and 3.5.x
>>>>>>> c5cccbab

| Spark NLP | Apache Spark 3.5.x | Apache Spark 3.4.x | Apache Spark 3.3.x | Apache Spark 3.2.x | Apache Spark 3.1.x | Apache Spark 3.0.x | Apache Spark 2.4.x | Apache Spark 2.3.x |
|-----------|--------------------|--------------------|--------------------|--------------------|--------------------|--------------------|--------------------|--------------------|
| 5.5.x     | YES                | YES                | YES                | YES                | YES                | YES                | NO                 | NO                 |
| 5.4.x     | YES                | YES                | YES                | YES                | YES                | YES                | NO                 | NO                 |
| 5.3.x     | YES                | YES                | YES                | YES                | YES                | YES                | NO                 | NO                 |
| 5.2.x     | YES                | YES                | YES                | YES                | YES                | YES                | NO                 | NO                 |
| 5.1.x     | Partially          | YES                | YES                | YES                | YES                | YES                | NO                 | NO                 |
| 5.0.x     | YES                | YES                | YES                | YES                | YES                | YES                | NO                 | NO                 |

Find out more about `Spark NLP` versions from our [release notes](https://github.com/JohnSnowLabs/spark-nlp/releases).

### Scala and Python Support

| Spark NLP | Python 3.6 | Python 3.7 | Python 3.8 | Python 3.9 | Python 3.10| Scala 2.11 | Scala 2.12 |
|-----------|------------|------------|------------|------------|------------|------------|------------|
| 5.5.x     | NO         | YES        | YES        | YES        | YES        | NO         | YES        |
| 5.4.x     | NO         | YES        | YES        | YES        | YES        | NO         | YES        |
| 5.3.x     | NO         | YES        | YES        | YES        | YES        | NO         | YES        |
| 5.2.x     | NO         | YES        | YES        | YES        | YES        | NO         | YES        |
| 5.1.x     | NO         | YES        | YES        | YES        | YES        | NO         | YES        |
| 5.0.x     | NO         | YES        | YES        | YES        | YES        | NO         | YES        |

Find out more about 4.x `SparkNLP` versions in our official [documentation](https://sparknlp.org/docs/en/install#apache-spark-support)

### Databricks Support

<<<<<<< HEAD
Spark NLP 5.5.1 has been tested and is compatible with the following runtimes:
=======
Spark NLP 5.5.2 has been tested and is compatible with the following runtimes:
>>>>>>> c5cccbab

| **CPU**            | **GPU**            |
|--------------------|--------------------|
| 14.1 / 14.1 ML     | 14.1 ML & GPU      |
| 14.2 / 14.2 ML     | 14.2 ML & GPU      |
| 14.3 / 14.3 ML     | 14.3 ML & GPU      |
| 15.0 / 15.0 ML     | 15.0 ML & GPU      |
| 15.1 / 15.0 ML     | 15.1 ML & GPU      |
| 15.2 / 15.0 ML     | 15.2 ML & GPU      |
| 15.3 / 15.0 ML     | 15.3 ML & GPU      |
| 15.4 / 15.0 ML     | 15.4 ML & GPU      |

We are compatible with older runtimes. For a full list check databricks support in our official [documentation](https://sparknlp.org/docs/en/install#databricks-support)

### EMR Support

<<<<<<< HEAD
Spark NLP 5.5.1 has been tested and is compatible with the following EMR releases:
=======
Spark NLP 5.5.2 has been tested and is compatible with the following EMR releases:
>>>>>>> c5cccbab

| **EMR Release**    |
|--------------------|
| emr-6.13.0         |
| emr-6.14.0         |
| emr-6.15.0         |
| emr-7.0.0          |
| emr-7.1.0          |
| emr-7.2.0          |

We are compatible with older EMR releases. For a full list check EMR support in our official [documentation](https://sparknlp.org/docs/en/install#emr-support)

Full list of [Amazon EMR 6.x releases](https://docs.aws.amazon.com/emr/latest/ReleaseGuide/emr-release-6x.html)
Full list of [Amazon EMR 7.x releases](https://docs.aws.amazon.com/emr/latest/ReleaseGuide/emr-release-7x.html)

NOTE: The EMR 6.1.0 and 6.1.1 are not supported.

## Installation

### Command line (requires internet connection)

To install spark-nlp packages through command line follow [these instructions](https://sparknlp.org/docs/en/install#command-line) from our official documentation

### Scala

Spark NLP supports Scala 2.12.15 if you are using Apache Spark 3.0.x, 3.1.x, 3.2.x, 3.3.x, and 3.4.x versions. Our packages are
deployed to Maven central. To add any of our packages as a dependency in your application you can follow [these instructions](https://sparknlp.org/docs/en/install#scala-and-java)
from our official documentation.

If you are interested, there is a simple SBT project for Spark NLP to guide you on how to use it in your
<<<<<<< HEAD
projects [Spark NLP SBT S5.5.1r](https://github.com/maziyarpanahi/spark-nlp-starter)
=======
projects [Spark NLP SBT S5.5.2r](https://github.com/maziyarpanahi/spark-nlp-starter)
>>>>>>> c5cccbab

### Python

Spark NLP supports Python 3.7.x and above depending on your major PySpark version.
Check all available installations for Python in our official [documentation](https://sparknlp.org/docs/en/install#python)

### Compiled JARs

To compile the jars from source follow [these instructions](https://sparknlp.org/docs/en/compiled#jars) from our official documentation

## Platform-Specific Instructions

For detailed instructions on how to use Spark NLP on supported platforms, please refer to our official documentation:

| Platform                | Supported Language(s) |
|-------------------------|-----------------------|
| [Apache Zeppelin](https://sparknlp.org/docs/en/install#apache-zeppelin)      | Scala, Python         |
| [Jupyter Notebook](https://sparknlp.org/docs/en/install#jupter-notebook) | Python                |
| [Google Colab Notebook](https://sparknlp.org/docs/en/install#google-colab-notebook) | Python                |
| [Kaggle Kernel](https://sparknlp.org/docs/en/install#kaggle-kernel)        | Python                |
| [Databricks Cluster](https://sparknlp.org/docs/en/install#databricks-cluster)    | Scala, Python         |
| [EMR Cluster](https://sparknlp.org/docs/en/install#emr-cluster)           | Scala, Python         |
| [GCP Dataproc Cluster](https://sparknlp.org/docs/en/install#gcp-dataproc) | Scala, Python         |

### Offline

Spark NLP library and all the pre-trained models/pipelines can be used entirely offline with no access to the Internet.
Please check [these instructions](https://sparknlp.org/docs/en/install#s3-integration) from our official documentation
to use Spark NLP offline.

## Advanced Settings

You can change Spark NLP configurations via Spark properties configuration.
Please check [these instructions](https://sparknlp.org/docs/en/install#sparknlp-properties) from our official documentation.

### S3 Integration

In Spark NLP we can define S3 locations to:

- Export log files of training models
- Store tensorflow graphs used in `NerDLApproach`

Please check [these instructions](https://sparknlp.org/docs/en/install#s3-integration) from our official documentation.

<<<<<<< HEAD
## Document5.5.1
=======
## Document5.5.2
>>>>>>> c5cccbab

### Examples

Need more **examples**? Check out our dedicated [Spark NLP Examples](https://github.com/JohnSnowLabs/spark-nlp/tree/master/examples)
repository to showcase all Spark NLP use cases!

Also, don't forget to check [Spark NLP in Action](https://sparknlp.org/demo) built by Streamlit.

#### All examples: [spark-nlp/examples](https://github.com/JohnSnowLabs/spark-nlp/tree/master/examples)

### FAQ

[Check our Articles and Videos page here](https://sparknlp.org/learn)

### Citation

We have published a [paper](https://www.sciencedirect.com/science/article/pii/S2665963821000063) that you can cite for
the Spark NLP library:

```bibtex
@article{KOCAMAN2021100058,
    title = {Spark NLP: Natural language understanding at scale},
    journal = {Software Impacts},
    pages = {100058},
    year = {2021},
    issn = {2665-9638},
    doi = {https://doi.org/10.1016/j.simpa.2021.100058},
    url = {https://www.sciencedirect.com/science/article/pii/S2665963.2.300063},
    author = {Veysel Kocaman and David Talby},
    keywords = {Spark, Natural language processing, Deep learning, Tensorflow, Cluster},
    abstract = {Spark NLP is a Natural Language Processing (NLP) library built on top of Apache Spark ML. It provides simple, performant & accurate NLP annotations for machine learning pipelines that can scale easily in a distributed environment. Spark NLP comes with 1100+ pretrained pipelines and models in more than 192+ languages. It supports nearly all the NLP tasks and modules that can be used seamlessly in a cluster. Downloaded more than 2.7 million times and experiencing 9x growth since January 2020, Spark NLP is used by 54% of healthcare organizations as the world’s most widely used NLP library in the enterprise.}
    }
<<<<<<< HEAD
}5.5.1
=======
}5.5.2
>>>>>>> c5cccbab
```

## Community support

- [Slack](https://join.slack.com/t/spark-nlp/shared_invite/zt-198dipu77-L3UWNe_AJ8xqDk0ivmih5Q) For live discussion with the Spark NLP community and the team
- [GitHub](https://github.com/JohnSnowLabs/spark-nlp) Bug reports, feature requests, and contributions
- [Discussions](https://github.com/JohnSnowLabs/spark-nlp/discussions) Engage with other community members, share ideas,
  and show off how you use Spark NLP!
- [Medium](https://medium.com/spark-nlp) Spark NLP articles
- [YouTube](https://www.youtube.com/channel/UCmFOjlpYEhxf_wJUDuz6xxQ/videos) Spark NLP video tutorials

## Contributing

We appreciate any sort of contributions:

- ideas
- feedback
- documentation
- bug reports
- NLP training and testing corpora
- Development and testing

Clone the repo and submit your pull-requests! Or directly create issues in this repo.

## John Snow Labs

[http://johnsnowlabs.com](http://johnsnowlabs.com)<|MERGE_RESOLUTION|>--- conflicted
+++ resolved
@@ -63,11 +63,7 @@
 $ conda create -n sparknlp python=3.7 -y
 $ conda activate sparknlp
 # spark-nlp by default is based on pyspark 3.x
-<<<<<<< HEAD
-$ pip install spark-nlp==5.5.1 pyspark==3.3.1
-=======
 $ pip install spark-nlp==5.5.2 pyspark==3.3.1
->>>>>>> c5cccbab
 ```
 
 In Python console or Jupyter `Python3` kernel:
@@ -133,11 +129,7 @@
 
 ### Apache Spark Support
 
-<<<<<<< HEAD
-Spark NLP *5.5.1* has been built on top of Apache Spark 3.4 while fully supports Apache Spark 3.0.x, 3.1.x, 3.2.x, 3.3.x, 3.4.x, and 3.5.x
-=======
 Spark NLP *5.5.2* has been built on top of Apache Spark 3.4 while fully supports Apache Spark 3.0.x, 3.1.x, 3.2.x, 3.3.x, 3.4.x, and 3.5.x
->>>>>>> c5cccbab
 
 | Spark NLP | Apache Spark 3.5.x | Apache Spark 3.4.x | Apache Spark 3.3.x | Apache Spark 3.2.x | Apache Spark 3.1.x | Apache Spark 3.0.x | Apache Spark 2.4.x | Apache Spark 2.3.x |
 |-----------|--------------------|--------------------|--------------------|--------------------|--------------------|--------------------|--------------------|--------------------|
@@ -165,11 +157,7 @@
 
 ### Databricks Support
 
-<<<<<<< HEAD
-Spark NLP 5.5.1 has been tested and is compatible with the following runtimes:
-=======
 Spark NLP 5.5.2 has been tested and is compatible with the following runtimes:
->>>>>>> c5cccbab
 
 | **CPU**            | **GPU**            |
 |--------------------|--------------------|
@@ -186,11 +174,7 @@
 
 ### EMR Support
 
-<<<<<<< HEAD
-Spark NLP 5.5.1 has been tested and is compatible with the following EMR releases:
-=======
 Spark NLP 5.5.2 has been tested and is compatible with the following EMR releases:
->>>>>>> c5cccbab
 
 | **EMR Release**    |
 |--------------------|
@@ -221,11 +205,7 @@
 from our official documentation.
 
 If you are interested, there is a simple SBT project for Spark NLP to guide you on how to use it in your
-<<<<<<< HEAD
-projects [Spark NLP SBT S5.5.1r](https://github.com/maziyarpanahi/spark-nlp-starter)
-=======
 projects [Spark NLP SBT S5.5.2r](https://github.com/maziyarpanahi/spark-nlp-starter)
->>>>>>> c5cccbab
 
 ### Python
 
@@ -270,11 +250,7 @@
 
 Please check [these instructions](https://sparknlp.org/docs/en/install#s3-integration) from our official documentation.
 
-<<<<<<< HEAD
-## Document5.5.1
-=======
 ## Document5.5.2
->>>>>>> c5cccbab
 
 ### Examples
 
@@ -307,11 +283,7 @@
     keywords = {Spark, Natural language processing, Deep learning, Tensorflow, Cluster},
     abstract = {Spark NLP is a Natural Language Processing (NLP) library built on top of Apache Spark ML. It provides simple, performant & accurate NLP annotations for machine learning pipelines that can scale easily in a distributed environment. Spark NLP comes with 1100+ pretrained pipelines and models in more than 192+ languages. It supports nearly all the NLP tasks and modules that can be used seamlessly in a cluster. Downloaded more than 2.7 million times and experiencing 9x growth since January 2020, Spark NLP is used by 54% of healthcare organizations as the world’s most widely used NLP library in the enterprise.}
     }
-<<<<<<< HEAD
-}5.5.1
-=======
 }5.5.2
->>>>>>> c5cccbab
 ```
 
 ## Community support
