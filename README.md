# Spark NLP

[![Build Status](https://travis-ci.org/JohnSnowLabs/spark-nlp.svg?branch=master)](https://travis-ci.org/JohnSnowLabs/spark-nlp) [![Maven Central](https://maven-badges.herokuapp.com/maven-central/com.johnsnowlabs.nlp/spark-nlp_2.11/badge.svg)](https://search.maven.org/artifact/com.johnsnowlabs.nlp/spark-nlp_2.11) [![PyPI version](https://badge.fury.io/py/spark-nlp.svg)](https://badge.fury.io/py/spark-nlp) [![Anaconda-Cloud](https://anaconda.org/johnsnowlabs/spark-nlp/badges/version.svg)](https://anaconda.org/JohnSnowLabs/spark-nlp) [![License](https://img.shields.io/badge/License-Apache%202.0-brightgreen.svg)](https://github.com/JohnSnowLabs/spark-nlp/blob/master/LICENSE)

John Snow Labs Spark NLP is a natural language processing library built on top of Apache Spark ML. It provides simple, performant & accurate NLP annotations for machine learning pipelines, that scale easily in a distributed environment.

## Project's website

Take a look at our official Spark NLP page: [http://nlp.johnsnowlabs.com/](http://nlp.johnsnowlabs.com/) for user documentation and examples

## Slack community channel

[Join Slack](https://join.slack.com/t/spark-nlp/shared_invite/enQtNjA4MTE2MDI1MDkxLWVjNWUzOGNlODg1Y2FkNGEzNDQ1NDJjMjc3Y2FkOGFmN2Q3ODIyZGVhMzU0NGM3NzRjNDkyZjZlZTQ0YzY1N2I)

## Table of contents

* [Quick Start](#quick-start)
* [Using Spark NLP](#usage)  
  * [Apache Spark Support](#apache-spark-support)
  * [Spark Packages](#spark-packages)
  * [Compiled JARs](#compiled-jars)
  * [Scala](#scala)
    * [Maven](#maven)
    * [SBT](#sbt)
  * [Python](#python)
    * [Pip/Conda](#pipconda)
  * [Apache Zeppelin](#apache-zeppelin)
  * [Jupyter Notebook](#jupyter-notebook-python)
  * [Google Colab Notebook](#google-colab-notebook)
  * [S3 Cluster](#s3-cluster)  
* [Pipelines & Models](#pipelines-and-models)
  * [Pipelines](#pipelines)
  * [Models](#models)
* [Examples](#examples)  
* [FAQ](#faq)
* [Troubleshooting](#troubleshooting)
* [Acknowledgments](#acknowledgments)
* [Contributing](#contributing)

## Quick Start

This is a quick example of how to use Spark NLP pre-trained pipeline:

```python
# Import Spark NLP
from sparknlp.base import *
from sparknlp.annotator import *
from sparknlp.pretrained import PretrainedPipeline
import sparknlp

# Start Spark Session with Spark NLP
spark = sparknlp.start()

# Download a pre-trained pipeline
pipeline = PretrainedPipeline('explain_document_dl', lang='en')

# Your testing dataset
text = """
The Mona Lisa is a 16th century oil painting created by Leonardo. 
It's held at the Louvre in Paris.
"""

# Annotate your testing dataset
result = pipeline.annotate(text)

# What's in the pipeline
list(result.keys())
Output: ['entities', 'stem', 'checked', 'lemma', 'document',
'pos', 'token', 'ner', 'embeddings', 'sentence']

# Check the results
result['entities']
Output: ['Mona Lisa', 'Leonardo', 'Louvre', 'Paris']
```

For more examples you can visit our dedicated [repository](https://github.com/JohnSnowLabs/spark-nlp-workshop) to showcase all Spark NLP use cases!

## Usage

## Apache Spark Support

Spark NLP *2.3.6* has been built on top of Apache Spark 2.4.4

| Spark NLP   |   Spark 2.3.x         | Spark 2.4   |
|-------------|-------------------------------------|--------------|
| 2.x.x       |YES                                  |YES           |
| 1.8.x       |Partially                            |YES           |
| 1.7.3       |YES                                  |N/A           |
| 1.6.3       |YES                                  |N/A           |
| 1.5.0       |YES                                  |N/A           |

Find out more about `Spark NLP` versions from our [release notes](https://github.com/JohnSnowLabs/spark-nlp/releases).

**Note:** that pre-build Spark NLP is not retrocompatible with older Spark 2.x.x, so models and environments might not work.

If you are still stuck on Spark 2.x.x, you should re-build the library yourself with the desired Apache Spark version.

## Spark Packages

### Command line (requires internet connection)

This library has been uploaded to the [spark-packages repository](https://spark-packages.org/package/JohnSnowLabs/spark-nlp).

Benefit of spark-packages is that makes it available for both Scala-Java and Python

To use the most recent version just add the `--packages JohnSnowLabs:spark-nlp:2.3.6` to you spark command

```sh
spark-shell --packages JohnSnowLabs:spark-nlp:2.3.6
```

```sh
pyspark --packages JohnSnowLabs:spark-nlp:2.3.6
```

```sh
<<<<<<< HEAD
spark-submit --packages JohnSnowLabs:spark-nlp: 2.3.6
=======
spark-submit --packages JohnSnowLabs:spark-nlp:2.3.5
>>>>>>> af56c4da
```

This can also be used to create a SparkSession manually by using the `spark.jars.packages` option in both Python and Scala.

NOTE: You can also use Maven repo directly instead of Spark Packages:

```sh
spark-shell --packages com.johnsnowlabs.nlp:spark-nlp_2.11:2.3.5
```

## Compiled JARs

### Build from source

#### spark-nlp

* FAT-JAR for CPU

```bash
sbt assembly
```

* FAT-JAR for GPU

```bash
sbt -Dis_gpu=true assembly
```

* Packaging the project

```bash
sbt package
```

### Using the jar manually

If for some reason you need to use the JAR, you can either download the Fat JARs provided here or download it from [Maven Central](https://mvnrepository.com/artifact/com.johnsnowlabs.nlp).

To add JARs to spark programs use the `--jars` option:

```sh
spark-shell --jars spark-nlp.jar
```

The preferred way to use the library when running spark programs is using the `--packages` option as specified in the `spark-packages` section.

## Scala

Our package is deployed to maven central. In order to add this package as a dependency in your application:

### Maven

**spark-nlp:**

```xml
<!-- https://mvnrepository.com/artifact/com.johnsnowlabs.nlp/spark-nlp -->
<dependency>
    <groupId>com.johnsnowlabs.nlp</groupId>
    <artifactId>spark-nlp_2.11</artifactId>
    <version>2.3.6</version>
</dependency>
```

**spark-nlp-gpu:**

```xml
<!-- https://mvnrepository.com/artifact/com.johnsnowlabs.nlp/spark-nlp-gpu -->
<dependency>
    <groupId>com.johnsnowlabs.nlp</groupId>
    <artifactId>spark-nlp-gpu_2.11</artifactId>
    <version>2.3.6</version>
</dependency>
```

### SBT

**spark-nlp:**

```sbtshell
// https://mvnrepository.com/artifact/com.johnsnowlabs.nlp/spark-nlp
libraryDependencies += "com.johnsnowlabs.nlp" %% "spark-nlp" % "2.3.6"
```

**spark-nlp-gpu:**

```sbtshell
// https://mvnrepository.com/artifact/com.johnsnowlabs.nlp/spark-nlp-gpu
libraryDependencies += "com.johnsnowlabs.nlp" %% "spark-nlp-gpu" % "2.3.6"
```

Maven Central: [https://mvnrepository.com/artifact/com.johnsnowlabs.nlp](https://mvnrepository.com/artifact/com.johnsnowlabs.nlp)

## Python

### Python without explicit Pyspark installation

### Pip/Conda

If you installed pyspark through pip/conda, you can install `spark-nlp` through the same channel.

Pip:

```bash
pip install spark-nlp==2.3.6
```

Conda:

```bash
conda install -c johnsnowlabs spark-nlp
```

PyPI [spark-nlp package](https://pypi.org/project/spark-nlp/) / Anaconda [spark-nlp package](https://anaconda.org/JohnSnowLabs/spark-nlp)

Then you'll have to create a SparkSession either from Spark NLP:

```python
import sparknlp

spark = sparknlp.start()
```

or manually:

```python
spark = SparkSession.builder \
    .appName("ner")\
    .master("local[4]")\
    .config("spark.driver.memory","8G")\
    .config("spark.driver.maxResultSize", "2G") \
    .config("spark.jars.packages", "JohnSnowLabs:spark-nlp:2.3.6")\
    .config("spark.kryoserializer.buffer.max", "500m")\
    .getOrCreate()
```

If using local jars, you can use `spark.jars` instead for a comma delimited jar files. For cluster setups, of course you'll have to put the jars in a reachable location for all driver and executor nodes.

**Quick example:**

```python
import sparknlp
from sparknlp.pretrained import PretrainedPipeline

#create or get Spark Session

spark = sparknlp.start()

sparknlp.version()
spark.version

#download, load, and annotate a text by pre-trained pipeline

pipeline = PretrainedPipeline('recognize_entities_dl', 'en')
result = pipeline.annotate('Harry Potter is a great movie')
```

## Apache Zeppelin

Use either one of the following options

* Add the following Maven Coordinates to the interpreter's library list

```bash
com.johnsnowlabs.nlp:spark-nlp_2.11:2.3.6
```

* Add path to pre-built jar from [here](#compiled-jars) in the interpreter's library list making sure the jar is available to driver path

### Python in Zeppelin

Apart from previous step, install python module through pip

```bash
pip install spark-nlp==2.3.6
```

Or you can install `spark-nlp` from inside Zeppelin by using Conda:

```bash
python.conda install -c johnsnowlabs spark-nlp
```

Configure Zeppelin properly, use cells with %spark.pyspark or any interpreter name you chose.

Finally, in Zeppelin interpreter settings, make sure you set properly zeppelin.python to the python you want to use and installed the pip library with (e.g. `python3`).

An alternative option would be to set `SPARK_SUBMIT_OPTIONS` (zeppelin-env.sh) and make sure `--packages` is there as shown earlier, since it includes both scala and python side installation.

## Jupyter Notebook (Python)

Easiest way to get this done is by making Jupyter Notebook run using pyspark as follows:

```bash
export SPARK_HOME=/path/to/your/spark/folder
export PYSPARK_PYTHON=python3
export PYSPARK_DRIVER_PYTHON=jupyter
export PYSPARK_DRIVER_PYTHON_OPTS=notebook

pyspark --packages JohnSnowLabs:spark-nlp:2.3.6
```

Alternatively, you can mix in using `--jars` option for pyspark + `pip install spark-nlp`

If not using pyspark at all, you'll have to run the instructions pointed [here](#python-without-explicit-Pyspark-installation)

## Google Colab Notebook

Google Colab is perhaps the easiest way to get started with spark-nlp. It requires no installation or set up other than having a Google account.

Run the following code in Google Colab notebook and start using spark-nlp right away.

```python
import os

# Install java
! apt-get install -y openjdk-8-jdk-headless -qq > /dev/null
os.environ["JAVA_HOME"] = "/usr/lib/jvm/java-8-openjdk-amd64"
os.environ["PATH"] = os.environ["JAVA_HOME"] + "/bin:" + os.environ["PATH"]
! java -version

# Install pyspark
! pip install --ignore-installed pyspark==2.4.4

# Install Spark NLP
! pip install --ignore-installed spark-nlp==2.3.6

# Quick SparkSession start
import sparknlp
spark = sparknlp.start()

print("Spark NLP version")
sparknlp.version()
print("Apache Spark version")
spark.version
```

[Here](https://colab.research.google.com/github/JohnSnowLabs/spark-nlp-workshop/blob/master/jupyter/quick_start_google_colab.ipynb) is a live demo on Google Colab that performs sentiment analysis and NER using pretrained spark-nlp models.

## S3 Cluster

### With no hadoop configuration

If your distributed storage is S3 and you don't have a standard hadoop configuration (i.e. fs.defaultFS)
You need to specify where in the cluster distributed storage you want to store Spark NLP's tmp files.
First, decide where you want to put your *application.conf* file

```scala
import com.johnsnowlabs.util.ConfigLoader
ConfigLoader.setConfigPath("/somewhere/to/put/application.conf")
```

And then we need to put in such application.conf the following content

```bash
sparknlp {
  settings {
    cluster_tmp_dir = "somewhere in s3n:// path to some folder"
  }
}
```

## Pipelines and Models

### Pipelines

Spark NLP offers more than `25 pre-trained pipelines` in `4 languages`.

**English pipelines:**

| Pipelines            | Name                   |
| -------------------- | ---------------------- |
| Explain Document ML  | `explain_document_ml`  |
| Explain Document DL | `explain_document_dl`  |
| Explain Document DL Win | `explain_document_dl_noncontrib`  |
| Explain Document DL Fast | `explain_document_dl_fast`  |
| Explain Document DL Fast Win | `explain_document_dl_fast_noncontrib`  |
| Recognize Entities DL | `recognize_entities_dl` |
| Recognize Entities DL Win | `recognize_entities_dl_noncontrib` |
| OntoNotes Entities Small | `onto_recognize_entities_sm` |
| OntoNotes Entities Large | `onto_recognize_entities_lg` |
| Match Datetime | `match_datetime` |
| Match Pattern | `match_pattern` |
| Match Chunk | `match_chunks` |
| Match Phrases | `match_phrases`|
| Clean Stop | `clean_stop`|
| Clean Pattern | `clean_pattern`|
| Clean Slang | `clean_slang`|
| Check Spelling | `check_spelling`|
| Analyze Sentiment | `analyze_sentiment` |
| Dependency Parse | `dependency_parse` |

**Quick example:**

```scala
import com.johnsnowlabs.nlp.pretrained.PretrainedPipeline
import com.johnsnowlabs.nlp.SparkNLP

SparkNLP.version()

val testData = spark.createDataFrame(Seq(
(1, "Google has announced the release of a beta version of the popular TensorFlow machine learning library"),
(2, "Donald John Trump (born June 14, 1946) is the 45th and current president of the United States")
)).toDF("id", "text")

val pipeline = PretrainedPipeline("explain_document_dl", lang="en")

val annotation = pipeline.transform(testData)

annotation.show()
/*
import com.johnsnowlabs.nlp.pretrained.PretrainedPipeline
import com.johnsnowlabs.nlp.SparkNLP
2.0.8
testData: org.apache.spark.sql.DataFrame = [id: int, text: string]
pipeline: com.johnsnowlabs.nlp.pretrained.PretrainedPipeline = PretrainedPipeline(explain_document_dl,en,public/models)
annotation: org.apache.spark.sql.DataFrame = [id: int, text: string ... 10 more fields]
+---+--------------------+--------------------+--------------------+--------------------+--------------------+--------------------+--------------------+--------------------+--------------------+--------------------+--------------------+
| id|                text|            document|               token|            sentence|             checked|               lemma|                stem|                 pos|          embeddings|                 ner|            entities|
+---+--------------------+--------------------+--------------------+--------------------+--------------------+--------------------+--------------------+--------------------+--------------------+--------------------+--------------------+
|  1|Google has announ...|[[document, 0, 10...|[[token, 0, 5, Go...|[[document, 0, 10...|[[token, 0, 5, Go...|[[token, 0, 5, Go...|[[token, 0, 5, go...|[[pos, 0, 5, NNP,...|[[word_embeddings...|[[named_entity, 0...|[[chunk, 0, 5, Go...|
|  2|The Paris metro w...|[[document, 0, 11...|[[token, 0, 2, Th...|[[document, 0, 11...|[[token, 0, 2, Th...|[[token, 0, 2, Th...|[[token, 0, 2, th...|[[pos, 0, 2, DT, ...|[[word_embeddings...|[[named_entity, 0...|[[chunk, 4, 8, Pa...|
+---+--------------------+--------------------+--------------------+--------------------+--------------------+--------------------+--------------------+--------------------+--------------------+--------------------+--------------------+
*/

annotation.select("entities.result").show(false)

/*
+----------------------------------+
|result                            |
+----------------------------------+
|[Google, TensorFlow]              |
|[Donald John Trump, United States]|
+----------------------------------+
*/
```

#### Please check our dedicated repo for a full list of [pre-trained pipelines](https://github.com/JohnSnowLabs/spark-nlp-models)

### Models

Spark NLP offers more than `30 pre-trained models` in `4 languages`.

**English pipelines:**

| Model                                  |   Name     |
|----------------------------------------|------------|
|LemmatizerModel (Lemmatizer)            |  `lemma_antbnc`      |
|PerceptronModel (POS)                   |   `pos_anc`     |
|NerCRFModel (NER with GloVe)            |    `ner_crf`    |
|NerDLModel (NER with GloVe)             |    `ner_dl`    |
|NerDLModel (NER with GloVe)             |    `ner_dl_contrib`    |
|NerDLModel (NER with BERT)| `ner_dl_bert_base_cased`|
|NerDLModel (OntoNotes with GloVe 100d)| `onto_100`|
|NerDLModel (OntoNotes with GloVe 300d)| `onto_300`|
|WordEmbeddings (GloVe) | `glove_100d` |
|BertEmbeddings (base_uncased) | `bert_base_uncased` |
|BertEmbeddings (base_cased) | `bert_base_cased` |
|BertEmbeddings (large_uncased) | `bert_large_uncased` |
|BertEmbeddings (large_cased) | `bert_large_cased` |
|DeepSentenceDetector| `ner_dl_sentence`|
|ContextSpellCheckerModel (Spell Checker)|   `spellcheck_dl`     |
|SymmetricDeleteModel (Spell Checker)    |   `spellcheck_sd`     |
|NorvigSweetingModel (Spell Checker)     |  `spellcheck_norvig`   |
|ViveknSentimentModel (Sentiment)        |    `sentiment_vivekn`    |
|DependencyParser (Dependency)        |    `dependency_conllu`    |
|TypedDependencyParser (Dependency)        |    `dependency_typed_conllu`    |

**Quick online example:**

```python
# load NER model trained by deep learning approach and GloVe word embeddings
ner_dl = NerDLModel.pretrained('ner_dl')
# load NER model trained by deep learning approach and BERT word embeddings
ner_bert = NerDLModel.pretrained('ner_dl_bert')
```

```scala
// load French POS tagger model trained by Universal Dependencies
val french_pos = PerceptronModel.pretrained("pos_ud_gsd", lang="fr")
// load Italain LemmatizerModel
val italian_lemma = LemmatizerModel.pretrained("lemma_dxc", lang="it")
````

**Quick offline example:**

* Loading `PerceptronModel` annotator model inside Spark NLP Pipeline

```scala
val french_pos = PerceptronModel.load("/tmp/pos_ud_gsd_fr_2.0.2_2.4_1556531457346/")
      .setInputCols("document", "token")
      .setOutputCol("pos")
```

#### Please check our dedicated repo for a full list of [pre-trained models](https://github.com/JohnSnowLabs/spark-nlp-models)

## Examples

Need more **examples**? Check out our dedicated [repository](https://github.com/JohnSnowLabs/spark-nlp-workshop) to showcase all Spark NLP use cases!

### All examples: [spark-nlp-workshop](https://github.com/JohnSnowLabs/spark-nlp-workshop)

## FAQ

[Check our Articles and FAQ page here](https://nlp.johnsnowlabs.com/articles.html)

## Troubleshooting

### ```TypeError: 'JavaPackage' object is not callable```

If you get this common python error, it means that the Spark NLP was not loaded correctly in your session, take a look at the following suggestions for a solution
(Thanks Eric Nelson for putting this together)

1. Make sure you are using Apache Spark 2.4.4 (or whatever version Spark NLP was compiled with)
2. Make sure your SPARK_HOME and PATH environment variables are pointing to such Spark and not any other installation on your system
3. If on Windows, download Hadoop winutils.exe and add it to your PATH: https://github.com/steveloughran/winutils
4. HADOOP_HOME should also be set in some cases, pointing to your SPARK_HOME should work if you don't have an explicit hadoop installation
5. If you are running `pyspark` instead of just `jupyter notebook`, make sure you setup `PYSPARK_DRIVER_PYTHON`, `PYSPARK_DRIVER_PYTHON_OPTS` and `PYSPARK_PYTHON` as pointed in the documentation
6. `pip install spark-nlp==2.4.4` even if you are using `--packages` as a safety instruction
7. Make sure all dependencies are properly written and/or paths to any jars you are manually providing. Spark does not fail upon wrong path, it will just ignore it
8. If you get dependency failures when starting Spark, make sure to add antivirus and firewall exceptions. Windows antivirus adversely impacts performance when resolving dependencies.


## Acknowledgments

### Special community acknowledgments

Thanks in general to the community who have been lately reporting important issues and pull request with bugfixes.
Community has been key in the last releases with feedback in various Spark based environments.

Here a few specific mentions for recurring feedback and slack participation

* [@maziyarpanahi](https://github.com/maziyarpanahi) - For contributing with testing and valuable feedback
* [@easimadi](https://github.com/easimadi) - For contributing with documentation and valuable feedback

## Contributing

We appreciate any sort of contributions:

* ideas
* feedback
* documentation
* bug reports
* nlp training and testing corpora
* development and testing

Clone the repo and submit your pull-requests! Or directly create issues in this repo.

## Contact

nlp@johnsnowlabs.com

## John Snow Labs

[http://johnsnowlabs.com](http://johnsnowlabs.com)<|MERGE_RESOLUTION|>--- conflicted
+++ resolved
@@ -79,7 +79,7 @@
 
 ## Apache Spark Support
 
-Spark NLP *2.3.6* has been built on top of Apache Spark 2.4.4
+Spark NLP *2.3.5* has been built on top of Apache Spark 2.4.4
 
 | Spark NLP   |   Spark 2.3.x         | Spark 2.4   |
 |-------------|-------------------------------------|--------------|
@@ -103,22 +103,18 @@
 
 Benefit of spark-packages is that makes it available for both Scala-Java and Python
 
-To use the most recent version just add the `--packages JohnSnowLabs:spark-nlp:2.3.6` to you spark command
+To use the most recent version just add the `--packages JohnSnowLabs:spark-nlp:2.3.5` to you spark command
 
 ```sh
-spark-shell --packages JohnSnowLabs:spark-nlp:2.3.6
+spark-shell --packages JohnSnowLabs:spark-nlp:2.3.5
 ```
 
 ```sh
-pyspark --packages JohnSnowLabs:spark-nlp:2.3.6
+pyspark --packages JohnSnowLabs:spark-nlp:2.3.5
 ```
 
 ```sh
-<<<<<<< HEAD
-spark-submit --packages JohnSnowLabs:spark-nlp: 2.3.6
-=======
 spark-submit --packages JohnSnowLabs:spark-nlp:2.3.5
->>>>>>> af56c4da
 ```
 
 This can also be used to create a SparkSession manually by using the `spark.jars.packages` option in both Python and Scala.
@@ -178,7 +174,7 @@
 <dependency>
     <groupId>com.johnsnowlabs.nlp</groupId>
     <artifactId>spark-nlp_2.11</artifactId>
-    <version>2.3.6</version>
+    <version>2.3.5</version>
 </dependency>
 ```
 
@@ -189,7 +185,7 @@
 <dependency>
     <groupId>com.johnsnowlabs.nlp</groupId>
     <artifactId>spark-nlp-gpu_2.11</artifactId>
-    <version>2.3.6</version>
+    <version>2.3.5</version>
 </dependency>
 ```
 
@@ -199,14 +195,14 @@
 
 ```sbtshell
 // https://mvnrepository.com/artifact/com.johnsnowlabs.nlp/spark-nlp
-libraryDependencies += "com.johnsnowlabs.nlp" %% "spark-nlp" % "2.3.6"
+libraryDependencies += "com.johnsnowlabs.nlp" %% "spark-nlp" % "2.3.5"
 ```
 
 **spark-nlp-gpu:**
 
 ```sbtshell
 // https://mvnrepository.com/artifact/com.johnsnowlabs.nlp/spark-nlp-gpu
-libraryDependencies += "com.johnsnowlabs.nlp" %% "spark-nlp-gpu" % "2.3.6"
+libraryDependencies += "com.johnsnowlabs.nlp" %% "spark-nlp-gpu" % "2.3.5"
 ```
 
 Maven Central: [https://mvnrepository.com/artifact/com.johnsnowlabs.nlp](https://mvnrepository.com/artifact/com.johnsnowlabs.nlp)
@@ -222,7 +218,7 @@
 Pip:
 
 ```bash
-pip install spark-nlp==2.3.6
+pip install spark-nlp==2.3.5
 ```
 
 Conda:
@@ -249,7 +245,7 @@
     .master("local[4]")\
     .config("spark.driver.memory","8G")\
     .config("spark.driver.maxResultSize", "2G") \
-    .config("spark.jars.packages", "JohnSnowLabs:spark-nlp:2.3.6")\
+    .config("spark.jars.packages", "JohnSnowLabs:spark-nlp:2.3.5")\
     .config("spark.kryoserializer.buffer.max", "500m")\
     .getOrCreate()
 ```
@@ -282,7 +278,7 @@
 * Add the following Maven Coordinates to the interpreter's library list
 
 ```bash
-com.johnsnowlabs.nlp:spark-nlp_2.11:2.3.6
+com.johnsnowlabs.nlp:spark-nlp_2.11:2.3.5
 ```
 
 * Add path to pre-built jar from [here](#compiled-jars) in the interpreter's library list making sure the jar is available to driver path
@@ -292,7 +288,7 @@
 Apart from previous step, install python module through pip
 
 ```bash
-pip install spark-nlp==2.3.6
+pip install spark-nlp==2.3.5
 ```
 
 Or you can install `spark-nlp` from inside Zeppelin by using Conda:
@@ -317,7 +313,7 @@
 export PYSPARK_DRIVER_PYTHON=jupyter
 export PYSPARK_DRIVER_PYTHON_OPTS=notebook
 
-pyspark --packages JohnSnowLabs:spark-nlp:2.3.6
+pyspark --packages JohnSnowLabs:spark-nlp:2.3.5
 ```
 
 Alternatively, you can mix in using `--jars` option for pyspark + `pip install spark-nlp`
@@ -343,7 +339,7 @@
 ! pip install --ignore-installed pyspark==2.4.4
 
 # Install Spark NLP
-! pip install --ignore-installed spark-nlp==2.3.6
+! pip install --ignore-installed spark-nlp==2.3.5
 
 # Quick SparkSession start
 import sparknlp
