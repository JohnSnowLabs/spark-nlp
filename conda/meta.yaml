--- conflicted
+++ resolved
@@ -1,25 +1,15 @@
 package:
   name: "spark-nlp"
-<<<<<<< HEAD
-  version: 3.4.4
-=======
   version: 4.0.2
->>>>>>> 5e41363b
 
 app:
   entry: spark-nlp
   summary: Natural Language Understanding Library for Apache Spark.
 
 source:
-<<<<<<< HEAD
-    fn: spark-nlp-3.4.4.tar.gz
-    url: https://files.pythonhosted.org/packages/ea/8a/d333717eb304b721dc588e8f53ce18fb93da19b7abc50cc75083ca014d88/spark-nlp-3.4.4.tar.gz
-    sha256: c4f02170ec45a9589d19ef5788342057bdf1f0db15a7e39adc3e2469fcd6d5c0
-=======
     fn: spark-nlp-4.0.2.tar.gz
     url: https://files.pythonhosted.org/packages/b2/b7/f07cdf02cf91a8ad5925f2d9b4af926ba51c9cb4b8230ecd0ec0663baba9/spark-nlp-4.0.2.tar.gz
     sha256: 5a017576c18e1963ef5ae09d179334de2ea4b195cfc3f2644f360cbc2338509e
->>>>>>> 5e41363b
 build:
   noarch: generic
   number: 0
