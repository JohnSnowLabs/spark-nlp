package com.johnsnowlabs.nlp.util.io

import java.awt.{Image, Rectangle}
import java.awt.image.{BufferedImage, DataBufferByte, RenderedImage}
import java.io._

import javax.imageio.ImageIO
import javax.media.jai.PlanarImage
import net.sourceforge.tess4j.ITessAPI.{TessOcrEngineMode, TessPageIteratorLevel, TessPageSegMode}
import net.sourceforge.tess4j.Tesseract
import net.sourceforge.tess4j.util.LoadLibs
import org.apache.pdfbox.pdmodel.PDDocument
import org.apache.pdfbox.text.PDFTextStripper
import org.apache.spark.sql.{Dataset, SparkSession}
import org.slf4j.LoggerFactory

import scala.util.{Failure, Success, Try}


/*
 * Perform OCR/text extraction().
 * Receives a path to a set of PDFs
 * Returns one annotation for every region found on every page,
 * {result: text, metadata:{source_file: path, pagen_number: number}}
 *
 * can produce multiple annotations for each file, and for each page.
 */


object PageSegmentationMode {

  val AUTO = TessPageSegMode.PSM_AUTO
  val SINGLE_BLOCK = TessPageSegMode.PSM_SINGLE_BLOCK
  val SINGLE_WORD = TessPageSegMode.PSM_SINGLE_WORD
}

object EngineMode {

  val OEM_LSTM_ONLY = TessOcrEngineMode.OEM_LSTM_ONLY
  val DEFAULT = TessOcrEngineMode.OEM_DEFAULT
}

object PageIteratorLevel {

  val BLOCK = TessPageIteratorLevel.RIL_BLOCK
  val PARAGRAPH = TessPageIteratorLevel.RIL_PARA
  val WORD = TessPageIteratorLevel.RIL_WORD
}

object Kernels {
  val SQUARED = 0
}

object OCRMethod {
  val TEXT_LAYER = "text"
  val IMAGE_LAYER = "image"
  val IMAGE_FILE = "image_file"
}

object NoiseMethod {
  val VARIANCE = "variance"
  val RATIO = "ratio"
}

case class OcrRow(text: String, pagenum: Int, method: String, noiselevel:Double = 0.0, confidence:Double=0.0, filename: String = "")

class OcrHelper extends ImageProcessing with Serializable {

  private def logger = LoggerFactory.getLogger("OcrHelper")
  private val imageFormats = Seq(".png", ".jpg")

  @transient
  private var tesseractAPI : TesseractAccess = null

  private var preferredMethod: String = OCRMethod.TEXT_LAYER
  private var fallbackMethod: Boolean = true
  private var minSizeBeforeFallback: Int = 0

  /** Tesseract exclusive settings */
  private var pageSegmentationMode: Int = TessPageSegMode.PSM_AUTO
  private var engineMode: Int = TessOcrEngineMode.OEM_LSTM_ONLY
  private var pageIteratorLevel: Int = TessPageIteratorLevel.RIL_BLOCK
  private var kernelSize:Option[Int] = None
  private var splitPages: Boolean = true
  private var splitRegions: Boolean = true
  // whether to include confidence values in the output or not
  private var useConfidence: Boolean = false

  /* if defined we resize the image multiplying both width and height by this value */
  var scalingFactor: Option[Float] = None

  /* skew correction parameters */
  private var halfAngle: Option[Double] = None
  private var resolution: Option[Double] = None

  /* whether to include noise scores or not */
  private var estimateNoise: Option[String] = None

  def setPreferredMethod(value: String): Unit = {
    require(value == OCRMethod.TEXT_LAYER || value == OCRMethod.IMAGE_LAYER, s"OCR Method must be either" +
      s"'${OCRMethod.TEXT_LAYER}' or '${OCRMethod.IMAGE_LAYER}'")
    preferredMethod = value
  }

  def getPreferredMethod: String = preferredMethod

  def setFallbackMethod(value: Boolean): Unit = {
    fallbackMethod = value
  }

  def getFallbackMethod: Boolean = fallbackMethod

  def setMinSizeBeforeFallback(value: Int): Unit = {
    minSizeBeforeFallback = value
  }

  def getMinSizeBeforeFallback: Int = minSizeBeforeFallback

  def setPageSegMode(mode: Int): Unit = {
    pageSegmentationMode = mode
  }

  def getPageSegMode: Int = {
    pageSegmentationMode
  }

  def setEngineMode(mode: Int): Unit = {
    engineMode = mode
  }

  def getEngineMode: Int = {
    engineMode
  }

  def setPageIteratorLevel(level: Int): Unit = {
    pageIteratorLevel = level
  }

  def getPageIteratorLevel: Int = {
    pageIteratorLevel
  }

  def setScalingFactor(factor:Float): Unit = {
    if (factor == 1.0f)
      scalingFactor = None
    else
      scalingFactor = Some(factor)
  }

  /* here we make sure '!pageSplit && regionSplit' cannot happen
  *  if regions are split, then you cannot merge pages(it's not possible).
  * */
  def setSplitPages(value: Boolean): Unit = {
    splitPages = value

    if(!splitPages)
      splitRegions = false
  }

  def getSplitPages: Boolean = splitPages

  def setSplitRegions(value: Boolean): Unit = {
    splitRegions = value

    if(splitRegions)
      splitPages = true
  }

  def getSplitRegions: Boolean = splitRegions

  def setIncludeConfidence(value: Boolean): Unit = {
    useConfidence = value
  }

  def getIncludeConfidence:Boolean = useConfidence

  def useErosion(useIt: Boolean, kSize:Int = 2, kernelShape:Int = Kernels.SQUARED): Unit = {
    if (!useIt)
      kernelSize = None
    else
      kernelSize = Some(kSize)
  }

  private def getListOfFiles(dir: String): List[(String, FileInputStream)] = {
    val path = new File(dir)
    if (path.exists && path.isDirectory) {
      path.listFiles.filter(_.isFile).map(f => (f.getName, new FileInputStream(f))).toList
    } else if (path.exists && path.isFile) {
      List((path.getName, new FileInputStream(path)))
    } else {
      throw new FileNotFoundException("Path does not exist or is not a valid file or directory")
    }
  }

  def createDataset(spark: SparkSession, inputPath: String): Dataset[OcrRow] = {
    import spark.implicits._
    val sc = spark.sparkContext
    val files = sc.binaryFiles(inputPath)
    files.flatMap {
      // here we handle images directly
      case (fileName, stream) if imageFormats.exists(fileName.endsWith)=>
          doImageOcr(stream.open)
            .map(_.copy(filename = fileName))

      case (fileName, stream) =>
          doPDFOcr(stream.open, fileName)
            .map(_.copy(filename = fileName))
    }.filter(_.text.nonEmpty).toDS
  }

  /* WARNING: this only makes sense with splitPages == false, otherwise the map creation discards information(complete pages)
  (multiple pages per file is not supported) */
  def createMap(inputPath: String): Map[String, String] = {
    val files = getListOfFiles(inputPath)
    files.flatMap {case (fileName, stream) =>
      doPDFOcr(stream, fileName).map(ocrrow => (fileName, ocrrow.text))
    }.filter(_._2.nonEmpty).toMap
  }

  /*
  * Enable/disable automatic skew(rotation) correction,
  *
  * @halfAngle, half the angle(in degrees) that will be considered for correction.
  * @resolution, the step size(in degrees) that will be used for generating correction
  * angle candidates.
  *
  * For example, for halfAngle = 2.0, and resolution 0.5,
  * candidates {-2, -1.5, -1, -0.5, 0.5, 1, 1.5, 2} will be evaluated.
  * */
  def setAutomaticSkewCorrection(useIt:Boolean, halfAngle:Double = 5.0, resolution:Double = 1.0) = {
    if(useIt) {
      this.halfAngle = Some(halfAngle)
      this.resolution = Some(resolution)
    } else {
      this.halfAngle = None
      this.resolution = None
    }
  }

  def setEstimateNoise(noiseMethod: String) = {
    estimateNoise = Some(noiseMethod)
  }

  private def tesseract:TesseractAccess = {
    if (tesseractAPI == null)
      tesseractAPI = initTesseract()

    tesseractAPI
  }

  private def initTesseract():TesseractAccess = this.synchronized {
    val api = new TesseractAccess()
    val tessDataFolder = LoadLibs.extractTessResources("tessdata")
    api.setDatapath(tessDataFolder.getAbsolutePath)
    api.setPageSegMode(pageSegmentationMode)
    api.setOcrEngineMode(engineMode)
    api.initialize()
    api
  }

  def reScaleImage(image: PlanarImage, factor: Float) = {
    val width = image.getWidth * factor
    val height = image.getHeight * factor
    val scaledImg = image.getAsBufferedImage().
    getScaledInstance(width.toInt, height.toInt, Image.SCALE_AREA_AVERAGING)
    toBufferedImage(scaledImg)
  }

  /* erode the image */
  def erode(bi: BufferedImage, kernelSize: Int) = {
    // convert to grayscale
    val gray = new BufferedImage(bi.getWidth, bi.getHeight, BufferedImage.TYPE_BYTE_GRAY)
    val g = gray.createGraphics()
    g.drawImage(bi, 0, 0, null)
    g.dispose()

    // init
    val dest = new BufferedImage(bi.getWidth(), bi.getHeight(), BufferedImage.TYPE_BYTE_GRAY)
    val outputData = dest.getRaster().getDataBuffer().asInstanceOf[DataBufferByte].getData
    val inputData = gray.getRaster().getDataBuffer().asInstanceOf[DataBufferByte].getData

    // handle the unsigned type
    val converted = inputData.map(fromUnsigned)

    // define the boundaries of the squared kernel
    val width = bi.getWidth
    val rowIdxs = Range(-kernelSize, kernelSize + 1).map(_ * width)
    val colIdxs = Range(-kernelSize, kernelSize + 1)

    // convolution and nonlinear op (minimum)
    outputData.indices.par.foreach { idx =>
      var acc = Int.MaxValue
      for (ri <- rowIdxs; ci <- colIdxs) {
        val index = idx + ri + ci
        if (index > -1 && index < converted.length)
          if(acc > converted(index))
            acc = converted(index)
      }
      outputData(idx) = fromSigned(acc)
    }
    dest
  }

  def fromUnsigned(byte:Byte): Int = {
    if (byte > 0)
      byte
    else
      byte + 255
  }

  def fromSigned(integer:Int): Byte = {
    if (integer > 0 && integer < 127)
      integer.toByte
    else
      (integer - 255).toByte
  }


  def binarize(bi: BufferedImage):BufferedImage = {

    // convert to grayscale
    val gray = new BufferedImage(bi.getWidth, bi.getHeight, BufferedImage.TYPE_BYTE_GRAY)
    val g = gray.createGraphics()
    g.drawImage(bi, 0, 0, null)
    g.dispose()

    // init
    val dest = new BufferedImage(bi.getWidth(), bi.getHeight(), BufferedImage.TYPE_BYTE_GRAY)
    val outputData = dest.getRaster().getDataBuffer().asInstanceOf[DataBufferByte].getData
    val inputData = gray.getRaster().getDataBuffer().asInstanceOf[DataBufferByte].getData

    // handle the unsigned type
    val converted = inputData.map(fromUnsigned)

    // convolution and nonlinear op (minimum)
    // TODO must use adaptive thresholding
    outputData.indices.par.foreach { idx =>
      if (converted(idx) < 170) {
        outputData(idx) = fromSigned(2)
      }
      else
        outputData(idx) = fromSigned(250)
    }
    dest
  }

  /* compute standard deviation from histogram */
  def stdev(histogram: Array[Int]): Double = {
    val mean = histogramMean(histogram)
    val result = Math.sqrt(histogram.zipWithIndex.map{ case (x, i) => (i.toDouble - mean) * (i.toDouble - mean) * x}.sum /
      (histogram.sum.toDouble - 1))

    result
  }

  /* estimate noise score based on image histogram */
  private def computeNoiseScore(estimateNoise: Option[String], image: BufferedImage, r: Rectangle): Double =
  estimateNoise.map { method =>

    val histogram = Array.fill(256)(0)
    val lower = Array.fill(128)(0)
    val upper = Array.fill(128)(0)
    val imageData = image.getRaster().getDataBuffer().asInstanceOf[DataBufferByte].getData

    Range(r.x, r.x + r.width).foreach { i =>
        Range(r.y, r.y + r.height).foreach { j =>
          val pixVal = imageData(j * image.getWidth + i)
          val intVal = signedByte2UnsignedInt(pixVal)
          assert(intVal <= 255)
          assert(intVal >= 0)
          histogram(intVal) += 1
        }
    }

    if(method.equals(NoiseMethod.RATIO)) {
      /* here we should do something adaptive instead */
      val LIMIT = 10
      val denom = histogram.slice(0, LIMIT).sum + histogram.takeRight(LIMIT).sum + 1
      val num = histogram.slice(LIMIT, histogram.length - LIMIT).sum
      num.toFloat / denom
    } else { // variance
      stdev(histogram.take(128)) //+ stdev(histogram.takeRight(128))
    }
  }.getOrElse(0.0)

  private def mean(values: Seq[Double]) =
    if (values.isEmpty)
      Double.NaN
    else
      values.sum / values.size

  private def histogramMean(hist:Seq[Int]) = {
    val mass = hist.zipWithIndex.map{case (count, i) => count * i}.sum
    val count = hist.sum
    if (count == 0)
      0.0
    else
      mass.toDouble / count
  }

  // TODO: Sequence return type should be enough
  /* response here is (text, pagenum, noise_level) */
  private def tesseractMethod(renderedImages:Seq[RenderedImage]): Option[Seq[OcrRow]] = this.synchronized {
    import scala.collection.JavaConversions._

    val imageRegions = renderedImages.map(render => {
      val image = PlanarImage.wrapRenderedImage(render)

      // correct skew if parameters are provided
      val skewCorrected = halfAngle.flatMap{angle => resolution.map {res =>
        correctSkew(image.getAsBufferedImage, angle, res)
      }}.getOrElse(image.getAsBufferedImage)

      // rescale if factor provided
      var scaledImage = scalingFactor.map { factor =>
        reScaleImage(image, factor)
      }.getOrElse(skewCorrected)

      // erode if kernel provided
      val dilatedImage = kernelSize.map {kernelRadio =>
        erode(scaledImage, kernelRadio)
      }.getOrElse(scaledImage)

      // obtain regions and run OCR on each region
      val regions = {
        /** Some ugly image scenarios cause a null pointer in tesseract. Avoid here.*/
        try {
          tesseract.getSegmentedRegions(scaledImage, pageIteratorLevel).map(Some(_)).toList
        } catch {
          case _: NullPointerException =>
            logger.info(s"Tesseract failed to process a document. Falling back to text layer.")
            List()
        }
      }

      regions.flatMap(_.map { rectangle =>
        val (text, confidence) =
            tesseract.doOCR(dilatedImage, rectangle, pageIteratorLevel, useConfidence)
        (text, computeNoiseScore(estimateNoise, scaledImage, rectangle), confidence)
      })
    })


    (splitPages, splitRegions) match {
      case (true, true) =>
        Option(imageRegions.zipWithIndex.map {case (pageRegions, pagenum) =>
          pageRegions.map{case (r, nl, conf) => OcrRow(r, pagenum, OCRMethod.IMAGE_LAYER, nl, conf)}}.flatten)
      case (true, false) =>
        // this merges regions within each page, splits the pages
        Option(imageRegions.zipWithIndex.
              map { case (pageRegions, pagenum) =>
                val noiseLevel = mean(pageRegions.map(_._2))
                val confidence = mean(pageRegions.map(_._3))
                val mergedText = pageRegions.map(_._1).mkString(System.lineSeparator())
                OcrRow(mergedText, pagenum, OCRMethod.IMAGE_LAYER, noiseLevel, confidence)})
      case _ =>
        // don't split pages either regions, => everything coming from page 0
        val mergedText = imageRegions.map{pageRegions =>  pageRegions.map(_._1).
          mkString(System.lineSeparator)}.mkString(System.lineSeparator)
        // here the noise level will be an average
        val noiseLevel = mean(imageRegions.flatten.map(_._2))
        val confidence = mean(imageRegions.flatten.map(_._3))
        Option(Seq(OcrRow(mergedText, 0, OCRMethod.IMAGE_LAYER, noiseLevel, confidence)))
     }
  }

  private def pdfboxMethod(pdfDoc: PDDocument, startPage: Int, endPage: Int): Option[Seq[OcrRow]] = {
    val range = startPage to endPage
    if (splitPages)
      Some(Range(startPage, endPage + 1).flatMap(pagenum =>
        extractText(pdfDoc, pagenum, pagenum).map(t => OcrRow(t, pagenum -1, OCRMethod.TEXT_LAYER))))
    else
      Some(extractText(pdfDoc, startPage, endPage).zipWithIndex.map{case (t, idx) =>
        OcrRow(t, idx, OCRMethod.TEXT_LAYER)
      })
  }

  private def pageOcr(pdfDoc: PDDocument, startPage: Int, endPage: Int): Seq[OcrRow] = {

    var decidedMethod = preferredMethod

    val result = preferredMethod match {

      case OCRMethod.IMAGE_LAYER => tesseractMethod(getImageFromPDF(pdfDoc, startPage - 1, endPage - 1))
        .filter(_.nonEmpty)
        .filter(content => minSizeBeforeFallback == 0 || (content.forall(_.text.length >= minSizeBeforeFallback)))
        .orElse(if (fallbackMethod) {pdfboxMethod(pdfDoc, startPage, endPage)} else None)

      case OCRMethod.TEXT_LAYER => pdfboxMethod(pdfDoc, startPage, endPage)
        .filter(content => minSizeBeforeFallback == 0 || content.forall(_.text.length >= minSizeBeforeFallback))
        .orElse(if (fallbackMethod) {tesseractMethod(getImageFromPDF(pdfDoc, startPage - 1, endPage - 1))} else None)

      case _ => throw new IllegalArgumentException(s"Invalid OCR Method. Must be '${OCRMethod.TEXT_LAYER}' or '${OCRMethod.IMAGE_LAYER}'")
    }
    result.getOrElse(Seq.empty[OcrRow])
  }
  /*
  def printTextCoordinates(pdfDoc: PDDocument) = {

    //import org.apache.pdfbox.text.TextPosition
    //import org.apache.pdfbox.pdmodel.common.PDRectangle
    val cropBox = pdfDoc.getPage(0).getCropBox

    val stripper = new CustomStripper()
    stripper.setStartPage(1) // fix it to first page just to test it

    stripper.setEndPage(1)
    stripper.getText(pdfDoc)

    val line = stripper.lines.get(1) // the line i want to paint on

    var minx = -1.0f
    var maxx = -1.0f

    import scala.collection.JavaConversions._
    for (pos <- line.textPositions) {
      if (pos != null) {
        if (minx == -1 || pos.getTextMatrix.getTranslateX < minx) minx = pos.getTextMatrix.getTranslateX
        if (maxx == -1 || pos.getTextMatrix.getTranslateX > maxx) maxx = pos.getTextMatrix.getTranslateX
      }
    }
  }*/


  import org.apache.pdfbox.pdmodel.PDDocument
  import org.apache.pdfbox.pdmodel.PDPageContentStream
  import java.awt.Color

  def savePDFWithBoxes(doc: PDDocument) = {
     try {
        val stripper = new CustomStripper
        stripper.setStartPage(1) // fix it to first page just to test it

        stripper.setEndPage(1)
        stripper.getText(doc)
        val line = stripper.lines.get(0)
        // the line i want to paint on
        var minx = -1.0f
        var maxx = -1.0f
        import scala.collection.JavaConversions._
        for (pos <- line.textPositions) {
          if (pos != null) {

            if (minx == -1 || pos.getTextMatrix.getTranslateX < minx) minx = pos.getTextMatrix.getTranslateX
            if (maxx == -1 || pos.getTextMatrix.getTranslateX > maxx) maxx = pos.getTextMatrix.getTranslateX
          }
        }

        val firstPosition = line.textPositions.get(0)
        val lastPosition = line.textPositions.get(line.textPositions.size - 1)

        val cropBox = doc.getPage(0).getCropBox
        val x = minx + cropBox.getLowerLeftX
        val y = firstPosition.getTextMatrix.getTranslateY + cropBox.getLowerLeftY

        val w = (maxx - minx) + lastPosition.getWidth
        val h = lastPosition.getHeightDir
        val contentStream = new PDPageContentStream(doc, doc.getPage(0), PDPageContentStream.AppendMode.APPEND, false)
        contentStream.setNonStrokingColor(Color.RED)
        contentStream.addRect(x, y, w, h)
        //contentStream.fill()
        contentStream.stroke()
        contentStream.close()
        val fileout = new File("testing_pdfbox.pdf")
        doc.save(fileout)
        doc.close()

     }
      catch {
        case ex: Exception =>
          println("Houston, we had a problem")

      }
  }



  /*
<<<<<<< HEAD
     * fileStream: a stream to PDF files
     * filename: name of the original file(used for failure login)
     * returns sequence of (pageNumber:Int, textRegion:String)
     *
     * */
  private def doPDFOcr(fileStream:InputStream, filename:String):  Seq[(Int, String, String)]    = {
=======
   * fileStream: a stream to PDF files
   * filename: name of the original file(used for failure login)
   * returns sequence of (pageNumber:Int, textRegion:String, decidedMethod:String)
   *
   * */
  private def doPDFOcr(fileStream:InputStream, filename:String):Seq[OcrRow] = {
>>>>>>> 38eab48b
    val pagesTry = Try(PDDocument.load(fileStream)).map { pdfDoc =>
      savePDFWithBoxes(pdfDoc)
      val numPages = pdfDoc.getNumberOfPages
      require(numPages >= 1, "pdf input stream cannot be empty")

      val result = pageOcr(pdfDoc, 1, numPages)

    /* TODO: beware PDF box may have a potential memory leak according to,
     * https://issues.apache.org/jira/browse/PDFBOX-3388
     */
      pdfDoc.close()
      result
    }

    pagesTry match {
      case Failure(e) =>
        logger.error(s"""found a problem trying to open file $filename""")
        logger.error(pagesTry.toString)
        Seq.empty
      case Success(content) =>
        content
    }
  }

<<<<<<< HEAD
  private def doImageOcr(fileStream:InputStream)

      = {
=======
  private def doImageOcr(fileStream:InputStream):Seq[OcrRow] = {
>>>>>>> 38eab48b
    val image = ImageIO.read(fileStream)
    tesseractMethod(Seq(image)).map(_.map(_.copy(method = OCRMethod.IMAGE_FILE))).getOrElse(Seq.empty)
  }

  /*
  * extracts a text layer from a PDF.
  * */
  private def extractText(document: PDDocument, startPage: Int, endPage: Int)

      = {
    import org.apache.pdfbox.text.PDFTextStripper
    val pdfTextStripper = new PDFTextStripper
    pdfTextStripper.setStartPage(startPage)
    pdfTextStripper.setEndPage(endPage)
    Seq(pdfTextStripper.getText(document))
  }

  private def getImageFromPDF(document: PDDocument, startPage: Int, endPage: Int)

      = {
    import scala.collection.JavaConversions._
    Range(startPage, endPage + 1).flatMap(numPage => {
      val page = document.getPage(numPage)
      val multiImage = new MultiImagePDFPage(page)
      multiImage.getMergedImages
    })
  }
}<|MERGE_RESOLUTION|>--- conflicted
+++ resolved
@@ -7,12 +7,12 @@
 import javax.imageio.ImageIO
 import javax.media.jai.PlanarImage
 import net.sourceforge.tess4j.ITessAPI.{TessOcrEngineMode, TessPageIteratorLevel, TessPageSegMode}
-import net.sourceforge.tess4j.Tesseract
 import net.sourceforge.tess4j.util.LoadLibs
 import org.apache.pdfbox.pdmodel.PDDocument
-import org.apache.pdfbox.text.PDFTextStripper
 import org.apache.spark.sql.{Dataset, SparkSession}
 import org.slf4j.LoggerFactory
+
+import com.johnsnowlabs.nlp.util.io.schema._
 
 import scala.util.{Failure, Success, Try}
 
@@ -28,20 +28,17 @@
 
 
 object PageSegmentationMode {
-
   val AUTO = TessPageSegMode.PSM_AUTO
   val SINGLE_BLOCK = TessPageSegMode.PSM_SINGLE_BLOCK
   val SINGLE_WORD = TessPageSegMode.PSM_SINGLE_WORD
 }
 
 object EngineMode {
-
   val OEM_LSTM_ONLY = TessOcrEngineMode.OEM_LSTM_ONLY
   val DEFAULT = TessOcrEngineMode.OEM_DEFAULT
 }
 
 object PageIteratorLevel {
-
   val BLOCK = TessPageIteratorLevel.RIL_BLOCK
   val PARAGRAPH = TessPageIteratorLevel.RIL_PARA
   val WORD = TessPageIteratorLevel.RIL_WORD
@@ -62,7 +59,15 @@
   val RATIO = "ratio"
 }
 
-case class OcrRow(text: String, pagenum: Int, method: String, noiselevel:Double = 0.0, confidence:Double=0.0, filename: String = "")
+case class OcrRow(
+                   text: String,
+                   pagenum: Int,
+                   method: String,
+                   noiselevel: Double = 0.0,
+                   confidence: Double = 0.0,
+                   coordinates: Seq[PageMatrix] = null,
+                   filename: String = ""
+)
 
 class OcrHelper extends ImageProcessing with Serializable {
 
@@ -70,7 +75,7 @@
   private val imageFormats = Seq(".png", ".jpg")
 
   @transient
-  private var tesseractAPI : TesseractAccess = null
+  private var tesseractAPI : TesseractAccess = _
 
   private var preferredMethod: String = OCRMethod.TEXT_LAYER
   private var fallbackMethod: Boolean = true
@@ -227,7 +232,7 @@
   * For example, for halfAngle = 2.0, and resolution 0.5,
   * candidates {-2, -1.5, -1, -0.5, 0.5, 1, 1.5, 2} will be evaluated.
   * */
-  def setAutomaticSkewCorrection(useIt:Boolean, halfAngle:Double = 5.0, resolution:Double = 1.0) = {
+  def setAutomaticSkewCorrection(useIt:Boolean, halfAngle:Double = 5.0, resolution:Double = 1.0): Unit = {
     if(useIt) {
       this.halfAngle = Some(halfAngle)
       this.resolution = Some(resolution)
@@ -237,7 +242,7 @@
     }
   }
 
-  def setEstimateNoise(noiseMethod: String) = {
+  def setEstimateNoise(noiseMethod: String): Unit = {
     estimateNoise = Some(noiseMethod)
   }
 
@@ -258,7 +263,7 @@
     api
   }
 
-  def reScaleImage(image: PlanarImage, factor: Float) = {
+  def reScaleImage(image: PlanarImage, factor: Float): BufferedImage = {
     val width = image.getWidth * factor
     val height = image.getHeight * factor
     val scaledImg = image.getAsBufferedImage().
@@ -267,7 +272,7 @@
   }
 
   /* erode the image */
-  def erode(bi: BufferedImage, kernelSize: Int) = {
+  def erode(bi: BufferedImage, kernelSize: Int): BufferedImage = {
     // convert to grayscale
     val gray = new BufferedImage(bi.getWidth, bi.getHeight, BufferedImage.TYPE_BYTE_GRAY)
     val g = gray.createGraphics()
@@ -276,8 +281,8 @@
 
     // init
     val dest = new BufferedImage(bi.getWidth(), bi.getHeight(), BufferedImage.TYPE_BYTE_GRAY)
-    val outputData = dest.getRaster().getDataBuffer().asInstanceOf[DataBufferByte].getData
-    val inputData = gray.getRaster().getDataBuffer().asInstanceOf[DataBufferByte].getData
+    val outputData = dest.getRaster.getDataBuffer.asInstanceOf[DataBufferByte].getData
+    val inputData = gray.getRaster.getDataBuffer.asInstanceOf[DataBufferByte].getData
 
     // handle the unsigned type
     val converted = inputData.map(fromUnsigned)
@@ -316,7 +321,7 @@
   }
 
 
-  def binarize(bi: BufferedImage):BufferedImage = {
+  def binarize(bi: BufferedImage): BufferedImage = {
 
     // convert to grayscale
     val gray = new BufferedImage(bi.getWidth, bi.getHeight, BufferedImage.TYPE_BYTE_GRAY)
@@ -326,8 +331,8 @@
 
     // init
     val dest = new BufferedImage(bi.getWidth(), bi.getHeight(), BufferedImage.TYPE_BYTE_GRAY)
-    val outputData = dest.getRaster().getDataBuffer().asInstanceOf[DataBufferByte].getData
-    val inputData = gray.getRaster().getDataBuffer().asInstanceOf[DataBufferByte].getData
+    val outputData = dest.getRaster.getDataBuffer.asInstanceOf[DataBufferByte].getData
+    val inputData = gray.getRaster.getDataBuffer.asInstanceOf[DataBufferByte].getData
 
     // handle the unsigned type
     val converted = inputData.map(fromUnsigned)
@@ -358,9 +363,7 @@
   estimateNoise.map { method =>
 
     val histogram = Array.fill(256)(0)
-    val lower = Array.fill(128)(0)
-    val upper = Array.fill(128)(0)
-    val imageData = image.getRaster().getDataBuffer().asInstanceOf[DataBufferByte].getData
+    val imageData = image.getRaster.getDataBuffer.asInstanceOf[DataBufferByte].getData
 
     Range(r.x, r.x + r.width).foreach { i =>
         Range(r.y, r.y + r.height).foreach { j =>
@@ -412,7 +415,7 @@
       }}.getOrElse(image.getAsBufferedImage)
 
       // rescale if factor provided
-      var scaledImage = scalingFactor.map { factor =>
+      val scaledImage = scalingFactor.map { factor =>
         reScaleImage(image, factor)
       }.getOrElse(skewCorrected)
 
@@ -443,8 +446,8 @@
 
     (splitPages, splitRegions) match {
       case (true, true) =>
-        Option(imageRegions.zipWithIndex.map {case (pageRegions, pagenum) =>
-          pageRegions.map{case (r, nl, conf) => OcrRow(r, pagenum, OCRMethod.IMAGE_LAYER, nl, conf)}}.flatten)
+        Option(imageRegions.zipWithIndex.flatMap {case (pageRegions, pagenum) =>
+          pageRegions.map{case (r, nl, conf) => OcrRow(r, pagenum, OCRMethod.IMAGE_LAYER, nl, conf)}})
       case (true, false) =>
         // this merges regions within each page, splits the pages
         Option(imageRegions.zipWithIndex.
@@ -464,26 +467,53 @@
      }
   }
 
+  private def getCoordinates(doc: PDDocument, startPage: Int, endPage: Int): Seq[PageMatrix] = {
+    import scala.collection.JavaConverters._
+
+    val r = Range(startPage, endPage + 1).map(pagenum => {
+      val stripper = new CustomStripper
+      stripper.setStartPage(pagenum)
+      stripper.setEndPage(pagenum)
+      stripper.getText(doc)
+
+      val line = stripper.lines.asScala.flatMap(_.textPositions.asScala)
+
+      val cropBox = doc.getPage(pagenum - 1).getCropBox
+
+      PageMatrix(line.toArray.map(p => {
+        Mapping(
+          p.toString,
+          p.getTextMatrix.getTranslateX,
+          p.getTextMatrix.getTranslateY,
+          p.getWidth,
+          p.getHeightDir
+        )
+        }), cropBox.getLowerLeftX, cropBox.getLowerLeftY
+      )
+    })
+
+    //findWordHighlight(doc, Seq(FindWord("all through", 151, 161), FindWord("this is a paragraph", 13, 31)), r.head)
+    //println(r)
+    r
+  }
+
   private def pdfboxMethod(pdfDoc: PDDocument, startPage: Int, endPage: Int): Option[Seq[OcrRow]] = {
-    val range = startPage to endPage
     if (splitPages)
       Some(Range(startPage, endPage + 1).flatMap(pagenum =>
-        extractText(pdfDoc, pagenum, pagenum).map(t => OcrRow(t, pagenum -1, OCRMethod.TEXT_LAYER))))
+        extractText(pdfDoc, pagenum, pagenum).map(t => OcrRow(t, pagenum - 1, OCRMethod.TEXT_LAYER, coordinates = getCoordinates(pdfDoc, pagenum, pagenum)))))
     else
       Some(extractText(pdfDoc, startPage, endPage).zipWithIndex.map{case (t, idx) =>
-        OcrRow(t, idx, OCRMethod.TEXT_LAYER)
+        OcrRow(t, idx, OCRMethod.TEXT_LAYER, coordinates = getCoordinates(pdfDoc, startPage, endPage))
       })
   }
 
   private def pageOcr(pdfDoc: PDDocument, startPage: Int, endPage: Int): Seq[OcrRow] = {
-
-    var decidedMethod = preferredMethod
 
     val result = preferredMethod match {
 
       case OCRMethod.IMAGE_LAYER => tesseractMethod(getImageFromPDF(pdfDoc, startPage - 1, endPage - 1))
         .filter(_.nonEmpty)
-        .filter(content => minSizeBeforeFallback == 0 || (content.forall(_.text.length >= minSizeBeforeFallback)))
+        .filter(content => minSizeBeforeFallback == 0 || content.forall(_.text.length >= minSizeBeforeFallback))
         .orElse(if (fallbackMethod) {pdfboxMethod(pdfDoc, startPage, endPage)} else None)
 
       case OCRMethod.TEXT_LAYER => pdfboxMethod(pdfDoc, startPage, endPage)
@@ -494,105 +524,50 @@
     }
     result.getOrElse(Seq.empty[OcrRow])
   }
+
+
+  def drawRectangle(doc: PDDocument, coordinates: Seq[Coordinate]): Unit = {
+
+    import java.awt.Color
+    import org.apache.pdfbox.pdmodel.PDPageContentStream
+
+    val contentStream = new PDPageContentStream(doc, doc.getPage(0), PDPageContentStream.AppendMode.APPEND, false)
+    contentStream.setStrokingColor(Color.RED)
+
+    coordinates.foreach(coord => {
+
+      contentStream.addRect(coord.x, coord.y, coord.w, coord.h)
+      contentStream.stroke()
+
+    })
+
+    contentStream.close()
+    val fileout = new File("find_word_highlight.pdf")
+    doc.save(fileout)
+
+  }
+
+  def drawRectangle(spark: SparkSession, inputPath: String, coordinates: Seq[Coordinate]): Unit = {
+    val sc = spark.sparkContext
+    val files = sc.binaryFiles(inputPath)
+    files.foreach {
+      case (_, stream) =>
+        Try(PDDocument.load(stream.open())).foreach { pdfDoc =>
+          drawRectangle(pdfDoc, coordinates)
+        }
+    }
+  }
+
   /*
-  def printTextCoordinates(pdfDoc: PDDocument) = {
-
-    //import org.apache.pdfbox.text.TextPosition
-    //import org.apache.pdfbox.pdmodel.common.PDRectangle
-    val cropBox = pdfDoc.getPage(0).getCropBox
-
-    val stripper = new CustomStripper()
-    stripper.setStartPage(1) // fix it to first page just to test it
-
-    stripper.setEndPage(1)
-    stripper.getText(pdfDoc)
-
-    val line = stripper.lines.get(1) // the line i want to paint on
-
-    var minx = -1.0f
-    var maxx = -1.0f
-
-    import scala.collection.JavaConversions._
-    for (pos <- line.textPositions) {
-      if (pos != null) {
-        if (minx == -1 || pos.getTextMatrix.getTranslateX < minx) minx = pos.getTextMatrix.getTranslateX
-        if (maxx == -1 || pos.getTextMatrix.getTranslateX > maxx) maxx = pos.getTextMatrix.getTranslateX
-      }
-    }
-  }*/
-
-
-  import org.apache.pdfbox.pdmodel.PDDocument
-  import org.apache.pdfbox.pdmodel.PDPageContentStream
-  import java.awt.Color
-
-  def savePDFWithBoxes(doc: PDDocument) = {
-     try {
-        val stripper = new CustomStripper
-        stripper.setStartPage(1) // fix it to first page just to test it
-
-        stripper.setEndPage(1)
-        stripper.getText(doc)
-        val line = stripper.lines.get(0)
-        // the line i want to paint on
-        var minx = -1.0f
-        var maxx = -1.0f
-        import scala.collection.JavaConversions._
-        for (pos <- line.textPositions) {
-          if (pos != null) {
-
-            if (minx == -1 || pos.getTextMatrix.getTranslateX < minx) minx = pos.getTextMatrix.getTranslateX
-            if (maxx == -1 || pos.getTextMatrix.getTranslateX > maxx) maxx = pos.getTextMatrix.getTranslateX
-          }
-        }
-
-        val firstPosition = line.textPositions.get(0)
-        val lastPosition = line.textPositions.get(line.textPositions.size - 1)
-
-        val cropBox = doc.getPage(0).getCropBox
-        val x = minx + cropBox.getLowerLeftX
-        val y = firstPosition.getTextMatrix.getTranslateY + cropBox.getLowerLeftY
-
-        val w = (maxx - minx) + lastPosition.getWidth
-        val h = lastPosition.getHeightDir
-        val contentStream = new PDPageContentStream(doc, doc.getPage(0), PDPageContentStream.AppendMode.APPEND, false)
-        contentStream.setNonStrokingColor(Color.RED)
-        contentStream.addRect(x, y, w, h)
-        //contentStream.fill()
-        contentStream.stroke()
-        contentStream.close()
-        val fileout = new File("testing_pdfbox.pdf")
-        doc.save(fileout)
-        doc.close()
-
-     }
-      catch {
-        case ex: Exception =>
-          println("Houston, we had a problem")
-
-      }
-  }
-
-
-
-  /*
-<<<<<<< HEAD
-     * fileStream: a stream to PDF files
-     * filename: name of the original file(used for failure login)
-     * returns sequence of (pageNumber:Int, textRegion:String)
-     *
-     * */
-  private def doPDFOcr(fileStream:InputStream, filename:String):  Seq[(Int, String, String)]    = {
-=======
    * fileStream: a stream to PDF files
    * filename: name of the original file(used for failure login)
    * returns sequence of (pageNumber:Int, textRegion:String, decidedMethod:String)
    *
    * */
   private def doPDFOcr(fileStream:InputStream, filename:String):Seq[OcrRow] = {
->>>>>>> 38eab48b
     val pagesTry = Try(PDDocument.load(fileStream)).map { pdfDoc =>
-      savePDFWithBoxes(pdfDoc)
+      //savePDFWithBoxes(pdfDoc)
+      //findWordBox(pdfDoc)
       val numPages = pdfDoc.getNumberOfPages
       require(numPages >= 1, "pdf input stream cannot be empty")
 
@@ -615,13 +590,7 @@
     }
   }
 
-<<<<<<< HEAD
-  private def doImageOcr(fileStream:InputStream)
-
-      = {
-=======
   private def doImageOcr(fileStream:InputStream):Seq[OcrRow] = {
->>>>>>> 38eab48b
     val image = ImageIO.read(fileStream)
     tesseractMethod(Seq(image)).map(_.map(_.copy(method = OCRMethod.IMAGE_FILE))).getOrElse(Seq.empty)
   }
@@ -629,9 +598,7 @@
   /*
   * extracts a text layer from a PDF.
   * */
-  private def extractText(document: PDDocument, startPage: Int, endPage: Int)
-
-      = {
+  private def extractText(document: PDDocument, startPage: Int, endPage: Int): Seq[String] = {
     import org.apache.pdfbox.text.PDFTextStripper
     val pdfTextStripper = new PDFTextStripper
     pdfTextStripper.setStartPage(startPage)
@@ -639,14 +606,11 @@
     Seq(pdfTextStripper.getText(document))
   }
 
-  private def getImageFromPDF(document: PDDocument, startPage: Int, endPage: Int)
-
-      = {
-    import scala.collection.JavaConversions._
+  private def getImageFromPDF(document: PDDocument, startPage: Int, endPage: Int): Seq[BufferedImage] = {
     Range(startPage, endPage + 1).flatMap(numPage => {
       val page = document.getPage(numPage)
       val multiImage = new MultiImagePDFPage(page)
-      multiImage.getMergedImages
+      multiImage.getMergedImages()
     })
   }
 }