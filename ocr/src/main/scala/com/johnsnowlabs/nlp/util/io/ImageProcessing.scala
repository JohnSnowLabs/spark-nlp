package com.johnsnowlabs.nlp.util.io

import java.awt.image.{BufferedImage, DataBufferByte}
import java.awt.geom.AffineTransform
import java.awt.{Color, Image}
import java.io.File
<<<<<<< HEAD

import javax.media.jai.PlanarImage
import com.johnsnowlabs.nlp.util.io.OcrHelper.toBufferedImage
import org.apache.commons.math3.stat.descriptive.moment.StandardDeviation

=======
import java.awt.{Color, Image}
>>>>>>> 2ba8ee73


trait ImageProcessing {

  /*
   *  based on http://users.iit.demokritos.gr/~bgat/ICDAR2011_skew.pdf
   * */
  protected def correctSkew(image: BufferedImage, angle:Double, resolution:Double): BufferedImage = {
    val correctionAngle = detectSkewAngle(thresholdAndInvert(image, 205, 255), angle, resolution)
    rotate(image, correctionAngle.toDouble, true)
  }


  /*
    * adaptive scaling of image according to font size
    * image will be scaled up or down so that letters have desired size
    * fontSize: in pixels
    * */
  protected def correctScale(image: BufferedImage, desiredFontSize:Int, maxSize:Int): BufferedImage = {
    val detectedFontSize = detectFontSize(thresholdAndInvert(image, 205, 255), maxSize)
    val scaleFactor = desiredFontSize.toFloat / detectedFontSize
    reScaleImage(image, scaleFactor)
  }

  def reScaleImage(image: PlanarImage, factor: Float):BufferedImage = {
    reScaleImage(image.getAsBufferedImage(), factor)
  }

  def reScaleImage(image: BufferedImage, factor: Float):BufferedImage = {
    val width = image.getWidth * factor
    val height = image.getHeight * factor
    val scaledImg = image.
      getScaledInstance(width.toInt, height.toInt, Image.SCALE_AREA_AVERAGING)
    toBufferedImage(scaledImg)
  }


  /*
  * rotate an image, angle is in degrees
  *
  * adapted from https://stackoverflow.com/questions/30204114/rotating-an-image-object
  * */
  private def rotate(image:BufferedImage, angle:Double, keepWhite:Boolean = false):BufferedImage = {
    // The size of the original image
    val w = image.getWidth
    val h = image.getHeight

    // The angle of the rotation in radians
    val rads = Math.toRadians(angle)

    // Calculate the amount of space the image will need in
    // order not be clipped when it's rotated
    val sin = Math.abs(Math.sin(rads))
    val cos = Math.abs(Math.cos(rads))
    val newWidth = Math.floor(w * cos + h * sin).toInt
    val newHeight = Math.floor(h * cos + w * sin).toInt

    // A new image, into which the original will be painted
    val rotated = new BufferedImage(newWidth, newHeight, BufferedImage.TYPE_BYTE_GRAY)
    val g2d = rotated.createGraphics

    // try to keep background white
    if(keepWhite) {
      g2d.setBackground(Color.WHITE)
      g2d.fillRect(0, 0, rotated.getWidth, rotated.getHeight)
    }

    // The transformation which will be used to actually rotate the image
    // The translation, actually makes sure that the image is positioned onto
    // the viewable area of the image
    val at = new AffineTransform
    at.translate((newWidth - w) / 2, (newHeight - h) / 2)

    // Rotate about the center of the image
    val x = w / 2
    val y = h / 2
    at.rotate(rads, x, y)
    g2d.setTransform(at)

    // And we paint the original image onto the new image
    g2d.drawImage(image, 0, 0, null)
    g2d.dispose()
    rotated

  }

  /*
  * threshold and invert image
  * */

  protected def thresholdAndInvert(bi: BufferedImage, threshold:Int, maxVal:Int):BufferedImage = {
    // TODO this is redundant, remove after merge
    // convert to grayscale
    val gray = new BufferedImage(bi.getWidth, bi.getHeight, BufferedImage.TYPE_BYTE_GRAY)
    val g = gray.createGraphics()
    g.drawImage(bi, 0, 0, null)
    g.dispose()

    // init
    val dest = new BufferedImage(bi.getWidth(), bi.getHeight(), BufferedImage.TYPE_BYTE_GRAY)
    val outputData = dest.getRaster().getDataBuffer().asInstanceOf[DataBufferByte].getData
    val inputData = gray.getRaster().getDataBuffer().asInstanceOf[DataBufferByte].getData

    // handle the unsigned type
    val converted = inputData.map(signedByte2UnsignedInt)

    outputData.indices.par.foreach { idx =>
      if (converted(idx) < threshold) {
        outputData(idx) = maxVal.toByte
      }
      else
        outputData(idx) = 0.toByte
    }
    dest
  }

  /* for debugging purposes only */
  protected def dumpImage(bi:BufferedImage, filename:String) = {
    import javax.imageio.ImageIO
    val outputfile = new File(filename)
    ImageIO.write(bi, "png", outputfile)
  }

  def signedByte2UnsignedInt(byte:Byte): Int = {
    if (byte < 0) 256 + byte
    else byte
  }

  def unsignedInt2signedByte(inte:Int): Byte = {
    if (inte <= 127 && inte <= 255)
      (inte - 256).toByte
    else
      inte.toByte
  }

  private def criterionFunc(projections: Array[Int]): Double =
    projections.map(col => Math.pow(col, 2)).sum

  private def minAreaRectShape(pointList: List[(Int, Int)]): (Int, Int) = {
    val maxX = pointList.maxBy(_._2)._2
    val minX = pointList.minBy(_._2)._2

    val maxY = pointList.maxBy(_._1)._1
    val minY = pointList.minBy(_._1)._1
    (maxX - minX, maxY - minY)
  }

  private def minAreaRectCoordinates(pointList: List[(Int, Int)]): (Int, Int, Int, Int) = {
    val maxX = pointList.maxBy(_._2)._2
    val minX = pointList.minBy(_._2)._2

    val maxY = pointList.maxBy(_._1)._1
    val minY = pointList.minBy(_._1)._1
    (minX, minY, maxX, maxY)
  }

  private def detectSkewAngle(image: BufferedImage, halfAngle:Double, resolution:Double): Double = {
    val angle_score = Range.Double(-halfAngle, halfAngle + resolution, resolution).par.map { angle =>
        val rotImage = rotate(image, angle)
        val projections: Array[Int] = Array.fill(rotImage.getWidth)(0)
        val rotImageData = rotImage.getRaster().getDataBuffer().asInstanceOf[DataBufferByte].getData
        val (imgW, imgH) = (rotImage.getWidth, rotImage.getHeight)

        var upMost = imgH
        var downMost = 0
        var leftMost = imgW
        var rightMost = 0

        Range(0, imgW).foreach { i =>
          Range(0, imgH).foreach { j =>
            val pixVal = rotImageData(j * imgW + i) // check best way to access data here
            if (pixVal == -1) {
              projections(i) += 1

              // find min area rectangle in-situ
              if (i < leftMost)
                leftMost = i

              if (i > rightMost)
                rightMost = i

              if (j > downMost)
                downMost = j

              if (j < upMost)
                upMost = j
            }
          }
        }


        val (w, h) = (rightMost- leftMost, downMost - upMost)
        val score = criterionFunc(projections) / (w * h).toDouble
        (angle, score)
    }.toMap

  angle_score.maxBy(_._2)._1
  }

<<<<<<< HEAD
  def autocorrelation(projections: Array[Int], maxFontSize:Int) = {
   // possible sizes
   Range(1, 6 * maxFontSize).map { shift =>
     (shift, projections.drop(shift).zip(projections.dropRight(shift)).map{case (x,y) => x * y / 4}.sum)
   }
  }

  def findLocalMax(shifts:List[(Int, Int)]):Int = {
    val gtBefore = shifts.zip(shifts.tail).map{case (x, y) => y._2 > x._2}
    val gtAfter = shifts.zip(shifts.tail).map{case (x, y) => x._2 > y._2}.tail

    val combined = gtBefore.zip(gtAfter).map{case (x,y) => x && y}
    val maxLocations = combined.zipWithIndex.filter(_._1).map(_._2.toDouble)
    val strideLens = maxLocations.zip(maxLocations.tail).map{case (x1, x2) => x2 - x1}

    val mean = strideLens.sum / strideLens.length
    val stdCalc = new StandardDeviation()
    val std = stdCalc.evaluate(strideLens.toArray)

    /* remove the ones far from the mean*/
    val filtered = strideLens.filter(len => Math.abs(len - mean) < std)
    filtered.head.toInt
  }

  private def findHighEnergyLen(projections: Array[Int], periodSize: Int) = {
    val result = Range(0, periodSize).map { shift =>
      analyzeWindow(projections.slice(shift, periodSize + shift))
    }

      result.maxBy(_._1)
  }

  protected def analyzeWindow(ints: Array[Int]): (Double, Int) = {
    /* max size of the central lobe */
    val maxPossibleRadio = ints.length / 4

    var lowerB = ints.length / 2 - 1
    var higherB = ints.length / 2 + 1

    var sumLow = ints.slice(0, lowerB).sum + ints.slice(higherB + 1, ints.length).sum
    var sumHigh = ints.slice(lowerB, higherB + 1).sum

    var scoresRadios: Seq[(Double, Int)] = Seq.empty

    Range(1, maxPossibleRadio + 1).foreach { radius =>
      val Eh = sumHigh.toDouble / (2.0 * radius + ints.size % 2)
      val El = sumLow.toDouble / (ints.length - 2.0 * radius)

      lowerB -= 1; higherB += 1

      /* reuse previous sums, don't recompute */
      sumLow -= ints(lowerB) + ints(higherB)
      sumHigh += ints(lowerB) + ints(higherB)

      scoresRadios = scoresRadios :+ (Eh / El, radius)
    }

    /* return low energy len + score */
    scoresRadios.maxBy(_._1)

  }


  def detectFontSize(image: BufferedImage, maxSize:Int) = {
    val imageData = image.getRaster().getDataBuffer().asInstanceOf[DataBufferByte].getData
    val projections: Array[Int] = Array.fill(image.getHeight)(0)
    val (imgW, imgH) = (image.getWidth, image.getHeight)

    // detect square surrounding text
    Range(0, imgW).foreach { i =>
      Range(0, imgH).foreach { j =>
        val pixVal = imageData(j * imgW + i)
        if (pixVal == -1) {
          projections(j) += 1
        }
      }
    }

    // now we get font size + interlining
    val periodSize = findLocalMax(autocorrelation(projections, 150).toList)

    val highEnLen = findHighEnergyLen(projections, periodSize)._2 * 2 + periodSize % 2
    periodSize - highEnLen
=======
  protected def convertToGrayScale(img: BufferedImage): BufferedImage = {
    if(img.getType != BufferedImage.TYPE_BYTE_GRAY) {
      val bimage = new BufferedImage(img.getWidth(null), img.getHeight(null), BufferedImage.TYPE_BYTE_GRAY)
      // draw the image on to the buffered image
      val g2d = bimage.createGraphics
      g2d.drawImage(img, 0, 0, Color.WHITE, null)
      g2d.dispose()
      bimage
    }
    else
      img
  }

  /* convert image to grayscale bufferedImage */
  protected def toBufferedImage(img: Image): BufferedImage = img match {
    case image: BufferedImage =>
      image
    case _ =>
      val bimage = new BufferedImage(img.getWidth(null),
        img.getHeight(null), BufferedImage.TYPE_BYTE_GRAY)

      // draw the image on to the buffered image
      val g2d = bimage.createGraphics
      g2d.drawImage(img, 0, 0, Color.WHITE, null)
      g2d.dispose()
      bimage
>>>>>>> 2ba8ee73
  }
}<|MERGE_RESOLUTION|>--- conflicted
+++ resolved
@@ -4,15 +4,9 @@
 import java.awt.geom.AffineTransform
 import java.awt.{Color, Image}
 import java.io.File
-<<<<<<< HEAD
-
 import javax.media.jai.PlanarImage
 import com.johnsnowlabs.nlp.util.io.OcrHelper.toBufferedImage
 import org.apache.commons.math3.stat.descriptive.moment.StandardDeviation
-
-=======
-import java.awt.{Color, Image}
->>>>>>> 2ba8ee73
 
 
 trait ImageProcessing {
@@ -30,12 +24,14 @@
     * adaptive scaling of image according to font size
     * image will be scaled up or down so that letters have desired size
     * fontSize: in pixels
-    * */
-  protected def correctScale(image: BufferedImage, desiredFontSize:Int, maxSize:Int): BufferedImage = {
-    val detectedFontSize = detectFontSize(thresholdAndInvert(image, 205, 255), maxSize)
-    val scaleFactor = desiredFontSize.toFloat / detectedFontSize
-    reScaleImage(image, scaleFactor)
-  }
+    *
+  protected def correctScale(image: BufferedImage, desiredFontSize:Int): BufferedImage = {
+    val detectedFontSize = detectFontSize(thresholdAndInvert(image, 205, 255))
+    detectedFontSize.map { size =>
+      val scaleFactor = desiredFontSize.toFloat / size
+      reScaleImage(image, scaleFactor)
+    }.getOrElse(image)
+  }*/
 
   def reScaleImage(image: PlanarImage, factor: Float):BufferedImage = {
     reScaleImage(image.getAsBufferedImage(), factor)
@@ -104,7 +100,6 @@
   * */
 
   protected def thresholdAndInvert(bi: BufferedImage, threshold:Int, maxVal:Int):BufferedImage = {
-    // TODO this is redundant, remove after merge
     // convert to grayscale
     val gray = new BufferedImage(bi.getWidth, bi.getHeight, BufferedImage.TYPE_BYTE_GRAY)
     val g = gray.createGraphics()
@@ -203,7 +198,6 @@
           }
         }
 
-
         val (w, h) = (rightMost- leftMost, downMost - upMost)
         val score = criterionFunc(projections) / (w * h).toDouble
         (angle, score)
@@ -212,15 +206,15 @@
   angle_score.maxBy(_._2)._1
   }
 
-<<<<<<< HEAD
-  def autocorrelation(projections: Array[Int], maxFontSize:Int) = {
+  def autocorrelation(projections: Array[Int]) = {
    // possible sizes
-   Range(1, 6 * maxFontSize).map { shift =>
+   val limit = 0.3 * projections.length
+   Range(5, limit.toInt).map { shift =>
      (shift, projections.drop(shift).zip(projections.dropRight(shift)).map{case (x,y) => x * y / 4}.sum)
    }
   }
 
-  def findLocalMax(shifts:List[(Int, Int)]):Int = {
+  def findLocalMax(shifts:List[(Int, Int)]):Option[Int] = {
     val gtBefore = shifts.zip(shifts.tail).map{case (x, y) => y._2 > x._2}
     val gtAfter = shifts.zip(shifts.tail).map{case (x, y) => x._2 > y._2}.tail
 
@@ -234,14 +228,13 @@
 
     /* remove the ones far from the mean*/
     val filtered = strideLens.filter(len => Math.abs(len - mean) < std)
-    filtered.head.toInt
+    filtered.headOption.map(_.toInt)
   }
 
   private def findHighEnergyLen(projections: Array[Int], periodSize: Int) = {
     val result = Range(0, periodSize).map { shift =>
       analyzeWindow(projections.slice(shift, periodSize + shift))
     }
-
       result.maxBy(_._1)
   }
 
@@ -276,27 +269,43 @@
   }
 
 
-  def detectFontSize(image: BufferedImage, maxSize:Int) = {
+  def detectFontSize(image: BufferedImage) = {
     val imageData = image.getRaster().getDataBuffer().asInstanceOf[DataBufferByte].getData
     val projections: Array[Int] = Array.fill(image.getHeight)(0)
     val (imgW, imgH) = (image.getWidth, image.getHeight)
 
-    // detect square surrounding text
+    // obtain horizontal projections
     Range(0, imgW).foreach { i =>
       Range(0, imgH).foreach { j =>
         val pixVal = imageData(j * imgW + i)
-        if (pixVal == -1) {
+        if (signedByte2UnsignedInt(pixVal) > 205) {
           projections(j) += 1
         }
       }
     }
 
     // now we get font size + interlining
-    val periodSize = findLocalMax(autocorrelation(projections, 150).toList)
-
-    val highEnLen = findHighEnergyLen(projections, periodSize)._2 * 2 + periodSize % 2
-    periodSize - highEnLen
-=======
+    findLocalMax(autocorrelation(projections).toList).map { periodSize =>
+      val highEnLen = findHighEnergyLen(projections, periodSize)._2 * 2 + periodSize % 2
+      periodSize - highEnLen
+    }
+  }
+
+  /* convert image to grayscale bufferedImage */
+  protected def toBufferedImage(img: Image): BufferedImage = img match {
+    case image: BufferedImage =>
+      image
+    case _ =>
+      val bimage = new BufferedImage(img.getWidth(null),
+        img.getHeight(null), BufferedImage.TYPE_BYTE_GRAY)
+
+      // draw the image on to the buffered image
+      val g2d = bimage.createGraphics
+      g2d.drawImage(img, 0, 0, Color.WHITE, null)
+      g2d.dispose()
+      bimage
+  }
+
   protected def convertToGrayScale(img: BufferedImage): BufferedImage = {
     if(img.getType != BufferedImage.TYPE_BYTE_GRAY) {
       val bimage = new BufferedImage(img.getWidth(null), img.getHeight(null), BufferedImage.TYPE_BYTE_GRAY)
@@ -310,19 +319,4 @@
       img
   }
 
-  /* convert image to grayscale bufferedImage */
-  protected def toBufferedImage(img: Image): BufferedImage = img match {
-    case image: BufferedImage =>
-      image
-    case _ =>
-      val bimage = new BufferedImage(img.getWidth(null),
-        img.getHeight(null), BufferedImage.TYPE_BYTE_GRAY)
-
-      // draw the image on to the buffered image
-      val g2d = bimage.createGraphics
-      g2d.drawImage(img, 0, 0, Color.WHITE, null)
-      g2d.dispose()
-      bimage
->>>>>>> 2ba8ee73
-  }
 }