name: build

on:
  push:
    paths-ignore:
      - 'docs/**'
      - 'conda/**'
      - 'scripts/**'
      - 'example/**'
      - '**.md'
      - '**.yaml'
      - '**.yml'
    branches:
      - 'master'
      - '*release*'
      - 'release/**'
      - 'main'
  pull_request:
    paths-ignore:
      - 'docs/**'
      - 'conda/**'
      - 'scripts/**'
      - 'example/**'
      - '**.md'
      - '**.yaml'
      - '**.yml'
    branches:
      - 'master'
      - '*release*'
      - 'release/**'
      - 'main'

jobs:
<<<<<<< HEAD
  spark23:
    if: "! contains(toJSON(github.event.commits.*.message), '[skip test]')"
    runs-on: macos-latest
    name: Build and Test on Apache Spark 2.3.x

    steps:
      - uses: actions/checkout@v2
      - name: Set up JDK 8
        uses: actions/setup-java@v1
        with:
          java-version: 1.8
      - name: Install Python 3.7
        uses: actions/setup-python@v2
        with:
          python-version: 3.7.7
          architecture: x64
      - name: Install Python packages (Python 3.7)
        run: |
          python -m pip install --upgrade pip
          pip install pyspark==2.3.4 numpy
      - name: Build Spark NLP on Apache Spark 2.3.x
        run: |
          brew install sbt
          sbt -Dis_spark23=true clean
          sbt -Dis_spark23=true compile
          sbt -mem 4096 -Dis_spark23=true assemblyAndCopy
      - name: Test Spark NLP in Scala - Apache Spark 2.3.x
        run: |
          sbt -mem 4096 -Dis_spark23=true test
      - name: Test Spark NLP in Python - Apache Spark 2.3.x
        run: |
          cd python
          python3.7 -m run-tests

  spark24:
=======
  spark33:
>>>>>>> 5e41363b
    if: "! contains(toJSON(github.event.commits.*.message), '[skip test]')"
    runs-on: macos-latest
    name: Build and Test on Apache Spark 3.3.x

    steps:
      - uses: actions/checkout@v3
      - uses: actions/setup-java@v3
        with:
          distribution: 'adopt'
          java-version: '8'
          cache: 'sbt'
      - name: Install Python 3.7
        uses: actions/setup-python@v2
        with:
          python-version: 3.7.7
          architecture: x64
      - name: Install Python packages (Python 3.7)
        run: |
          python -m pip install --upgrade pip
<<<<<<< HEAD
          pip install pyspark==2.4.8 numpy
      - name: Build Spark NLP on Apache Spark 2.4.x
=======
          pip install pyspark==3.3.0 numpy pytest
      - name: Build Spark NLP on Apache Spark 3.3.0
>>>>>>> 5e41363b
        run: |
          brew install sbt
          sbt -mem 4096 clean assemblyAndCopy
      - name: Test Spark NLP in Scala - Apache Spark 3.3.x
        run: |
          sbt -mem 4096 coverage test
      - name: Upload coverage data to Coveralls
        run: sbt coverageReport coveralls
        env:
          COVERALLS_REPO_TOKEN: ${{ secrets.GITHUB_TOKEN }}
          COVERALLS_FLAG_NAME: Apache Spark 3.3.x - Scala 2.12
      - name: Test Spark NLP in Python - Apache Spark 3.3.x
        run: |
          cd python
          python3.7 -m pytest -v -m fast

<<<<<<< HEAD
  spark30:
    if: "! contains(toJSON(github.event.commits.*.message), '[skip test]')"
    runs-on: macos-latest
    name: Build and Test on Apache Spark 3.0.x
=======
  spark32:
    if: "! contains(toJSON(github.event.commits.*.message), '[skip test]')"
    runs-on: macos-latest
    name: Build and Test on Apache Spark 3.2.x
>>>>>>> 5e41363b

    steps:
      - uses: actions/checkout@v3
      - uses: actions/setup-java@v3
        with:
          distribution: 'adopt'
          java-version: '8'
          cache: 'sbt'
      - name: Install Python 3.7
        uses: actions/setup-python@v2
        with:
          python-version: 3.7.7
          architecture: x64
      - name: Install Python packages (Python 3.7)
        run: |
          python -m pip install --upgrade pip
<<<<<<< HEAD
          pip install pyspark==3.0.3 numpy
      - name: Build Spark NLP on Apache Spark 3.0.3
        run: |
          brew install sbt
          sbt clean
          sbt compile
          sbt -mem 4096 assemblyAndCopy
      - name: Test Spark NLP in Scala - Apache Spark 3.0.x
        run: |
          sbt -mem 4096 test
      - name: Test Spark NLP in Python - Apache Spark 3.0.x
=======
          pip install pyspark==3.2.1 numpy pytest
      - name: Build Spark NLP on Apache Spark 3.2.1
        run: |
          brew install sbt
          sbt -mem 4096 clean assemblyAndCopy
      - name: Test Spark NLP in Scala - Apache Spark 3.2.x
        run: |
          sbt -mem 4096 test
      - name: Test Spark NLP in Python - Apache Spark 3.2.x
        run: |
          cd python
          python3.7 -m pytest -v -m fast

  spark31:
    if: "! contains(toJSON(github.event.commits.*.message), '[skip test]')"
    runs-on: macos-latest
    name: Build and Test on Apache Spark 3.1.x

    steps:
      - uses: actions/checkout@v3
      - uses: actions/setup-java@v3
        with:
          distribution: 'adopt'
          java-version: '8'
          cache: 'sbt'
      - name: Install Python 3.7
        uses: actions/setup-python@v2
        with:
          python-version: 3.7.7
          architecture: x64
      - name: Install Python packages (Python 3.7)
        run: |
          python -m pip install --upgrade pip
          pip install pyspark==3.1.3 numpy pytest
      - name: Build Spark NLP on Apache Spark 3.1.x
        run: |
          brew install sbt
          sbt -mem 4096 clean assemblyAndCopy
      - name: Test Spark NLP in Scala - Apache Spark 3.1.x
        run: |
          sbt -mem 4096 test
      - name: Test Spark NLP in Python - Apache Spark 3.1.x
>>>>>>> 5e41363b
        run: |
          cd python
          python3.7 -m pytest -v -m fast

  spark32:
    if: "! contains(toJSON(github.event.commits.*.message), '[skip test]')"
    runs-on: macos-latest
    name: Build and Test on Apache Spark 3.2.x

    steps:
      - uses: actions/checkout@v3
      - uses: actions/setup-java@v3
        with:
          distribution: 'adopt'
          java-version: '8'
          cache: 'sbt'
      - name: Install Python 3.7
        uses: actions/setup-python@v2
        with:
          python-version: 3.7.7
          architecture: x64
      - name: Install Python packages (Python 3.7)
        run: |
          python -m pip install --upgrade pip
<<<<<<< HEAD
          pip install pyspark==3.2.1 numpy
      - name: Build Spark NLP on Apache Spark 3.2.1
        run: |
          brew install sbt
          sbt clean
          sbt compile
          sbt -mem 4096 -Dis_spark32=true assemblyAndCopy
      - name: Test Spark NLP in Scala - Apache Spark 3.2.x
=======
          pip install pyspark==3.0.3 numpy pytest
      - name: Build Spark NLP on Apache Spark 3.0.x
        run: |
          brew install sbt
          sbt -mem 4096 clean assemblyAndCopy
      - name: Test Spark NLP in Scala - Apache Spark 3.0.x
>>>>>>> 5e41363b
        run: |
          sbt -mem 4096 -Dis_spark32=true coverage test
      - name: Upload coverage data to Coveralls
        run: sbt coverageReport coveralls
        env:
          COVERALLS_REPO_TOKEN: ${{ secrets.GITHUB_TOKEN }}
          COVERALLS_FLAG_NAME: Apache Spark 3.2.x - Scala 2.12
      - name: Test Spark NLP in Python - Apache Spark 3.2.x
        run: |
          cd python
          python3.7 -m pytest -v -m fast<|MERGE_RESOLUTION|>--- conflicted
+++ resolved
@@ -31,45 +31,7 @@
       - 'main'
 
 jobs:
-<<<<<<< HEAD
-  spark23:
-    if: "! contains(toJSON(github.event.commits.*.message), '[skip test]')"
-    runs-on: macos-latest
-    name: Build and Test on Apache Spark 2.3.x
-
-    steps:
-      - uses: actions/checkout@v2
-      - name: Set up JDK 8
-        uses: actions/setup-java@v1
-        with:
-          java-version: 1.8
-      - name: Install Python 3.7
-        uses: actions/setup-python@v2
-        with:
-          python-version: 3.7.7
-          architecture: x64
-      - name: Install Python packages (Python 3.7)
-        run: |
-          python -m pip install --upgrade pip
-          pip install pyspark==2.3.4 numpy
-      - name: Build Spark NLP on Apache Spark 2.3.x
-        run: |
-          brew install sbt
-          sbt -Dis_spark23=true clean
-          sbt -Dis_spark23=true compile
-          sbt -mem 4096 -Dis_spark23=true assemblyAndCopy
-      - name: Test Spark NLP in Scala - Apache Spark 2.3.x
-        run: |
-          sbt -mem 4096 -Dis_spark23=true test
-      - name: Test Spark NLP in Python - Apache Spark 2.3.x
-        run: |
-          cd python
-          python3.7 -m run-tests
-
-  spark24:
-=======
   spark33:
->>>>>>> 5e41363b
     if: "! contains(toJSON(github.event.commits.*.message), '[skip test]')"
     runs-on: macos-latest
     name: Build and Test on Apache Spark 3.3.x
@@ -89,13 +51,8 @@
       - name: Install Python packages (Python 3.7)
         run: |
           python -m pip install --upgrade pip
-<<<<<<< HEAD
-          pip install pyspark==2.4.8 numpy
-      - name: Build Spark NLP on Apache Spark 2.4.x
-=======
           pip install pyspark==3.3.0 numpy pytest
       - name: Build Spark NLP on Apache Spark 3.3.0
->>>>>>> 5e41363b
         run: |
           brew install sbt
           sbt -mem 4096 clean assemblyAndCopy
@@ -112,17 +69,10 @@
           cd python
           python3.7 -m pytest -v -m fast
 
-<<<<<<< HEAD
-  spark30:
-    if: "! contains(toJSON(github.event.commits.*.message), '[skip test]')"
-    runs-on: macos-latest
-    name: Build and Test on Apache Spark 3.0.x
-=======
   spark32:
     if: "! contains(toJSON(github.event.commits.*.message), '[skip test]')"
     runs-on: macos-latest
     name: Build and Test on Apache Spark 3.2.x
->>>>>>> 5e41363b
 
     steps:
       - uses: actions/checkout@v3
@@ -139,19 +89,6 @@
       - name: Install Python packages (Python 3.7)
         run: |
           python -m pip install --upgrade pip
-<<<<<<< HEAD
-          pip install pyspark==3.0.3 numpy
-      - name: Build Spark NLP on Apache Spark 3.0.3
-        run: |
-          brew install sbt
-          sbt clean
-          sbt compile
-          sbt -mem 4096 assemblyAndCopy
-      - name: Test Spark NLP in Scala - Apache Spark 3.0.x
-        run: |
-          sbt -mem 4096 test
-      - name: Test Spark NLP in Python - Apache Spark 3.0.x
-=======
           pip install pyspark==3.2.1 numpy pytest
       - name: Build Spark NLP on Apache Spark 3.2.1
         run: |
@@ -194,15 +131,14 @@
         run: |
           sbt -mem 4096 test
       - name: Test Spark NLP in Python - Apache Spark 3.1.x
->>>>>>> 5e41363b
         run: |
           cd python
           python3.7 -m pytest -v -m fast
 
-  spark32:
+  spark30:
     if: "! contains(toJSON(github.event.commits.*.message), '[skip test]')"
     runs-on: macos-latest
-    name: Build and Test on Apache Spark 3.2.x
+    name: Build and Test on Apache Spark 3.0.x
 
     steps:
       - uses: actions/checkout@v3
@@ -219,31 +155,15 @@
       - name: Install Python packages (Python 3.7)
         run: |
           python -m pip install --upgrade pip
-<<<<<<< HEAD
-          pip install pyspark==3.2.1 numpy
-      - name: Build Spark NLP on Apache Spark 3.2.1
-        run: |
-          brew install sbt
-          sbt clean
-          sbt compile
-          sbt -mem 4096 -Dis_spark32=true assemblyAndCopy
-      - name: Test Spark NLP in Scala - Apache Spark 3.2.x
-=======
           pip install pyspark==3.0.3 numpy pytest
       - name: Build Spark NLP on Apache Spark 3.0.x
         run: |
           brew install sbt
           sbt -mem 4096 clean assemblyAndCopy
       - name: Test Spark NLP in Scala - Apache Spark 3.0.x
->>>>>>> 5e41363b
         run: |
-          sbt -mem 4096 -Dis_spark32=true coverage test
-      - name: Upload coverage data to Coveralls
-        run: sbt coverageReport coveralls
-        env:
-          COVERALLS_REPO_TOKEN: ${{ secrets.GITHUB_TOKEN }}
-          COVERALLS_FLAG_NAME: Apache Spark 3.2.x - Scala 2.12
-      - name: Test Spark NLP in Python - Apache Spark 3.2.x
+          sbt -mem 4096 test
+      - name: Test Spark NLP in Python - Apache Spark 3.0.x
         run: |
           cd python
           python3.7 -m pytest -v -m fast