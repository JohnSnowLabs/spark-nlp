--- conflicted
+++ resolved
@@ -1,11 +1,7 @@
 #!/bin/bash
 
 #default values for pyspark, spark-nlp, and SPARK_HOME
-<<<<<<< HEAD
-SPARKNLP="4.3.0"
-=======
 SPARKNLP="4.2.8"
->>>>>>> c60c6f53
 PYSPARK="3.2.3"
 
 while getopts s:p:g option
