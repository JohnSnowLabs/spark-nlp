--- conflicted
+++ resolved
@@ -1,11 +1,7 @@
 #!/bin/bash
 
 # Default values for pyspark, spark-nlp, and SPARK_HOME
-<<<<<<< HEAD
-SPARKNLP="4.3.0"
-=======
 SPARKNLP="4.2.8"
->>>>>>> c60c6f53
 PYSPARK="3.2.3"
 
 echo "Setup SageMaker for PySpark $PYSPARK and Spark NLP $SPARKNLP"
