#!/bin/bash

#default values for pyspark, spark-nlp, and SPARK_HOME
<<<<<<< HEAD
SPARKNLP="5.5.1"
=======
SPARKNLP="5.5.2"
>>>>>>> c5cccbab
PYSPARK="3.2.3"

while getopts s:p:g option
do
 case "${option}"
 in
 s) SPARKNLP=${OPTARG};;
 p) PYSPARK=${OPTARG};;
 g) GPU="true";;
 esac
done

export JAVA_HOME="/usr/lib/jvm/java-11-openjdk-amd64"

if [[ "$PYSPARK" == "3.3"* ]]; then
  PYSPARK="3.3.0"
  echo "Installing PySpark $PYSPARK and Spark NLP $SPARKNLP"
elif [[ "$PYSPARK" == "3.2"* ]]; then
  PYSPARK="3.2.3"
  echo "Installing PySpark $PYSPARK and Spark NLP $SPARKNLP"
elif [[ "$PYSPARK" == "3.1"* ]]; then
  PYSPARK="3.1.3"
  echo "Installing PySpark $PYSPARK and Spark NLP $SPARKNLP"
elif [[ "$PYSPARK" == "3.0"* ]]; then
  PYSPARK="3.0.3"
  echo "Installing PySpark $PYSPARK and Spark NLP $SPARKNLP"
else
  PYSPARK="3.2.3"
  echo "Installing PySpark $PYSPARK and Spark NLP $SPARKNLP"
fi

echo "setup Kaggle for PySpark $PYSPARK and Spark NLP $SPARKNLP"

if [[ "$GPU" == "true" ]];
  then
    echo "Upgrading libcudnn8 to 8.1.0 for GPU"
    apt install -qq --allow-change-held-packages libcudnn8=8.1.0.77-1+cuda11.2 -y &> /dev/null
fi

# Install pyspark spark-nlp
! pip install --upgrade -q pyspark==$PYSPARK spark-nlp==$SPARKNLP findspark<|MERGE_RESOLUTION|>--- conflicted
+++ resolved
@@ -1,11 +1,7 @@
 #!/bin/bash
 
 #default values for pyspark, spark-nlp, and SPARK_HOME
-<<<<<<< HEAD
-SPARKNLP="5.5.1"
-=======
 SPARKNLP="5.5.2"
->>>>>>> c5cccbab
 PYSPARK="3.2.3"
 
 while getopts s:p:g option
