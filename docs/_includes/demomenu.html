--- conflicted
+++ resolved
@@ -79,26 +79,6 @@
       <li {% if _section.secheader %} {% for child in _section.secheader %} {% if child.activemenu == "classify_medical_texts" %} class="active"  {% endif %} {% endfor %} {% endif %} >
         <a href="/classify_medical_texts">Classify Medical Texts</a>
       </li>
-<<<<<<< HEAD
-      <li><strong>Spark NLP for Finance and Legal</strong></li>
-      <li {% if _section.secheader %} {% for child in _section.secheader %} {% if child.activemenu == "entity_recognition" %} class="active"  {% endif %} {% endfor %} {% endif %} >
-        <a href="/entity_recognition">Entity Recognition</a>
-      </li>
-      <li {% if _section.secheader %} {% for child in _section.secheader %} {% if child.activemenu == "sentiment_analysis" %} class="active"  {% endif %} {% endfor %} {% endif %} >
-        <a href="/sentiment_analysis">Sentiment Analysis</a>
-      </li>
-      <li data-hide="hide" {% if _section.secheader %} {% for child in _section.secheader %} {% if child.activemenu == "deidentification_legal" %} class="active"  {% endif %} {% endfor %} {% endif %} >
-        <a href="/deidentification_legal">De-identification</a>
-      </li>
-      <li data-hide="hide" {% if _section.secheader %} {% for child in _section.secheader %} {% if child.activemenu == "relation_extraction" %} class="active"  {% endif %} {% endfor %} {% endif %} >
-        <a href="/relation_extraction">Relation Extraction</a>
-      </li>
-      <li data-hide="hide" {% if _section.secheader %} {% for child in _section.secheader %} {% if child.activemenu == "table_extraction" %} class="active"  {% endif %} {% endfor %} {% endif %} >
-        <a href="/table_extraction">Table Extraction</a>
-      </li>
-      <li {% if _section.secheader %} {% for child in _section.secheader %} {% if child.activemenu == "text_classification" %} class="active"  {% endif %} {% endfor %} {% endif %} >
-        <a href="/text_classification">Text Classification</a>
-=======
       <li {% if _section.secheader %} {% for child in _section.secheader %} {% if child.activemenu == "public_health" %} class="active"  {% endif %} {% endfor %} {% endif %} >
         <a href="/public_health">Public Health</a>
       </li>
@@ -151,7 +131,6 @@
       </li>
       <li data-hide="hide" {% if _section.secheader %} {% for child in _section.secheader %} {% if child.activemenu == "legal_table_understanding" %} class="active"  {% endif %} {% endfor %} {% endif %} >
         <a href="/legal_table_understanding">Understand Tables</a>
->>>>>>> 5e41363b
       </li>
       <li><strong>Spark OCR</strong></li>
       <li {% if _section.secheader %} {% for child in _section.secheader %} {% if child.activemenu == "extract_text_from_documents" %} class="active"  {% endif %} {% endfor %} {% endif %} >
