/* Responsive menu
	 ========================================================*/
jQuery(document).ready(function($) {
	jQuery('#responsive_menu').click(function(e) {
      e.preventDefault();
      jQuery(this).toggleClass('close');
      jQuery('.top_navigation').toggleClass('open');
  });
  jQuery('#aside_menu').click(function(e) {
      e.preventDefault();
      jQuery(this).toggleClass('close');
      jQuery('.js-col-aside').toggleClass('open');
      if (jQuery(window).width() <= 1023)
      {
        jQuery('.page__sidebar').toggleClass('open'); 
      jQuery('.demomenu').toggleClass('open');
      }
  });
  jQuery('.toc--ellipsis a').click(function(e) {
    if (jQuery(window).width() <= 767)
      {
        jQuery('.js-col-aside').removeClass('open');
        jQuery('.page__sidebar').removeClass('open');    
        jQuery('#aside_menu').removeClass('close');  
      }       
  });
});

/*OPen by URL*/
jQuery(document).ready(function () {  
  const tabName = (window.location.hash || '').replace('#', '');
  const tab = document.getElementById(tabName || 'opensource');
  if (tab) {
    tab.click();
  }
});

try{
  //Accordion demos categories
  let acc = document.getElementsByClassName("acc-top"),
    isResizeble = false;

  if(!isResizeble && document.querySelector(".acc-top")) {
      let accBody = document.querySelector('.acc-body li.active');
      accBody.parentElement.style.maxHeight = accBody.parentElement.scrollHeight + 20 + "px";
      accBody.parentElement.classList.add('open');
      accBody.parentElement.previousElementSibling.classList.add('active');
      isResizeble = true;
  }

for (let i = 0; i < acc.length; i++) {
  acc[i].addEventListener("click", function() {
    this.classList.toggle("active");
    var panel = this.nextElementSibling;
    if (panel.style.maxHeight) {
      panel.style.maxHeight = null;
      panel.classList.remove('open');
    } else {
      panel.style.maxHeight = panel.scrollHeight + 20 + "px";
      panel.classList.add('open');
    }
  });
}
} catch(e){}


try {
  //Show more in demos description
  let tabDescription = document.querySelectorAll('.tab-description');

  tabDescription.forEach(element => {
    let tabDescriptionInner = element.querySelector('.tab-description-inner');
    if(element.offsetHeight < tabDescriptionInner.offsetHeight) {
      element.classList.add('big-descr');
    }
  });

  let showMore = document.querySelectorAll('.show_more');

  showMore.forEach(element => {
    element.addEventListener("click", function(e) {
      e.preventDefault();
      this.parentElement.parentElement.classList.remove('big-descr');
      this.parentElement.parentElement.classList.add('big-descr-close');
    });
  });
} catch(e){}


try{
  //disable Colab link
  let btnDisable = document.querySelectorAll('.btn.disable');

  btnDisable.forEach(element => {
    element.addEventListener("click", function(e) {
      e.preventDefault();
    });
  });
} catch(e){}


try {
  // Ancor click
const anchors = [].slice.call(document.querySelectorAll('.btn-box-install a')),
animationTime = 300,
framesCount = 20;

anchors.forEach(function(item) {
item.addEventListener('click', function(e) {
  e.preventDefault();
  let coordY = document.querySelector(item.getAttribute('href')).getBoundingClientRect().top + window.pageYOffset -100;

  let scroller = setInterval(function() {
      let scrollBy = coordY / framesCount;

if(scrollBy > window.pageYOffset - coordY && window.innerHeight + window.pageYOffset < document.body.offsetHeight) {
    window.scrollBy(0, scrollBy);
} else {
          window.scrollTo(0, coordY);
  clearInterval(scroller);
}
  }, animationTime / framesCount);
});
}); 
} catch(e){}


try {
  //Pagination active
  let paginationItems = document.querySelectorAll('.pagination_big li'),
      nextVersionContainer = document.querySelector('#nextver'),
      previosVersionContainer = document.querySelector('#previosver'),
      currentVersionContainer = document.querySelector('#currversion'),
      currentPageTitle = document.querySelector('#section').innerText;

  // Set active page and update version containers
  for (let i = 0; i < paginationItems.length; i++) {
    const item = paginationItems[i];
    const itemTitle = item.firstElementChild.innerHTML;
    if (itemTitle === currentPageTitle) {
      item.classList.add('active');
      currentVersionContainer.textContent = itemTitle;       
      if(item.previousElementSibling) {
        previosVersionContainer.textContent = item.previousElementSibling.innerText; 
        previosVersionContainer.parentElement.href += item.previousElementSibling.innerText.replaceAll('.', '_');
      } else {
        previosVersionContainer.parentElement.parentElement.classList.add('hide');
      }
      if(item.nextElementSibling) {
        nextVersionContainer.textContent = item.nextElementSibling.innerText;
        nextVersionContainer.parentElement.href += item.nextElementSibling.innerText.replaceAll('.', '_');
      } else {
        nextVersionContainer.parentElement.parentElement.classList.add('hide');
      }         
      break;
    }
  }
} catch(e){}


try{
  // copy to clipboard
  let btnCopy = document.querySelectorAll('.button-copy-s3');

  btnCopy.forEach((element) => {
    //add span Copied!
    element.insertAdjacentHTML('beforeend', '<span>Copied!</span>');

    element.addEventListener('click', function (e) {
      e.preventDefault();
      element.classList.add('copied');
      setTimeout(function () {
        element.classList.remove('copied');
      }, 3000);
      navigator.clipboard.writeText(element.href);
    });
  });
<<<<<<< HEAD
} catch(e){}

document.getElementById("year").innerHTML = new Date().getFullYear();
=======
}
>>>>>>> c60c6f53
<|MERGE_RESOLUTION|>--- conflicted
+++ resolved
@@ -35,8 +35,8 @@
   }
 });
 
-try{
-  //Accordion demos categories
+//Accordion demos categories
+if(document.querySelector(".acc-top")) {
   let acc = document.getElementsByClassName("acc-top"),
     isResizeble = false;
 
@@ -61,11 +61,11 @@
     }
   });
 }
-} catch(e){}
+}
 
 
-try {
-  //Show more in demos description
+//Show more in demos description
+if(document.querySelector('.tab-description')) {
   let tabDescription = document.querySelectorAll('.tab-description');
 
   tabDescription.forEach(element => {
@@ -84,11 +84,11 @@
       this.parentElement.parentElement.classList.add('big-descr-close');
     });
   });
-} catch(e){}
+}
 
 
-try{
-  //disable Colab link
+//disable Colab link
+if(document.querySelector('.btn.disable')) {
   let btnDisable = document.querySelectorAll('.btn.disable');
 
   btnDisable.forEach(element => {
@@ -96,37 +96,35 @@
       e.preventDefault();
     });
   });
-} catch(e){}
+}
 
 
-try {
-  // Ancor click
+// Ancor click
 const anchors = [].slice.call(document.querySelectorAll('.btn-box-install a')),
-animationTime = 300,
-framesCount = 20;
+      animationTime = 300,
+      framesCount = 20;
 
 anchors.forEach(function(item) {
-item.addEventListener('click', function(e) {
-  e.preventDefault();
-  let coordY = document.querySelector(item.getAttribute('href')).getBoundingClientRect().top + window.pageYOffset -100;
-
-  let scroller = setInterval(function() {
-      let scrollBy = coordY / framesCount;
-
-if(scrollBy > window.pageYOffset - coordY && window.innerHeight + window.pageYOffset < document.body.offsetHeight) {
-    window.scrollBy(0, scrollBy);
-} else {
-          window.scrollTo(0, coordY);
-  clearInterval(scroller);
-}
-  }, animationTime / framesCount);
-});
+    item.addEventListener('click', function(e) {
+        e.preventDefault();
+        let coordY = document.querySelector(item.getAttribute('href')).getBoundingClientRect().top + window.pageYOffset -100;
+    
+        let scroller = setInterval(function() {
+            let scrollBy = coordY / framesCount;
+      
+      if(scrollBy > window.pageYOffset - coordY && window.innerHeight + window.pageYOffset < document.body.offsetHeight) {
+          window.scrollBy(0, scrollBy);
+      } else {
+                window.scrollTo(0, coordY);
+        clearInterval(scroller);
+      }
+        }, animationTime / framesCount);
+  });
 }); 
-} catch(e){}
 
 
-try {
-  //Pagination active
+//Pagination active
+if(document.querySelector('.pagination_big')) {
   let paginationItems = document.querySelectorAll('.pagination_big li'),
       nextVersionContainer = document.querySelector('#nextver'),
       previosVersionContainer = document.querySelector('#previosver'),
@@ -155,11 +153,9 @@
       break;
     }
   }
-} catch(e){}
-
-
-try{
-  // copy to clipboard
+}
+// copy to clipboard
+if (document.querySelector('.button-copy-s3')) {
   let btnCopy = document.querySelectorAll('.button-copy-s3');
 
   btnCopy.forEach((element) => {
@@ -175,10 +171,4 @@
       navigator.clipboard.writeText(element.href);
     });
   });
-<<<<<<< HEAD
-} catch(e){}
-
-document.getElementById("year").innerHTML = new Date().getFullYear();
-=======
 }
->>>>>>> c60c6f53
