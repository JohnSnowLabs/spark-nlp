	/* start custom scss snippet */

/****Vars****/
$color-blue: #1E77B7;
$color-darkblue: #536B76;
$color-lightblue: #0098DA;
$color-orange: #FF8A00;

body {
	font-size: 16px;
	line-height: 24px;
	color: $color-darkblue;
	height: 100%;
	overflow-x: hidden;
	font-family: 'Roboto', sans-serif;
}

.root[data-is-touch="false"] a {
	color: $color-blue;
	&:hover {
		color: $color-orange;
	}
}

.article__content p {
	margin-top: 0;
}

h1,h2,h3,h4 {
	font-family: 'Montserrat', sans-serif;
}

.blue {
	color: $color-blue !important;
}
.pt0 {
	padding-top: 0 !important;
}

/*@media all and (min-width:0px)*/
.grid > .cell--auto {
    -webkit-box-flex: 1 1 auto;
    -webkit-flex: 1 1 auto;
    -moz-box-flex: 1 1 auto;
    -moz-flex: 1 1 auto;
    -ms-flex: 1 1 auto;
    flex: 1 1 auto;
    width: auto;
}


.article__content,
.page__main {
	line-height: 24px;
	color: $color-darkblue;
}
/****Header****/
.page__header {
	padding-top: 70px;
}
header.header {
	background: #FFFFFF;
	box-shadow: 0px 15px 15px rgba(0, 152, 218, 0.15);
	position: fixed;
	width: 100%;
	left: 0;
	top: 0;
	z-index: 99;
	.header__brand > a > svg {
		height: auto;
		margin-right: 0;
		width: 187px;
	}
	.main {
		width: 1060px;
		margin: 0 auto;
		padding: 0;
		height: 70px;
		align-items: center;
	}
	nav.top_navigation {
		ul {
			li {
				margin: 0 0 0 31px;
				&:first-child {
					margin: 0;
				}
				a {
					font-size: 16px;
					-webkit-transition: all 300ms ease;
					-moz-transition: all 300ms ease;
					-ms-transition: all 300ms ease;
					-o-transition: all 300ms ease;
					transition: all 300ms ease;
					line-height: 20px;
					font-weight: 400;
					color: $color-darkblue;
					font-family: 'Montserrat', sans-serif;
					&:hover {
						color: $color-blue !important;
					}
				}
				&:after {
					display: none !important;
				}
				&.navigation__item--active {
					a {
						color: $color-blue;
						font-weight: bold;
					}
				}
				.search-button {
					background: none !important;
					border: none !important;
					width: 26px;
					min-width: 10px;
					height: 26px;
					margin-left: 5px;
					i {
						color: $color-orange;
						font-size: 24px;
						-webkit-transition: all 300ms ease;
						-moz-transition: all 300ms ease;
						-ms-transition: all 300ms ease;
						-o-transition: all 300ms ease;
						transition: all 300ms ease;
						line-height: 26px;
					}
					&:hover i {
						color: $color-blue;
					}
				}
			}
		}
	}
}

.header__title > .search-button {
	min-width: 10px;
}

.modal--overflow {
	padding: 15px;
}

.hero__content .article__header {
	h1 {
		font-weight: 800;
		font-size: 60px;
		line-height: 55px;
		span {
			font-size: 35px;
			display: block;
			padding-top: 9px;
		}
	}
}

header {
	h1 {
		font-weight: 800;
		font-size: 45px;
		line-height: 55px;
		text-align: center;
		color: $color-blue;
	}
}

.page__main--immersive_bg {
	.main {
		max-width: 100%;
	}
	.main-docs {
		width: 100%;
	}
	.article__header {
		padding: 0;
	}
	header.main-docs {
		background: url('../../assets/images/3d-render-abstract-background.jpg') center no-repeat;
		background-size: cover;
		padding: 68px 15px;
		h1 {
			color: #fff;
			margin: 0;
		}
	}
}

.learn-hub {
	h4 {
		font-weight: 800;
		font-size: 28px;
		line-height: 32px;
		text-align: center;
		color: #1478B2;
		margin: 0 0 38px;
	}
}

.learn-hub.container {
	width: 1240px;
	padding-top: 13px;
}

.learn-hub-list {
	list-style-type: none;
	margin: 0;
	padding: 0;
	li {
		margin-top: 20px;
		&:first-child {
			margin: 0;
		}
		a {
			display: flex;
			width: 368px;
			align-items: center;
			border: 1px solid #C5C5C5;
			box-shadow: 0px 5px 15px rgba(158, 222, 250, 0.25);
			border-radius: 6px;
			padding: 30px 10px;
			font-weight: 600;
			justify-content: center;
			text-decoration: none !important;
			font-size: 24px;
			color: #000 !important;
			line-height: 24px;
			&:hover {
				border-color: #1478B2;
				color: #1478b2 !important;
			}
		}
	}
}

.top_navigation > ul,
.header__title {
	height: auto;
}

.header__title {
	position: relative;
}

.h4_article {
	font-weight: bold;
	font-size: 20px;
	line-height: 25px;
	text-align: center;
	border: none !important;
	padding-top: 4px;
	margin-bottom: 40px;
	color: #1E77B7;
	margin-bottom: 30px !important;
}

/******Buttons*******/

.button {
	background: $color-orange;
	font-weight: bold;
	font-size: 14px;
	color: #fff !important;
	line-height: 26px !important;
	min-width: 210px;
	border: 2px solid $color-orange;
	padding: 5px 15px;
	border-radius: 20px;
	min-height: 40px;
	display: inline-flex;
	align-items: center;
	justify-content: center;
	&.button--primary,
	&.button--info {
		background: $color-orange;
		&:hover {
			color: #fff !important;
			border-color: $color-blue !important;
			background: $color-blue !important;
		}
	}
	.fab {
		font-size: 20px;
		color: #fff;
		margin-right: 10px;
	}
	&.button--normal,
	&.button--active {
		color: #fff;
		background: $color-orange;
		&:hover {
			color: #fff;
			background: $color-blue;
			border-color: $color-blue;
		}
	}
	&.button--trans_white {
		border-color: $color-orange;
		color: $color-orange !important;
		background: #fff;
		&:hover {
			color: $color-blue !important;
			border-color: $color-blue;
		}
	}
	&.button--big_btn {
		min-width: 260px;
	}
	&.button--trans {
		border-color: #fff;
		background: none;
		color: #fff;
		&:hover {
			color: $color-blue !important;
			background: #fff;
			border-color: #fff;
			i {
				color: $color-blue;
			}
		}
	}
}

h2.h2_doc {
	text-align: center;
	font-weight: 800;
	font-size: 25px;
	line-height: 31px;
	margin: 0 0 35px;
	color: #1E77B7;
	border: none;
}

.root[data-is-touch="false"] ul.toc .toc-h1.active a:hover, .root[data-is-touch="false"] ul.toc .toc-h2.active a:hover, .root[data-is-touch="false"] ul.toc .toc-h3.active a:hover, .root[data-is-touch="false"] ul.toc .toc-h4.active a:hover, .root[data-is-touch="false"] ul.toc .toc-h5.active a:hover, .root[data-is-touch="false"] ul.toc .toc-h6.active a:hover {
	color:$color-orange;
}

/******Index*******/

.layout--page.layout--page--sidebar {
	.page__viewport,
	.page__grid {
		height: auto;
	}
}

.article__header--overlay {
	.hero.hero--center {
		background: #20a5df url('../../assets/images/bg_hero.png') 0 0 no-repeat;
		background-size: cover;
		padding-top: 151px;
		p.overlay__excerpt {
			font-weight: 500;
			font-size: 18px;
			margin: 0 0 41px;
			padding-top: 2px;
			line-height: 30px;
		}
		.menu {
			li {
				margin: 0 10px;
			}
		}
	}
}

.big_img {
	max-width: 800px;
	margin: 0 auto 10px;
}

.hero {
	.h3_title {
		font-weight: 800;
		font-size: 35px;
		line-height: 55px;
		margin: 0 0 15px;
		&.big_h3 {
			font-size: 40px;
		}
	}
	.h2_title {
		font-weight: 800;
		font-size: 45px;
		line-height: 55px;
		margin: 0 0 15px;
	}
	&.epd {
		h2.h2_title {
			font-size: 40px;
			line-height: 50px;
			color: #536B76;
			margin-bottom: 60px;
		}
	}
	.grey {
		color: $color-darkblue !important;
	}
	.h3_descr {
		font-size: 18px;
		line-height: 30px;
	}
	.h4_title {
		font-weight: 800;
		font-size: 25px;
		line-height: 35px;
		margin: 0 0 38px;
		&.white {
			color: #fff;
		}
	}
}

.top_section {
	margin-bottom: 61px;
	.menu {
		padding-top: 29px;
		&.three_a {
			a {
				margin: 0 10px;
			}
		}
	}
	&.bottom_section {
		padding-top: 40px;
		h4 {
			margin: 0;
		}
	}
}

.heros {
	padding-top: 50px;
	.section-row {
		padding: 70px 20px;
		margin: 0;
	}
	.quick_easy {
		position: relative;
		&.landing_models {
			.grid--container::before {
				display: none;
			}
			.d_flex {
				align-items: center;
			}
		}
		.grid--container {
			&:before {
				content: '';
				display: block;
				position: absolute;
				margin: auto;
				width: 70%;
				height: 80%;
				background: #F7FCFE;
				right: 15px;
				top: 0;
				bottom: 0;
				z-index: 0;
			}
		}
		h3 {
			font-weight: 800;
			font-size: 40px;
			line-height: 50px;
		}
		.d_flex {
			flex-direction: column;
			justify-content: center;
			align-items: flex-start;
		}
	}
}

.grid--container {
	margin: 0 auto;
	width: 1170px;
	padding: 0 15px;
	position: relative;
	.grid {
		margin: 0 -15px;
		position: relative;
		z-index: 5;
		.cell {
			padding: 0 15px;
		}
	}
}

.feature-item {
	background: #FFFFFF;
	box-shadow: 0px 0px 35px rgba(0, 152, 218, 0.15);
	padding: 70px 15px;
	height: 100%;
	figure {
		width: 60px;
		margin: 0 auto 20px;
	}
	h4 {
		font-weight: 500;
		font-size: 25px;
		line-height: 30px;
		color: $color-blue;
		margin: 0 0 12px;
	}
	p {
		font-size: 16px;
		padding: 0 40px;
		margin: 0;
		line-height: 24px;
	}
	&.sponsor {
		padding: 20px 10px;
		height: 180px;
		display: flex;
		align-items: center;
		justify-content: center;
		box-shadow: none;
		figure {
			width: auto;
			margin: 0;
		}
	}
}

.highlight-box {
	text-align: left;
}

.article__footer {
	margin: 112px 0 40px;
	display: none;
}

.article__license {
	.license {
		text-align: center;
		font-weight: bold;
		font-size: 14px;
		line-height: 26px;
		padding-top: 36px;
		img {
			height: auto;
		}
		p {
			display: inline-flex;
			align-items: center;
		}
		a {
			color: $color-blue;
			display: inline-block;
			margin: 0 5px;
			&:hover {
				text-decoration: none !important;
				color: $color-orange !important;
			}
		}
	}
}

.article__section-navigator {
	border: none;
	padding: 0 0 65px;
	font-family: 'Montserrat', sans-serif;
	div.nav-step {
		span {
			font-weight: bold;
			font-size: 20px;
			line-height: 30px;
			text-align: right;
			color: $color-darkblue;
			display: block;
		}
		&.previous  span {
			text-align: left;
		}
		a {
			font-weight: 500;
			font-size: 16px;
			line-height: 30px;
			display: inline-block;
			color:$color-lightblue !important;
			text-decoration: underline !important;
			&:hover {
				text-decoration: none !important;
			}
		}
	}
}

.d_flex {
	display: flex;
	align-items: center;
}

.descr_quick {
	text-align: left;
	font-size: 18px;
	line-height: 24px;
	padding-top: 20px;
	margin-bottom: 37px;
	a {
		font-weight: normal;
	}
}

b {
	font-weight: bold;
}

.features-inner {
	position: relative;
	padding: 65px 95px 0;
	&:before {
		content: '';
		position: absolute;
		left: 0;
		top: 0;
		width: 100%;
		background: #fff;
		box-shadow: 0px 0px 35px rgba(0, 152, 218, 0.15);
		z-index: -1;
		height: calc(100% - 111px);
	}
	.features-ul {
		display: flex;
		justify-content: center;
		margin: 0 0 0px 0px;
	}
	.highlight {
		overflow-x: hidden;
		overflow-y: auto;
		max-height: 570px;
	}
}

.highlight > {
	text-align: left !important;
	pre {
		padding: 25px 0;
		text-align: left !important;
	}
	code {
		text-align: left !important;
	}
}

ul.list1 {
	list-style-type: none;
	margin: 0 0 0 47px;
	li {
		text-align: left;
		margin-bottom: 4px;
		position: relative;
		padding-left: 20px;
		&:before {
			content: '';
			display: inline-block;
			position: absolute;
			width: 6px;
			height: 6px;
			background: $color-blue;
			border-radius: 9px;
			left: 0;
			top: 10px;
		}
	}
}

ol.list1 {
	margin: 0 0 0 35px;
	li {
		margin-bottom: 15px;
	}
}

.benchmark-section {
	text-align: left;
	position: relative;
	margin-top: 70px;
	&:before {
		content: '';
		height: calc(100% + 136px);
		width: 950px;
		background: #F7FCFE;
		top: -68px;
		margin: 0 auto;
		left: 0;
		right: 0;
		z-index: 0;
		position: absolute;
	}
}

.benchmark-top {
	padding-top: 50px;
}

.benchmark-inner {
	padding-left: 30px;
	padding: 41px 0 0 53px;
	h4.h4_title {
		margin-bottom: 20px;
	}
	.list1 {
		margin: 0;
		li {
			font-size: 14px;
			margin-bottom: 3px;
		}
	}
}

.table2 {
	width: 100%;
	background: #ffffff;
	thead {
		tr {
			background: #3E4095;
			box-shadow: 0px 0px 35px rgba(0, 152, 218, 0.15);
			th {
				vertical-align: middle;
				color: #fff;
				font-family: 'Montserrat', sans-serif;
				font-weight: 800;
				font-size: 16px;
				line-height: 50px;
				height: 75px;
				padding: 10px;
				text-align: left;
				min-width: 103px;
			}
		}
	}
	tbody {
		tr {
			td {
				height: 63px;
				padding: 10px;
				font-size: 14px;
				line-height: 24px;
				color: $color-darkblue;
				text-align: left;
			}
			&:nth-child(odd) {
				box-shadow: inset 0px 0px 35px rgba(0, 152, 218, 0.05);
			}
			&:nth-child(even) {
				box-shadow: 0px 0px 35px rgba(0, 152, 218, 0.05);
			}
		}
	}
}

.page__sidebar {
	position: fixed;
	left: 0;
	max-width: 280px;
	top: 70px;
	background: none;
	border: none;
	z-index: 9;
	&:before {
		content: '';
		position: absolute;
		right: 0;
		top: 0;
		background: #F5F5F5;
		display: block;
		height: 100%;
		width: 15px;
		opacity: 0.5;
	}
}

.has-aside .col-aside {
	position: fixed;
	right: 5px;
	width: 250px;
	height: 100vh;
	top: 70px;
	background: none;
	border: none;
	&:before {
		content: '';
		position: absolute;
		left: 0;
		top: 0;
		background: #F5F5F5;
		display: block;
		height: 100%;
		width: 15px;
		opacity: 0.5;
	}
}

.has-aside .col-aside > aside {
	position: relative !important;
	width: 100%;
	top: auto;
	right: 0;
	top: 0 !important;
	overflow: auto;
	height: 100%;
	left: auto !important;
}

@media (min-width: 1700px) {
	.layout--page--aside {
		&:not(.layout--page--sidebar) {
			background: url('../../assets/images/main-bg1.jpg') 0 0 repeat;
			.page__viewport {
				margin-left: 260px;
				&.has-aside .col-main {
					margin-right: 0;
				}
				.page__main-inner {
					padding-right: 260px;
				}
			}
		}
	}
	.layout--page--sidebar {
		&.layout--page--aside {
			background: url('../../assets/images/main-bg1.jpg') 0 0 repeat;
			.page__viewport {
				margin-right: 260px;
				.has-aside .col-aside {
					right: 260px;
				}
			}
		}
	}
}

.page__main-inner {
	min-height: calc(100vh - 70px);
	height: 100%;
}

.layout--page--sidebar {
	.page__main-inner {
		margin-top: 70px;
	}
	.page__header {
		width: 100%;
		position: fixed;
		left: 0;
		top: 0;
		background: #ffffff;
		z-index: 9;
	}
	.page__sidebar {
		.page__main {
			margin-left: 250px;
		}
	}
}
.article__header {
	margin-top: 0;
	padding: 54px 5px 0;
	position: relative;
	header,
	h1 {
		display: block;
	}
}
.edit-on-github {
	position: absolute;
	right: 5%;
	top: 10px;
	display: none;
}
.h2_article {
	font-weight: bold;
	font-size: 25px;
	line-height: 30px;
	text-align: center;
	border: none !important;
	padding-top: 4px;
	margin-bottom: 40px;
	color:$color-lightblue;
	margin-top: 75px !important;
}
.container-aside {
	margin-bottom: 1.5em;
}
.h1_article {
	font-weight: 800;
	font-size: 45px;
	line-height: 55px;
	text-align: center;
	border: none !important;
	margin-bottom: 40px;
	color: $color-blue;
}
.main {
	padding: 0;
}
.container-aside {
	width: auto;
}
.page__sidebar {
	.sidebar-toc {
		padding: 3rem 1rem 10rem 15px;
		background: #ffffff;
		ul.toc--navigator {
			li {
				margin: 0 0 10px;
			}
			.toc-h1 {
				font-weight: 500;
				padding: 10px 0 0;
				font-size: 18px;
				line-height: 22px;
				border: none;
				font-family: 'Montserrat', sans-serif;
				color: #5334AE;
				border: none;
				letter-spacing: -0.5px;
			}
			.toc-h2 {
				padding-left: 5px;
				a {
					font-size: 14px;
					line-height: 16px;
					margin: 0;
					font-weight: normal;
					color: $color-darkblue;
					border: none;
				}
				&:hover a {
					color: $color-blue;
				}
				&.active a {
					color: $color-blue;
					font-weight: bold;
				}
			}
		}
	}
}
.col-aside {
	.page__aside {
		ul.toc--ellipsis {
			li {
				margin: 0 0 10px;
				white-space: normal;
				&.toc-h3 {
					margin-bottom: 10px;
					position: relative;
				}
				&.toc-h2 {
					padding-top: 7px;
				}
			}
			.toc-h3,
			.toc-h2 {
				padding-left: 5px;
				a {
					font-size: 15px;
					line-height: 20px;
					margin: 0;
					font-weight: normal;
					color: $color-darkblue;
					border: none;
				}
				&:hover a {
					color: $color-blue;
				}
				&.active a {
					color: $color-blue;
					font-weight: bold;
				}
			}
		}
	}
}

#podcast {
	margin-top: 60px !important;
}

.video-item {
	background: #FFFFFF;
	box-shadow: 0px 4px 10px rgba(30, 119, 183, 0.25);
	border-radius: 5px;
	overflow: hidden;
	margin-bottom: 45px;
	.extensions {
		margin: 0;
	}
}

.video-descr {
	height: 70px;
	align-items: center;
	font-weight: 500;
	display: flex;
	font-size: 14px;
	line-height: 16px;
	color: $color-darkblue;
	padding: 10px 25px;
}

.strata-wrapper {
	background: #FFFFFF;
	box-shadow: 0px 0px 35px rgba(0, 152, 218, 0.15);
	padding: 33px 34px;
	margin: 25px 15px 0;
	h2 {
		margin: 0 0 10px !important;
		color:$color-lightblue;
		padding: 0;
	}
}

.article__content h2 {
	margin-top: 45px;
}

.list2 {
	list-style-type: none;
	margin: 0 !important;
	li {
		font-size: 16px;
		line-height: 24px;
		color: $color-darkblue;
		position: relative;
		padding-left: 28px;
		margin-bottom: 21px;
		&:before {
			content: '';
			background: #FF8A00;
			position: absolute;
			left: 0;
			top: 8px;
			width: 8px;
			height: 8px;
			display: block;
			border-radius: 10px;
		}
		a {
			font-weight: bold;
			text-transform: capitalize;
			font-weight: 800;
			font-size: 18px;
			font-family: 'Montserrat', sans-serif;
			line-height: 24px;
			color: $color-blue;
			display: inline-block;
			margin-bottom: 10px;
		}
		p {
			margin: 0 !important;
		}
	}
}

.podcast {
	overflow: hidden;
	padding-bottom: 50px;
	p {
		margin: 0 0 10px;
	}
	a {
		font-weight: 800;
		font-size: 18px;
		line-height: 24px;
		text-transform: capitalize;
		color:$color-lightblue !important;
		&:hover {
			color: $color-orange;
		}
	}
}

.img1 {
	float: left;
	margin: 0 15px 0 0 !important;
}

.extra-wrap {
	overflow: hidden;
}

.art_descr {
	font-size: 16px;
	line-height: 26px;
	text-align: center;
	margin: 0 auto 50px;
	width: 645px;
}

.breadcrambs {
	display: flex;
	list-style-type: none;
	padding-bottom: 20px;
	li {
		list-style-type: none;
		font-size: 16px;
		line-height: 36px;
		color: #536B76;
		&:first-child::after {
			content: '>';
			font-size: 17px;
			display: inline-block;
			margin: 0 8px;
		}
		a {
			font-weight: normal;
			text-decoration: none !important;
		}
	}
}

.article-inner {
	display: block;
	position: relative;
	padding: 70px 30px 0;
	min-height: 205px;
	&:before {
		content: '';
		position: absolute;
		left: 22px;
		top: 29px;
		background: url('../../assets/images/news_f.svg') 0 0 no-repeat;
		display: block;
		width: 25px;
		height: 24px;
		z-index: 5;
	}
	img {
		position: absolute;
		width: 100%;
		height: auto;
		left: 0;
		top: 0;
	}
	a {
		font-weight: 800;
		font-size: 18px;
		font-family: 'Montserrat', sans-serif;
		line-height: 22px;
		text-transform: capitalize;
		color: #FFFFFF !important;
		position: relative;
		z-index: 5;
		text-shadow: 0px 4px 15px rgba(0, 0, 0, 0.25);
	}
}

.article-item {
	background: #FFFFFF;
	box-shadow: 0px 4px 10px rgba(30, 119, 183, 0.25);
	margin-bottom: 20px;
	overflow: hidden;
	.video-descr {
		font-size: 14px;
		font-weight: normal;
		padding: 10px;
		position: relative;
		z-index: 9;
		display: flex;
		background: #fff;
	}
	p {
		margin: 0 !important;
	}
}

.subtitle {
	font-family: 'Montserrat', sans-serif;
	font-weight: 800;
	font-size: 20px;
	padding: 0 10px;
	line-height: 26px;
	color: #536B76;
	margin-bottom: 56px;
	strong {
		font-weight: normal;
		color: #1E77B7;
	}
	img {
		width: 18px !important;
		display: inline-block !important;
		margin: 0 8px !important;
	}
}

.demopage {
	min-height: 1010px;
	position: relative;
}

.demopage_content {
	padding-left: 250px;
}

.demopage-sidemenu {
	height: calc(100% + 20px);
	position: absolute;
	left: 0;
	background: #fff;
	top: -20px;
	z-index: 8;
	transition: all 300ms ease;
	width: 250px;
	padding: 64px 28px 0 37px;
	overflow-x: hidden;
	overflow-y: auto;
	&:before {
		content: '';
		position: absolute;
		right: -15px;
		top: 0;
		height: 100%;
		width: 15px;
		background: #F5F5F5;
		display: block;
	}
	[data-hide="hide"] {
		display: none;
	}
}

.sidemenu {
	list-style-type: none;
	margin: 0;
	li {
		padding: 6px 0;
		line-height: 16px;
		position: relative;
		&.free_link {
			padding-right: 40px;
		}
		strong {
			display: block;
			padding: 10px 0;
			font-weight: bold;
			font-size: 16px;
			line-height: 19px;
			color: #1E77B7;
		}
		span {
			position: absolute;
			padding: 3px 5px;
			display: inline-block;
			right: 0;
			top: 15px;
			font-weight: bold;
			color: #fff;
			text-transform: uppercase;
			font-size: 10px;
			line-height: 12px;
			background: #5E31DF;
			font-family: 'Montserrat', sans-serif;
			height: 19px;
			margin: auto;
		}
		&.active a {
			color: #ff8a00 !important;
			font-weight: bold;
		}
		a {
			font-size: 14px;
			font-weight: normal;
			line-height: 16px;
			color: #536B76 !important;
			transition: all 300ms ease;
			&:hover {
				text-decoration: none !important;
				color: #ff8a00 !important;
			}
		}
	}
}

.end_banner {
	background-repeat: no-repeat;
	height: 320px;
	display: flex;
	justify-content: center;
	flex-direction: column;
	margin: 0 auto;
	width: 1280px;
	padding: 0 50px;
	align-items: flex-start;
	h1 {
		font-weight: 900;
		color: #fff;
		font-size: 50px;
		text-transform: none;
		line-height: 70px;
		letter-spacing: 0.7px;
	}
	p {
		color: #fff;
		font-weight: 500;
		font-size: 28px;
		line-height: 45px;
	}
}

.epd {
	#panels {
		padding-top: 100px;
	}
	.tab-wrapper-inner {
		padding-bottom: 100px;
	}
}

.notebook_wrapper {
	display: flex;
	.start-item {
		position: relative;
		text-align: center;
		height: 100%;
		width: 25%;
		flex: 0 0 25%;
		padding-bottom: 40px;
		+ .start-item {
			.start-number {
				background: #1E77B7;
			}
			.start-title {
				color: #1e77b7;
			}
			+ .start-item {
				.start-number {
					background: #5334AE;
				}
				.start-title {
					color: #5334AE;
				}
				+ .start-item {
					.start-number {
						background: #3E4095;
					}
					.start-title {
						color: #3E4095;
					}
				}
			}
		}
	}
}

.start-number {
	margin: 0 auto;
	width: 77px;
	font-weight: 800;
	font-size: 25px;
	padding: 3px 0;
	line-height: 43px;
	text-align: center;
	color: #FFFFFF;
	background: #0098DA;
	img {
		margin: 0 auto !important;
		width: auto !important;
	}
}

.start-title {
	font-weight: 500;
	font-size: 25px;
	line-height: 30px;
	color: #0098DA;
	padding: 39px 0;
}

.mont {
	font-family: 'Montserrat', sans-serif;
}

a.btn1 {
	display: inline-block;
	min-width: 240px;
	text-align: center;
	padding: 14px 15px;
	color: #fff !important;
	-webkit-transition: all 300ms ease;
	-moz-transition: all 300ms ease;
	-ms-transition: all 300ms ease;
	-o-transition: all 300ms ease;
	transition: all 300ms ease;
	background: #FF8A00;
	font-weight: bold;
	font-family: 'Montserrat', sans-serif;
	font-size: 16px;
	line-height: 20px;
	border-radius: 25px;
	&:hover {
		text-decoration: none;
		background: #5334AE;
	}
}

a.btn1.small {
	padding: 9px 15px;
	font-size: 14px;
	line-height: 17px;
	min-width: 170px;
}

.shadow {
	background: #fff;
	box-shadow: 0px 0px 50px rgba(0, 152, 218, 0.15);
}



/****Footer****/

.page__footer {
	footer {
		background: #fff;
		padding: 38px 0;
		position: relative;
		z-index: 999;
		border-top: 1px solid #E2F5FE;
		.site-info {
			font-size: 14px;
			line-height: 12px;
			margin: 0;
			color: $color-darkblue;
			a {
				font-weight: normal;
				color:$color-lightblue;
				transition: all 300ms ease;
				&:hover {
					color: $color-orange !important;
					text-decoration: none !important;
				}
			}
		}
	}
}

.footer_date {
	display: inline-block;
	padding: 0 10px;
	font-weight: 500;
	font-family: 'Montserrat', sans-serif;
	font-size: 12px;
	line-height: 30px;
	text-align: center;
	background:$color-lightblue;
	color: #FFFFFF;
}

.article__footer,
.article__section-navigator,
.podcast {
	padding: 0 15px;
}

.article__section-navigator .nav_link {
	font-family: 'Montserrat', sans-serif;
	span {
		font-weight: bold;
		font-size: 20px;
		display: block;
		line-height: 30px;
		color: $color-darkblue;
	}
	a {
		font-weight: 500;
		display: inline-block;
		font-size: 16px;
		line-height: 30px;
		text-decoration-line: underline !important;
		color:$color-lightblue !important;
		&:hover {
			color: $color-orange !important;
			text-decoration: none !important;
		}
	}
}

.tab-wrapper-inner {
	display: -webkit-flex;
	display: -moz-flex;
	display: -ms-flex;
	display: -o-flex;
	display: flex;
	justify-content: center;
	margin: 0 -13px;
	-webkit-flex-wrap: wrap;
	-moz-flex-wrap: wrap;
	-ms-flex-wrap: wrap;
	-o-flex-wrap: wrap;
	flex-wrap: wrap;
}

.tab-item {
	width: 265px;
	margin: 0 13px;
	height: 420px;
	background: #FFF;
	position: relative;
	margin-bottom: 20px !important;
	z-index: 5;
	&.dn {
		display: none;
	}
	.tab_fig_blue {
		width: 45px;
		display: inline-block;
	}
	.tab_fig_white {
		width: 45px;
	}
	&.open {
		.tab-item-inner {
			background:$color-lightblue;
			padding: 25px 15px 30px;
			.tab-description,
			.tab-item-title {
				color: #fff;
			}
			.tab_fig_white {
				display: inline-block;
			}
			.tab_fig_blue {
				display: none;
			}
			.tab-description {
				height: auto;
				display: block;
			}
		}
	}
	.tab-menu {
		list-style-type: none;
		margin: 0;
		width: 100%;
		li {
			margin-top: 15px;
			&:first-child {
				margin: 0;
			}
			a {
				min-width: 20px;
				width: 100%;
				&.button--blue_btn {
					background: #0098DA;
					border-color: #0098da;
					&:hover {
						background: #FF8A00;
						border-color: #FF8A00;
					}
				}
			}
		}
	}
}

.tab-item-title {
	font-weight: 800;
	font-size: 20px;
	text-align: center;
	min-height: 50px;
	line-height: 25px;
	-webkit-transition: all 300ms ease;
	-moz-transition: all 300ms ease;
	-ms-transition: all 300ms ease;
	-o-transition: all 300ms ease;
	transition: all 300ms ease;
	color: $color-darkblue;
	width: 100%;
	font-family: 'Montserrat',sans-serif;
}

.tab-description {
	height: 0;
	overflow: hidden;
	color: #fff;
	font-size: 14px;
	display: none;
	line-height: 20px;
	text-align: center;
}
.tab_fig_white {
	display: none;
}
.tab-item-inner {
	display: -webkit-flex;
	display: -moz-flex;
	display: -ms-flex;
	display: -o-flex;
	display: flex;
	box-shadow: 0 0 15px rgba(0,152,218,.15);
	-ms-align-items: center;
	align-items: center;
	-webkit-flex-direction: column;
	-moz-flex-direction: column;
	-ms-flex-direction: column;
	-o-flex-direction: column;
	flex-direction: column;
	justify-content: space-between;
	width: 100%;
	padding: 58px 15px 30px;
	height: 100%;
	position: absolute;
	left: 0;
	top: 0;
	-webkit-transition: all 300ms ease;
	-moz-transition: all 300ms ease;
	-ms-transition: all 300ms ease;
	-o-transition: all 300ms ease;
	transition: all 300ms ease;
	&:hover {
		background:$color-lightblue;
		padding: 5px 15px 30px;
		.tab-menu li a.button--blue_btn {
			background: #FF8A00;
			border-color: #FF8A00;
			&:hover {
				background: #1E77B7;
				border-color: #1E77B7;
			}
		}
		.tab_fig_white {
			display: inline-block;
		}
		.tab_fig_blue {
			display: none;
		}
		.tab-description {
			height: auto;
			display: block;
		}
		.tab-item-title {
			color: #fff;
		}
		.btn1 {
			background: #fff;
			color:$color-lightblue;
		}
	}
}

.tab-header {
	display: flex;
	flex-wrap: wrap;
	justify-content: center;
	button {
		margin: 10px 5px;
		min-width: 182px;
		position: relative;
		text-align: center;
		display: inline-block;
		background: #ECF9FF;
		box-shadow: 0px 10px 15px rgba(0, 152, 218, 0.2);
		-webkit-transition: all 300ms ease;
		-moz-transition: all 300ms ease;
		-ms-transition: all 300ms ease;
		-o-transition: all 300ms ease;
		transition: all 300ms ease;
		font-weight: 500;
		border: 1px solid #fff;
		font-size: 16px;
		font-family: 'Montserrat',sans-serif;
		line-height: 55px;
		color:$color-lightblue;
		&.active,
		&:hover {
			color: #ffffff;
			font-weight: 800;
			background:$color-lightblue;
			border-color:$color-lightblue;
		}
		strong {
			position: absolute;
			display: inline-block;
			padding: 3px 13px;
			color: #fff;
			text-transform: uppercase;
			font-weight: bold;
			font-size: 12px;
			line-height: 15px;
			background: #5E31DF;
			right: 4px;
			top: -6px;
			&:after {
				content: '';
				position: absolute;
				left: 0;
				top: 50%;
				width: 0;
				height: 0;
				border: 6px solid transparent;
				border-right-color: #5334AE;
				border-left: 0;
				border-bottom: 0;
				margin-top: -11px;
				margin-left: -6px;
			}
		}
	}
}

.tab-header-inner {
	margin: 0 -15px;
}

.main-big {
	width: 1170px;
}

.page__content {
	flex: 1 1 auto;
	position: relative;
	padding-bottom: 90px;
}

.tab-wrapper-inner {
	display: -webkit-flex;
	display: -moz-flex;
	display: -ms-flex;
	display: -o-flex;
	display: flex;
	justify-content: center;
	margin: 0 -13px;
	-webkit-flex-wrap: wrap;
	-moz-flex-wrap: wrap;
	-ms-flex-wrap: wrap;
	-o-flex-wrap: wrap;
	flex-wrap: wrap;
}

.tabcontent {
	display: none;
	h3 {
		font-weight: 800;
		font-size: 35px;
		line-height: 55px;
		font-family: 'Montserrat',sans-serif;
		color: $color-darkblue;
		margin: 70px 0;
	}
}

.tabcontent {
	animation: fadeEffect 1s;
}

@keyframes fadeEffect {
	from {opacity: 0;}
	to {opacity: 1;}
}
.page__aside .toc-aside {
	padding: 3rem 10px 10rem 30px;
}

.responsive_btn {
	height: 35px;
	display: none;
	margin-left: 20px;
	min-width: 28px;
	i {
		font-size: 32px;
		line-height: 32px;
		color: $color-orange;
		&.fa-times {
			display: none;
		}
	}
	&.close {
		.fa-times {
			display: inline-block;
		}
		.fa-bars {
			display: none;
		}
	}
}

/***NLP Products***/

.nlp_content {
	background: url('../../assets/images/nlp_product_bg.jpg') 0 0 no-repeat;
	background-size: cover;
	h1 {
		color: #fff;
		margin: 80px 0 61px;
	}
}

.nlp_content_inner {
	width: 950px;
	margin: 0 auto;
	display: flex;
	flex-wrap: wrap;
	justify-content: space-between;
}

.nlp_content_item {
	display: flex;
	width: 300px;
	background: #fff;
	height: 237px;
	align-items: center;
	flex: 0 0 auto;
	margin-bottom: 30px;
	justify-content: center;
	text-decoration: none !important;
}

.nlp_c {
	text-align: center;
	figure {
		display: inline-block;
	}
}

/***Models***/

code {
	font-size: .85rem;
	line-height: 1.6;
}

.highlight > pre .n {
	color: #fff;
}

.site-tags .tag-button-1,
.site-tags .btn-tag  {
	padding: 3px 10px 5px;
	color: #fff;
	font-weight: 600;
	background-color: rgba(3,102,214,0.4);
	&:hover {
		background: $color-orange;
		color: #ffffff;
	}
}

.root[data-is-touch="false"] .tags_box,
.tags_box {
	width: 100%;
	text-align: center;
	padding: 28px 0 16px;
	ul {
		display: inline-block;
		float: none !important;
		li {
			margin: 0 4px;
			display: inline-block;
			font-weight: bold;
			font-size: 14px;
			line-height: 17px !important;
			text-align: center;
			color: $color-blue !important;
			display: block;
			min-width: 10px;
			min-height: 10px;
			padding: 8px 24px;
			border-radius: 15px;
			border: none;
			background: #ECF9FF;
			float: left;
		}
	}
}

.model-wrap {
	p {
		font-size: 18px;
		line-height: 26px;
		color: $color-darkblue;
	}
	.article__content {
		h2 {
			font-weight: 800;
			font-size: 25px;
			line-height: 55px;
			margin-bottom: 31px;
			text-align: center;
			font-weight: 800;
			border: none;
			font-family: 'Montserrat', sans-serif;
			color: #1E77B7;
			&.model-param {
				margin-top: 78px;
			}
			&.h2_title {
				margin-top: 80px;
			}
		}
		.table-model {
			width: 795px;
			margin: 0 auto;
			font-family: 'Montserrat', sans-serif;
			box-shadow: 0px 0px 35px rgba(0, 152, 218, 0.15);
			tbody {
				width: 100%;
				display: table;
			}
			tr {
				width: 100%;
				&:nth-child(odd) {
					td {
						background: #5334AE;
						&:first-child {
							box-shadow: inset 0px 0px 23px rgba(0, 152, 218, 0.15);
						}
					}
				}
				&:nth-child(even) {
					td {
						&:first-child {
							box-shadow: 0px 0px 23px rgba(0, 152, 218, 0.15);
						}
					}
				}
				td {
					background: #5F3EC0;
					border: none;
					color: #fff;
					padding: 0 22px;
					font-weight: 600;
					font-size: 18px;
					line-height: 54px;
					&:first-child {
						background: #fff;
						color: #1E77B7;
						text-align: right;
						width: 265px;
					}
				}
			}
		}
	}

	.btn-box {
		text-align: center;
		padding: 40px 0 75px;
		display: flex;
		justify-content: center;
		.button {
			margin: 0 5px;
		}
	}

	.button-orange {
		background: $color-orange;
		color: #fff !important;
		-webkit-transition: all 300ms ease;
		-moz-transition: all 300ms ease;
		-ms-transition: all 300ms ease;
		-o-transition: all 300ms ease;
		transition: all 300ms ease;
		font-weight: bold;
		font-family: 'Montserrat', sans-serif;
		font-size: 14px;
		line-height: 30px !important;
		padding: 3px 15px;
		min-width: 200px;
		position: relative;
		text-align: center;
		border-radius: 22px;
		border: 2px solid $color-orange;
		&:disabled {
			background: #aeaeae;
			border-color: #aeaeae;
		}
		&.button-orange-trans {
			background: #fff;
			color: $color-orange !important;
			&:hover {
				color: #fff !important;
			}
		}
		&:hover {
			background: $color-blue;
			border-color: $color-blue;
		}
		&.button-icon:before {
				content: '';
				display: inline-block;
				margin-right: 10px !important;
		}
		&.co {
			&:before {
				width: 27px;
				height: 16px;
				background: url('../../assets/images/co.svg') 0 0 no-repeat;
			}
		}
		&.arr {
			&:before {
				width: 20px;
				height: 20px;
				background: url('../../assets/images/arr_d.svg') 0 0 no-repeat;
			}
		}
		i {
			font-size: 23px;
			margin-right: 10px;
		}
	}
}

/***Docs***/

.block-wrapper-top {
	.block-box {
		justify-content: flex-start;
	}
}

.block-box {
	padding: 55px;
	box-shadow: 0px 0px 35px rgba(0, 152, 218, 0.15);
	background: #ffffff;
	display: flex;
	justify-content: space-between;
	h2 {
		font-weight: bold;
		font-size: 25px;
		line-height: 31px;
		color:$color-lightblue;
		margin: 0 0 20px !important;
		border: none;
		text-align: left !important;
	}
	.image {
		width: 50px;
		margin: 0;
	}
	.has_i {
		display: flex;
		align-items: center;
		justify-content: space-between;
		flex-direction: row !important;
		padding-bottom: 20px;
		p,
		h2 {
			margin: 0 !important;
		}
	}
	&.with_i {
		flex-direction: row !important;
	}
}



.list3 {
	list-style-type: none;
	margin: 0 0 0 10px !important;
	li {
		font-size: 16px;
		line-height: 24px;
		color: $color-darkblue;
		position: relative;
		padding-left: 18px;
		margin-bottom: 2px;
		&:before {
			content: '';
			background:$color-lightblue;
			position: absolute;
			left: 0;
			top: 8px;
			width: 8px;
			height: 8px;
			display: block;
			border-radius: 10px;
		}
	}
}

.right-box,
.left-box {
	width: 45%;
	flex: 0 0 auto;
}

.quickstart-box {
	margin-top: 80px;
}

.right-box {
	text-align: center;
}

.btn-list {
	margin: 0 !important;
	list-style-type: none;
	li {
		margin: 0 0 14px;
		&:before {
			display: none !important;
		}
		a {
			display: inline-block;
			min-width: 248px;
			text-align: center;
			font-weight: 500;
			font-size: 16px;
			color: #fff !important;
			text-decoration: underline;
			background: #5334AE;
			-webkit-transition: all 300ms ease;
			-moz-transition: all 300ms ease;
			-ms-transition: all 300ms ease;
			-o-transition: all 300ms ease;
			transition: all 300ms ease;
			line-height: 55px;
			&:hover {
				background: $color-orange;
			}
		}
	}
}

.main-docs {
	margin: 0 auto;
	width: 850px;
}

.block-wrapper {
	margin-top: 38px;
	display: flex;
	justify-content: space-between;
	.block-box {
		flex-direction: column;
		width: 405px;
		padding: 30px 40px;
	}
}

.btn-block {
	padding: 20px 0;
	margin: 0 !important;
}

.go_next,
.root[data-is-touch="false"] .go_next {
	padding-top: 50px;
	text-align: center;
	a {
		color:$color-lightblue;
		text-decoration: underline;
		&:hover {
			text-decoration: none;
		}
	}
}

.fwn {
	font-weight: 300 !important;
}

.pagination {
	list-style-type: none;
	display: flex;
	justify-content: center;
	margin: 0;
<<<<<<< HEAD
	&.pagination_big {
		flex-wrap: wrap;
		li {
			padding: 0 !important;
			margin: 0 3px;
			&.active a {
				color: #ff8a00;
=======
	display: none;
	&.pagination_big {
		flex-wrap: wrap;
		margin: 0 !important;
		position: relative;
		.owl-stage-outer {
			position: relative;
			z-index: 5;
		}
		li {
			padding: 0 !important;
			margin: 0;
			text-align: center;
			a {
				display: inline-block;
				padding: 7px 10px;
				min-width: 68px;
				text-align: center;
				background: #1e77b7;
				text-decoration: none !important;
				color: #fff !important;
				border: 1px solid #DFE3E8;
			}
			&:hover a,
			&.active a {
				background: #ff8a00;
				color: #fff;
			}
		}
		.owl-nav {
			position: absolute;
			top: 0;
			z-index: 4;
			left: -60px;
			width: calc(100% + 120px);
			display: flex;
			justify-content: space-between;
			button {
				font-size: 36px;
				border: 1px solid #DFE3E8;
				color: #fff;
				background: #1e77b7;
				transition: all 300ms ease;
				display: inline-block;
				padding: 8px 22px !important;
				line-height: 22px;
				span {
					position: relative;
					top: -3px;
				}
				&:hover {
					background: #ff8a00;
					color: #fff;
				}
>>>>>>> 5e41363b
			}
		}
	}
	li {
		margin: 0 15px;
		list-style-type: none;
		&:before {
			display: none !important;
		}
	}
}

.docs-wrapper {
	margin: 0 auto;
	width: 850px;
	padding: 0 15px;
	&.border {
		border: 1px solid #E1F6FF;
		padding: 0;
		.table-model-big {
			margin: 0;
		}
	}
	img {
		margin-bottom: 15px;
	}
	p.info,
	p.success {
		padding: 30px;
		background: #ffffff;
		border: none;
		border-radius: 0;
		box-shadow: 0px 0px 35px rgba(0, 152, 218, 0.15);
	}
	.table-model-big {
		margin: 0 auto 50px;
		display: table;
		box-shadow: 0px 0px 35px rgba(0, 152, 218, 0.15);
		&.table3 {
			tbody {
				tr {
					box-shadow: none !important;
					td {
						border: 1px solid #536B76 !important;
						font-weight: normal !important;
					}
				}
			}
		}
		&.no_td_shadow {
			tr {
				box-shadow: none !important;
			}
		}
		&.w7 {
			width: 750px;
		}
		&.db {
			display: block;
		}
		thead {
			tr {
				th {
					color: #ffffff;
					background: #3E4095;
					border: 1px solid #FFFFFF;
					box-shadow: 0px 0px 15px rgba(0, 152, 218, 0.15);
					font-weight: 800;
					font-size: 16px;
					font-family: 'Montserrat', sans-serif;
					padding: 10px;
					min-height: 55px;
					vertical-align: middle;
					text-align: left;
				}
			}
		}
		tbody {
			border: 1px solid #fff;
			tr {
				width: 100%;
				&:nth-child(odd) {
					box-shadow: inset 0px 0px 15px rgba(0, 152, 218, 0.15);
				}
				&:nth-child(even) {
					td {

					}
				}
				td {
					border: none;
					padding: 15px;
					min-height: 42px;
					font-size: 14px;
					line-height: 20px;
					border-left: 2px solid #E1F6FF;
					code {
						padding: 5px;
						background: #E2F5FE;
					}
					&:first-child {
						font-weight: bold;
						border: none;
					}
				}
			}
		}

	}
	h4,
	h3,
	h5,
	h2 {
		text-align: center;
		font-weight: 800;
		font-size: 30px;
		line-height: 36px;
		margin: 60px 0 35px;
		color: #1E77B7;
		border: none;
	}
	h3 {
		font-size: 25px;
		line-height: 30px;
		margin: 0 0 20px;
	}
	h4 {
		font-size: 20px;
		line-height: 25px;
		margin: 0 0 20px;
	}
	h5 {
		font-size: 16px;
		line-height: 22px;
		margin: 0 0 20px;
	}
	.highlight > pre {
		border-radius: 0 !important;
	}
	ul {
		list-style-type: none;
		margin: 0 0 0 10px !important;
		padding-bottom: 10px;
		li {
			font-size: 16px;
			line-height: 24px;
			color: $color-darkblue;
			position: relative;
			padding-left: 18px;
			margin-top: 10px;
			:first-child {
				margin: 0;
			}
			ul {
				padding: 5px 0;
			}
			&:before {
				content: '';
				background: $color-darkblue;
				position: absolute;
				left: 0;
				top: 9px;
				width: 6px;
				height: 6px;
				display: block;
				border-radius: 10px;
			}
		}
	}
	.highlighter-rouge {
		padding: 0;
		margin: 0 0 15px;
	}
	li .highlighter-rouge,
	p .highlighter-rouge {
		padding: 5px;
		background: #E2F5FE;
	}
	.h3-box {
		padding-bottom: 50px;
	}
}

.root[data-is-touch="false"] {
	.docs-wrapper {
		a {
			color: $color-lightblue;
			text-decoration: underline;
			&:hover {
				color: $color-orange;
				text-decoration: none;
			}
		}
	}
}

.col-aside .page__aside ul.toc--ellipsis .toc-h3 a {
	font-size: 13px;
	line-height: 18px;
}

.tabs-box {
	padding: 20px 0;
	.top_tab_li .tab-li {
		text-align: center;
		min-width: 196px;
		transition: all 300ms ease;
		font-weight: 600;
		font-size: 18px;
		font-family: 'Montserrat', sans-serif;
		line-height: 27px;
		color:$color-lightblue;
		background: #fff;
		padding: 13px 10px;
		border: 2px solid #ECF9FF;
		box-sizing: border-box;
		box-shadow: 0px 0px 35px rgba(0, 152, 218, 0.1);
		&:hover,
		&.code-selector-active {
			background:$color-lightblue;
			color: #fff;
			border-color:$color-lightblue;
		}
		&.noactive {
			display: none;
		}
	}
	.highlighter-rouge {
		padding: 10px;
		background: #e2f5fe;
	}
	p {
		padding-top: 15px;
	}
}


@media (max-width: 1800px) {
	.has-aside {
		.col-main {
			margin-right: 200px;
		}
		header.header .main {
			padding-right: 200px;
		}
	}
	.layout--page--sidebar {
		.has-aside {
			.col-main {
				margin-right: 0;
			}
			header.header .main {
				padding-right: 15px;
			}
		}
	}
	.has-aside .col-aside > aside {
		right: 0;
	}
}

@media (max-width: 1700px) {
	.layout--page--sidebar {
		&.layout--page--aside {
			.main {
				max-width: 1070px;
			}
		}
	}
}

@media (max-width: 1600px) {
	.end_banner {
		width: 100%;
	}
	.layout--page--sidebar.layout--page--aside .main {
		max-width: 970px;
		.article-inner::before {
			top: 18px;
		}
		.article-inner {
			padding: 44px 30px 0;
			min-height: 235px;
		}
		.article-inner a {
			font-weight: bold;
			font-size: 16px;
			line-height: 20px;
		}
	}
	.layout--page--sidebar {
		.page__content,
		header.header {
			padding-left: 250px;
		}
	}
	.layout--page--sidebar {
		.has-aside {
			.page__content,
			header.header {
				padding-left: 0;
			}
		}
	}

}

@media (max-width: 1500px) {
	.layout--page--sidebar.layout--page--aside .main {
		max-width: 870px;
		.article-wrapper {
			.cell--lg-4 {
				width: 50%;
			}
		}
	}
	.demopage .main-big {
		width: 100% !important;
	}
	.pagination.pagination_big {
		margin: 0 auto !important;
		width: 80%;
	}
}

@media (max-width: 1400px) {
	.layout--page--sidebar.layout--page--aside .main {
		max-width: 770px;
	}
<<<<<<< HEAD
=======
	.pagination.pagination_big {
		li a {
			padding: 7px 8px;
		}
		.owl-nav {
			left: -45px;
			width: calc(100% + 91px);
			button {
				padding: 8px 14px !important;
			}
		}
	}
	.docs-wrapper {
		width: 100%;
	}
>>>>>>> 5e41363b
	.main-docs {
		width: 750px;
	}
	.right-box, .left-box {
		width: 48%;
	}
	.block-box {
		padding: 35px;
		font-size: 16px;
		line-height: 24px;
	}
	.block-wrapper .block-box {
		width: 360px;
		padding: 25px 30px;
	}
	.go_next {
		font-size: 16px;
		line-height: 24px;
	}
}

@media (max-width: 1320px) {
	.learn-hub.container {
		width: 960px;
	}
	.learn-hub-list li a {
		width: 290px;
		font-size: 21px;
		padding: 25px 10px;
	}
	.learn-hub h4 {
		font-size: 21px;
		line-height: 26px;
	}
	.page__aside .toc-aside {
		padding: 3rem 0 1rem 15px;
		box-shadow: inset 0px 22px 15px -10px rgba(0, 152, 218, 0.15);
	}
	.has-aside {
		.col-main {
			margin-right: 210px;
		}
		.col-aside {
			width: 200px;
		}
		header.header .main {
			padding-right: 210px;
		}
	}
	.page__main .col-aside > aside {
		width: 100%;
	}
	.layout--page--sidebar.layout--page--aside .main {
		max-width: 770px;
		.col-aside {
			width: 250px;
		}
	}
}

@media (max-width: 1300px) {
	.layout--page--sidebar.layout--page--aside {
		.main {
			width: 100%;
			max-width: none;
		}
		.page__sidebar {
			width: 200px;
		}
		.col-main {
			margin-left: 210px;
		}
		.col-aside {
			width: 200px;
		}
		header.header .main {
			padding-left: 210px;
		}
		.responsive_btn#aside_menu {
			display: inline-block;
		}
		.has-aside .col-aside {
			right: -250px;
			-webkit-transition: all 300ms ease;
			-moz-transition: all 300ms ease;
			-ms-transition: all 300ms ease;
			-o-transition: all 300ms ease;
			transition: all 300ms ease;
			z-index: 9;
			background: #ffffff;
			&.open {
				right: 0;
			}
		}
	}
}

@media (max-width: 1199px) {
	.has-aside .col-aside {
		display: block;
	}
	.has-aside {
		.col-main {
			margin-right: 0;
		}
		header.header .main {
			padding-right: 0;
		}
	}
	.has-aside .col-aside {
		right: -200px;
		-webkit-transition: all 300ms ease;
		-moz-transition: all 300ms ease;
		-ms-transition: all 300ms ease;
		-o-transition: all 300ms ease;
		transition: all 300ms ease;
		z-index: 9;
		background: #ffffff;
		&.open {
			right: 0;
		}
	}
	.has-aside {
		.col-main {
			margin-left: 0;
		}
		header.header .main {
			padding-left: 15px;
		}
	}
	.grid--container {
		width: 960px;
	}
	.feature-item {
		padding: 50px 15px;
	}
	.features-inner {
		padding: 65px 50px 0;
		.highlight {
			text-align: left;
		}
	}
	.benchmark-inner {
		padding-left: 13px;
	}
	.sponsor  figure {
		padding: 0 !important;
	}
	.layout--page--sidebar {
		.page__sidebar {
			background: #ffffff;
			box-shadow: inset 0px 19px 15px -10px rgba(0, 152, 218, 0.15);
			&::before {
				width: 10px;
			}
		}
		.main {
			max-width: 768px;
			.grid--container {
				width: 768px;
			}
		}
	}
	.layout--page--sidebar.layout--page--aside {
		.page__sidebar {
			width: 200px;
		}
	}
	.article-wrapper {
		.grid > .cell--lg-4 {
			width: 50%;
		}
	}
	.responsive_btn {
		height: 35px;
		display: none;
		i {
			font-size: 32px;
			line-height: 32px;
			color: $color-orange;
			&.fa-times {
				display: none;
			}
		}
		&.close {
			.fa-times {
				display: inline-block;
			}
			.fa-bars {
				display: none;
			}
		}
		&#aside_menu {
			display: inline-block;
		}
	}
}

@media (max-width: 1100px) {
	header.header .main {
		width: 100%;
		padding: 0 15px;
	}
}

@media (min-width: 1024px) and (max-width: 1700px) {
	.video-item iframe[title="vimeo-player"] {
		height: 249px !important;
	}
}

@media (min-width: 767px) and (max-width: 1023px) {
	.learn-hub .grid > .cell--sm-4 {
		width: 33.3333333333%;
	}
}

@media (max-width: 1023px) {
	.learn-hub.container {
		width: 768px;
	}
	
	.learn-hub-inner {
		background: #FFFFFF;
		box-shadow: 0px 5px 15px rgba(158, 222, 250, 0.25);
		border-radius: 6px;
		h4 {
			background: #00A4DB;
			border-radius: 6px 6px 0px 0px;
			color: #fff;
			margin: 0;
			padding: 15px 0;
			min-height: 76px;
			display: flex;
			align-items: center;
			justify-content: center;
			font-size: 18px;
			line-height: 23px;
		}
	}
	.learn-hub-list {
		padding: 15px;
		li a {
			width: 100%;
			font-size: 16px;
			text-align: center;
		}
	}
	.show-sidebar .page__mask {
		opacity: 0.5;
	}
	.demopage-sidemenu {
		left: auto;
		right: -250px;
		&:before {
			right: auto;
			left: 0;
		}
		&.open {
			right: 0;
		}
	}
	.demopage_content {
		padding-left: 0;
	}
	.layout--page--sidebar {
		.page__content,
		header.header {
			padding-left: 0;
		}
		.page__sidebar {
			overflow: auto;
			&:after {
				content: '';
				position: absolute;
				top: -70px;
				left: 0;
				display: block;
				width: 100%;
				height: 70px;
				background: #FFFFFF;
				box-shadow: 0px 15px 15px rgba(0, 152, 218, 0.15);
				z-index: 9;
			}
		}
		.page__actions {
			bottom: auto;
			left: 15px;
			top: 17px;
			display: none;
			.js-sidebar-show i {
				color: $color-orange;
				font-size: 32px;
				line-height: 32px;
			}
		}
	}
	.layout--page--sidebar.layout--page--aside {
		.col-main {
			margin-left: 0;
		}
		header.header .main {
			padding-left: 15px;
		}
		.page__sidebar {
			width: 250px;
			max-width: 250px;
		}
	}
	.page__sidebar {
		width: 250px;
		&.open {
			-webkit-transform: translate(0, 0);
			transform: translate(0, 0);
		}
	}
}
@media (max-width: 991px) {
	header.header nav.top_navigation ul li .search-button {
		margin-left: 20px !important;
	}
	.notebook_wrapper {
		flex-wrap: wrap;
		.start-item {
			width: 50%;
			flex: 0 0 50%;
		}
	}
	.nlp_content_item {
		flex: 0 0 auto;
		width: 244px;
		height: 250px;
		margin: 0 5px 20px;
	}
	.nlp_content_inner {
		width: 100%;
	}
	.docs-wrapper {
		width: 100%;
	}
	#aside_menu {
		position: absolute;
		right: 0;
		margin: auto;
		top: 0;
		bottom: 0;
	}
	#aside_menu {
		margin-right: 15px;
	}
	.header__title {
		margin: 0;
	}
	.grid--container {
		width: 760px;
	}
	.heros .section-row {
		padding: 70px 0px;
	}

	#responsive_menu {
		display: inline-block;
		margin: 0;
	}
	.layout--page--sidebar {
		#responsive_menu {
			position: relative;
			margin: auto;

		}
	}
	nav.top_navigation {
		box-shadow: inset 0px 15px 15px rgba(0, 152, 218, 0.15);
		position: fixed;
		left: -100%;
		height: calc(100vh - 70px);
		width: 50%;
		background: #fff;
		transition: all 300ms ease;
		z-index: 6;
		top: 70px;
		&.open {
			left: 0;
		}
	}
	header.header nav.top_navigation .top-menu {
		flex-direction: column;
		width: 100% !important;
		padding: 23px 0;
		li {
			text-align: left;
			width: 100%;
			margin: 0 !important;
			a {
				display: block;
				font-size: 18px;
				padding: 10px 20px;
				color: #5334AE !important;
			}
			button {
				margin: 10px 0;
			}
		}
	}
	.feature-item {
		h4 {
			font-size: 19px;
		}
		p {
			padding: 0;
		}
	}
	.heros .quick_easy {
		.descr_quick,
		h3 {
			text-align: left;
		}
	}
	.benchmark-top {
		padding-top: 0;
	}
	.benchmark-section {
		margin-top: 0;
		&:before {
			display: none;
		}
	}
	.sponsor figure {
		padding: 20px !important;
	}
	.tab-header button {
		margin: 10px;
		min-width: 220px;
	}
	.tabcontent h3 {
		margin: 35px 0;
	}

	.tab-description {
		height: auto;
		font-size: 14px;
		line-height: 22px;
		display: block;
		color: $color-darkblue;
		width: auto;
		padding: 10px 15px !important;
	}
	.tab-item {
		height: auto;
	}
	.tab-item-inner {
		position: relative;
		padding: 23px 15px 30px;
		&:hover {
			background: #fff;
			padding: 23px 15px 30px;
			.tab-item-title {
				color: $color-darkblue;
			}
			.tab_fig_blue {
				display: inline-block;
			}
			.tab_fig_white {
				display: none;
			}
		}
	}
	.header__title {
		.header__brand {
			margin: 0 15px;
		}
	}
}

@media (max-width: 800px) {
	.main-docs {
		width: 100%;
		padding: 0 15px;
	}
	.table-model-big {
		&.w7 {
			width: 100%;
		}
	}
}

@media (min-width: 560px) and (max-width: 767px) {
	.learn-hub .grid > .cell--sm-4 {
		width: 50%;
	}
}

@media (max-width: 767px) {
	.header__title {
		width: 100%;
		margin: 0;
	}
	.learn-hub.container {
		width: 100%;
	}
	.learn-hub-inner {
		margin-bottom: 50px;
	}
	.learn-hub .grid {
		justify-content: center;
	}
	.nlp_content_item {
		width: 31%;
	}
	.nlp_content_inner {
		justify-content: center;
	}
	.epd #panels {
		padding-top: 60px;
	}
	.hero.epd h2.h2_title {
		font-size: 32px;
		line-height: 41px;
	}
	.epd .tab-wrapper-inner {
		padding-bottom: 60px;
	}
	.block-box.with_i {
		flex-direction: column !important;
	}
	.block-box.with_i img {
		width: 60% !important;
		float: none !important;
		margin: 20px auto 0;
		display: block;
	}
	.layout--page--sidebar .main .grid--container {
		width: 100%;
	}
	.grid--container {
		width: 100%;
	}
	.article__header--overlay {
		.button {
			min-width: 180px;
		}
	}
	.cell--sm-12 {
		width: 100% !important;
	}

	.topthree {
		width: 70%;
		margin: 0 auto 25px;
	}
	.heros .quick_easy .grid--container::before {display: none;}
	.heros .quick_easy .descr_quick,
	.heros .quick_easy h3 {
		text-align: center;
	}
	.quick_easy_inner {
		align-items: center !important;
		padding-bottom: 30px !important;
	}
	.descr_quick {
		padding-top: 0;
	}
	.hero .h3_title {
		line-height: 45px;
	}
	.top_section {
		padding: 0 15px;
	}
	.block-wrapper {
		flex-direction: column;
		margin: 0;
		.block-box {
			width: 100%;
			padding: 20px;
			max-width: 600px;
			margin: 0 auto 30px;
		}
	}
	.quickstart-box {
		margin-bottom: 50px;
	}
	.go_next,
	.root[data-is-touch="false"] .go_next {
		padding-top: 10px;
	}
	.quickstart-box {
		flex-direction: column;
		.right-box,
		.left-box {
			width: 100%;
		}
	}
	.btn-list {
		display: flex;
		justify-content: space-between;
		li  {
			margin: 0 2px;
			a {
				font-size: 15px;
				min-width: 174px;
			}
		}
	}
	.left-box {
		margin-bottom: 30px;
	}
	.list3 {
		margin-bottom: 18px !important;
	}
}

@media (max-width: 700px) {
	.block-box h2 {
		font-size: 20px;
		line-height: 24px;
		margin: 0 0 15px;
	}
	.page__sidebar .sidebar-toc {
		padding: 3rem 10px 10rem 10px;
	}
	.sponsor figure {
		padding: 0px !important;
	}
	.article__header--overlay .hero.hero--center .menu li {
		margin: 0 5px;
		.button {
			min-width: 160px;
		}
	}
	.article__header--overlay .hero.hero--center {
		padding: 30px 0 50px;
	}
	.features-inner .features-ul {
		flex-direction: column;
		margin: 0;
	}
	ul.list1 {
		margin: 0 0 35px;
	}
	.table-wrapper {
		width: 100%;
		margin-top: 30px;
		position: relative;
	}
	.table-wrapper-inner {
		overflow-x: auto;
		&::after {
			content: '';
			height: 100%;
			width: 40px;
			position: absolute;
			right: -10px;
			top: 0;
			display: block;
			background: rgb(222,246,255);
			background: -moz-linear-gradient(270deg, rgba(222,246,255,1) 0%, rgba(255,0,50,0) 100%);
			background: -webkit-linear-gradient(270deg, rgba(222,246,255,1) 0%, rgba(255,0,50,0) 100%);
			background: linear-gradient(270deg, rgba(222,246,255,1) 0%, rgba(255,0,50,0) 100%);
			filter: progid:DXImageTransform.Microsoft.gradient(startColorstr="#def6ff",endColorstr="#ff0032",GradientType=1);
		}
	}
	.block-box {
		padding: 25px 15px;
	}
}

@media (max-width: 660px) {
	.nlp_content_item {
		width: 47%;
	}
}

@media (max-width: 600px) {
	.btn-list {
		flex-direction: column;
		li {
			margin-top: 10px;
			&:first-child {
				margin: 0;
			}
			a {
				width: 100%;
			}
		}
	}
	.quickstart-box {
		margin-top: 0;
	}
	.docs-wrapper .table-model-big thead tr th {
		font-weight: bold;
		font-size: 14px;
		line-height: 18px;
		padding: 5px;
	}
	.tabs-box .top_tab_li .tab-li {
		min-width: 150px;
		font-weight: 500;
		font-size: 18px;
		padding: 10px;
	}
}

@media (max-width: 560px) {
	.learn-hub-inner h4 {
		padding: 15px 5px;
		min-height: 61px;
		font-size: 17px;
		line-height: 19px;
	}
	.layout--page--sidebar.layout--page--aside,
	.layout--page--sidebar.layout--page--aside {
		.main .col-aside,
		.page__sidebar {
			width: 48%;
			max-width: none;
		}
	}
	nav.top_navigation {
		width: 100%;
	}
	.hero .h3_title {
		line-height: 40px;
		font-size: 30px;
		&.big_h3 {
			line-height: 45px;
		}
	}
	.heros .section-row {
		padding: 50px 0px;
	}
	.article__header h1 {
		font-size: 48px;
		span {
			line-height: 43px;
			font-size: 32px;
		}
	}
	.article__header--overlay .hero.hero--center .menu li {
		margin: 0 0 15px;
		.button {
			min-width: 160px;
			width: 100%;
		}
	}
	.topthree {
		width: 100%;
	}
	.features-inner {
		padding: 65px 15px 0;
	}
	.feature-item.sponsor {
		padding: 0;
	}
	.three_a,
	.article__header--overlay .menu {
		flex-direction: column;
		li {
			width: 100%;
			margin: 0 0 15px;
			a {
				width: 100%;
				margin: 0 !important;
			}
		}
	}
	.table2 thead tr th {
		font-size: 14px;
		line-height: 30px;
		height: 45px;
	}
	.sponsor figure {
		padding: 15px !important;
	}
	.page__footer footer .site-info {
		line-height: 22px;
	}
	.list2 li {
		line-height: 22px;
		padding-left: 20px;
		a {
			font-size: 16px;
			line-height: 22px;
		}
	}
	.strata-wrapper {
		padding: 20px 15px;
	}
	.video-item .video-descr {
		line-height: 18px;
		padding: 10px 15px;
	}
	.tab-header button {
		line-height: 46px;
		font-size: 14px;
		min-width: 43%;
	}
	.demopage {
		.section-row {
			padding: 0;
		}
		.article__header h1 {
			font-size: 35px;
			line-height: 45px;
		}
	}
	.tabcontent h3 {
		font-size: 25px;
		line-height: 30px;
	}
	.article-inner {
		padding: 60px 30px 0;
	}
	.article-inner a {
		font-weight: bold;
		font-size: 17px;
		line-height: 19px;
	}
	header.header .header__brand > a > svg {
		width: 145px;
	}
	.article__header h1 {
		font-size: 38px;
	}
	.edit-on-github {
		right: 15px;
	}
}

@media (max-width: 499px) {
	.header__title > .search-button {
		margin-left: 0;
		margin-right: 42px;
		width: 40px;
		height: 40px;
	}
<<<<<<< HEAD
=======
	.breadcrambs {
		flex-wrap: wrap;
	}
>>>>>>> 5e41363b
	.notebook_wrapper .start-item {
		width: 100%;
		flex: 0 0 100%;
	}
	.end_banner h1 {
		font-size: 40px;
		line-height: 46px;
	}
	.end_banner {
		padding: 0 15px;
	}
}

@media (max-width: 660px) {
	.nlp_content_item {
		width: 100%;
		margin: 0 0 20px;
	}
	.nlp_content_inner {
		padding: 0 15px;
	}
}

@media (max-width: 400px) {
	.docs-wrapper .table-model-big tbody tr td {
		padding: 15px 5px;
	}
	.docs-wrapper h2 {
		font-weight: bold;
		font-size: 26px;
		line-height: 30px;
		margin: 28px 0 35px;
	}
	.article__header h1 {
		font-size: 30px;
		line-height: 35px;
	}
	.tabs-box .top_tab_li .tab-li {
		min-width: 100px;
		font-size: 16px;
		line-height: 22px;
	}
	.docs-wrapper {
			p.info,
			p.success {
			padding: 10px;
		}
	}
	p,
	body {
		font-size: 16px;
		line-height: 24px;
	}
	.tab-header button strong {
		font-size: 10px;
		line-height: 12px;
		&:after {
			margin-top: -9px;
		}
	}
}


/* end custom scss snippet */

<|MERGE_RESOLUTION|>--- conflicted
+++ resolved
@@ -2164,15 +2164,6 @@
 	display: flex;
 	justify-content: center;
 	margin: 0;
-<<<<<<< HEAD
-	&.pagination_big {
-		flex-wrap: wrap;
-		li {
-			padding: 0 !important;
-			margin: 0 3px;
-			&.active a {
-				color: #ff8a00;
-=======
 	display: none;
 	&.pagination_big {
 		flex-wrap: wrap;
@@ -2227,7 +2218,6 @@
 					background: #ff8a00;
 					color: #fff;
 				}
->>>>>>> 5e41363b
 			}
 		}
 	}
@@ -2557,8 +2547,6 @@
 	.layout--page--sidebar.layout--page--aside .main {
 		max-width: 770px;
 	}
-<<<<<<< HEAD
-=======
 	.pagination.pagination_big {
 		li a {
 			padding: 7px 8px;
@@ -2574,7 +2562,6 @@
 	.docs-wrapper {
 		width: 100%;
 	}
->>>>>>> 5e41363b
 	.main-docs {
 		width: 750px;
 	}
@@ -3410,12 +3397,9 @@
 		width: 40px;
 		height: 40px;
 	}
-<<<<<<< HEAD
-=======
 	.breadcrambs {
 		flex-wrap: wrap;
 	}
->>>>>>> 5e41363b
 	.notebook_wrapper .start-item {
 		width: 100%;
 		flex: 0 0 100%;
