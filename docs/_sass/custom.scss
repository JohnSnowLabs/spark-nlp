--- conflicted
+++ resolved
@@ -1071,10 +1071,7 @@
 	font-family: 'Montserrat', sans-serif;
 	font-weight: 800;
 	font-size: 20px;
-<<<<<<< HEAD
-=======
 	padding: 0 10px;
->>>>>>> 0e16534c
 	line-height: 26px;
 	color: #536B76;
 	margin-bottom: 56px;
@@ -1090,17 +1087,6 @@
 }
 
 .demopage {
-<<<<<<< HEAD
-	min-height: 100vh;
-	position: relative;
-}
-
-.demopage-sidemenu {
-	height: calc(100% + 158px);
-	position: absolute;
-	left: 0;
-	top: -132px;
-=======
 	min-height: 1010px;
 	position: relative;
 }
@@ -1117,7 +1103,6 @@
 	top: -20px;
 	z-index: 8;	
 	transition: all 300ms ease;
->>>>>>> 0e16534c
 	width: 250px;
 	padding: 64px 28px 0 37px;
 	&:before {
