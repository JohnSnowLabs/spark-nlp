---
layout: model
title: Zero-shot Relation Extraction (BioBert)
author: John Snow Labs
name: re_zeroshot_biobert
date: 2022-04-05
tags: [zero, shot, zero_shot, en, licensed]
task: Relation Extraction
language: en
edition: Spark NLP for Healthcare 3.5.0
spark_version: 3.0
supported: true
article_header:
type: cover
use_language_switcher: "Python-Scala-Java"
---

## Description

Zero-shot Relation Extraction to extract relations between clinical entities with no training dataset, just pretrained BioBert embeddings (included in the model). This model requires Spark NLP for Healthcare 3.5.0. 

Take a look at how it works in the "Open in Colab" section below.

## Predicted Entities




{:.btn-box}
<button class="button button-orange" disabled>Live Demo</button>
[Open in Colab](https://colab.research.google.com/github/JohnSnowLabs/spark-nlp-workshop/blob/master/tutorials/Certification_Trainings/Healthcare/10.3.ZeroShot_Clinical_Relation_Extraction.ipynb){:.button.button-orange.button-orange-trans.co.button-icon}
[Download](https://s3.amazonaws.com/auxdata.johnsnowlabs.com/clinical/models/re_zeroshot_biobert_en_3.5.0_3.0_1649176740466.zip){:.button.button-orange.button-orange-trans.arr.button-icon}

## How to use



<div class="tabs-box" markdown="1">
{% include programmingLanguageSelectScalaPythonNLU.html %}
{% raw %}
<<<<<<< HEAD
=======

>>>>>>> 5e41363b
```python
data = spark.createDataFrame( [["Paracetamol can alleviate headache or sickness. An MRI test can be used to find cancer."]] ).toDF("text")

documenter = DocumentAssembler() \
    .setInputCol("text") \
    .setOutputCol("document")

tokenizer = Tokenizer() \
    .setInputCols(["document"]) \
    .setOutputCol("tokens")

sentencer = SentenceDetector()\
    .setInputCols(["document"])\
    .setOutputCol("sentences")

words_embedder = WordEmbeddingsModel() \
    .pretrained("embeddings_clinical", "en", "clinical/models") \
    .setInputCols(["sentences", "tokens"]) \
    .setOutputCol("embeddings")

pos_tagger = PerceptronModel() \
    .pretrained("pos_clinical", "en", "clinical/models") \
    .setInputCols(["sentences", "tokens"]) \
    .setOutputCol("pos_tags")

ner_tagger = MedicalNerModel() \
    .pretrained("ner_clinical", "en", "clinical/models") \
    .setInputCols(["sentences", "tokens", "embeddings"]) \
    .setOutputCol("ner_tags")

ner_converter = NerConverter() \
    .setInputCols(["sentences", "tokens", "ner_tags"]) \
    .setOutputCol("ner_chunks")

dependency_parser = DependencyParserModel() \
    .pretrained("dependency_conllu", "en") \
    .setInputCols(["document", "pos_tags", "tokens"]) \
    .setOutputCol("dependencies")

re_ner_chunk_filter = RENerChunksFilter() \
    .setRelationPairs(["problem-test","problem-treatment"]) \
    .setMaxSyntacticDistance(4)\
    .setDocLevelRelations(False)\
    .setInputCols(["ner_chunks", "dependencies"]) \
    .setOutputCol("re_ner_chunks")

<<<<<<< HEAD
re_model = ZeroShotRelationExtractionModel \
    .pretrained("re_zeroshot_biobert", "en", "clinical/models") \
    .setRelationalCategories({
        "CURE": ["{{TREATMENT}} cures {{PROBLEM}}."],
        "IMPROVE": ["{{TREATMENT}} improves {{PROBLEM}}.", "{{TREATMENT}} cures {{PROBLEM}}."],
        "REVEAL": ["{{TEST}} reveals {{PROBLEM}}."]})\
    .setMultiLabel(False)\
    .setInputCols(["re_ner_chunks", "sentences"]) \
    .setOutputCol("relations")

pipeline = Pipeline() \
    .setStages([documenter, tokenizer, sentencer, words_embedder, pos_tagger, ner_tagger, ner_converter,
                dependency_parser, re_ner_chunk_filter, re_model])
=======
re_model = ZeroShotRelationExtractionModel.pretrained("re_zeroshot_biobert", "en", "clinical/models")\
    .setInputCols(["re_ner_chunks", "sentences"]) \
    .setOutputCol("relations")\
    .setMultiLabel(True)

re_model.setRelationalCategories({
    "ADE": ["{DRUG} causes {PROBLEM}."],
    "IMPROVE": ["{DRUG} improves {PROBLEM}.", "{DRUG} cures {PROBLEM}."],
    "REVEAL": ["{TEST} reveals {PROBLEM}."]})

pipeline = Pipeline() \
    .setStages([documenter, 
                tokenizer, 
                sentencer, 
                words_embedder, 
                pos_tagger, 
                ner_tagger, 
                ner_converter,
                dependency_parser, 
                re_ner_chunk_filter, 
                re_model])
>>>>>>> 5e41363b

model = pipeline.fit(data)
results = model.transform(data)

results\
.selectExpr("explode(relations) as relation")\
.show(truncate=False)
```
```scala
val data = spark.createDataFrame(Seq("Paracetamol can alleviate headache or sickness. An MRI test can be used to find cancer.")).toDF("text")

val documenter = new DocumentAssembler()
    .setInputCol("text")
    .setOutputCol("document")


val tokenizer = new Tokenizer()
    .setInputCols(Array("document"))
    .setOutputCol("tokens")


val sentencer = new SentenceDetector()
    .setInputCols(Array("document"))
    .setOutputCol("sentences")


val words_embedder = new WordEmbeddingsModel()
    .pretrained("embeddings_clinical", "en", "clinical/models")
    .setInputCols(Array("sentences", "tokens"))
    .setOutputCol("embeddings")


val pos_tagger = new PerceptronModel()
    .pretrained("pos_clinical", "en", "clinical/models")
    .setInputCols(Array("sentences", "tokens"))
    .setOutputCol("pos_tags")


val ner_tagger = new MedicalNerModel()
    .pretrained("ner_clinical", "en", "clinical/models")
    .setInputCols(Array("sentences", "tokens", "embeddings"))
    .setOutputCol("ner_tags")


val ner_converter = new NerConverter()
    .setInputCols(Array("sentences", "tokens", "ner_tags"))
    .setOutputCol("ner_chunks")


val dependency_parser = new DependencyParserModel()
    .pretrained("dependency_conllu", "en")
    .setInputCols(Array("document", "pos_tags", "tokens"))
    .setOutputCol("dependencies")


val re_ner_chunk_filter = new RENerChunksFilter()
    .setRelationPairs(Array("problem-test","problem-treatment"))
    .setMaxSyntacticDistance(4)
    .setDocLevelRelations(false)
    .setInputCols(Array("ner_chunks", "dependencies"))
    .setOutputCol("re_ner_chunks")


val re_model = ZeroShotRelationExtractionModel.pretrained("re_zeroshot_biobert", "en", "clinical/models")
    .setInputCols(Array("re_ner_chunks", "sentences"))
    .setOutputCol("relations")
    .setMultiLabel(false)

re_model.setRelationalCategories({ Map(
    "CURE" -> Array("{TREATMENT} cures {PROBLEM}."),
    "IMPROVE" -> Array("{TREATMENT} improves {PROBLEM}.", "{TREATMENT} cures {PROBLEM}."),
    "REVEAL" -> Array("{TEST} reveals {PROBLEM}.") ))

val pipeline = new Pipeline()
    .setStages(Array(documenter, 
                    tokenizer, 
                    sentencer, 
                    words_embedder, 
                    pos_tagger, 
                    ner_tagger, 
                    ner_converter,
                    dependency_parser, 
                    re_ner_chunk_filter, 
                    re_model))

val model = pipeline.fit(data)
val results = model.transform(data)
```
{% endraw %}


{:.nlu-block}
```python
import nlu
nlu.load("en.relation.zeroshot_biobert").predict("""Paracetamol can alleviate headache or sickness. An MRI test can be used to find cancer.""")
```
```scala
val data = spark.createDataFrame(Seq("Paracetamol can alleviate headache or sickness. An MRI test can be used to find cancer.")).toDF("text")

val documenter = new DocumentAssembler()
    .setInputCol("text")
    .setOutputCol("document")

val tokenizer = new Tokenizer()
    .setInputCols(Array("document"))
    .setOutputCol("tokens")

val sentencer = new SentenceDetector()
    .setInputCols(Array("document"))
    .setOutputCol("sentences")

val words_embedder = new WordEmbeddingsModel()
    .pretrained("embeddings_clinical", "en", "clinical/models")
    .setInputCols(Array("sentences", "tokens"))
    .setOutputCol("embeddings")

val pos_tagger = new PerceptronModel()
    .pretrained("pos_clinical", "en", "clinical/models")
    .setInputCols(Array("sentences", "tokens"))
    .setOutputCol("pos_tags")

val ner_tagger = new MedicalNerModel()
    .pretrained("ner_clinical", "en", "clinical/models")
    .setInputCols(Array("sentences", "tokens", "embeddings"))
    .setOutputCol("ner_tags")

val ner_converter = new NerConverter()
    .setInputCols(Array("sentences", "tokens", "ner_tags"))
    .setOutputCol("ner_chunks")

val dependency_parser = new DependencyParserModel()
    .pretrained("dependency_conllu", "en")
    .setInputCols(Array("document", "pos_tags", "tokens"))
    .setOutputCol("dependencies")

val re_ner_chunk_filter = new RENerChunksFilter()
    .setRelationPairs(Array("problem-test","problem-treatment"))
    .setMaxSyntacticDistance(4)
    .setDocLevelRelations(false)
    .setInputCols(Array("ner_chunks", "dependencies"))
    .setOutputCol("re_ner_chunks")

val re_model = ZeroShotRelationExtractionModel.pretrained("re_zeroshot_biobert", "en", "clinical/models")
    .setRelationalCategories({
          Map(
          "CURE" -> Array("{{TREATMENT}} cures {{PROBLEM}}."),
          "IMPROVE" -> Array("{{TREATMENT}} improves {{PROBLEM}}.", "{{TREATMENT}} cures {{PROBLEM}}."),
          "REVEAL" -> Array("{{TEST}} reveals {{PROBLEM}}.")
          ))
    .setMultiLabel(false)
    .setInputCols(Array("re_ner_chunks", "sentences"))
    .setOutputCol("relations")

val pipeline = new Pipeline()
    .setStages(Array(documenter, tokenizer, sentencer, words_embedder, pos_tagger, ner_tagger, ner_converter,
                dependency_parser, re_ner_chunk_filter, re_model))

val model = pipeline.fit(data)
val results = model.transform(data)

results.selectExpr("explode(relations) as relation").show(truncate=false)
```
{% endraw %}
</div>


## Results


```bash
+----------------------------------------------------------------------------------------------------------------------------------------------------------------------------------------------------------------------------------------------------------------------------------------------------------------------------------------------------------------------+
|relation                                                                                                                                                                                                                                                                                                                                                              |
+----------------------------------------------------------------------------------------------------------------------------------------------------------------------------------------------------------------------------------------------------------------------------------------------------------------------------------------------------------------------+
|{category, 534, 613, REVEAL, {entity1_begin -> 48, relation -> REVEAL, hypothesis -> An MRI test reveals cancer., confidence -> 0.9760039, nli_prediction -> entail, entity1 -> TEST, syntactic_distance -> 4, chunk2 -> cancer, entity2_end -> 85, entity1_end -> 58, entity2_begin -> 80, entity2 -> PROBLEM, chunk1 -> An MRI test, sentence -> 1}, []}            |
|{category, 267, 357, IMPROVE, {entity1_begin -> 0, relation -> IMPROVE, hypothesis -> Paracetamol improves sickness., confidence -> 0.98819494, nli_prediction -> entail, entity1 -> TREATMENT, syntactic_distance -> 3, chunk2 -> sickness, entity2_end -> 45, entity1_end -> 10, entity2_begin -> 38, entity2 -> PROBLEM, chunk1 -> Paracetamol, sentence -> 0}, []}|
|{category, 0, 90, IMPROVE, {entity1_begin -> 0, relation -> IMPROVE, hypothesis -> Paracetamol improves headache., confidence -> 0.9929625, nli_prediction -> entail, entity1 -> TREATMENT, syntactic_distance -> 2, chunk2 -> headache, entity2_end -> 33, entity1_end -> 10, entity2_begin -> 26, entity2 -> PROBLEM, chunk1 -> Paracetamol, sentence -> 0}, []}    |
+----------------------------------------------------------------------------------------------------------------------------------------------------------------------------------------------------------------------------------------------------------------------------------------------------------------------------------------------------------------------+
```


{:.model-param}
## Model Information


{:.table-model}
|---|---|
|Model Name:|re_zeroshot_biobert|
|Compatibility:|Spark NLP for Healthcare 3.5.0+|
|License:|Licensed|
|Edition:|Official|
|Language:|en|
|Size:|1.3 GB|
|Case sensitive:|true|


## References


As it is a zero-shot relation extractor, no training dataset is necessary.<|MERGE_RESOLUTION|>--- conflicted
+++ resolved
@@ -38,10 +38,7 @@
 <div class="tabs-box" markdown="1">
 {% include programmingLanguageSelectScalaPythonNLU.html %}
 {% raw %}
-<<<<<<< HEAD
-=======
-
->>>>>>> 5e41363b
+
 ```python
 data = spark.createDataFrame( [["Paracetamol can alleviate headache or sickness. An MRI test can be used to find cancer."]] ).toDF("text")
 
@@ -88,21 +85,6 @@
     .setInputCols(["ner_chunks", "dependencies"]) \
     .setOutputCol("re_ner_chunks")
 
-<<<<<<< HEAD
-re_model = ZeroShotRelationExtractionModel \
-    .pretrained("re_zeroshot_biobert", "en", "clinical/models") \
-    .setRelationalCategories({
-        "CURE": ["{{TREATMENT}} cures {{PROBLEM}}."],
-        "IMPROVE": ["{{TREATMENT}} improves {{PROBLEM}}.", "{{TREATMENT}} cures {{PROBLEM}}."],
-        "REVEAL": ["{{TEST}} reveals {{PROBLEM}}."]})\
-    .setMultiLabel(False)\
-    .setInputCols(["re_ner_chunks", "sentences"]) \
-    .setOutputCol("relations")
-
-pipeline = Pipeline() \
-    .setStages([documenter, tokenizer, sentencer, words_embedder, pos_tagger, ner_tagger, ner_converter,
-                dependency_parser, re_ner_chunk_filter, re_model])
-=======
 re_model = ZeroShotRelationExtractionModel.pretrained("re_zeroshot_biobert", "en", "clinical/models")\
     .setInputCols(["re_ner_chunks", "sentences"]) \
     .setOutputCol("relations")\
@@ -124,7 +106,6 @@
                 dependency_parser, 
                 re_ner_chunk_filter, 
                 re_model])
->>>>>>> 5e41363b
 
 model = pipeline.fit(data)
 results = model.transform(data)
@@ -221,73 +202,7 @@
 import nlu
 nlu.load("en.relation.zeroshot_biobert").predict("""Paracetamol can alleviate headache or sickness. An MRI test can be used to find cancer.""")
 ```
-```scala
-val data = spark.createDataFrame(Seq("Paracetamol can alleviate headache or sickness. An MRI test can be used to find cancer.")).toDF("text")
-
-val documenter = new DocumentAssembler()
-    .setInputCol("text")
-    .setOutputCol("document")
-
-val tokenizer = new Tokenizer()
-    .setInputCols(Array("document"))
-    .setOutputCol("tokens")
-
-val sentencer = new SentenceDetector()
-    .setInputCols(Array("document"))
-    .setOutputCol("sentences")
-
-val words_embedder = new WordEmbeddingsModel()
-    .pretrained("embeddings_clinical", "en", "clinical/models")
-    .setInputCols(Array("sentences", "tokens"))
-    .setOutputCol("embeddings")
-
-val pos_tagger = new PerceptronModel()
-    .pretrained("pos_clinical", "en", "clinical/models")
-    .setInputCols(Array("sentences", "tokens"))
-    .setOutputCol("pos_tags")
-
-val ner_tagger = new MedicalNerModel()
-    .pretrained("ner_clinical", "en", "clinical/models")
-    .setInputCols(Array("sentences", "tokens", "embeddings"))
-    .setOutputCol("ner_tags")
-
-val ner_converter = new NerConverter()
-    .setInputCols(Array("sentences", "tokens", "ner_tags"))
-    .setOutputCol("ner_chunks")
-
-val dependency_parser = new DependencyParserModel()
-    .pretrained("dependency_conllu", "en")
-    .setInputCols(Array("document", "pos_tags", "tokens"))
-    .setOutputCol("dependencies")
-
-val re_ner_chunk_filter = new RENerChunksFilter()
-    .setRelationPairs(Array("problem-test","problem-treatment"))
-    .setMaxSyntacticDistance(4)
-    .setDocLevelRelations(false)
-    .setInputCols(Array("ner_chunks", "dependencies"))
-    .setOutputCol("re_ner_chunks")
-
-val re_model = ZeroShotRelationExtractionModel.pretrained("re_zeroshot_biobert", "en", "clinical/models")
-    .setRelationalCategories({
-          Map(
-          "CURE" -> Array("{{TREATMENT}} cures {{PROBLEM}}."),
-          "IMPROVE" -> Array("{{TREATMENT}} improves {{PROBLEM}}.", "{{TREATMENT}} cures {{PROBLEM}}."),
-          "REVEAL" -> Array("{{TEST}} reveals {{PROBLEM}}.")
-          ))
-    .setMultiLabel(false)
-    .setInputCols(Array("re_ner_chunks", "sentences"))
-    .setOutputCol("relations")
-
-val pipeline = new Pipeline()
-    .setStages(Array(documenter, tokenizer, sentencer, words_embedder, pos_tagger, ner_tagger, ner_converter,
-                dependency_parser, re_ner_chunk_filter, re_model))
-
-val model = pipeline.fit(data)
-val results = model.transform(data)
-
-results.selectExpr("explode(relations) as relation").show(truncate=false)
-```
-{% endraw %}
+
 </div>
 
 
