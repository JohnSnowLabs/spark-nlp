---
layout: model
title: Sentence Entity Resolver for RxNorm (sbert_jsl_medium_rxnorm_uncased embeddings)
author: John Snow Labs
name: sbertresolve_jsl_rxnorm_augmented_med
date: 2021-12-28
tags: [clinical, entity_resolution, en, licensed]
task: Entity Resolution
language: en
edition: Healthcare NLP 3.3.4
spark_version: 2.4
supported: true
annotator: SentenceEntityResolverModel
article_header:
  type: cover
use_language_switcher: "Python-Scala-Java"
---

## Description

This model maps clinical entities and concepts (like drugs/ingredients) to RxNorm codes using `sbert_jsl_medium_rxnorm_uncased` Sentence Bert Embeddings. It is trained on the augmented version of the dataset which is used in previous RxNorm resolver models. Additionally, this model returns concept classes of the drugs in all_k_aux_labels column.

## Predicted Entities

`RxNorm Codes`, `Concept Classes`

{:.btn-box}
<button class="button button-orange" disabled>Live Demo</button>
<button class="button button-orange" disabled>Open in Colab</button>
[Download](https://s3.amazonaws.com/auxdata.johnsnowlabs.com/clinical/models/sbertresolve_jsl_rxnorm_augmented_med_en_3.3.4_2.4_1640686630389.zip){:.button.button-orange.button-orange-trans.arr.button-icon.hidden}
[Copy S3 URI](s3://auxdata.johnsnowlabs.com/clinical/models/sbertresolve_jsl_rxnorm_augmented_med_en_3.3.4_2.4_1640686630389.zip){:.button.button-orange.button-orange-trans.button-icon.button-copy-s3}

## How to use



<div class="tabs-box" markdown="1">
{% include programmingLanguageSelectScalaPythonNLU.html %}
```python
documentAssembler = DocumentAssembler()\
      .setInputCol("text")\
      .setOutputCol("ner_chunk")

sbert_embedder = BertSentenceEmbeddings.pretrained('sbert_jsl_medium_rxnorm_uncased', 'en','clinical/models')\
      .setInputCols(["ner_chunk"])\
      .setOutputCol("sbert_embeddings")
    
rxnorm_resolver = SentenceEntityResolverModel.pretrained("sbertresolve_jsl_rxnorm_augmented_med", "en", "clinical/models") \
      .setInputCols(["sbert_embeddings"]) \
      .setOutputCol("rxnorm_code")\
      .setDistanceFunction("EUCLIDEAN")

rxnorm_pipelineModel = PipelineModel(
    stages = [
        documentAssembler,
        sbert_embedder,
        rxnorm_resolver])
light_model = LightPipeline(rxnorm_pipelineModel)

result = light_model.fullAnnotate(["Coumadin 5 mg", "aspirin", "Neurontin 300", "avandia 4 mg"])
```
```scala
val documentAssembler = DocumentAssembler()
      .setInputCol("text")
      .setOutputCol("ner_chunk")
      
val sbert_embedder = BertSentenceEmbeddings.pretrained("sbert_jsl_medium_rxnorm_uncased", "en", "clinical/models")
      .setInputCols("ner_chunk")
      .setOutputCol("sbert_embeddings")
    
<<<<<<< HEAD
val rxnorm_resolver = SentenceEntityResolverModel.pretrained("sbertresolve_jsl_rxnorm_augmented_med", "en", "clinical/models") \
      .setInputCols(Array("sbert_embeddings")) \
      .setOutputCol("rxnorm_code")\
=======
val rxnorm_resolver = SentenceEntityResolverModel.pretrained("sbertresolve_jsl_rxnorm_augmented_med", "en", "clinical/models") 
      .setInputCols(Array("ner_chunk", "sbert_embeddings")) 
      .setOutputCol("rxnorm_code")
>>>>>>> 7c2a0651
      .setDistanceFunction("EUCLIDEAN")

val rxnorm_pipelineModel = new PipelineModel().setStages(Array(documentAssembler, sbert_embedder, rxnorm_resolver))

val light_model = LightPipeline(rxnorm_pipelineModel)

val result = light_model.fullAnnotate(Array("Coumadin 5 mg", "aspirin", "Neurontin 300", "avandia 4 mg"))
```
</div>

## Results

```bash
|    |   RxNormCode | Resolution                                 | all_k_results                     | all_k_distances                   | all_k_cosine_distances            | all_k_resolutions                                               | all_k_aux_labels                  |
|---:|-------------:|:-------------------------------------------|:----------------------------------|:----------------------------------|:----------------------------------|:----------------------------------------------------------------|:----------------------------------|
|  0 |       855333 | warfarin sodium 5 MG [Coumadin]            | 855333:::855334:::1110792:::11... | 0.0000:::6.0548:::6.1667:::6.1... | 0.0000:::0.0515:::0.0536:::0.0... | warfarin sodium 5 MG [Coumadin]:::warfarin sodium 5 MG Oral ... | Branded Drug Comp:::Branded Dr... |
|  1 |      1537020 | aspirin Effervescent Oral Tablet           | 1537020:::1191:::202547:::1001... | 0.0000:::0.0000:::8.8123:::9.3... | 0.0000:::0.0000:::0.1145:::0.1... | aspirin Effervescent Oral Tablet:::aspirin:::Empirin:::Ecpir... | Clinical Drug Form:::Ingredien... |
|  2 |       105029 | gabapentin 300 MG Oral Capsule [Neurontin] | 105029:::1718929:::1718930:::3... | 5.5969:::8.7502:::8.7502:::8.7... | 0.0452:::0.1092:::0.1092:::0.1... | gabapentin 300 MG Oral Capsule [Neurontin]:::olanzapine 300 ... | Branded Drug:::Clinical Drug C... |
|  3 |       261242 | rosiglitazone 4 MG Oral Tablet [Avandia]   | 261242:::2123140:::1792373:::8... | 0.0000:::7.1217:::7.7113:::8.4... | 0.0000:::0.0728:::0.0843:::0.1... | rosiglitazone 4 MG Oral Tablet [Avandia]:::erdafitinib 4 MG ... | Branded Drug:::Branded Drug Co... |
```

{:.model-param}
## Model Information

{:.table-model}
|---|---|
|Model Name:|sbertresolve_jsl_rxnorm_augmented_med|
|Compatibility:|Healthcare NLP 3.3.4+|
|License:|Licensed|
|Edition:|Official|
|Input Labels:|[sentence_embeddings]|
|Output Labels:|[rxnorm_code]|
|Language:|en|
|Size:|650.7 MB|
|Case sensitive:|false|<|MERGE_RESOLUTION|>--- conflicted
+++ resolved
@@ -68,15 +68,9 @@
       .setInputCols("ner_chunk")
       .setOutputCol("sbert_embeddings")
     
-<<<<<<< HEAD
 val rxnorm_resolver = SentenceEntityResolverModel.pretrained("sbertresolve_jsl_rxnorm_augmented_med", "en", "clinical/models") \
       .setInputCols(Array("sbert_embeddings")) \
       .setOutputCol("rxnorm_code")\
-=======
-val rxnorm_resolver = SentenceEntityResolverModel.pretrained("sbertresolve_jsl_rxnorm_augmented_med", "en", "clinical/models") 
-      .setInputCols(Array("ner_chunk", "sbert_embeddings")) 
-      .setOutputCol("rxnorm_code")
->>>>>>> 7c2a0651
       .setDistanceFunction("EUCLIDEAN")
 
 val rxnorm_pipelineModel = new PipelineModel().setStages(Array(documentAssembler, sbert_embedder, rxnorm_resolver))
