--- conflicted
+++ resolved
@@ -1,688 +1,338 @@
-<<<<<<< HEAD
----
-layout: model
-title: Detect tumor morphology in Spanish texts
-author: John Snow Labs
-name: cantemist_scielowiki
-date: 2021-07-23
-tags: [ner, licensed, oncology, es]
-task: Named Entity Recognition
-language: es
-edition: Spark NLP for Healthcare 3.1.2
-spark_version: 3.0
-supported: true
-article_header:
-  type: cover
-use_language_switcher: "Python-Scala-Java"
----
-
-
-## Description
-
-
-Detect tumor morphology entities in Spanish text.
-
-
-## Predicted Entities
-
-
-`MORFOLOGIA_NEOPLASIA`, `O`
-
-
-{:.btn-box}
-[Live Demo](https://demo.johnsnowlabs.com/healthcare/NER_TUMOR_ES/){:.button.button-orange}
-[Open in Colab](https://colab.research.google.com/github/JohnSnowLabs/spark-nlp-workshop/blob/master/tutorials/Certification_Trainings/Healthcare/1.Clinical_Named_Entity_Recognition_Model.ipynb){:.button.button-orange.button-orange-trans.co.button-icon}
-[Download](https://s3.amazonaws.com/auxdata.johnsnowlabs.com/clinical/models/cantemist_scielowiki_es_3.1.2_3.0_1627080305994.zip){:.button.button-orange.button-orange-trans.arr.button-icon}
-
-
-## How to use
-
-
-
-
-
-
-<div class="tabs-box" markdown="1">
-{% include programmingLanguageSelectScalaPythonNLU.html %}
-
-```python
-document_assembler = DocumentAssembler()\
-    .setInputCol('text')\
-    .setOutputCol('document')
-
-sentence = SentenceDetector() \
-    .setInputCols(["document"]) \
-    .setOutputCol("sentence")
-
-tokenizer = Tokenizer() \
-    .setInputCols(["sentence"]) \
-    .setOutputCol("token")
-
-embedings_stage = WordEmbeddingsModel.pretrained("embeddings_scielowiki_300d", "es", "clinical/models")\
-    .setInputCols(["document","token"])\
-    .setOutputCol("word_embeddings")
-
-clinical_ner = MedicalNerModel.pretrained("cantemist_scielowiki", "es", "clinical/models")\
-    .setInputCols(["sentence", "token", "word_embeddings"])\
-    .setOutputCol("ner")
-
-ner_converter = NerConverter() \
-    .setInputCols(['document', 'token', 'ner']) \
-    .setOutputCol('ner_chunk')
-
-pipeline = Pipeline(stages=[
-    document_assembler, 
-    sentence,
-    tokenizer,
-    embedings_stage,
-    clinical_ner,
-    ner_converter
-])
-
-data = spark.createDataFrame([["""Anamnesis Paciente de 37 años de edad sin antecedentes patológicos ni quirúrgicos de interés. En diciembre de 2012 consultó al Servicio de Urgencias por un cuadro de cefalea aguda e hipostesia del hemicuerpo izquierdo de 15 días de evolución refractario a tratamiento. Exploración neurológica sin focalidad; fondo de ojo: papiledema unilateral. Se solicitaron una TC del SNC, que objetiva una LOE frontal derecha con afectación aparente del cuerpo calloso, y una RM del SNC, que muestra un extenso proceso expansivo intraparenquimatoso frontal derecho que infiltra la rodilla del cuerpo calloso, mal delimitada y sin componente necrótico. Tras la administración de contraste se apreciaban diferentes realces parcheados en la lesión, pero sin definirse una cápsula con aumento del flujo sanguíneo en la lesión, características compatibles con linfoma o astrocitoma anaplásico . El 3 de enero de 2013 se efectúa biopsia intraoperatoria, con diagnóstico histológico de astrocitoma anaplásico GIII"""]]).toDF("text")
-
-result = pipeline.fit(data).transform(data)
-```
-```scala
-val document_assembler = new DocumentAssembler()
-    .setInputCol("text")
-    .setOutputCol("document")
-
-val sentence = new SentenceDetector() 
-    .setInputCols("document") 
-    .setOutputCol("sentence")
-
-val tokenizer = new Tokenizer() 
-    .setInputCols("sentence") 
-    .setOutputCol("token")
-
-val embedings_stage = WordEmbeddingsModel.pretrained("embeddings_scielowiki_300d", "es", "clinical/models")
-    .setInputCols(Array("document","token"))
-    .setOutputCol("word_embeddings")
-
-val clinical_ner = MedicalNerModel.pretrained("cantemist_scielowiki", "es", "clinical/models")
-    .setInputCols(Array("sentence", "token", "word_embeddings"))
-    .setOutputCol("ner")
-
-val ner_converter = new NerConverter() 
-    .setInputCols(Array("document", "token", "ner")) 
-    .setOutputCol("ner_chunk")
-
-val pipeline = new Pipeline().setStages(Array(document_assembler, sentence, tokenizer, embedings_stage, clinical_ner, ner_converter))
-
-val data = Seq("""Anamnesis Paciente de 37 años de edad sin antecedentes patológicos ni quirúrgicos de interés. En diciembre de 2012 consultó al Servicio de Urgencias por un cuadro de cefalea aguda e hipostesia del hemicuerpo izquierdo de 15 días de evolución refractario a tratamiento. Exploración neurológica sin focalidad; fondo de ojo: papiledema unilateral. Se solicitaron una TC del SNC, que objetiva una LOE frontal derecha con afectación aparente del cuerpo calloso, y una RM del SNC, que muestra un extenso proceso expansivo intraparenquimatoso frontal derecho que infiltra la rodilla del cuerpo calloso, mal delimitada y sin componente necrótico. Tras la administración de contraste se apreciaban diferentes realces parcheados en la lesión, pero sin definirse una cápsula con aumento del flujo sanguíneo en la lesión, características compatibles con linfoma o astrocitoma anaplásico . El 3 de enero de 2013 se efectúa biopsia intraoperatoria, con diagnóstico histológico de astrocitoma anaplásico GIII""").toDS.toDF("text")
-
-val result = pipeline.fit(data).transform(data)
-```
-</div>
-
-
-## Results
-
-
-```bash
-+---------------------+----------------------+
-|              token  |          prediction  |
-+---------------------+----------------------+
-|          Anamnesis  |                   O  |
-|           Paciente  |                   O  |
-|                 de  |                   O  |
-|                 37  |                   O  |
-|               años  |                   O  |
-|                 de  |                   O  |
-|               edad  |                   O  |
-|                sin  |                   O  |
-|       antecedentes  |                   O  |
-|        patológicos  |                   O  |
-|                 ni  |                   O  |
-|        quirúrgicos  |                   O  |
-|                 de  |                   O  |
-|            interés  |                   O  |
-|                  .  |                   O  |
-|                 En  |                   O  |
-|          diciembre  |                   O  |
-|                 de  |                   O  |
-|               2012  |                   O  |
-|           consultó  |                   O  |
-|                 al  |                   O  |
-|           Servicio  |                   O  |
-|                 de  |                   O  |
-|          Urgencias  |                   O  |
-|                por  |                   O  |
-|                 un  |                   O  |
-|             cuadro  |                   O  |
-|                 de  |                   O  |
-|            cefalea  |                   O  |
-|              aguda  |                   O  |
-|                  e  |                   O  |
-|         hipostesia  |                   O  |
-|                del  |                   O  |
-|         hemicuerpo  |                   O  |
-|          izquierdo  |                   O  |
-|                 de  |                   O  |
-|                 15  |                   O  |
-|               días  |                   O  |
-|                 de  |                   O  |
-|          evolución  |                   O  |
-|        refractario  |                   O  |
-|                  a  |                   O  |
-|        tratamiento  |                   O  |
-|                  .  |                   O  |
-|        Exploración  |                   O  |
-|        neurológica  |                   O  |
-|                sin  |                   O  |
-|          focalidad  |                   O  |
-|                  ;  |                   O  |
-|              fondo  |                   O  |
-|                 de  |                   O  |
-|                ojo  |                   O  |
-|                  :  |                   O  |
-|         papiledema  |                   O  |
-|         unilateral  |                   O  |
-|                  .  |                   O  |
-|                 Se  |                   O  |
-|        solicitaron  |                   O  |
-|                una  |                   O  |
-|                 TC  |                   O  |
-|                del  |                   O  |
-|                SNC  | B-MORFOLOGIA_NEOP... |
-|                  ,  |                   O  |
-|                que  |                   O  |
-|           objetiva  |                   O  |
-|                una  |                   O  |
-|                LOE  |                   O  |
-|            frontal  |                   O  |
-|            derecha  |                   O  |
-|                con  |                   O  |
-|         afectación  | B-MORFOLOGIA_NEOP... |
-|           aparente  | I-MORFOLOGIA_NEOP... |
-|                del  | I-MORFOLOGIA_NEOP... |
-|             cuerpo  | I-MORFOLOGIA_NEOP... |
-|            calloso  | I-MORFOLOGIA_NEOP... |
-|                  ,  |                   O  |
-|                  y  |                   O  |
-|                una  |                   O  |
-|                 RM  | B-MORFOLOGIA_NEOP... |
-|                del  | I-MORFOLOGIA_NEOP... |
-|                SNC  | I-MORFOLOGIA_NEOP... |
-|                  ,  |                   O  |
-|                que  |                   O  |
-|            muestra  |                   O  |
-|                 un  |                   O  |
-|            extenso  |                   O  |
-|            proceso  | B-MORFOLOGIA_NEOP... |
-|          expansivo  | I-MORFOLOGIA_NEOP... |
-| intraparenquimatoso | I-MORFOLOGIA_NEOP... |
-|            frontal  | I-MORFOLOGIA_NEOP... |
-|            derecho  | I-MORFOLOGIA_NEOP... |
-|                que  | I-MORFOLOGIA_NEOP... |
-|           infiltra  | I-MORFOLOGIA_NEOP... |
-|                 la  | I-MORFOLOGIA_NEOP... |
-|            rodilla  | I-MORFOLOGIA_NEOP... |
-|                del  | I-MORFOLOGIA_NEOP... |
-|             cuerpo  | I-MORFOLOGIA_NEOP... |
-|            calloso  | I-MORFOLOGIA_NEOP... |
-|                  ,  |                   O  |
-|                mal  |                   O  |
-|         delimitada  |                   O  |
-|                  y  |                   O  |
-|                sin  |                   O  |
-|         componente  |                   O  |
-|          necrótico  |                   O  |
-|                  .  |                   O  |
-|               Tras  |                   O  |
-|                 la  |                   O  |
-|     administración  |                   O  |
-|                 de  |                   O  |
-|          contraste  |                   O  |
-|                 se  |                   O  |
-|         apreciaban  |                   O  |
-|         diferentes  |                   O  |
-|            realces  |                   O  |
-|         parcheados  |                   O  |
-|                 en  |                   O  |
-|                 la  |                   O  |
-|             lesión  |                   O  |
-|                  ,  |                   O  |
-|               pero  |                   O  |
-|                sin  |                   O  |
-|          definirse  |                   O  |
-|                una  |                   O  |
-|            cápsula  |                   O  |
-|                con  |                   O  |
-|            aumento  |                   O  |
-|                del  |                   O  |
-|              flujo  |                   O  |
-|          sanguíneo  |                   O  |
-|                 en  |                   O  |
-|                 la  |                   O  |
-|             lesión  |                   O  |
-|                  ,  |                   O  |
-|    características  |                   O  |
-|        compatibles  |                   O  |
-|                con  |                   O  |
-|            linfoma  |                   O  |
-|                  o  |                   O  |
-|        astrocitoma  | B-MORFOLOGIA_NEOP... |
-|         anaplásico  | I-MORFOLOGIA_NEOP... |
-|                  .  |                   O  |
-|                 El  |                   O  |
-|                  3  |                   O  |
-|                 de  |                   O  |
-|              enero  |                   O  |
-|                 de  |                   O  |
-|               2013  |                   O  |
-|                 se  |                   O  |
-|            efectúa  |                   O  |
-|            biopsia  |                   O  |
-|    intraoperatoria  |                   O  |
-|                  ,  |                   O  |
-|                con  |                   O  |
-|        diagnóstico  |                   O  |
-|        histológico  |                   O  |
-|                 de  |                   O  |
-|        astrocitoma  | B-MORFOLOGIA_NEOP... |
-|         anaplásico  | I-MORFOLOGIA_NEOP... |
-|               GIII  | I-MORFOLOGIA_NEOP... |
-+---------------------+----------------------+
-```
-
-
-{:.model-param}
-## Model Information
-
-
-{:.table-model}
-|---|---|
-|Model Name:|cantemist_scielowiki|
-|Compatibility:|Spark NLP for Healthcare 3.1.2+|
-|License:|Licensed|
-|Edition:|Official|
-|Input Labels:|[sentence, token, word_embeddings]|
-|Output Labels:|[ner]|
-|Language:|es|
-|Dependencies:|embeddings_scielowiki_300d|
-
-
-## Data Source
-
-
-The model was trained with the [CANTEMIST](https://temu.bsc.es/cantemist/) data set:
-
-
-> CANTEMIST is an annotated data set for oncology analysis in the Spanish language containing 1301 oncological clinical case reports with a total of 63,016 sentences and 1093,501 tokens. All documents of the corpus have been manually annotated by clinical experts with
-mentions of tumor morphology (in Spanish, “morfología de neoplasia”). There are 16,030 tumor morphology mentions mapped to an eCIE-O code (850 unique codes)
-
-
-
-
-References:
-
-
-
-
-1. P. Ruas, A. Neves, V. D. Andrade, F. M. Couto, Lasigebiotm at cantemist: Named entity recognition and normalization of tumour morphology entities and clinical coding of Spanish health-related documents, in: Proceedings of the Iberian Languages Evaluation Forum (IberLEF 2020), CEUR Workshop Proceedings, 2020
-
-
-2. Antonio Miranda-Escalada, Eulàlia Farré-Maduell, Martin Krallinger. Named Entity Recognition, Concept Normalization and Clinical Coding: Overview of the Cantemist Track for Cancer Text Mining in Spanish, Corpus, Guidelines, Methods and Results. Proceedings of the Iberian Languages Evaluation Forum (IberLEF 2020), CEUR Workshop Proceedings. 303-323 (2020).
-
-
-## Benchmarking
-
-
-```bash
-label                  precision recall f1-score support
-B-MORFOLOGIA_NEOPLASIA 0.94      0.73   0.83     2474   
-I-MORFOLOGIA_NEOPLASIA 0.81      0.74   0.77     3169   
-O                      0.99      1.00   1.00     283006 
-accuracy               -         -      0.99     288649 
-macro-avg              0.92      0.82   0.87     288649 
-weighted-avg           0.99      0.99   0.99     288649 
-```
-<!--stackedit_data:
-eyJoaXN0b3J5IjpbMTMzMTg1MzcyMF19
-=======
----
-layout: model
-title: Detect tumor morphology in Spanish texts
-author: John Snow Labs
-name: cantemist_scielowiki
-date: 2021-07-23
-tags: [ner, licensed, oncology, es]
-task: Named Entity Recognition
-language: es
-edition: Healthcare NLP 3.1.2
-spark_version: 3.0
-supported: true
-article_header:
-  type: cover
-use_language_switcher: "Python-Scala-Java"
----
-
-
-## Description
-
-
-Detect tumor morphology entities in Spanish text.
-
-
-## Predicted Entities
-
-
-`MORFOLOGIA_NEOPLASIA`, `O`
-
-
-{:.btn-box}
-[Live Demo](https://demo.johnsnowlabs.com/healthcare/NER_TUMOR_ES/){:.button.button-orange}
-[Open in Colab](https://colab.research.google.com/github/JohnSnowLabs/spark-nlp-workshop/blob/master/tutorials/Certification_Trainings/Healthcare/1.Clinical_Named_Entity_Recognition_Model.ipynb){:.button.button-orange.button-orange-trans.co.button-icon}
-[Download](https://s3.amazonaws.com/auxdata.johnsnowlabs.com/clinical/models/cantemist_scielowiki_es_3.1.2_3.0_1627080305994.zip){:.button.button-orange.button-orange-trans.arr.button-icon}
-
-
-## How to use
-
-
-
-
-
-
-<div class="tabs-box" markdown="1">
-{% include programmingLanguageSelectScalaPythonNLU.html %}
-
-```python
-document_assembler = DocumentAssembler()\
-        .setInputCol('text')\
-        .setOutputCol('document')
-
-sentence = SentenceDetector() \
-    .setInputCols(["document"]) \
-    .setOutputCol("sentence")
-
-tokenizer = Tokenizer() \
-    .setInputCols(["sentence"]) \
-    .setOutputCol("token")
-
-embedings_stage = WordEmbeddingsModel.pretrained("embeddings_scielowiki_300d", "es", "clinical/models")\
-        .setInputCols(["document","token"])\
-        .setOutputCol("word_embeddings")
-
-clinical_ner = MedicalNerModel.pretrained("cantemist_scielowiki", "es", "clinical/models")\
-        .setInputCols(["sentence", "token", "embeddings"])\
-        .setOutputCol("ner")
-
-ner_converter = NerConverter() \
-    .setInputCols(['document', 'token', 'ner']) \
-    .setOutputCol('ner_chunk')
-
-pipeline = Pipeline(stages=[
-    document_assembler, 
-    sentence,
-    tokenizer,
-    embedings_stage,
-    clinical_ner,
-    ner_converter
-])
-
-example = spark.createDataFrame(pd.DataFrame({'text': ["""Anamnesis Paciente de 37 años de edad sin antecedentes patológicos ni quirúrgicos de interés. En diciembre de 2012 consultó al Servicio de Urgencias por un cuadro de cefalea aguda e hipostesia del hemicuerpo izquierdo de 15 días de evolución refractario a tratamiento. Exploración neurológica sin focalidad; fondo de ojo: papiledema unilateral. Se solicitaron una TC del SNC, que objetiva una LOE frontal derecha con afectación aparente del cuerpo calloso, y una RM del SNC, que muestra un extenso proceso expansivo intraparenquimatoso frontal derecho que infiltra la rodilla del cuerpo calloso, mal delimitada y sin componente necrótico. Tras la administración de contraste se apreciaban diferentes realces parcheados en la lesión, pero sin definirse una cápsula con aumento del flujo sanguíneo en la lesión, características compatibles con linfoma o astrocitoma anaplásico . El 3 de enero de 2013 se efectúa biopsia intraoperatoria, con diagnóstico histológico de astrocitoma anaplásico GIII"""]}))
-
-result = pipeline.fit(example).transform(example)
-```
-```scala
-val document_assembler = new DocumentAssembler()
-        .setInputCol('text')
-        .setOutputCol('document')
-
-val sentence = new SentenceDetector() 
-    .setInputCols(["document"]) 
-    .setOutputCol("sentence")
-
-val tokenizer = new Tokenizer() 
-    .setInputCols(["sentence"]) 
-    .setOutputCol("token")
-
-val embedings_stage = WordEmbeddingsModel.pretrained("embeddings_scielowiki_300d", "es", "clinical/models")
-        .setInputCols(["document","token"])
-        .setOutputCol("word_embeddings")
-
-val clinical_ner = MedicalNerModel.pretrained("cantemist_scielowiki", "es", "clinical/models")
-        .setInputCols(["sentence", "token", "embeddings"])
-        .setOutputCol("ner")
-
-val ner_converter = new NerConverter() 
-    .setInputCols(['document', 'token', 'ner']) 
-    .setOutputCol('ner_chunk')
-
-val pipeline = new Pipeline().setStages(Array(document_assembler, sentence, tokenizer, embedings_stage, clinical_ner, ner_converter))
-
-val data = Seq("""Anamnesis Paciente de 37 años de edad sin antecedentes patológicos ni quirúrgicos de interés. En diciembre de 2012 consultó al Servicio de Urgencias por un cuadro de cefalea aguda e hipostesia del hemicuerpo izquierdo de 15 días de evolución refractario a tratamiento. Exploración neurológica sin focalidad; fondo de ojo: papiledema unilateral. Se solicitaron una TC del SNC, que objetiva una LOE frontal derecha con afectación aparente del cuerpo calloso, y una RM del SNC, que muestra un extenso proceso expansivo intraparenquimatoso frontal derecho que infiltra la rodilla del cuerpo calloso, mal delimitada y sin componente necrótico. Tras la administración de contraste se apreciaban diferentes realces parcheados en la lesión, pero sin definirse una cápsula con aumento del flujo sanguíneo en la lesión, características compatibles con linfoma o astrocitoma anaplásico . El 3 de enero de 2013 se efectúa biopsia intraoperatoria, con diagnóstico histológico de astrocitoma anaplásico GIII""").toDS.toDF("text")
-
-val result = pipeline.fit(data).transform(data)
-```
-</div>
-
-
-## Results
-
-
-```bash
-+---------------------+----------------------+
-|              token  |          prediction  |
-+---------------------+----------------------+
-|          Anamnesis  |                   O  |
-|           Paciente  |                   O  |
-|                 de  |                   O  |
-|                 37  |                   O  |
-|               años  |                   O  |
-|                 de  |                   O  |
-|               edad  |                   O  |
-|                sin  |                   O  |
-|       antecedentes  |                   O  |
-|        patológicos  |                   O  |
-|                 ni  |                   O  |
-|        quirúrgicos  |                   O  |
-|                 de  |                   O  |
-|            interés  |                   O  |
-|                  .  |                   O  |
-|                 En  |                   O  |
-|          diciembre  |                   O  |
-|                 de  |                   O  |
-|               2012  |                   O  |
-|           consultó  |                   O  |
-|                 al  |                   O  |
-|           Servicio  |                   O  |
-|                 de  |                   O  |
-|          Urgencias  |                   O  |
-|                por  |                   O  |
-|                 un  |                   O  |
-|             cuadro  |                   O  |
-|                 de  |                   O  |
-|            cefalea  |                   O  |
-|              aguda  |                   O  |
-|                  e  |                   O  |
-|         hipostesia  |                   O  |
-|                del  |                   O  |
-|         hemicuerpo  |                   O  |
-|          izquierdo  |                   O  |
-|                 de  |                   O  |
-|                 15  |                   O  |
-|               días  |                   O  |
-|                 de  |                   O  |
-|          evolución  |                   O  |
-|        refractario  |                   O  |
-|                  a  |                   O  |
-|        tratamiento  |                   O  |
-|                  .  |                   O  |
-|        Exploración  |                   O  |
-|        neurológica  |                   O  |
-|                sin  |                   O  |
-|          focalidad  |                   O  |
-|                  ;  |                   O  |
-|              fondo  |                   O  |
-|                 de  |                   O  |
-|                ojo  |                   O  |
-|                  :  |                   O  |
-|         papiledema  |                   O  |
-|         unilateral  |                   O  |
-|                  .  |                   O  |
-|                 Se  |                   O  |
-|        solicitaron  |                   O  |
-|                una  |                   O  |
-|                 TC  |                   O  |
-|                del  |                   O  |
-|                SNC  | B-MORFOLOGIA_NEOP... |
-|                  ,  |                   O  |
-|                que  |                   O  |
-|           objetiva  |                   O  |
-|                una  |                   O  |
-|                LOE  |                   O  |
-|            frontal  |                   O  |
-|            derecha  |                   O  |
-|                con  |                   O  |
-|         afectación  | B-MORFOLOGIA_NEOP... |
-|           aparente  | I-MORFOLOGIA_NEOP... |
-|                del  | I-MORFOLOGIA_NEOP... |
-|             cuerpo  | I-MORFOLOGIA_NEOP... |
-|            calloso  | I-MORFOLOGIA_NEOP... |
-|                  ,  |                   O  |
-|                  y  |                   O  |
-|                una  |                   O  |
-|                 RM  | B-MORFOLOGIA_NEOP... |
-|                del  | I-MORFOLOGIA_NEOP... |
-|                SNC  | I-MORFOLOGIA_NEOP... |
-|                  ,  |                   O  |
-|                que  |                   O  |
-|            muestra  |                   O  |
-|                 un  |                   O  |
-|            extenso  |                   O  |
-|            proceso  | B-MORFOLOGIA_NEOP... |
-|          expansivo  | I-MORFOLOGIA_NEOP... |
-| intraparenquimatoso | I-MORFOLOGIA_NEOP... |
-|            frontal  | I-MORFOLOGIA_NEOP... |
-|            derecho  | I-MORFOLOGIA_NEOP... |
-|                que  | I-MORFOLOGIA_NEOP... |
-|           infiltra  | I-MORFOLOGIA_NEOP... |
-|                 la  | I-MORFOLOGIA_NEOP... |
-|            rodilla  | I-MORFOLOGIA_NEOP... |
-|                del  | I-MORFOLOGIA_NEOP... |
-|             cuerpo  | I-MORFOLOGIA_NEOP... |
-|            calloso  | I-MORFOLOGIA_NEOP... |
-|                  ,  |                   O  |
-|                mal  |                   O  |
-|         delimitada  |                   O  |
-|                  y  |                   O  |
-|                sin  |                   O  |
-|         componente  |                   O  |
-|          necrótico  |                   O  |
-|                  .  |                   O  |
-|               Tras  |                   O  |
-|                 la  |                   O  |
-|     administración  |                   O  |
-|                 de  |                   O  |
-|          contraste  |                   O  |
-|                 se  |                   O  |
-|         apreciaban  |                   O  |
-|         diferentes  |                   O  |
-|            realces  |                   O  |
-|         parcheados  |                   O  |
-|                 en  |                   O  |
-|                 la  |                   O  |
-|             lesión  |                   O  |
-|                  ,  |                   O  |
-|               pero  |                   O  |
-|                sin  |                   O  |
-|          definirse  |                   O  |
-|                una  |                   O  |
-|            cápsula  |                   O  |
-|                con  |                   O  |
-|            aumento  |                   O  |
-|                del  |                   O  |
-|              flujo  |                   O  |
-|          sanguíneo  |                   O  |
-|                 en  |                   O  |
-|                 la  |                   O  |
-|             lesión  |                   O  |
-|                  ,  |                   O  |
-|    características  |                   O  |
-|        compatibles  |                   O  |
-|                con  |                   O  |
-|            linfoma  |                   O  |
-|                  o  |                   O  |
-|        astrocitoma  | B-MORFOLOGIA_NEOP... |
-|         anaplásico  | I-MORFOLOGIA_NEOP... |
-|                  .  |                   O  |
-|                 El  |                   O  |
-|                  3  |                   O  |
-|                 de  |                   O  |
-|              enero  |                   O  |
-|                 de  |                   O  |
-|               2013  |                   O  |
-|                 se  |                   O  |
-|            efectúa  |                   O  |
-|            biopsia  |                   O  |
-|    intraoperatoria  |                   O  |
-|                  ,  |                   O  |
-|                con  |                   O  |
-|        diagnóstico  |                   O  |
-|        histológico  |                   O  |
-|                 de  |                   O  |
-|        astrocitoma  | B-MORFOLOGIA_NEOP... |
-|         anaplásico  | I-MORFOLOGIA_NEOP... |
-|               GIII  | I-MORFOLOGIA_NEOP... |
-+---------------------+----------------------+
-```
-
-
-{:.model-param}
-## Model Information
-
-
-{:.table-model}
-|---|---|
-|Model Name:|cantemist_scielowiki|
-|Compatibility:|Healthcare NLP 3.1.2+|
-|License:|Licensed|
-|Edition:|Official|
-|Input Labels:|[sentence, token, word_embeddings]|
-|Output Labels:|[ner]|
-|Language:|es|
-|Dependencies:|embeddings_scielowiki_300d|
-
-
-## Data Source
-
-
-The model was trained with the [CANTEMIST](https://temu.bsc.es/cantemist/) data set:
-
-
-> CANTEMIST is an annotated data set for oncology analysis in the Spanish language containing 1301 oncological clinical case reports with a total of 63,016 sentences and 1093,501 tokens. All documents of the corpus have been manually annotated by clinical experts with
-mentions of tumor morphology (in Spanish, “morfología de neoplasia”). There are 16,030 tumor morphology mentions mapped to an eCIE-O code (850 unique codes)
-
-
-
-
-References:
-
-
-
-
-1. P. Ruas, A. Neves, V. D. Andrade, F. M. Couto, Lasigebiotm at cantemist: Named entity recognition and normalization of tumour morphology entities and clinical coding of Spanish health-related documents, in: Proceedings of the Iberian Languages Evaluation Forum (IberLEF 2020), CEUR Workshop Proceedings, 2020
-
-
-2. Antonio Miranda-Escalada, Eulàlia Farré-Maduell, Martin Krallinger. Named Entity Recognition, Concept Normalization and Clinical Coding: Overview of the Cantemist Track for Cancer Text Mining in Spanish, Corpus, Guidelines, Methods and Results. Proceedings of the Iberian Languages Evaluation Forum (IberLEF 2020), CEUR Workshop Proceedings. 303-323 (2020).
-
-
-## Benchmarking
-
-
-```bash
-label                  precision recall f1-score support
-B-MORFOLOGIA_NEOPLASIA 0.94      0.73   0.83     2474   
-I-MORFOLOGIA_NEOPLASIA 0.81      0.74   0.77     3169   
-O                      0.99      1.00   1.00     283006 
-accuracy               -         -      0.99     288649 
-macro-avg              0.92      0.82   0.87     288649 
-weighted-avg           0.99      0.99   0.99     288649 
-```
-<!--stackedit_data:
-eyJoaXN0b3J5IjpbMTMzMTg1MzcyMF19
->>>>>>> 73aa5cc8
--->+---
+layout: model
+title: Detect tumor morphology in Spanish texts
+author: John Snow Labs
+name: cantemist_scielowiki
+date: 2021-07-23
+tags: [ner, licensed, oncology, es]
+task: Named Entity Recognition
+language: es
+edition: Spark NLP for Healthcare 3.1.2
+spark_version: 3.0
+supported: true
+article_header:
+  type: cover
+use_language_switcher: "Python-Scala-Java"
+---
+
+
+## Description
+
+Detect tumor morphology entities in Spanish text.
+
+
+## Predicted Entities
+
+`MORFOLOGIA_NEOPLASIA`, `O`
+
+
+{:.btn-box}
+[Live Demo](https://demo.johnsnowlabs.com/healthcare/NER_TUMOR_ES/){:.button.button-orange}
+[Open in Colab](https://colab.research.google.com/github/JohnSnowLabs/spark-nlp-workshop/blob/master/tutorials/Certification_Trainings/Healthcare/1.Clinical_Named_Entity_Recognition_Model.ipynb){:.button.button-orange.button-orange-trans.co.button-icon}
+[Download](https://s3.amazonaws.com/auxdata.johnsnowlabs.com/clinical/models/cantemist_scielowiki_es_3.1.2_3.0_1627080305994.zip){:.button.button-orange.button-orange-trans.arr.button-icon}
+
+
+## How to use
+
+
+
+
+
+
+<div class="tabs-box" markdown="1">
+{% include programmingLanguageSelectScalaPythonNLU.html %}
+
+```python
+document_assembler = DocumentAssembler()\
+    .setInputCol('text')\
+    .setOutputCol('document')
+
+sentence = SentenceDetector() \
+    .setInputCols(["document"]) \
+    .setOutputCol("sentence")
+
+tokenizer = Tokenizer() \
+    .setInputCols(["sentence"]) \
+    .setOutputCol("token")
+
+embedings_stage = WordEmbeddingsModel.pretrained("embeddings_scielowiki_300d", "es", "clinical/models")\
+    .setInputCols(["document","token"])\
+    .setOutputCol("word_embeddings")
+
+clinical_ner = MedicalNerModel.pretrained("cantemist_scielowiki", "es", "clinical/models")\
+    .setInputCols(["sentence", "token", "word_embeddings"])\
+    .setOutputCol("ner")
+
+ner_converter = NerConverter() \
+    .setInputCols(['document', 'token', 'ner']) \
+    .setOutputCol('ner_chunk')
+
+pipeline = Pipeline(stages=[
+    document_assembler, 
+    sentence,
+    tokenizer,
+    embedings_stage,
+    clinical_ner,
+    ner_converter
+])
+
+data = spark.createDataFrame([["""Anamnesis Paciente de 37 años de edad sin antecedentes patológicos ni quirúrgicos de interés. En diciembre de 2012 consultó al Servicio de Urgencias por un cuadro de cefalea aguda e hipostesia del hemicuerpo izquierdo de 15 días de evolución refractario a tratamiento. Exploración neurológica sin focalidad; fondo de ojo: papiledema unilateral. Se solicitaron una TC del SNC, que objetiva una LOE frontal derecha con afectación aparente del cuerpo calloso, y una RM del SNC, que muestra un extenso proceso expansivo intraparenquimatoso frontal derecho que infiltra la rodilla del cuerpo calloso, mal delimitada y sin componente necrótico. Tras la administración de contraste se apreciaban diferentes realces parcheados en la lesión, pero sin definirse una cápsula con aumento del flujo sanguíneo en la lesión, características compatibles con linfoma o astrocitoma anaplásico . El 3 de enero de 2013 se efectúa biopsia intraoperatoria, con diagnóstico histológico de astrocitoma anaplásico GIII"""]]).toDF("text")
+
+result = pipeline.fit(data).transform(data)
+```
+```scala
+val document_assembler = new DocumentAssembler()
+    .setInputCol("text")
+    .setOutputCol("document")
+
+val sentence = new SentenceDetector() 
+    .setInputCols("document") 
+    .setOutputCol("sentence")
+
+val tokenizer = new Tokenizer() 
+    .setInputCols("sentence") 
+    .setOutputCol("token")
+
+val embedings_stage = WordEmbeddingsModel.pretrained("embeddings_scielowiki_300d", "es", "clinical/models")
+    .setInputCols(Array("document","token"))
+    .setOutputCol("word_embeddings")
+
+val clinical_ner = MedicalNerModel.pretrained("cantemist_scielowiki", "es", "clinical/models")
+    .setInputCols(Array("sentence", "token", "word_embeddings"))
+    .setOutputCol("ner")
+
+val ner_converter = new NerConverter() 
+    .setInputCols(Array("document", "token", "ner")) 
+    .setOutputCol("ner_chunk")
+
+val pipeline = new Pipeline().setStages(Array(document_assembler, sentence, tokenizer, embedings_stage, clinical_ner, ner_converter))
+
+val data = Seq("""Anamnesis Paciente de 37 años de edad sin antecedentes patológicos ni quirúrgicos de interés. En diciembre de 2012 consultó al Servicio de Urgencias por un cuadro de cefalea aguda e hipostesia del hemicuerpo izquierdo de 15 días de evolución refractario a tratamiento. Exploración neurológica sin focalidad; fondo de ojo: papiledema unilateral. Se solicitaron una TC del SNC, que objetiva una LOE frontal derecha con afectación aparente del cuerpo calloso, y una RM del SNC, que muestra un extenso proceso expansivo intraparenquimatoso frontal derecho que infiltra la rodilla del cuerpo calloso, mal delimitada y sin componente necrótico. Tras la administración de contraste se apreciaban diferentes realces parcheados en la lesión, pero sin definirse una cápsula con aumento del flujo sanguíneo en la lesión, características compatibles con linfoma o astrocitoma anaplásico . El 3 de enero de 2013 se efectúa biopsia intraoperatoria, con diagnóstico histológico de astrocitoma anaplásico GIII""").toDS.toDF("text")
+
+val result = pipeline.fit(data).transform(data)
+```
+</div>
+
+
+## Results
+
+
+```bash
++---------------------+----------------------+
+|              token  |          prediction  |
++---------------------+----------------------+
+|          Anamnesis  |                   O  |
+|           Paciente  |                   O  |
+|                 de  |                   O  |
+|                 37  |                   O  |
+|               años  |                   O  |
+|                 de  |                   O  |
+|               edad  |                   O  |
+|                sin  |                   O  |
+|       antecedentes  |                   O  |
+|        patológicos  |                   O  |
+|                 ni  |                   O  |
+|        quirúrgicos  |                   O  |
+|                 de  |                   O  |
+|            interés  |                   O  |
+|                  .  |                   O  |
+|                 En  |                   O  |
+|          diciembre  |                   O  |
+|                 de  |                   O  |
+|               2012  |                   O  |
+|           consultó  |                   O  |
+|                 al  |                   O  |
+|           Servicio  |                   O  |
+|                 de  |                   O  |
+|          Urgencias  |                   O  |
+|                por  |                   O  |
+|                 un  |                   O  |
+|             cuadro  |                   O  |
+|                 de  |                   O  |
+|            cefalea  |                   O  |
+|              aguda  |                   O  |
+|                  e  |                   O  |
+|         hipostesia  |                   O  |
+|                del  |                   O  |
+|         hemicuerpo  |                   O  |
+|          izquierdo  |                   O  |
+|                 de  |                   O  |
+|                 15  |                   O  |
+|               días  |                   O  |
+|                 de  |                   O  |
+|          evolución  |                   O  |
+|        refractario  |                   O  |
+|                  a  |                   O  |
+|        tratamiento  |                   O  |
+|                  .  |                   O  |
+|        Exploración  |                   O  |
+|        neurológica  |                   O  |
+|                sin  |                   O  |
+|          focalidad  |                   O  |
+|                  ;  |                   O  |
+|              fondo  |                   O  |
+|                 de  |                   O  |
+|                ojo  |                   O  |
+|                  :  |                   O  |
+|         papiledema  |                   O  |
+|         unilateral  |                   O  |
+|                  .  |                   O  |
+|                 Se  |                   O  |
+|        solicitaron  |                   O  |
+|                una  |                   O  |
+|                 TC  |                   O  |
+|                del  |                   O  |
+|                SNC  | B-MORFOLOGIA_NEOP... |
+|                  ,  |                   O  |
+|                que  |                   O  |
+|           objetiva  |                   O  |
+|                una  |                   O  |
+|                LOE  |                   O  |
+|            frontal  |                   O  |
+|            derecha  |                   O  |
+|                con  |                   O  |
+|         afectación  | B-MORFOLOGIA_NEOP... |
+|           aparente  | I-MORFOLOGIA_NEOP... |
+|                del  | I-MORFOLOGIA_NEOP... |
+|             cuerpo  | I-MORFOLOGIA_NEOP... |
+|            calloso  | I-MORFOLOGIA_NEOP... |
+|                  ,  |                   O  |
+|                  y  |                   O  |
+|                una  |                   O  |
+|                 RM  | B-MORFOLOGIA_NEOP... |
+|                del  | I-MORFOLOGIA_NEOP... |
+|                SNC  | I-MORFOLOGIA_NEOP... |
+|                  ,  |                   O  |
+|                que  |                   O  |
+|            muestra  |                   O  |
+|                 un  |                   O  |
+|            extenso  |                   O  |
+|            proceso  | B-MORFOLOGIA_NEOP... |
+|          expansivo  | I-MORFOLOGIA_NEOP... |
+| intraparenquimatoso | I-MORFOLOGIA_NEOP... |
+|            frontal  | I-MORFOLOGIA_NEOP... |
+|            derecho  | I-MORFOLOGIA_NEOP... |
+|                que  | I-MORFOLOGIA_NEOP... |
+|           infiltra  | I-MORFOLOGIA_NEOP... |
+|                 la  | I-MORFOLOGIA_NEOP... |
+|            rodilla  | I-MORFOLOGIA_NEOP... |
+|                del  | I-MORFOLOGIA_NEOP... |
+|             cuerpo  | I-MORFOLOGIA_NEOP... |
+|            calloso  | I-MORFOLOGIA_NEOP... |
+|                  ,  |                   O  |
+|                mal  |                   O  |
+|         delimitada  |                   O  |
+|                  y  |                   O  |
+|                sin  |                   O  |
+|         componente  |                   O  |
+|          necrótico  |                   O  |
+|                  .  |                   O  |
+|               Tras  |                   O  |
+|                 la  |                   O  |
+|     administración  |                   O  |
+|                 de  |                   O  |
+|          contraste  |                   O  |
+|                 se  |                   O  |
+|         apreciaban  |                   O  |
+|         diferentes  |                   O  |
+|            realces  |                   O  |
+|         parcheados  |                   O  |
+|                 en  |                   O  |
+|                 la  |                   O  |
+|             lesión  |                   O  |
+|                  ,  |                   O  |
+|               pero  |                   O  |
+|                sin  |                   O  |
+|          definirse  |                   O  |
+|                una  |                   O  |
+|            cápsula  |                   O  |
+|                con  |                   O  |
+|            aumento  |                   O  |
+|                del  |                   O  |
+|              flujo  |                   O  |
+|          sanguíneo  |                   O  |
+|                 en  |                   O  |
+|                 la  |                   O  |
+|             lesión  |                   O  |
+|                  ,  |                   O  |
+|    características  |                   O  |
+|        compatibles  |                   O  |
+|                con  |                   O  |
+|            linfoma  |                   O  |
+|                  o  |                   O  |
+|        astrocitoma  | B-MORFOLOGIA_NEOP... |
+|         anaplásico  | I-MORFOLOGIA_NEOP... |
+|                  .  |                   O  |
+|                 El  |                   O  |
+|                  3  |                   O  |
+|                 de  |                   O  |
+|              enero  |                   O  |
+|                 de  |                   O  |
+|               2013  |                   O  |
+|                 se  |                   O  |
+|            efectúa  |                   O  |
+|            biopsia  |                   O  |
+|    intraoperatoria  |                   O  |
+|                  ,  |                   O  |
+|                con  |                   O  |
+|        diagnóstico  |                   O  |
+|        histológico  |                   O  |
+|                 de  |                   O  |
+|        astrocitoma  | B-MORFOLOGIA_NEOP... |
+|         anaplásico  | I-MORFOLOGIA_NEOP... |
+|               GIII  | I-MORFOLOGIA_NEOP... |
++---------------------+----------------------+
+```
+
+
+{:.model-param}
+## Model Information
+
+
+{:.table-model}
+|---|---|
+|Model Name:|cantemist_scielowiki|
+|Compatibility:|Spark NLP for Healthcare 3.1.2+|
+|License:|Licensed|
+|Edition:|Official|
+|Input Labels:|[sentence, token, word_embeddings]|
+|Output Labels:|[ner]|
+|Language:|es|
+|Dependencies:|embeddings_scielowiki_300d|
+
+
+## Data Source
+
+
+The model was trained with the [CANTEMIST](https://temu.bsc.es/cantemist/) data set:
+
+
+> CANTEMIST is an annotated data set for oncology analysis in the Spanish language containing 1301 oncological clinical case reports with a total of 63,016 sentences and 1093,501 tokens. All documents of the corpus have been manually annotated by clinical experts with
+mentions of tumor morphology (in Spanish, “morfología de neoplasia”). There are 16,030 tumor morphology mentions mapped to an eCIE-O code (850 unique codes)
+
+
+
+
+References:
+
+
+
+
+1. P. Ruas, A. Neves, V. D. Andrade, F. M. Couto, Lasigebiotm at cantemist: Named entity recognition and normalization of tumour morphology entities and clinical coding of Spanish health-related documents, in: Proceedings of the Iberian Languages Evaluation Forum (IberLEF 2020), CEUR Workshop Proceedings, 2020
+
+
+2. Antonio Miranda-Escalada, Eulàlia Farré-Maduell, Martin Krallinger. Named Entity Recognition, Concept Normalization and Clinical Coding: Overview of the Cantemist Track for Cancer Text Mining in Spanish, Corpus, Guidelines, Methods and Results. Proceedings of the Iberian Languages Evaluation Forum (IberLEF 2020), CEUR Workshop Proceedings. 303-323 (2020).
+
+
+## Benchmarking
+
+
+```bash
+label                  precision recall f1-score support
+B-MORFOLOGIA_NEOPLASIA 0.94      0.73   0.83     2474   
+I-MORFOLOGIA_NEOPLASIA 0.81      0.74   0.77     3169   
+O                      0.99      1.00   1.00     283006 
+accuracy               -         -      0.99     288649 
+macro-avg              0.92      0.82   0.87     288649 
+weighted-avg           0.99      0.99   0.99     288649 
+```