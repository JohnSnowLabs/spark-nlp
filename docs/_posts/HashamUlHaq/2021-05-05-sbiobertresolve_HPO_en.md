---
layout: model
title: Entity Resolver for Human Phenotype Ontology
author: John Snow Labs
name: sbiobertresolve_HPO
date: 2021-05-05
tags: [en, licensed, clinical, entity_resolution]
task: Entity Resolution
language: en
edition: Spark NLP for Healthcare 3.0.2
spark_version: 3.0
supported: true
article_header:
type: cover
use_language_switcher: "Python-Scala-Java"
---

## Description

This model maps phenotypic abnormalities encountered in human diseases to Human Phenotype Ontology (HPO) codes.

## Predicted Entities

This model returns Human Phenotype Ontology (HPO) codes for phenotypic abnormalities encountered in human diseases. It also returns associated codes from the following vocabularies for each HPO code: 

- MeSH (Medical Subject Headings)
- SNOMED
- UMLS (Unified Medical Language System ) 
- ORPHA (international reference resource for information on rare diseases and orphan drugs) 
- OMIM (Online Mendelian Inheritance in Man)

{:.btn-box}
[Live Demo](https://demo.johnsnowlabs.com/healthcare/ER_HPO/){:.button.button-orange}
[Open in Colab](https://github.com/JohnSnowLabs/spark-nlp-workshop/blob/master/tutorials/Certification_Trainings/Healthcare/3.Clinical_Entity_Resolvers.ipynb){:.button.button-orange.button-orange-trans.co.button-icon}
[Download](https://s3.amazonaws.com/auxdata.johnsnowlabs.com/clinical/models/sbiobertresolve_HPO_en_3.0.2_3.0_1620235451661.zip){:.button.button-orange.button-orange-trans.arr.button-icon}

## How to use

```sbiobertresolve_HPO``` resolver model must be used with ```sbiobert_base_cased_mli``` as embeddings ```ner_human_phenotype_gene_clinical``` as NER model. No need to ```.setWhiteList()```.

<div class="tabs-box" markdown="1">
{% include programmingLanguageSelectScalaPythonNLU.html %}

```python
chunk2doc = Chunk2Doc().setInputCols("ner_chunk").setOutputCol("ner_chunk_doc")

sbert_embedder = BertSentenceEmbeddings\
.pretrained("sbiobert_base_cased_mli",'en','clinical/models')\
.setInputCols(["ner_chunk_doc"])\
.setOutputCol("sbert_embeddings")

resolver = SentenceEntityResolverModel\
<<<<<<< HEAD
     .pretrained("sbiobertresolve_HPO", "en", "clinical/models") \
     .setInputCols(["ner_chunk", "sbert_embeddings"]) \
     .setOutputCol("resolution")\
     .setDistanceFunction("EUCLIDEAN")
=======
.pretrained("sbiobertresolve_HPO", "en", "clinical/models") \
.setInputCols(["ner_chunk", "sbert_embeddings"]) \
.setOutputCol("resolution")\
.setDistanceFunction("EUCLIDEAN")
>>>>>>> 5e41363b

pipeline = Pipeline(stages = [document_assembler, sentence_detector, tokens, embeddings, ner, ner_converter, chunk2doc, sbert_embedder, resolver])

model = LightPipeline(pipeline.fit(spark.createDataFrame([['']], ["text"])))

text="""These disorders include cancer, bipolar disorder, schizophrenia, autism, Cri-du-chat syndrome, myopia, cortical cataract-linked Alzheimer's disease, and infectious diseases"""

results = model.fullAnnotate(text)
<<<<<<< HEAD
=======
```



{:.nlu-block}
```python
import nlu
nlu.load("en.resolve.HPO").predict("""These disorders include cancer, bipolar disorder, schizophrenia, autism, Cri-du-chat syndrome, myopia, cortical cataract-linked Alzheimer's disease, and infectious diseases""")
>>>>>>> 5e41363b
```

</div>

## Results

```bash
|    | chunk            | entity   | resolution   | aux_codes                                                                    |
|---:|:-----------------|:---------|:-------------|:-----------------------------------------------------------------------------|
|  0 | cancer           | HP       | HP:0002664   | MSH:D009369||SNOMED:108369006,363346000||UMLS:C0006826,C0027651||ORPHA:1775  |
|  1 | bipolar disorder | HP       | HP:0007302   | MSH:D001714||SNOMED:13746004||UMLS:C0005586||ORPHA:370079                    |
|  2 | schizophrenia    | HP       | HP:0100753   | MSH:D012559||SNOMED:191526005,58214004||UMLS:C0036341||ORPHA:231169          |
|  3 | autism           | HP       | HP:0000717   | MSH:D001321||SNOMED:408856003,408857007,43614003||UMLS:C0004352||ORPHA:79279 |
|  4 | myopia           | HP       | HP:0000545   | MSH:D009216||SNOMED:57190000||UMLS:C0027092||ORPHA:370022                    |

```

{:.model-param}
## Model Information

{:.table-model}
|---|---|
|Model Name:|sbiobertresolve_HPO|
|Compatibility:|Spark NLP for Healthcare 3.0.2+|
|License:|Licensed|
|Edition:|Official|
|Input Labels:|[sentence_embeddings]|
|Output Labels:|[hpo_code]|
|Language:|en|<|MERGE_RESOLUTION|>--- conflicted
+++ resolved
@@ -50,17 +50,10 @@
 .setOutputCol("sbert_embeddings")
 
 resolver = SentenceEntityResolverModel\
-<<<<<<< HEAD
-     .pretrained("sbiobertresolve_HPO", "en", "clinical/models") \
-     .setInputCols(["ner_chunk", "sbert_embeddings"]) \
-     .setOutputCol("resolution")\
-     .setDistanceFunction("EUCLIDEAN")
-=======
 .pretrained("sbiobertresolve_HPO", "en", "clinical/models") \
 .setInputCols(["ner_chunk", "sbert_embeddings"]) \
 .setOutputCol("resolution")\
 .setDistanceFunction("EUCLIDEAN")
->>>>>>> 5e41363b
 
 pipeline = Pipeline(stages = [document_assembler, sentence_detector, tokens, embeddings, ner, ner_converter, chunk2doc, sbert_embedder, resolver])
 
@@ -69,8 +62,6 @@
 text="""These disorders include cancer, bipolar disorder, schizophrenia, autism, Cri-du-chat syndrome, myopia, cortical cataract-linked Alzheimer's disease, and infectious diseases"""
 
 results = model.fullAnnotate(text)
-<<<<<<< HEAD
-=======
 ```
 
 
@@ -79,7 +70,6 @@
 ```python
 import nlu
 nlu.load("en.resolve.HPO").predict("""These disorders include cancer, bipolar disorder, schizophrenia, autism, Cri-du-chat syndrome, myopia, cortical cataract-linked Alzheimer's disease, and infectious diseases""")
->>>>>>> 5e41363b
 ```
 
 </div>
