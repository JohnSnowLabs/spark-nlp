--- conflicted
+++ resolved
@@ -41,16 +41,6 @@
 .setOutputCol("ner_chunk")
 
 sbert_embedder = BertSentenceEmbeddings\
-<<<<<<< HEAD
-      .pretrained("sent_biobert_clinical_base_cased", "en")\
-      .setInputCols(["ner_chunk"])\
-      .setOutputCol("sbert_embeddings") 
-
-resolver = SentenceEntityResolverModel\
-      .pretrained("sbiobertresolve_clinical_snomed_procedures_measurements", "en", "clinical/models") \
-      .setInputCols(["ner_chunk", "sbert_embeddings"]) \
-      .setOutputCol("cpt_code")
-=======
 .pretrained("sent_biobert_clinical_base_cased", "en")\
 .setInputCols(["ner_chunk"])\
 .setOutputCol("sbert_embeddings") 
@@ -59,7 +49,6 @@
 .pretrained("sbiobertresolve_clinical_snomed_procedures_measurements", "en", "clinical/models") \
 .setInputCols(["ner_chunk", "sbert_embeddings"]) \
 .setOutputCol("cpt_code")
->>>>>>> 5e41363b
 
 pipelineModel = PipelineModel(
 stages = [
@@ -73,20 +62,6 @@
 ```
 ```scala
 val document_assembler = DocumentAssembler()
-<<<<<<< HEAD
-     .setInputCol("text")
-     .setOutputCol("ner_chunk")
-
-val sbert_embedder = BertSentenceEmbeddings
-     .pretrained("sent_biobert_clinical_base_cased", "en")
-     .setInputCols(Array("ner_chunk"))
-     .setOutputCol("sbert_embeddings")
-
-val resolver = SentenceEntityResolverModel
-     .pretrained("sbiobertresolve_clinical_snomed_procedures_measurements", "en", "clinical/models) 
-     .setInputCols(Array("ner_chunk", "sbert_embeddings"))
-     .setOutputCol("cpt_code")
-=======
 .setInputCol("text")
 .setOutputCol("ner_chunk")
 
@@ -99,7 +74,6 @@
 .pretrained("sbiobertresolve_clinical_snomed_procedures_measurements", "en", "clinical/models) 
 .setInputCols(Array("ner_chunk", "sbert_embeddings"))
 .setOutputCol("cpt_code")
->>>>>>> 5e41363b
 
 val pipelineModel= new PipelineModel().setStages(Array(document_assembler, sbert_embedder, resolver))
 val l_model = LightPipeline(pipelineModel)
