--- conflicted
+++ resolved
@@ -40,17 +40,6 @@
 chunk2doc = Chunk2Doc().setInputCols("ner_chunk").setOutputCol("ner_chunk_doc")
 
 sbert_embedder = BertSentenceEmbeddings\
-<<<<<<< HEAD
-     .pretrained("sbiobert_base_cased_mli","en","clinical/models")\
-     .setInputCols(["ner_chunk_doc"])\
-     .setOutputCol("sbert_embeddings")
-
-resolver = SentenceEntityResolverModel\
-     .pretrained("sbiobertresolve_umls_clinical_drugs","en", "clinical/models") \
-     .setInputCols(["ner_chunk", "sbert_embeddings"]) \
-     .setOutputCol("resolution")\
-     .setDistanceFunction("EUCLIDEAN")
-=======
 .pretrained("sbiobert_base_cased_mli","en","clinical/models")\
 .setInputCols(["ner_chunk_doc"])\
 .setOutputCol("sbert_embeddings")
@@ -60,7 +49,6 @@
 .setInputCols(["ner_chunk", "sbert_embeddings"]) \
 .setOutputCol("resolution")\
 .setDistanceFunction("EUCLIDEAN")
->>>>>>> 5e41363b
 
 pipeline = Pipeline(stages = [documentAssembler, sentenceDetector, tokenizer, stopwords, word_embeddings, clinical_ner, ner_converter, chunk2doc, sbert_embedder, resolver])
 
@@ -73,24 +61,6 @@
 val chunk2doc = Chunk2Doc().setInputCols("ner_chunk").setOutputCol("ner_chunk_doc")
 
 val sbert_embedder = BertSentenceEmbeddings
-<<<<<<< HEAD
-      .pretrained("sbiobert_base_cased_mli", "en","clinical/models")
-      .setInputCols(Array("ner_chunk_doc"))
-      .setOutputCol("sbert_embeddings")
-      .setCaseSensitive(False)
-    
-val resolver = SentenceEntityResolverModel
-      .pretrained("sbiobertresolve_umls_clinical_drugs", "en", "clinical/models") 
-      .setInputCols(Array("ner_chunk_doc", "sbert_embeddings")) 
-      .setOutputCol("resolution")
-      .setDistanceFunction("EUCLIDEAN")
-
-val p_model = new Pipeline().setStages(Array(documentAssembler, sentenceDetector, tokenizer, stopwords, word_embeddings, clinical_ner, ner_converter, chunk2doc, sbert_embedder, resolver))
-    
-val data = Seq("She was immediately given hydrogen peroxide 30 mg to treat the infection on her leg, and has been advised Neosporin Cream for 5 days. She has a history of taking magnesium hydroxide 100mg/1ml and metformin 1000 mg.").toDF("text") 
-
-val res = p_model.fit(data).transform(data)
-=======
 .pretrained("sbiobert_base_cased_mli", "en","clinical/models")
 .setInputCols(Array("ner_chunk_doc"))
 .setOutputCol("sbert_embeddings")
@@ -114,7 +84,6 @@
 ```python
 import nlu
 nlu.load("en.resolve.umls_clinical_drugs").predict("""She was immediately given hydrogen peroxide 30 mg to treat the infection on her leg, and has been advised Neosporin Cream for 5 days. She has a history of taking magnesium hydroxide 100mg/1ml and metformin 1000 mg.""")
->>>>>>> 5e41363b
 ```
 
 </div>
