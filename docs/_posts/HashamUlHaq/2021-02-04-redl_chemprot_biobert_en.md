--- conflicted
+++ resolved
@@ -32,15 +32,9 @@
 
 In the table below, `redl_chemprot_biobert` RE model, its labels, optimal NER model, and meaningful relation pairs are illustrated.
 
-<<<<<<< HEAD
-  |        RE MODEL       |                             RE MODEL LABES                            |       NER MODEL       | RE PAIRS                  |
- |:---------------------:|:---------------------------------------------------------------------:|:---------------------:|---------------------------|
- | redl_chemprot_biobert | CPR:1, CPR:2, CPR:3, CPR:4, CPR:5, CPR:6, CPR:7, CPR:8, CPR:9, CPR:10 | ner_chemprot_clinical | [“No need to set pairs.”] |
-=======
 |        RE MODEL       |                             RE MODEL LABES                            |       NER MODEL       | RE PAIRS                  |
 |:---------------------:|:---------------------------------------------------------------------:|:---------------------:|---------------------------|
 | redl_chemprot_biobert | CPR:1, CPR:2, CPR:3, CPR:4, CPR:5, CPR:6, CPR:7, CPR:8, CPR:9, CPR:10 | ner_chemprot_clinical | [“No need to set pairs.”] |
->>>>>>> 5e41363b
 
 
 <div class="tabs-box" markdown="1">
