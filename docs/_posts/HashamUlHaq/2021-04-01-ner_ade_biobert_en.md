---
layout: model
title: Detect Adverse Drug Events (biobert)
author: John Snow Labs
name: ner_ade_biobert
date: 2021-04-01
tags: [ner, clinical, licensed, en]
task: Named Entity Recognition
language: en
edition: Spark NLP for Healthcare 3.0.0
spark_version: 3.0
supported: true
article_header:
type: cover
use_language_switcher: "Python-Scala-Java"
---

## Description

Detect adverse drug events in tweets, reviews, and medical text using pretrained NER model.

## Predicted Entities

`DRUG`, `ADE`

{:.btn-box}
[Live Demo](https://demo.johnsnowlabs.com/healthcare/PP_ADE/){:.button.button-orange}
[Open in Colab](https://colab.research.google.com/github/JohnSnowLabs/spark-nlp-workshop/blob/master/tutorials/Certification_Trainings/Healthcare/1.Clinical_Named_Entity_Recognition_Model.ipynb){:.button.button-orange.button-orange-trans.co.button-icon}
[Download](https://s3.amazonaws.com/auxdata.johnsnowlabs.com/clinical/models/ner_ade_biobert_en_3.0.0_3.0_1617260850526.zip){:.button.button-orange.button-orange-trans.arr.button-icon}

## How to use



<div class="tabs-box" markdown="1">
{% include programmingLanguageSelectScalaPythonNLU.html %}
```python

...
embeddings_clinical = BertEmbeddings.pretrained("biobert_pubmed_base_cased")  .setInputCols(["sentence", "token"])  .setOutputCol("embeddings")
clinical_ner = MedicalNerModel.pretrained("ner_ade_biobert", "en", "clinical/models")   .setInputCols(["sentence", "token", "embeddings"])   .setOutputCol("ner")
...
nlpPipeline = Pipeline(stages=[document_assembler, sentence_detector, tokenizer, embeddings_clinical, clinical_ner, ner_converter])
model = nlpPipeline.fit(spark.createDataFrame([[""]]).toDF("text"))
results = model.transform(spark.createDataFrame([["EXAMPLE_TEXT"]]).toDF("text"))
```
```scala

...
val embeddings_clinical = BertEmbeddings.pretrained("biobert_pubmed_base_cased")
.setInputCols(Array("sentence", "token"))
.setOutputCol("embeddings")
val ner = MedicalNerModel.pretrained("ner_ade_biobert", "en", "clinical/models")
.setInputCols(Array("sentence", "token", "embeddings"))
.setOutputCol("ner")
...
val pipeline = new Pipeline().setStages(Array(document_assembler, sentence_detector, tokenizer, embeddings_clinical, ner, ner_converter))
val result = pipeline.fit(Seq.empty[String]).transform(data)
```


{:.nlu-block}
```python
import nlu
nlu.load("en.med_ner.ade_biobert").predict("""Put your text here.""")
```

</div>

{:.model-param}
## Model Information

{:.table-model}
|---|---|
|Model Name:|ner_ade_biobert|
|Compatibility:|Spark NLP for Healthcare 3.0.0+|
|License:|Licensed|
|Edition:|Official|
|Input Labels:|[sentence, token, embeddings]|
|Output Labels:|[ner]|
|Language:|en|


## Benchmarking

```bash
<<<<<<< HEAD
              precision    recall  f1-score   support

       B-ADE       0.48      0.82      0.60      3582
      B-DRUG       0.87      0.65      0.75     11763
       I-ADE       0.48      0.76      0.59      4309
      I-DRUG       0.95      0.28      0.43      7654
           O       0.97      0.98      0.97    303457

    accuracy                           0.95    330765
   macro avg       0.75      0.70      0.67    330765
=======
precision    recall  f1-score   support

B-ADE       0.48      0.82      0.60      3582
B-DRUG       0.87      0.65      0.75     11763
I-ADE       0.48      0.76      0.59      4309
I-DRUG       0.95      0.28      0.43      7654
O       0.97      0.98      0.97    303457

accuracy                           0.95    330765
macro avg       0.75      0.70      0.67    330765
>>>>>>> 5e41363b
weighted avg       0.95      0.95      0.94    330765
```<|MERGE_RESOLUTION|>--- conflicted
+++ resolved
@@ -84,18 +84,6 @@
 ## Benchmarking
 
 ```bash
-<<<<<<< HEAD
-              precision    recall  f1-score   support
-
-       B-ADE       0.48      0.82      0.60      3582
-      B-DRUG       0.87      0.65      0.75     11763
-       I-ADE       0.48      0.76      0.59      4309
-      I-DRUG       0.95      0.28      0.43      7654
-           O       0.97      0.98      0.97    303457
-
-    accuracy                           0.95    330765
-   macro avg       0.75      0.70      0.67    330765
-=======
 precision    recall  f1-score   support
 
 B-ADE       0.48      0.82      0.60      3582
@@ -106,6 +94,5 @@
 
 accuracy                           0.95    330765
 macro avg       0.75      0.70      0.67    330765
->>>>>>> 5e41363b
 weighted avg       0.95      0.95      0.94    330765
 ```