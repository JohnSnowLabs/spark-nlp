--- conflicted
+++ resolved
@@ -55,24 +55,10 @@
 
 data = spark.createDataFrame([["""A 28-year-old female with a history of gestational diabetes mellitus diagnosed eight years prior to presentation and subsequent type two diabetes mellitus (T2DM), one prior episode of HTG-induced pancreatitis three years prior to presentation, associated with an acute hepatitis, and obesity with a body mass index (BMI) of 33.5 kg/m2, presented with a one-week history of polyuria, polydipsia, poor appetite, and vomiting."""]]).toDF("text")
 
-<<<<<<< HEAD
-resolver = SentenceEntityResolverModel\
-     .pretrained("sbiobertresolve_umls_major_concepts", "en", "clinical/models") \
-     .setInputCols(["ner_chunk", "sbert_embeddings"]) \
-     .setOutputCol("resolution")\
-     .setDistanceFunction("EUCLIDEAN")
-
-pipeline = Pipeline(stages = [document_assembler, sentence_detector, tokens, embeddings, ner, ner_converter, chunk2doc, sbert_embedder, resolver])
-
-data = spark.createDataFrame([["""A 28-year-old female with a history of gestational diabetes mellitus diagnosed eight years prior to presentation and subsequent type two diabetes mellitus (T2DM), one prior episode of HTG-induced pancreatitis three years prior to presentation, associated with an acute hepatitis, and obesity with a body mass index (BMI) of 33.5 kg/m2, presented with a one-week history of polyuria, polydipsia, poor appetite, and vomiting."""]]).toDF("text")
-
-results = pipeline.fit(data).transform(data)
-=======
 results = pipeline.fit(data).transform(data)
 
 ```
 
->>>>>>> 5e41363b
 
 
 {:.nlu-block}
