--- conflicted
+++ resolved
@@ -31,11 +31,7 @@
 ## How to use
 
 
-<<<<<<< HEAD
- ```sbiobertresolve_umls_disease_syndrome``` resolver model must be used with ```sbiobert_base_cased_mli``` as embeddings ```ner_jsl``` as NER model. ```Cerebrovascular_Disease, Communicable_Disease, Diabetes,Disease_Syndrome_Disorder, Heart_Disease, Hyperlipidemia, Hypertension,Injury_or_Poisoning, Kidney_Disease, Obesity, Oncological, Overweight, Psychological_Condition, Symptom, VS_Finding, ImagingFindings, EKG_Findings``` set in ```.setWhiteList()```.
-=======
 ```sbiobertresolve_umls_disease_syndrome``` resolver model must be used with ```sbiobert_base_cased_mli``` as embeddings ```ner_jsl``` as NER model. ```Cerebrovascular_Disease, Communicable_Disease, Diabetes,Disease_Syndrome_Disorder, Heart_Disease, Hyperlipidemia, Hypertension,Injury_or_Poisoning, Kidney_Disease, Obesity, Oncological, Overweight, Psychological_Condition, Symptom, VS_Finding, ImagingFindings, EKG_Findings``` set in ```.setWhiteList()```.
->>>>>>> 5e41363b
 
 
 <div class="tabs-box" markdown="1">
@@ -51,17 +47,10 @@
 .setOutputCol("sbert_embeddings")
 
 resolver = SentenceEntityResolverModel\
-<<<<<<< HEAD
-     .pretrained("sbiobertresolve_umls_disease_syndrome","en", "clinical/models") \
-     .setInputCols(["ner_chunk", "sbert_embeddings"]) \
-     .setOutputCol("resolution")\
-     .setDistanceFunction("EUCLIDEAN")
-=======
 .pretrained("sbiobertresolve_umls_disease_syndrome","en", "clinical/models") \
 .setInputCols(["ner_chunk", "sbert_embeddings"]) \
 .setOutputCol("resolution")\
 .setDistanceFunction("EUCLIDEAN")
->>>>>>> 5e41363b
 
 pipeline = Pipeline(stages = [documentAssembler, sentenceDetector, tokenizer, stopwords, word_embeddings, clinical_ner, ner_converter, chunk2doc, sbert_embedder, resolver])
 
@@ -74,23 +63,6 @@
 val chunk2doc = Chunk2Doc().setInputCols("ner_chunk").setOutputCol("ner_chunk_doc")
 
 val sbert_embedder = BertSentenceEmbeddings
-<<<<<<< HEAD
-      .pretrained("sbiobert_base_cased_mli", "en","clinical/models")
-      .setInputCols(Array("ner_chunk_doc"))
-      .setOutputCol("sbert_embeddings")
-    
-val resolver = SentenceEntityResolverModel
-      .pretrained("sbiobertresolve_umls_disease_syndrome", "en", "clinical/models") 
-      .setInputCols(Array("ner_chunk_doc", "sbert_embeddings")) 
-      .setOutputCol("resolution")
-      .setDistanceFunction("EUCLIDEAN")
-      
-val p_model = new Pipeline().setStages(Array(documentAssembler, sentenceDetector, tokenizer, stopwords, word_embeddings, clinical_ner, ner_converter, chunk2doc, sbert_embedder, resolver))
-    
-val data = Seq("A 28-year-old female with a history of gestational diabetes mellitus diagnosed eight years prior to presentation and subsequent type two diabetes mellitus (T2DM), one prior episode of HTG-induced pancreatitis three years prior to presentation, associated with an acute hepatitis, and obesity with a body mass index (BMI) of 33.5 kg/m2, presented with a one-week history of polyuria, polydipsia, poor appetite, and vomiting.").toDF("text") 
-
-val res = p_model.fit(data).transform(data)
-=======
 .pretrained("sbiobert_base_cased_mli", "en","clinical/models")
 .setInputCols(Array("ner_chunk_doc"))
 .setOutputCol("sbert_embeddings")
@@ -113,7 +85,6 @@
 ```python
 import nlu
 nlu.load("en.resolve.umls_disease_syndrome").predict("""A 28-year-old female with a history of gestational diabetes mellitus diagnosed eight years prior to presentation and subsequent type two diabetes mellitus (T2DM), one prior episode of HTG-induced pancreatitis three years prior to presentation, associated with an acute hepatitis, and obesity with a body mass index (BMI) of 33.5 kg/m2, presented with a one-week history of polyuria, polydipsia, poor appetite, and vomiting.""")
->>>>>>> 5e41363b
 ```
 
 </div>
