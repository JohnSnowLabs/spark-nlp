--- conflicted
+++ resolved
@@ -30,21 +30,12 @@
 
 {:.btn-box}
 [Live Demo](https://demo.johnsnowlabs.com/healthcare/RE_ADE/){:.button.button-orange}
-<<<<<<< HEAD
-[Open in Colab](https://colab.research.google.com/github/JohnSnowLabs/spark-nlp-workshop/blob/master/tutorials/Certification_Trainings/Healthcare/10.Clinical_Relation_Extraction.ipynb){:.button.button-orange.button-orange-trans.co.button-icon}
-=======
 [Open in Colab](https://colab.research.google.com/github/JohnSnowLabs/spark-nlp-workshop/blob/master/tutorials/streamlit_notebooks/healthcare/RE_ADE.ipynb){:.button.button-orange.button-orange-trans.co.button-icon}
->>>>>>> 5e41363b
 [Download](https://s3.amazonaws.com/auxdata.johnsnowlabs.com/clinical/models/re_ade_clinical_en_3.1.2_3.0_1626104637779.zip){:.button.button-orange.button-orange-trans.arr.button-icon}
 
 
 ## How to use
 
-In the table below, `re_ade_clinical` RE model, its labels, optimal NER model, and meaningful relation pairs are illustrated.
-
- |     RE MODEL    | RE MODEL LABES |     NER MODEL    | RE PAIRS                     |
- |:---------------:|:--------------:|:----------------:|------------------------------|
- | re_ade_clinical |       0,1      | ner_ade_clinical | [“ade-drug”,<br> ”drug-ade”] |
 
 In the table below, `re_ade_clinical` RE model, its labels, optimal NER model, and meaningful relation pairs are illustrated.
 
