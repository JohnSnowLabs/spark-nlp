---
layout: model
title: Emotion Detection Classifier
author: John Snow Labs
name: classifierdl_use_emotion
date: 2021-01-09
task: Text Classification
language: en
edition: Spark NLP 2.7.1
spark_version: 2.4
<<<<<<< HEAD
tags: [open_source, en, classifier]
=======
tags: [open_source, en, classifier, emotion]
>>>>>>> 5e41363b
supported: true
article_header:
type: cover
use_language_switcher: "Python-Scala-Java"
---

## Description

Automatically identify Joy, Surprise, Fear, Sadness emotions in Tweets.

## Predicted Entities

`surprise`, `sadness`, `fear`, `joy`

{:.btn-box}
[Live Demo](https://demo.johnsnowlabs.com/public/SENTIMENT_EN_EMOTION/){:.button.button-orange}
[Open in Colab](https://colab.research.google.com/github/JohnSnowLabs/spark-nlp-workshop/blob/master/tutorials/streamlit_notebooks/SENTIMENT_EN_EMOTION.ipynb){:.button.button-orange.button-orange-trans.co.button-icon}
[Download](https://s3.amazonaws.com/auxdata.johnsnowlabs.com/public/models/classifierdl_use_emotion_en_2.7.1_2.4_1610190563302.zip){:.button.button-orange.button-orange-trans.arr.button-icon}

## How to use



<div class="tabs-box" markdown="1">
{% include programmingLanguageSelectScalaPythonNLU.html %}

```python
document_assembler = DocumentAssembler()\
    .setInputCol("text")\
    .setOutputCol("document")

use = UniversalSentenceEncoder.pretrained('tfhub_use', lang="en") \
    .setInputCols(["document"])\
    .setOutputCol("sentence_embeddings")

classifier = ClassifierDLModel.pretrained('classifierdl_use_emotion', 'en') \
    .setInputCols(["document", "sentence_embeddings"]) \
    .setOutputCol("sentiment")

nlpPipeline = Pipeline(stages=[document_assembler, 
                               use, 
                               classifier])

data = spark.createDataFrame([["@Mira I just saw you on live t.v!!"],
                              ["Just home from group celebration - dinner at Trattoria Gianni, then Hershey Felder's performance - AMAZING!!"],
                              ["Nooooo! My dad turned off the internet so I can't listen to band music!"],
                              ["My soul has just been pierced by the most evil look from @rickosborneorg. A mini panic attack and chill in bones followed soon after."]]).toDF("text")

result = nlpPipeline.fit(data).transform(data)
```
```scala
val documentAssembler = new DocumentAssembler()
    .setInputCol("text")
    .setOutputCol("document")

val use = UniversalSentenceEncoder.pretrained('tfhub_use', "en")
    .setInputCols(Array("document"))
    .setOutputCol("sentence_embeddings")

val classifier = ClassifierDLModel.pretrained("classifierdl_use_emotion", "en")
    .setInputCols(Array("document", "sentence_embeddings"))
    .setOutputCol("sentiment")

val pipeline = new Pipeline().setStages(Array(documentAssembler, 
                                              use, 
                                              classifier))

val data = Seq(Array("@Mira I just saw you on live t.v!!",
                     "Just home from group celebration - dinner at Trattoria Gianni, then Hershey Felder's performance - AMAZING!!",
                     "Nooooo! My dad turned off the internet so I can't listen to band music!",
                     "My soul has just been pierced by the most evil look from @rickosborneorg. A mini panic attack and chill in bones followed soon after.")).toDS.toDF("text")

val result = pipeline.fit(data).transform(data)
```

{:.nlu-block}
```python
import nlu

text = ["""@Mira I just saw you on live t.v!!"""]
emotion_df = nlu.load('en.classify.emotion.use').predict(text, output_level='document')
emotion_df[["document", "emotion"]]
```

</div>

## Results

```bash
+-------------------------------------------------------------------------------------------------------------------------------------+---------+
|document                                                                                                                             |sentiment|
+-------------------------------------------------------------------------------------------------------------------------------------+---------+
|@Mira I just saw you on live t.v!!                                                                                                   |surprise |
|Just home from group celebration - dinner at Trattoria Gianni, then Hershey Felder's performance - AMAZING!!                         |joy      |
|Nooooo! My dad turned off the internet so I can't listen to band music!                                                              |sadness  |
|My soul has just been pierced by the most evil look from @rickosborneorg. A mini panic attack and chill in bones followed soon after.|fear     |
+-------------------------------------------------------------------------------------------------------------------------------------+---------+
```

{:.model-param}
## Model Information

{:.table-model}
|---|---|
|Model Name:|classifierdl_use_emotion|
|Compatibility:|Spark NLP 2.7.1+|
|License:|Open Source|
|Edition:|Official|
|Input Labels:|[sentence_embeddings]|
|Output Labels:|[class]|
|Language:|en|
|Dependencies:|tfhub_use|

## Data Source

This model is trained on multiple datasets inlcuding youtube comments, twitter and ISEAR dataset.

## Benchmarking

```bash
label           tp      fp      fn      support
fear            0.78    0.67    0.72     2253
joy             0.71    0.68    0.69     3000
sadness         0.69    0.73    0.71     3075
surprise        0.67    0.73    0.70     3067
accuracy        -       -       0.71    11395
macro-avg       0.71    0.70    0.71    11395
weighted-avg    0.71    0.71    0.71    11395
```<|MERGE_RESOLUTION|>--- conflicted
+++ resolved
@@ -8,11 +8,7 @@
 language: en
 edition: Spark NLP 2.7.1
 spark_version: 2.4
-<<<<<<< HEAD
-tags: [open_source, en, classifier]
-=======
 tags: [open_source, en, classifier, emotion]
->>>>>>> 5e41363b
 supported: true
 article_header:
 type: cover
