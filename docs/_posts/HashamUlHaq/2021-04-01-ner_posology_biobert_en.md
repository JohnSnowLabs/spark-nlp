--- conflicted
+++ resolved
@@ -95,33 +95,6 @@
 |Output Labels:|[ner]|
 |Language:|en|
 
-<<<<<<< HEAD
-## Benchmarking
-
-```bash
-              precision    recall  f1-score   support
-
-    B-DOSAGE       0.78      0.67      0.72       559
-      B-DRUG       0.93      0.94      0.94      3865
-  B-DURATION       0.79      0.81      0.80       331
-      B-FORM       0.90      0.87      0.88      1472
- B-FREQUENCY       0.92      0.94      0.93      1577
-     B-ROUTE       0.94      0.85      0.89       772
-  B-STRENGTH       0.88      0.92      0.90      2519
-    I-DOSAGE       0.62      0.57      0.60       357
-      I-DRUG       0.81      0.89      0.85      1539
-  I-DURATION       0.80      0.89      0.84       796
-      I-FORM       0.58      0.54      0.56       142
- I-FREQUENCY       0.86      0.93      0.89      2424
-     I-ROUTE       1.00      0.47      0.64        32
-  I-STRENGTH       0.85      0.91      0.88      2972
-           O       0.98      0.98      0.98    101134
-
-    accuracy                           0.97    120491
-   macro avg       0.84      0.81      0.82    120491
-weighted avg       0.97      0.97      0.97    120491
-```
-=======
 
 ## Benchmarking
 
@@ -149,5 +122,4 @@
 ```
 <!--stackedit_data:
 eyJoaXN0b3J5IjpbMTI4NTU1NDEwN119
--->
->>>>>>> 5e41363b
+-->