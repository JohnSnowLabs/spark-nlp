--- conflicted
+++ resolved
@@ -38,21 +38,6 @@
 
 ```python
 document_assembler = DocumentAssembler()\
-<<<<<<< HEAD
-  .setInputCol("text")\
-  .setOutputCol("document")
-
-sbert_embedder = BertSentenceEmbeddings\
-     .pretrained("sbiobert_base_cased_mli","en","clinical/models")\
-     .setInputCols(["document"])\
-     .setOutputCol("sbert_embeddings")
-
-icd10_resolver = SentenceEntityResolverModel\
-     .pretrained("sbiobertresolve_icd10cm_augmented_billable_hcc","en", "clinical/models") \
-     .setInputCols(["document", "sbert_embeddings"]) \
-     .setOutputCol("icd10cm_code")\
-     .setDistanceFunction("EUCLIDEAN").setReturnCosineDistances(True)
-=======
 .setInputCol("text")\
 .setOutputCol("document")
 
@@ -66,7 +51,6 @@
 .setInputCols(["document", "sbert_embeddings"]) \
 .setOutputCol("icd10cm_code")\
 .setDistanceFunction("EUCLIDEAN").setReturnCosineDistances(True)
->>>>>>> 5e41363b
 
 bert_pipeline_icd = Pipeline(stages = [document_assembler, sbert_embedder, icd10_resolver])
 
@@ -76,22 +60,6 @@
 ```
 ```scala
 val document_assembler = DocumentAssembler()
-<<<<<<< HEAD
-     .setInputCol("text")
-     .setOutputCol("document")
-
-val sbert_embedder = BertSentenceEmbeddings
-     .pretrained("sbiobert_base_cased_mli","en","clinical/models")
-     .setInputCols(Array("document"))
-     .setOutputCol("sbert_embeddings")
-
-val icd10_resolver = SentenceEntityResolverModel
-     .pretrained("sbiobertresolve_icd10cm_augmented_billable_hcc","en", "clinical/models")
-     .setInputCols(Array("document", "sbert_embeddings"))
-     .setOutputCol("icd10cm_code")
-     .setDistanceFunction("EUCLIDEAN")
-     .setReturnCosineDistances(True)
-=======
 .setInputCol("text")
 .setOutputCol("document")
 
@@ -106,15 +74,12 @@
 .setOutputCol("icd10cm_code")
 .setDistanceFunction("EUCLIDEAN")
 .setReturnCosineDistances(True)
->>>>>>> 5e41363b
 
 val bert_pipeline_icd = new Pipeline().setStages(Array(document_assembler, sbert_embedder, icd10_resolver))
 
 val data = Seq("metastatic lung cancer").toDF("text")
 
 val result = bert_pipeline_icd.fit(data).transform(data)
-<<<<<<< HEAD
-=======
 ```
 
 
@@ -122,7 +87,6 @@
 ```python
 import nlu
 nlu.load("en.resolve.icd10cm.augmented_billable").predict("""metastatic lung cancer""")
->>>>>>> 5e41363b
 ```
 
 </div>
