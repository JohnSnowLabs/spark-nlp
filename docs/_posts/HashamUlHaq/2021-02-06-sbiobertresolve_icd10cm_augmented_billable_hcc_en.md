---
layout: model
title: Sentence Entity Resolver for billable ICD10-CM HCC codes
author: John Snow Labs
name: sbiobertresolve_icd10cm_augmented_billable_hcc
date: 2021-02-06
task: Entity Resolution
language: en
edition: Spark NLP for Healthcare 2.7.3
spark_version: 2.4
tags: [licensed, clinical, en, entity_resolution]
supported: true
article_header:
type: cover
use_language_switcher: "Python-Scala-Java"
---

## Description

This model maps extracted medical entities to ICD10-CM codes using chunk embeddings (augmented with synonyms, four times richer than previous resolver). It also adds support of 7-digit codes with HCC status.

For reference: http://www.formativhealth.com/wp-content/uploads/2018/06/HCC-White-Paper.pdf

## Predicted Entities

Outputs 7-digit billable ICD codes. In the result, look for `aux_label` parameter in the metadata to get HCC status. The HCC status can be divided to get further information: `billable status`, `hcc status`, and `hcc score`.

For example, in the example shared `below the billable status is 1`, `hcc status is 1`, and `hcc score is 8`.

{:.btn-box}
<button class="button button-orange" disabled>Live Demo</button>
[Open in Colab](https://githubtocolab.com/JohnSnowLabs/spark-nlp-workshop/blob/master/tutorials/Certification_Trainings/Healthcare/24.Improved_Entity_Resolvers_in_SparkNLP_with_sBert.ipynb){:.button.button-orange.button-orange-trans.co.button-icon}
[Download](https://s3.amazonaws.com/auxdata.johnsnowlabs.com/clinical/models/sbiobertresolve_icd10cm_augmented_billable_hcc_en_2.7.3_2.4_1612609178670.zip){:.button.button-orange.button-orange-trans.arr.button-icon}

## How to use


<<<<<<< HEAD
 ```sbiobertresolve_icd10cm_augmented_billable_hcc``` resolver model must be used with ```sbiobert_base_cased_mli``` as embeddings ```ner_clinical``` as NER model. ```PROBLEM``` set in ```.setWhiteList()```.
=======
```sbiobertresolve_icd10cm_augmented_billable_hcc``` resolver model must be used with ```sbiobert_base_cased_mli``` as embeddings ```ner_clinical``` as NER model. ```PROBLEM``` set in ```.setWhiteList()```.
>>>>>>> 5e41363b

<div class="tabs-box" markdown="1">
{% include programmingLanguageSelectScalaPythonNLU.html %}

```python
document_assembler = DocumentAssembler()\
<<<<<<< HEAD
  .setInputCol("text")\
  .setOutputCol("document")

sbert_embedder = BertSentenceEmbeddings\
     .pretrained("sbiobert_base_cased_mli","en","clinical/models")\
     .setInputCols(["document"])\
     .setOutputCol("sbert_embeddings")

icd10_resolver = SentenceEntityResolverModel\
     .pretrained("sbiobertresolve_icd10cm_augmented_billable_hcc","en", "clinical/models") \
     .setInputCols(["document", "sbert_embeddings"]) \
     .setOutputCol("icd10cm_code")\
     .setDistanceFunction("EUCLIDEAN").setReturnCosineDistances(True)
=======
.setInputCol("text")\
.setOutputCol("document")

sbert_embedder = BertSentenceEmbeddings\
.pretrained("sbiobert_base_cased_mli","en","clinical/models")\
.setInputCols(["document"])\
.setOutputCol("sbert_embeddings")

icd10_resolver = SentenceEntityResolverModel\
.pretrained("sbiobertresolve_icd10cm_augmented_billable_hcc","en", "clinical/models") \
.setInputCols(["document", "sbert_embeddings"]) \
.setOutputCol("icd10cm_code")\
.setDistanceFunction("EUCLIDEAN").setReturnCosineDistances(True)
>>>>>>> 5e41363b

bert_pipeline_icd = Pipeline(stages = [document_assembler, sbert_embedder, icd10_resolver])

data = spark.createDataFrame([["metastatic lung cancer"]]).toDF("text")

results = bert_pipeline_icd.fit(data).transform(data)
```

```scala
val document_assembler = DocumentAssembler()
<<<<<<< HEAD
     .setInputCol("text")
     .setOutputCol("document")

val sbert_embedder = BertSentenceEmbeddings
     .pretrained("sbiobert_base_cased_mli","en","clinical/models")
     .setInputCols(Array("document"))
     .setOutputCol("sbert_embeddings")

val icd10_resolver = SentenceEntityResolverModel
     .pretrained("sbiobertresolve_icd10cm_augmented_billable_hcc","en", "clinical/models") 
     .setInputCols(Array("document", "sbert_embeddings")) 
     .setOutputCol("icd10cm_code")
     .setDistanceFunction("EUCLIDEAN")
     .setReturnCosineDistances(True)
=======
.setInputCol("text")
.setOutputCol("document")

val sbert_embedder = BertSentenceEmbeddings
.pretrained("sbiobert_base_cased_mli","en","clinical/models")
.setInputCols(Array("document"))
.setOutputCol("sbert_embeddings")

val icd10_resolver = SentenceEntityResolverModel
.pretrained("sbiobertresolve_icd10cm_augmented_billable_hcc","en", "clinical/models") 
.setInputCols(Array("document", "sbert_embeddings")) 
.setOutputCol("icd10cm_code")
.setDistanceFunction("EUCLIDEAN")
.setReturnCosineDistances(True)
>>>>>>> 5e41363b

val bert_pipeline_icd = new Pipeline().setStages(Array(document_assembler, sbert_embedder, icd10_resolver))

val data = Seq("metastatic lung cancer").toDF("text")

val result = bert_pipeline_icd.fit(data).transform(data)
<<<<<<< HEAD
=======
```



{:.nlu-block}
```python
import nlu
nlu.load("en.resolve.icd10cm.augmented_billable").predict("""metastatic lung cancer""")
>>>>>>> 5e41363b
```

</div>

## Results

```bash
|    | chunks                 | code   | resolutions                                                                                                                                                                                                                                                                                                                                                                                                                                                                       | all_codes                                                                                              | billable_hcc_status_score   | all_distances                                                                                                            |
|---:|:-----------------------|:-------|:----------------------------------------------------------------------------------------------------------------------------------------------------------------------------------------------------------------------------------------------------------------------------------------------------------------------------------------------------------------------------------------------------------------------------------------------------------------------------------|:-------------------------------------------------------------------------------------------------------|:----------------------------|:-------------------------------------------------------------------------------------------------------------------------|
|  0 | metastatic lung cancer | C7800  | ['cancer metastatic to lung', 'metastasis from malignant tumor of lung', 'cancer metastatic to left lung', 'history of cancer metastatic to lung', 'metastatic cancer', 'history of cancer metastatic to lung (situation)', 'metastatic adenocarcinoma to bilateral lungs', 'cancer metastatic to chest wall', 'metastatic malignant neoplasm to left lower lobe of lung', 'metastatic carcinoid tumour', 'cancer metastatic to respiratory tract', 'metastatic carcinoid tumor'] | ['C7800', 'C349', 'C7801', 'Z858', 'C800', 'Z8511', 'C780', 'C798', 'C7802', 'C799', 'C7830', 'C7B00'] | ['1', '1', '8']             | ['0.0464', '0.0829', '0.0852', '0.0860', '0.0914', '0.0989', '0.1133', '0.1220', '0.1220', '0.1253', '0.1249', '0.1260'] |
```

{:.model-param}
## Model Information

{:.table-model}
|---|---|
|Model Name:|sbiobertresolve_icd10cm_augmented_billable_hcc|
|Compatibility:|Spark NLP for Healthcare 2.7.3+|
|License:|Licensed|
|Edition:|Official|
|Input Labels:|[sentence_embeddings]|
|Output Labels:|[icd10cm_code]|
|Language:|en|<|MERGE_RESOLUTION|>--- conflicted
+++ resolved
@@ -35,32 +35,13 @@
 ## How to use
 
 
-<<<<<<< HEAD
- ```sbiobertresolve_icd10cm_augmented_billable_hcc``` resolver model must be used with ```sbiobert_base_cased_mli``` as embeddings ```ner_clinical``` as NER model. ```PROBLEM``` set in ```.setWhiteList()```.
-=======
 ```sbiobertresolve_icd10cm_augmented_billable_hcc``` resolver model must be used with ```sbiobert_base_cased_mli``` as embeddings ```ner_clinical``` as NER model. ```PROBLEM``` set in ```.setWhiteList()```.
->>>>>>> 5e41363b
 
 <div class="tabs-box" markdown="1">
 {% include programmingLanguageSelectScalaPythonNLU.html %}
 
 ```python
 document_assembler = DocumentAssembler()\
-<<<<<<< HEAD
-  .setInputCol("text")\
-  .setOutputCol("document")
-
-sbert_embedder = BertSentenceEmbeddings\
-     .pretrained("sbiobert_base_cased_mli","en","clinical/models")\
-     .setInputCols(["document"])\
-     .setOutputCol("sbert_embeddings")
-
-icd10_resolver = SentenceEntityResolverModel\
-     .pretrained("sbiobertresolve_icd10cm_augmented_billable_hcc","en", "clinical/models") \
-     .setInputCols(["document", "sbert_embeddings"]) \
-     .setOutputCol("icd10cm_code")\
-     .setDistanceFunction("EUCLIDEAN").setReturnCosineDistances(True)
-=======
 .setInputCol("text")\
 .setOutputCol("document")
 
@@ -74,7 +55,6 @@
 .setInputCols(["document", "sbert_embeddings"]) \
 .setOutputCol("icd10cm_code")\
 .setDistanceFunction("EUCLIDEAN").setReturnCosineDistances(True)
->>>>>>> 5e41363b
 
 bert_pipeline_icd = Pipeline(stages = [document_assembler, sbert_embedder, icd10_resolver])
 
@@ -85,22 +65,6 @@
 
 ```scala
 val document_assembler = DocumentAssembler()
-<<<<<<< HEAD
-     .setInputCol("text")
-     .setOutputCol("document")
-
-val sbert_embedder = BertSentenceEmbeddings
-     .pretrained("sbiobert_base_cased_mli","en","clinical/models")
-     .setInputCols(Array("document"))
-     .setOutputCol("sbert_embeddings")
-
-val icd10_resolver = SentenceEntityResolverModel
-     .pretrained("sbiobertresolve_icd10cm_augmented_billable_hcc","en", "clinical/models") 
-     .setInputCols(Array("document", "sbert_embeddings")) 
-     .setOutputCol("icd10cm_code")
-     .setDistanceFunction("EUCLIDEAN")
-     .setReturnCosineDistances(True)
-=======
 .setInputCol("text")
 .setOutputCol("document")
 
@@ -115,15 +79,12 @@
 .setOutputCol("icd10cm_code")
 .setDistanceFunction("EUCLIDEAN")
 .setReturnCosineDistances(True)
->>>>>>> 5e41363b
 
 val bert_pipeline_icd = new Pipeline().setStages(Array(document_assembler, sbert_embedder, icd10_resolver))
 
 val data = Seq("metastatic lung cancer").toDF("text")
 
 val result = bert_pipeline_icd.fit(data).transform(data)
-<<<<<<< HEAD
-=======
 ```
 
 
@@ -132,7 +93,6 @@
 ```python
 import nlu
 nlu.load("en.resolve.icd10cm.augmented_billable").predict("""metastatic lung cancer""")
->>>>>>> 5e41363b
 ```
 
 </div>
