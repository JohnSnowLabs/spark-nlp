--- conflicted
+++ resolved
@@ -128,26 +128,6 @@
 ## Benchmarking
 
 ```bash
-<<<<<<< HEAD
-      B-Duration       0.93      0.94      0.93      1820
-     B-End_Point       0.99      0.98      0.98      5022
-  B-Hazard_Ratio       0.97      0.95      0.96       778
- B-Patient_Count       0.81      0.88      0.85       300
-   B-Trial_Group       0.86      0.88      0.87      6751
-         B-Value       0.94      0.96      0.95      7675
-      I-Duration       0.71      0.82      0.76       185
-     I-End_Point       0.94      0.98      0.96      1491
- I-Patient_Count       0.48      0.64      0.55        44
-   I-Trial_Group       0.78      0.75      0.77      4561
-         I-Value       0.93      0.95      0.94      1511
-               O       0.96      0.95      0.95     47423
-
-        accuracy                           0.94     77608
-       macro avg       0.79      0.82      0.80     77608
-    weighted avg       0.94      0.94      0.94     77608
-
-```
-=======
 label  precision  recall        f1   support
 B-Duration       0.93    0.94      0.93      1820
 B-End_Point       0.99    0.98      0.98      5022
@@ -167,5 +147,4 @@
 ```
 <!--stackedit_data:
 eyJoaXN0b3J5IjpbMzQ3MTAyNzY1LDE5Nzk3NTY1MTBdfQ==
--->
->>>>>>> 5e41363b
+-->