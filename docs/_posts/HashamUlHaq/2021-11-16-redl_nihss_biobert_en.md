---
layout: model
title: Extract relations between NIHSS entities
author: John Snow Labs
name: redl_nihss_biobert
date: 2021-11-16
tags: [en, licensed, clinical, relation_extraction]
task: Relation Extraction
language: en
edition: Spark NLP for Healthcare 3.3.2
spark_version: 3.0
supported: true
article_header:
type: cover
use_language_switcher: "Python-Scala-Java"
---


## Description


Relate scale items and their measurements according to NIHSS guidelines.


## Predicted Entities

<<<<<<< HEAD
`Has_Value` : Measurement is related to the entity, `0` : Measurement is not related to the entity
=======

`Has_Value` : Measurement is related to the entity, `0` : Measurement is not related to the entity

>>>>>>> 5e41363b

{:.btn-box}
[Live Demo](https://demo.johnsnowlabs.com/healthcare/RE_NIHSS/){:.button.button-orange}
[Open in Colab](https://colab.research.google.com/github/JohnSnowLabs/spark-nlp-workshop/blob/master/tutorials/Certification_Trainings/Healthcare/10.Clinical_Relation_Extraction.ipynb){:.button.button-orange.button-orange-trans.co.button-icon}
[Download](https://s3.amazonaws.com/auxdata.johnsnowlabs.com/clinical/models/redl_nihss_biobert_en_3.3.2_3.0_1637038860417.zip){:.button.button-orange.button-orange-trans.arr.button-icon}


## How to use






<div class="tabs-box" markdown="1">
{% include programmingLanguageSelectScalaPythonNLU.html %}

```python
documenter = DocumentAssembler()\
.setInputCol("text")\
.setOutputCol("document")

sentencer = SentenceDetector()\
.setInputCols(["document"])\
.setOutputCol("sentences")

tokenizer = sparknlp.annotators.Tokenizer()\
.setInputCols(["sentences"])\
.setOutputCol("tokens")

pos_tagger = PerceptronModel()\
.pretrained("pos_clinical", "en", "clinical/models") \
.setInputCols(["sentences", "tokens"])\
.setOutputCol("pos_tags")

words_embedder = WordEmbeddingsModel() \
.pretrained("embeddings_clinical", "en", "clinical/models") \
.setInputCols(["sentences", "tokens"]) \
.setOutputCol("embeddings")

ner_tagger = MedicalNerModel.pretrained("ner_nihss", "en", "clinical/models")\
.setInputCols("sentences", "tokens", "embeddings")\
.setOutputCol("ner_tags") 

ner_converter = NerConverter() \
.setInputCols(["sentences", "tokens", "ner_tags"]) \
.setOutputCol("ner_chunks")

dependency_parser = DependencyParserModel() \
.pretrained("dependency_conllu", "en") \
.setInputCols(["sentences", "pos_tags", "tokens"]) \
.setOutputCol("dependencies")

# Set a filter on pairs of named entities which will be treated as relation candidates
re_ner_chunk_filter = RENerChunksFilter() \
.setInputCols(["ner_chunks", "dependencies"])\
.setMaxSyntacticDistance(10)\
.setOutputCol("re_ner_chunks")

re_model = RelationExtractionDLModel()\
.pretrained('redl_nihss_biobert', 'en', "clinical/models") \
.setPredictionThreshold(0.5)\
.setInputCols(["re_ner_chunks", "sentences"]) \
.setOutputCol("relations")

pipeline = Pipeline(stages=[documenter, sentencer, tokenizer, pos_tagger, words_embedder, ner_tagger, ner_converter, dependency_parser, re_ner_chunk_filter, re_model])

text= "There , her initial NIHSS score was 4 , as recorded by the ED physicians . This included 2 for weakness in her left leg and 2 for what they felt was subtle ataxia in her left arm and leg ."

p_model = pipeline.fit(spark.createDataFrame([[text]]).toDF("text"))

result = p_model.transform(data)
```
```scala
val documenter = new DocumentAssembler() 
.setInputCol("text") 
.setOutputCol("document")

val sentencer = new SentenceDetector()
.setInputCols("document")
.setOutputCol("sentences")

val tokenizer = new Tokenizer()
.setInputCols("sentences")
.setOutputCol("tokens")

val pos_tagger = PerceptronModel()
.pretrained("pos_clinical", "en", "clinical/models") 
.setInputCols(Array("sentences", "tokens"))
.setOutputCol("pos_tags")

val words_embedder = WordEmbeddingsModel()
.pretrained("embeddings_clinical", "en", "clinical/models")
.setInputCols(Array("sentences", "tokens"))
.setOutputCol("embeddings")

val ner_tagger = MedicalNerModel.pretrained("ner_nihss", "en", "clinical/models")
.setInputCols(Array("sentences", "tokens", "embeddings"))
.setOutputCol("ner_tags") 

val ner_converter = new NerConverter()
.setInputCols(Array("sentences", "tokens", "ner_tags"))
.setOutputCol("ner_chunks")

val dependency_parser = DependencyParserModel()
.pretrained("dependency_conllu", "en")
.setInputCols(Array("sentences", "pos_tags", "tokens"))
.setOutputCol("dependencies")

// Set a filter on pairs of named entities which will be treated as relation candidates
val re_ner_chunk_filter = RENerChunksFilter()
.setInputCols(Array("ner_chunks", "dependencies"))
.setMaxSyntacticDistance(10)
.setOutputCol("re_ner_chunks")

val re_model = RelationExtractionDLModel()
.pretrained("redl_nihss_biobert", "en", "clinical/models")
.setPredictionThreshold(0.5)
.setInputCols(Array("re_ner_chunks", "sentences"))
.setOutputCol("relations")

val pipeline = new Pipeline().setStages(Array(documenter, sentencer, tokenizer, pos_tagger, words_embedder, ner_tagger, ner_converter, dependency_parser, re_ner_chunk_filter, re_model))

val data = Seq("""There , her initial NIHSS score was 4 , as recorded by the ED physicians . This included 2 for weakness in her left leg and 2 for what they felt was subtle ataxia in her left arm and leg .""").toDS.toDF("text")

val result = pipeline.fit(data).transform(data)
```


{:.nlu-block}
```python
import nlu
nlu.load("en.extract_relation.nihss").predict("""There , her initial NIHSS score was 4 , as recorded by the ED physicians . This included 2 for weakness in her left leg and 2 for what they felt was subtle ataxia in her left arm and leg .""")
```

</div>


## Results


```bash
| chunk1                                | entity1      |   entity1_begin |   entity1_end | entity2     |   chunk2 |   entity2_begin |   entity2_end | relation   |
|:--------------------------------------|:-------------|----------------:|--------------:|:------------|---------:|----------------:|--------------:|:-----------|
| initial NIHSS score                   | NIHSS        |              12 |            30 | Measurement |        4 |              36 |            36 | Has_Value  |
| left leg                              | 6a_LeftLeg   |             111 |           118 | Measurement |        2 |              89 |            89 | Has_Value  |
| subtle ataxia in her left arm and leg | 7_LimbAtaxia |             149 |           185 | Measurement |        2 |             124 |           124 | Has_Value  |
| left leg                              | 6a_LeftLeg   |             111 |           118 | Measurement |        4 |              36 |            36 | 0          |
| initial NIHSS score                   | NIHSS        |              12 |            30 | Measurement |        2 |             124 |           124 | 0          |
| subtle ataxia in her left arm and leg | 7_LimbAtaxia |             149 |           185 | Measurement |        4 |              36 |            36 | 0          |
| subtle ataxia in her left arm and leg | 7_LimbAtaxia |             149 |           185 | Measurement |        2 |              89 |            89 | 0          |


```


{:.model-param}
## Model Information


{:.table-model}
|---|---|
|Model Name:|redl_nihss_biobert|
|Compatibility:|Spark NLP for Healthcare 3.3.2+|
|License:|Licensed|
|Edition:|Official|
|Language:|en|


## Data Source


@article{wangnational,
title={National Institutes of Health Stroke Scale (NIHSS) Annotations for the MIMIC-III Database},
author={Wang, Jiayang and Huang, Xiaoshuo and Yang, Lin and Li, Jiao}
}


## Benchmarking


```bash
Relation           Recall Precision        F1   Support
0                   0.989     0.976     0.982       611
Has_Value           0.983     0.992     0.988       889
Avg.                0.986     0.984     0.985		-
Weighted-Avg.       0.985     0.985     0.985		-
```
<!--stackedit_data:
eyJoaXN0b3J5IjpbLTQwMDIzMTM2Ml19
--><|MERGE_RESOLUTION|>--- conflicted
+++ resolved
@@ -24,13 +24,9 @@
 
 ## Predicted Entities
 
-<<<<<<< HEAD
+
 `Has_Value` : Measurement is related to the entity, `0` : Measurement is not related to the entity
-=======
-
-`Has_Value` : Measurement is related to the entity, `0` : Measurement is not related to the entity
-
->>>>>>> 5e41363b
+
 
 {:.btn-box}
 [Live Demo](https://demo.johnsnowlabs.com/healthcare/RE_NIHSS/){:.button.button-orange}
