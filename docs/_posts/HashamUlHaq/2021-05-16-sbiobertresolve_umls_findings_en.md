---
layout: model
title: Sentence Entity Resolver for UMLS CUI Codes
author: John Snow Labs
name: sbiobertresolve_umls_findings
date: 2021-05-16
tags: [entity_resolution, clinical, licensed, en]
task: Entity Resolution
language: en
edition: Spark NLP for Healthcare 3.0.4
spark_version: 3.0
supported: true
article_header:
type: cover
use_language_switcher: "Python-Scala-Java"
---

## Description

This model maps clinical entities and concepts to 4 major categories of UMLS CUI codes using `sbiobert_base_cased_mli` Sentence Bert Embeddings. It has faster load time, with a speedup of about 6X when compared to previous versions. Also the load process now is more memory friendly meaning that the maximum memory required during load time is smaller, reducing the chances of OOM exceptions, and thus relaxing hardware requirements.

## Predicted Entities

This model returns CUI (concept unique identifier) codes for 200K concepts from clinical findings.https://www.nlm.nih.gov/research/umls/index.html

{:.btn-box}
[Live Demo](http://nlp.johnsnowlabs.com/demo){:.button.button-orange}
[Open in Colab](https://colab.research.google.com/github/JohnSnowLabs/spark-nlp-workshop/blob/master/tutorials/Certification_Trainings/Healthcare/3.Clinical_Entity_Resolvers.ipynb){:.button.button-orange.button-orange-trans.co.button-icon}
[Download](https://s3.amazonaws.com/auxdata.johnsnowlabs.com/clinical/models/sbiobertresolve_umls_findings_en_3.0.4_3.0_1621189546348.zip){:.button.button-orange.button-orange-trans.arr.button-icon}

## How to use



<div class="tabs-box" markdown="1">
{% include programmingLanguageSelectScalaPythonNLU.html %}
```python
...

chunk2doc = Chunk2Doc().setInputCols("ner_chunk").setOutputCol("ner_chunk_doc")

sbert_embedder = BertSentenceEmbeddings\
.pretrained("sbiobert_base_cased_mli",'en','clinical/models')\
.setInputCols(["ner_chunk_doc"])\
.setOutputCol("sbert_embeddings")

resolver = SentenceEntityResolverModel\
<<<<<<< HEAD
     .pretrained("sbiobertresolve_umls_findings","en", "clinical/models") \
     .setInputCols(["ner_chunk", "sbert_embeddings"]) \
     .setOutputCol("resolution")\
     .setDistanceFunction("EUCLIDEAN")
=======
.pretrained("sbiobertresolve_umls_findings","en", "clinical/models") \
.setInputCols(["ner_chunk", "sbert_embeddings"]) \
.setOutputCol("resolution")\
.setDistanceFunction("EUCLIDEAN")
>>>>>>> 5e41363b

pipeline = Pipeline(stages = [documentAssembler, sentenceDetector, tokenizer, stopwords, word_embeddings, clinical_ner, ner_converter, chunk2doc, sbert_embedder, resolver])

data = spark.createDataFrame([["""A 28-year-old female with a history of gestational diabetes mellitus diagnosed eight years prior to presentation and subsequent type two diabetes mellitus (T2DM), one prior episode of HTG-induced pancreatitis three years prior to presentation, associated with an acute hepatitis, and obesity with a body mass index (BMI) of 33.5 kg/m2, presented with a one-week history of polyuria, polydipsia, poor appetite, and vomiting."""]]).toDF("text")
<<<<<<< HEAD

results = pipeline.fit(data).transform(data)
=======

results = pipeline.fit(data).transform(data)
```



{:.nlu-block}
```python
import nlu
nlu.load("en.resolve.umls.findings").predict("""A 28-year-old female with a history of gestational diabetes mellitus diagnosed eight years prior to presentation and subsequent type two diabetes mellitus (T2DM), one prior episode of HTG-induced pancreatitis three years prior to presentation, associated with an acute hepatitis, and obesity with a body mass index (BMI) of 33.5 kg/m2, presented with a one-week history of polyuria, polydipsia, poor appetite, and vomiting.""")
>>>>>>> 5e41363b
```

</div>

## Results

```bash
|    | ner_chunk                             | cui_code   |
|---:|:--------------------------------------|:-----------|
|  0 | gestational diabetes mellitus         | C2183115   |
|  1 | subsequent type two diabetes mellitus | C3532488   |
|  2 | T2DM                                  | C3280267   |
|  3 | HTG-induced pancreatitis              | C4554179   |
|  4 | an acute hepatitis                    | C4750596   |
|  5 | obesity                               | C1963185   |
|  6 | a body mass index                     | C0578022   |
|  7 | polyuria                              | C3278312   |
|  8 | polydipsia                            | C3278316   |
|  9 | poor appetite                         | C0541799   |
| 10 | vomiting                              | C0042963   |
```

{:.model-param}
## Model Information

{:.table-model}
|---|---|
|Model Name:|sbiobertresolve_umls_findings|
|Compatibility:|Spark NLP for Healthcare 3.0.4+|
|License:|Licensed|
|Edition:|Official|
|Input Labels:|[sentence_embeddings]|
|Output Labels:|[umls_code]|
|Language:|en|
|Case sensitive:|false|

## Data Source

https://www.nlm.nih.gov/research/umls/index.html<|MERGE_RESOLUTION|>--- conflicted
+++ resolved
@@ -45,25 +45,14 @@
 .setOutputCol("sbert_embeddings")
 
 resolver = SentenceEntityResolverModel\
-<<<<<<< HEAD
-     .pretrained("sbiobertresolve_umls_findings","en", "clinical/models") \
-     .setInputCols(["ner_chunk", "sbert_embeddings"]) \
-     .setOutputCol("resolution")\
-     .setDistanceFunction("EUCLIDEAN")
-=======
 .pretrained("sbiobertresolve_umls_findings","en", "clinical/models") \
 .setInputCols(["ner_chunk", "sbert_embeddings"]) \
 .setOutputCol("resolution")\
 .setDistanceFunction("EUCLIDEAN")
->>>>>>> 5e41363b
 
 pipeline = Pipeline(stages = [documentAssembler, sentenceDetector, tokenizer, stopwords, word_embeddings, clinical_ner, ner_converter, chunk2doc, sbert_embedder, resolver])
 
 data = spark.createDataFrame([["""A 28-year-old female with a history of gestational diabetes mellitus diagnosed eight years prior to presentation and subsequent type two diabetes mellitus (T2DM), one prior episode of HTG-induced pancreatitis three years prior to presentation, associated with an acute hepatitis, and obesity with a body mass index (BMI) of 33.5 kg/m2, presented with a one-week history of polyuria, polydipsia, poor appetite, and vomiting."""]]).toDF("text")
-<<<<<<< HEAD
-
-results = pipeline.fit(data).transform(data)
-=======
 
 results = pipeline.fit(data).transform(data)
 ```
@@ -74,7 +63,6 @@
 ```python
 import nlu
 nlu.load("en.resolve.umls.findings").predict("""A 28-year-old female with a history of gestational diabetes mellitus diagnosed eight years prior to presentation and subsequent type two diabetes mellitus (T2DM), one prior episode of HTG-induced pancreatitis three years prior to presentation, associated with an acute hepatitis, and obesity with a body mass index (BMI) of 33.5 kg/m2, presented with a one-week history of polyuria, polydipsia, poor appetite, and vomiting.""")
->>>>>>> 5e41363b
 ```
 
 </div>
