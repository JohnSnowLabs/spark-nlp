--- conflicted
+++ resolved
@@ -84,18 +84,6 @@
 ## Benchmarking
 ```bash
 
-<<<<<<< HEAD
-              precision    recall  f1-score   support
-
-       B-ADE       0.46      0.79      0.58      3582
-      B-DRUG       0.90      0.62      0.74     11763
-       I-ADE       0.45      0.76      0.56      4309
-      I-DRUG       0.96      0.26      0.41      7654
-           O       0.96      0.98      0.97    303457
-
-    accuracy                           0.94    330765
-   macro avg       0.75      0.68      0.65    330765
-=======
 precision    recall  f1-score   support
 
 B-ADE       0.46      0.79      0.58      3582
@@ -106,6 +94,5 @@
 
 accuracy                           0.94    330765
 macro avg       0.75      0.68      0.65    330765
->>>>>>> 5e41363b
 weighted avg       0.95      0.94      0.94    330765
 ```