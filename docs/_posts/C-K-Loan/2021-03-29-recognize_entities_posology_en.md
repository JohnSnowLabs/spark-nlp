<<<<<<< HEAD
---
layout: model
title: Recognize Posology Pipeline
author: John Snow Labs
name: recognize_entities_posology
date: 2021-03-29
tags: [ner, named_entity_recognition, pos, parts_of_speech, posology, ner_posology, pipeline, en, licensed]
task: [Named Entity Recognition, Part of Speech Tagging]
language: en
edition: Spark NLP for Healthcare 3.0.0
spark_version: 3.0
supported: true
article_header:
type: cover
use_language_switcher: "Python-Scala-Java"
---

## Description

This pipeline detects drugs, dosage, form, frequency, duration, route, and drug strength in text.

## Predicted Entities
`DRUG`, `STRENGTH`, `DURATION`, `FREQUENCY`, `FORM`, `DOSAGE`, `ROUTE`.

{:.btn-box}
[Live Demo](https://demo.johnsnowlabs.com/healthcare/NER_POSOLOGY/){:.button.button-orange}
[Open in Colab](https://colab.research.google.com/github/JohnSnowLabs/spark-nlp-workshop/blob/master/tutorials/Certification_Trainings/Healthcare/1.Clinical_Named_Entity_Recognition_Model.ipynb){:.button.button-orange.button-orange-trans.co.button-icon}
[Download](https://s3.amazonaws.com/auxdata.johnsnowlabs.com/clinical/models/recognize_entities_posology_en_3.0.0_3.0_1617042229126.zip){:.button.button-orange.button-orange-trans.arr.button-icon}

## How to use



<div class="tabs-box" markdown="1">
{% include programmingLanguageSelectScalaPythonNLU.html %}

```python
from sparknlp.pretrained import PretrainedPipeline

pipeline = PretrainedPipeline('recognize_entities_posology', 'en', 'clinical/models')

annotations =  pipeline.fullAnnotate("""The patient was perscriped 50MG penicilin for is headache""")[0]

annotations.keys()

```
```scala

val pipeline = new PretrainedPipeline("recognize_entities_posology", "en", "clinical/models")
val result = pipeline.fullAnnotate("The patient was perscriped 50MG penicilin for is headache")(0)

```

{:.nlu-block}
```python
import nlu

result_df = nlu.load('ner.posology').predict("The patient was perscriped 50MG penicilin for is headache")
result_df

```
</div>

## Results

```bash
+-----------------------------------------+
|result                                   |
+-----------------------------------------+
|[O, O, O, O, B-Strength, B-Drug, O, O, O]|
+-----------------------------------------+

+---------------------------------------------------------------------------------------------------------------------------------------------------------------------------------------------------------------------------------------------------------------------------------------------------------------------------------------------------------------------------------------------------------------------------------------------------------------------------------------------------------------------------------------------------------------------------------------------------------------------------------------------------------------+
|ner                                                                                                                                                                                                                                                                                                                                                                                                                                                                                                                                                                                                                                                            |
+---------------------------------------------------------------------------------------------------------------------------------------------------------------------------------------------------------------------------------------------------------------------------------------------------------------------------------------------------------------------------------------------------------------------------------------------------------------------------------------------------------------------------------------------------------------------------------------------------------------------------------------------------------------+
|[[named_entity, 0, 2, O, [word -> The, confidence -> 1.0], []], [named_entity, 4, 10, O, [word -> patient, confidence -> 0.9993], []], [named_entity, 12, 14, O, [word -> was, confidence -> 1.0], []], [named_entity, 16, 25, O, [word -> perscriped, confidence -> 0.9985], []], [named_entity, 27, 30, B-Strength, [word -> 50MG, confidence -> 0.9966], []], [named_entity, 32, 40, B-Drug, [word -> penicilin, confidence -> 0.9934], []], [named_entity, 42, 44, O, [word -> for, confidence -> 0.9999], []], [named_entity, 46, 47, O, [word -> is, confidence -> 0.9468], []], [named_entity, 49, 56, O, [word -> headache, confidence -> 0.9805], []]]|
+---------------------------------------------------------------------------------------------------------------------------------------------------------------------------------------------------------------------------------------------------------------------------------------------------------------------------------------------------------------------------------------------------------------------------------------------------------------------------------------------------------------------------------------------------------------------------------------------------------------------------------------------------------------+


```

{:.model-param}
## Model Information

{:.table-model}
|---|---|
|Model Name:|recognize_entities_posology|
|Type:|pipeline|
|Compatibility:|Spark NLP for Healthcare 3.0.0+|
|License:|Licensed|
|Edition:|Official|
|Language:|en|

## Included Models

- DocumentAssembler
- SentenceDetector
- TokenizerModel
- WordEmbeddingsModel
- NerDLModel
- NerConverter
=======
---
layout: model
title: Recognize Posology Pipeline
author: John Snow Labs
name: recognize_entities_posology
date: 2021-03-29
tags: [ner, named_entity_recognition, pos, parts_of_speech, posology, ner_posology, pipeline, en, licensed]
task: [Named Entity Recognition, Part of Speech Tagging]
language: en
edition: Healthcare NLP 3.0.0
spark_version: 3.0
supported: true
article_header:
type: cover
use_language_switcher: "Python-Scala-Java"
---

## Description

This pipeline detects drugs, dosage, form, frequency, duration, route, and drug strength in text.

## Predicted Entities
`DRUG`, `STRENGTH`, `DURATION`, `FREQUENCY`, `FORM`, `DOSAGE`, `ROUTE`.

{:.btn-box}
[Live Demo](https://demo.johnsnowlabs.com/healthcare/NER_POSOLOGY/){:.button.button-orange}
[Open in Colab](https://colab.research.google.com/github/JohnSnowLabs/spark-nlp-workshop/blob/master/tutorials/Certification_Trainings/Healthcare/1.Clinical_Named_Entity_Recognition_Model.ipynb){:.button.button-orange.button-orange-trans.co.button-icon}
[Download](https://s3.amazonaws.com/auxdata.johnsnowlabs.com/clinical/models/recognize_entities_posology_en_3.0.0_3.0_1617042229126.zip){:.button.button-orange.button-orange-trans.arr.button-icon}

## How to use



<div class="tabs-box" markdown="1">
{% include programmingLanguageSelectScalaPythonNLU.html %}
```python
from sparknlp.pretrained import PretrainedPipelinein
pipeline = PretrainedPipeline('recognize_entities_posology', lang = 'en')
annotations =  pipeline.fullAnnotate(""The patient was perscriped 50MG penicilin for is headache"")[0]
annotations.keys()

```
```scala

val pipeline = new PretrainedPipeline("recognize_entities_posology", lang = "en")
val result = pipeline.fullAnnotate("The patient was perscriped 50MG penicilin for is headache")(0)

```

{:.nlu-block}
```python
import nlu

result_df = nlu.load('ner.posology').predict("The patient was perscriped 50MG penicilin for is headache")
result_df

```
</div>

## Results

```bash
+-----------------------------------------+
|result                                   |
+-----------------------------------------+
|[O, O, O, O, B-Strength, B-Drug, O, O, O]|
+-----------------------------------------+

+---------------------------------------------------------------------------------------------------------------------------------------------------------------------------------------------------------------------------------------------------------------------------------------------------------------------------------------------------------------------------------------------------------------------------------------------------------------------------------------------------------------------------------------------------------------------------------------------------------------------------------------------------------------+
|ner                                                                                                                                                                                                                                                                                                                                                                                                                                                                                                                                                                                                                                                            |
+---------------------------------------------------------------------------------------------------------------------------------------------------------------------------------------------------------------------------------------------------------------------------------------------------------------------------------------------------------------------------------------------------------------------------------------------------------------------------------------------------------------------------------------------------------------------------------------------------------------------------------------------------------------+
|[[named_entity, 0, 2, O, [word -> The, confidence -> 1.0], []], [named_entity, 4, 10, O, [word -> patient, confidence -> 0.9993], []], [named_entity, 12, 14, O, [word -> was, confidence -> 1.0], []], [named_entity, 16, 25, O, [word -> perscriped, confidence -> 0.9985], []], [named_entity, 27, 30, B-Strength, [word -> 50MG, confidence -> 0.9966], []], [named_entity, 32, 40, B-Drug, [word -> penicilin, confidence -> 0.9934], []], [named_entity, 42, 44, O, [word -> for, confidence -> 0.9999], []], [named_entity, 46, 47, O, [word -> is, confidence -> 0.9468], []], [named_entity, 49, 56, O, [word -> headache, confidence -> 0.9805], []]]|
+---------------------------------------------------------------------------------------------------------------------------------------------------------------------------------------------------------------------------------------------------------------------------------------------------------------------------------------------------------------------------------------------------------------------------------------------------------------------------------------------------------------------------------------------------------------------------------------------------------------------------------------------------------------+


```

{:.model-param}
## Model Information

{:.table-model}
|---|---|
|Model Name:|recognize_entities_posology|
|Type:|pipeline|
|Compatibility:|Healthcare NLP 3.0.0+|
|License:|Licensed|
|Edition:|Official|
|Language:|en|

## Included Models

- DocumentAssembler
- SentenceDetector
- TokenizerModel
- WordEmbeddingsModel
- NerDLModel
- NerConverter
>>>>>>> 73aa5cc8
<|MERGE_RESOLUTION|>--- conflicted
+++ resolved
@@ -1,201 +1,98 @@
-<<<<<<< HEAD
----
-layout: model
-title: Recognize Posology Pipeline
-author: John Snow Labs
-name: recognize_entities_posology
-date: 2021-03-29
-tags: [ner, named_entity_recognition, pos, parts_of_speech, posology, ner_posology, pipeline, en, licensed]
-task: [Named Entity Recognition, Part of Speech Tagging]
-language: en
-edition: Spark NLP for Healthcare 3.0.0
-spark_version: 3.0
-supported: true
-article_header:
-type: cover
-use_language_switcher: "Python-Scala-Java"
----
-
-## Description
-
-This pipeline detects drugs, dosage, form, frequency, duration, route, and drug strength in text.
-
-## Predicted Entities
-`DRUG`, `STRENGTH`, `DURATION`, `FREQUENCY`, `FORM`, `DOSAGE`, `ROUTE`.
-
-{:.btn-box}
-[Live Demo](https://demo.johnsnowlabs.com/healthcare/NER_POSOLOGY/){:.button.button-orange}
-[Open in Colab](https://colab.research.google.com/github/JohnSnowLabs/spark-nlp-workshop/blob/master/tutorials/Certification_Trainings/Healthcare/1.Clinical_Named_Entity_Recognition_Model.ipynb){:.button.button-orange.button-orange-trans.co.button-icon}
-[Download](https://s3.amazonaws.com/auxdata.johnsnowlabs.com/clinical/models/recognize_entities_posology_en_3.0.0_3.0_1617042229126.zip){:.button.button-orange.button-orange-trans.arr.button-icon}
-
-## How to use
-
-
-
-<div class="tabs-box" markdown="1">
-{% include programmingLanguageSelectScalaPythonNLU.html %}
-
-```python
-from sparknlp.pretrained import PretrainedPipeline
-
-pipeline = PretrainedPipeline('recognize_entities_posology', 'en', 'clinical/models')
-
-annotations =  pipeline.fullAnnotate("""The patient was perscriped 50MG penicilin for is headache""")[0]
-
-annotations.keys()
-
-```
-```scala
-
-val pipeline = new PretrainedPipeline("recognize_entities_posology", "en", "clinical/models")
-val result = pipeline.fullAnnotate("The patient was perscriped 50MG penicilin for is headache")(0)
-
-```
-
-{:.nlu-block}
-```python
-import nlu
-
-result_df = nlu.load('ner.posology').predict("The patient was perscriped 50MG penicilin for is headache")
-result_df
-
-```
-</div>
-
-## Results
-
-```bash
-+-----------------------------------------+
-|result                                   |
-+-----------------------------------------+
-|[O, O, O, O, B-Strength, B-Drug, O, O, O]|
-+-----------------------------------------+
-
-+---------------------------------------------------------------------------------------------------------------------------------------------------------------------------------------------------------------------------------------------------------------------------------------------------------------------------------------------------------------------------------------------------------------------------------------------------------------------------------------------------------------------------------------------------------------------------------------------------------------------------------------------------------------+
-|ner                                                                                                                                                                                                                                                                                                                                                                                                                                                                                                                                                                                                                                                            |
-+---------------------------------------------------------------------------------------------------------------------------------------------------------------------------------------------------------------------------------------------------------------------------------------------------------------------------------------------------------------------------------------------------------------------------------------------------------------------------------------------------------------------------------------------------------------------------------------------------------------------------------------------------------------+
-|[[named_entity, 0, 2, O, [word -> The, confidence -> 1.0], []], [named_entity, 4, 10, O, [word -> patient, confidence -> 0.9993], []], [named_entity, 12, 14, O, [word -> was, confidence -> 1.0], []], [named_entity, 16, 25, O, [word -> perscriped, confidence -> 0.9985], []], [named_entity, 27, 30, B-Strength, [word -> 50MG, confidence -> 0.9966], []], [named_entity, 32, 40, B-Drug, [word -> penicilin, confidence -> 0.9934], []], [named_entity, 42, 44, O, [word -> for, confidence -> 0.9999], []], [named_entity, 46, 47, O, [word -> is, confidence -> 0.9468], []], [named_entity, 49, 56, O, [word -> headache, confidence -> 0.9805], []]]|
-+---------------------------------------------------------------------------------------------------------------------------------------------------------------------------------------------------------------------------------------------------------------------------------------------------------------------------------------------------------------------------------------------------------------------------------------------------------------------------------------------------------------------------------------------------------------------------------------------------------------------------------------------------------------+
-
-
-```
-
-{:.model-param}
-## Model Information
-
-{:.table-model}
-|---|---|
-|Model Name:|recognize_entities_posology|
-|Type:|pipeline|
-|Compatibility:|Spark NLP for Healthcare 3.0.0+|
-|License:|Licensed|
-|Edition:|Official|
-|Language:|en|
-
-## Included Models
-
-- DocumentAssembler
-- SentenceDetector
-- TokenizerModel
-- WordEmbeddingsModel
-- NerDLModel
-- NerConverter
-=======
----
-layout: model
-title: Recognize Posology Pipeline
-author: John Snow Labs
-name: recognize_entities_posology
-date: 2021-03-29
-tags: [ner, named_entity_recognition, pos, parts_of_speech, posology, ner_posology, pipeline, en, licensed]
-task: [Named Entity Recognition, Part of Speech Tagging]
-language: en
-edition: Healthcare NLP 3.0.0
-spark_version: 3.0
-supported: true
-article_header:
-type: cover
-use_language_switcher: "Python-Scala-Java"
----
-
-## Description
-
-This pipeline detects drugs, dosage, form, frequency, duration, route, and drug strength in text.
-
-## Predicted Entities
-`DRUG`, `STRENGTH`, `DURATION`, `FREQUENCY`, `FORM`, `DOSAGE`, `ROUTE`.
-
-{:.btn-box}
-[Live Demo](https://demo.johnsnowlabs.com/healthcare/NER_POSOLOGY/){:.button.button-orange}
-[Open in Colab](https://colab.research.google.com/github/JohnSnowLabs/spark-nlp-workshop/blob/master/tutorials/Certification_Trainings/Healthcare/1.Clinical_Named_Entity_Recognition_Model.ipynb){:.button.button-orange.button-orange-trans.co.button-icon}
-[Download](https://s3.amazonaws.com/auxdata.johnsnowlabs.com/clinical/models/recognize_entities_posology_en_3.0.0_3.0_1617042229126.zip){:.button.button-orange.button-orange-trans.arr.button-icon}
-
-## How to use
-
-
-
-<div class="tabs-box" markdown="1">
-{% include programmingLanguageSelectScalaPythonNLU.html %}
-```python
-from sparknlp.pretrained import PretrainedPipelinein
-pipeline = PretrainedPipeline('recognize_entities_posology', lang = 'en')
-annotations =  pipeline.fullAnnotate(""The patient was perscriped 50MG penicilin for is headache"")[0]
-annotations.keys()
-
-```
-```scala
-
-val pipeline = new PretrainedPipeline("recognize_entities_posology", lang = "en")
-val result = pipeline.fullAnnotate("The patient was perscriped 50MG penicilin for is headache")(0)
-
-```
-
-{:.nlu-block}
-```python
-import nlu
-
-result_df = nlu.load('ner.posology').predict("The patient was perscriped 50MG penicilin for is headache")
-result_df
-
-```
-</div>
-
-## Results
-
-```bash
-+-----------------------------------------+
-|result                                   |
-+-----------------------------------------+
-|[O, O, O, O, B-Strength, B-Drug, O, O, O]|
-+-----------------------------------------+
-
-+---------------------------------------------------------------------------------------------------------------------------------------------------------------------------------------------------------------------------------------------------------------------------------------------------------------------------------------------------------------------------------------------------------------------------------------------------------------------------------------------------------------------------------------------------------------------------------------------------------------------------------------------------------------+
-|ner                                                                                                                                                                                                                                                                                                                                                                                                                                                                                                                                                                                                                                                            |
-+---------------------------------------------------------------------------------------------------------------------------------------------------------------------------------------------------------------------------------------------------------------------------------------------------------------------------------------------------------------------------------------------------------------------------------------------------------------------------------------------------------------------------------------------------------------------------------------------------------------------------------------------------------------+
-|[[named_entity, 0, 2, O, [word -> The, confidence -> 1.0], []], [named_entity, 4, 10, O, [word -> patient, confidence -> 0.9993], []], [named_entity, 12, 14, O, [word -> was, confidence -> 1.0], []], [named_entity, 16, 25, O, [word -> perscriped, confidence -> 0.9985], []], [named_entity, 27, 30, B-Strength, [word -> 50MG, confidence -> 0.9966], []], [named_entity, 32, 40, B-Drug, [word -> penicilin, confidence -> 0.9934], []], [named_entity, 42, 44, O, [word -> for, confidence -> 0.9999], []], [named_entity, 46, 47, O, [word -> is, confidence -> 0.9468], []], [named_entity, 49, 56, O, [word -> headache, confidence -> 0.9805], []]]|
-+---------------------------------------------------------------------------------------------------------------------------------------------------------------------------------------------------------------------------------------------------------------------------------------------------------------------------------------------------------------------------------------------------------------------------------------------------------------------------------------------------------------------------------------------------------------------------------------------------------------------------------------------------------------+
-
-
-```
-
-{:.model-param}
-## Model Information
-
-{:.table-model}
-|---|---|
-|Model Name:|recognize_entities_posology|
-|Type:|pipeline|
-|Compatibility:|Healthcare NLP 3.0.0+|
-|License:|Licensed|
-|Edition:|Official|
-|Language:|en|
-
-## Included Models
-
-- DocumentAssembler
-- SentenceDetector
-- TokenizerModel
-- WordEmbeddingsModel
-- NerDLModel
-- NerConverter
->>>>>>> 73aa5cc8
+---
+layout: model
+title: Recognize Posology Pipeline
+author: John Snow Labs
+name: recognize_entities_posology
+date: 2021-03-29
+tags: [ner, named_entity_recognition, pos, parts_of_speech, posology, ner_posology, pipeline, en, licensed]
+task: [Named Entity Recognition, Part of Speech Tagging]
+language: en
+edition: Healthcare NLP 3.0.0
+spark_version: 3.0
+supported: true
+article_header:
+type: cover
+use_language_switcher: "Python-Scala-Java"
+---
+
+## Description
+
+This pipeline detects drugs, dosage, form, frequency, duration, route, and drug strength in text.
+
+## Predicted Entities
+`DRUG`, `STRENGTH`, `DURATION`, `FREQUENCY`, `FORM`, `DOSAGE`, `ROUTE`.
+
+{:.btn-box}
+[Live Demo](https://demo.johnsnowlabs.com/healthcare/NER_POSOLOGY/){:.button.button-orange}
+[Open in Colab](https://colab.research.google.com/github/JohnSnowLabs/spark-nlp-workshop/blob/master/tutorials/Certification_Trainings/Healthcare/1.Clinical_Named_Entity_Recognition_Model.ipynb){:.button.button-orange.button-orange-trans.co.button-icon}
+[Download](https://s3.amazonaws.com/auxdata.johnsnowlabs.com/clinical/models/recognize_entities_posology_en_3.0.0_3.0_1617042229126.zip){:.button.button-orange.button-orange-trans.arr.button-icon}
+
+## How to use
+
+
+
+<div class="tabs-box" markdown="1">
+{% include programmingLanguageSelectScalaPythonNLU.html %}
+```python
+from sparknlp.pretrained import PretrainedPipelinein
+pipeline = PretrainedPipeline('recognize_entities_posology', lang = 'en')
+annotations =  pipeline.fullAnnotate(""The patient was perscriped 50MG penicilin for is headache"")[0]
+annotations.keys()
+
+```
+```scala
+
+val pipeline = new PretrainedPipeline("recognize_entities_posology", lang = "en")
+val result = pipeline.fullAnnotate("The patient was perscriped 50MG penicilin for is headache")(0)
+
+```
+
+{:.nlu-block}
+```python
+import nlu
+
+result_df = nlu.load('ner.posology').predict("The patient was perscriped 50MG penicilin for is headache")
+result_df
+
+```
+</div>
+
+## Results
+
+```bash
++-----------------------------------------+
+|result                                   |
++-----------------------------------------+
+|[O, O, O, O, B-Strength, B-Drug, O, O, O]|
++-----------------------------------------+
+
++---------------------------------------------------------------------------------------------------------------------------------------------------------------------------------------------------------------------------------------------------------------------------------------------------------------------------------------------------------------------------------------------------------------------------------------------------------------------------------------------------------------------------------------------------------------------------------------------------------------------------------------------------------------+
+|ner                                                                                                                                                                                                                                                                                                                                                                                                                                                                                                                                                                                                                                                            |
++---------------------------------------------------------------------------------------------------------------------------------------------------------------------------------------------------------------------------------------------------------------------------------------------------------------------------------------------------------------------------------------------------------------------------------------------------------------------------------------------------------------------------------------------------------------------------------------------------------------------------------------------------------------+
+|[[named_entity, 0, 2, O, [word -> The, confidence -> 1.0], []], [named_entity, 4, 10, O, [word -> patient, confidence -> 0.9993], []], [named_entity, 12, 14, O, [word -> was, confidence -> 1.0], []], [named_entity, 16, 25, O, [word -> perscriped, confidence -> 0.9985], []], [named_entity, 27, 30, B-Strength, [word -> 50MG, confidence -> 0.9966], []], [named_entity, 32, 40, B-Drug, [word -> penicilin, confidence -> 0.9934], []], [named_entity, 42, 44, O, [word -> for, confidence -> 0.9999], []], [named_entity, 46, 47, O, [word -> is, confidence -> 0.9468], []], [named_entity, 49, 56, O, [word -> headache, confidence -> 0.9805], []]]|
++---------------------------------------------------------------------------------------------------------------------------------------------------------------------------------------------------------------------------------------------------------------------------------------------------------------------------------------------------------------------------------------------------------------------------------------------------------------------------------------------------------------------------------------------------------------------------------------------------------------------------------------------------------------+
+
+
+```
+
+{:.model-param}
+## Model Information
+
+{:.table-model}
+|---|---|
+|Model Name:|recognize_entities_posology|
+|Type:|pipeline|
+|Compatibility:|Healthcare NLP 3.0.0+|
+|License:|Licensed|
+|Edition:|Official|
+|Language:|en|
+
+## Included Models
+
+- DocumentAssembler
+- SentenceDetector
+- TokenizerModel
+- WordEmbeddingsModel
+- NerDLModel
+- NerConverter
+