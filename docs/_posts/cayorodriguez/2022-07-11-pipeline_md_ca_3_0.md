---
layout: model
title: Basic General Purpose Pipeline for Catalan
author: cayorodriguez
name: pipeline_md
date: 2022-07-11
tags: [ca, open_source]
task: [Named Entity Recognition, Sentence Detection, Embeddings, Stop Words Removal, Part of Speech Tagging, Lemmatization, Chunk Mapping, Pipeline Public]
language: ca
edition: Spark NLP 3.4.4
spark_version: 3.0
supported: false
recommended: true
article_header:
  type: cover
use_language_switcher: "Python-Scala-Java"
---

## Description

Model for Catalan language processing based on models by Barcelona SuperComputing Center and the AINA project (Generalitat de Catalunya), following POS and tokenization guidelines from ANCORA Universal Dependencies corpus.

{:.btn-box}
<button class="button button-orange" disabled>Live Demo</button>
[Open in Colab](https://colab.research.google.com/github/JohnSnowLabs/spark-nlp-workshop/blob/master/tutorials/Certification_Trainings/Public/1.SparkNLP_Basics.ipynb){:.button.button-orange.button-orange-trans.arr.button-icon}
[Download](https://s3.amazonaws.com/community.johnsnowlabs.com/cayorodriguez/pipeline_md_ca_3.4.4_3.0_1657533114488.zip){:.button.button-orange.button-orange-trans.arr.button-icon}

## How to use



<div class="tabs-box" markdown="1">
{% include programmingLanguageSelectScalaPythonNLU.html %}
```python
pipeline = PretrainedPipeline("pipeline_md", "ca", "@cayorodriguez")

result = pipeline.annotate("El català ja és a SparkNLP.")
```

</div>

## Results

```bash
{'chunk': ['El català ja', 'SparkNLP', 'és'],
 'entities': ['SparkNLP'],
 'lemma': ['el', 'català', 'ja', 'ser', 'a', 'sparknlp', '.'],
<<<<<<< HEAD
 'document': ['El català ja es a SparkNLP.'],
 'pos': ['DET', 'NOUN', 'ADV', 'AUX', 'ADP', 'PROPN', 'PUNCT'],
=======
 'document': ['El català ja és a SparkNLP.'],
 'pos': ['DET', 'NOUN', 'ADV', 'VERB', 'ADP', 'PROPN', 'PUNCT'],
>>>>>>> 247a4df9
 'sentence_embeddings': ['El català ja és a SparkNLP.'],
 'cleanTokens': ['català', 'SparkNLP', '.'],
 'token': ['El', 'català', 'ja', 'és', 'a', 'SparkNLP', '.'],
 'ner': ['O', 'O', 'O', 'O', 'O', 'B-ORG', 'O'],
 'embeddings': ['El', 'català', 'ja', 'és', 'a', 'SparkNLP', '.'],
 'form': ['el', 'català', 'ja', 'és', 'a', 'sparknlp', '.'],
 'sentence': ['El català ja és a SparkNLP.']}
```

{:.model-param}
## Model Information

{:.table-model}
|---|---|
|Model Name:|pipeline_md|
|Type:|pipeline|
|Compatibility:|Spark NLP 3.4.4+|
|License:|Open Source|
|Edition:|Community|
|Language:|ca|
|Size:|756.1 MB|

## Included Models

- DocumentAssembler
- SentenceDetectorDLModel
- TokenizerModel
- NormalizerModel
- StopWordsCleaner
- RoBertaEmbeddings
- SentenceEmbeddings
- EmbeddingsFinisher
- LemmatizerModel
- PerceptronModel
- RoBertaForTokenClassification
- NerConverter
- Chunker<|MERGE_RESOLUTION|>--- conflicted
+++ resolved
@@ -45,13 +45,8 @@
 {'chunk': ['El català ja', 'SparkNLP', 'és'],
  'entities': ['SparkNLP'],
  'lemma': ['el', 'català', 'ja', 'ser', 'a', 'sparknlp', '.'],
-<<<<<<< HEAD
  'document': ['El català ja es a SparkNLP.'],
  'pos': ['DET', 'NOUN', 'ADV', 'AUX', 'ADP', 'PROPN', 'PUNCT'],
-=======
- 'document': ['El català ja és a SparkNLP.'],
- 'pos': ['DET', 'NOUN', 'ADV', 'VERB', 'ADP', 'PROPN', 'PUNCT'],
->>>>>>> 247a4df9
  'sentence_embeddings': ['El català ja és a SparkNLP.'],
  'cleanTokens': ['català', 'SparkNLP', '.'],
  'token': ['El', 'català', 'ja', 'és', 'a', 'SparkNLP', '.'],
