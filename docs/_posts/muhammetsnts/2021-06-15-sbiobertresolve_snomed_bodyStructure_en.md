---
layout: model
title: Sentence Entity Resolver for Snomed Concepts, Body Structure Version (sbiobert_base_cased_mli)
author: John Snow Labs
name: sbiobertresolve_snomed_bodyStructure
date: 2021-06-15
tags: [snomed, en, clinical, licensed]
task: Entity Resolution
language: en
edition: Spark NLP for Healthcare 3.1.0
spark_version: 3.0
supported: true
article_header:
type: cover
use_language_switcher: "Python-Scala-Java"
---

## Description

This model maps extracted medical (anatomical structures) entities to Snomed codes (body structure version) using sentence embeddings.

## Predicted Entities

Snomed Codes and their normalized definition with `sbiobert_base_cased_mli` embeddings.

{:.btn-box}
<button class="button button-orange" disabled>Live Demo</button>
[Open in Colab](https://colab.research.google.com/github/JohnSnowLabs/spark-nlp-workshop/blob/master/tutorials/Certification_Trainings/Healthcare/24.Improved_Entity_Resolvers_in_SparkNLP_with_sBert.ipynb){:.button.button-orange.button-orange-trans.co.button-icon}
[Download](https://s3.amazonaws.com/auxdata.johnsnowlabs.com/clinical/models/sbiobertresolve_snomed_bodyStructure_en_3.1.0_3.0_1623774132614.zip){:.button.button-orange.button-orange-trans.arr.button-icon}

## How to use

```sbiobertresolve_snomed_bodyStructure``` resolver model must be used with ```sbiobert_base_cased_mli``` as embeddings ```ner_jsl``` as NER model. ```Disease_Syndrome_Disorder, 
External_body_part_or_region``` set in ```.setWhiteList()```.

```sbiobertresolve_snomed_bodyStructure``` resolver model must be used with ```sbiobert_base_cased_mli``` as embeddings ```ner_jsl``` as NER model. No need to set ```.setWhiteList()```.

Merge ner_jsl and ner_anatomy_coarse model chunks.


<div class="tabs-box" markdown="1">
{% include programmingLanguageSelectScalaPythonNLU.html %}
```python
documentAssembler = DocumentAssembler()\
.setInputCol("text")\
.setOutputCol("ner_chunk")

jsl_sbert_embedder = BertSentenceEmbeddings\
<<<<<<< HEAD
      .pretrained('sbiobert_base_cased_mli','en','clinical/models')\
      .setInputCols(["ner_chunk"])\
      .setOutputCol("sbert_embeddings")

snomed_resolver = SentenceEntityResolverModel\
      .pretrained("sbiobertresolve_snomed_bodyStructure, "en", "clinical/models) \
      .setInputCols(["ner_chunk", "sbert_embeddings"]) \
      .setOutputCol("snomed_code")
=======
.pretrained('sbiobert_base_cased_mli','en','clinical/models')\
.setInputCols(["ner_chunk"])\
.setOutputCol("sbert_embeddings")

snomed_resolver = SentenceEntityResolverModel\
.pretrained("sbiobertresolve_snomed_bodyStructure, "en", "clinical/models) \
.setInputCols(["ner_chunk", "sbert_embeddings"]) \
.setOutputCol("snomed_code")
>>>>>>> 5e41363b

snomed_pipelineModel = PipelineModel(
stages = [
documentAssembler,
jsl_sbert_embedder,
snomed_resolver])

snomed_lp = LightPipeline(snomed_pipelineModel)
result = snomed_lp.fullAnnotate("Amputation stump")
```
```scala
val document_assembler = DocumentAssembler()
<<<<<<< HEAD
      .setInputCol("text")
      .setOutputCol("ner_chunk")

val sbert_embedder = BertSentenceEmbeddings
      .pretrained("sbiobert_base_cased_mli","en","clinical/models")
      .setInputCols(Array("ner_chunk"))
      .setOutputCol("sbert_embeddings")

val snomed_resolver = SentenceEntityResolverModel
      .pretrained("sbiobertresolve_snomed_bodyStructure", "en", "clinical/models") 
      .setInputCols(Array("ner_chunk", "sbert_embeddings")) 
      .setOutputCol("snomed_code")
=======
.setInputCol("text")
.setOutputCol("ner_chunk")

val sbert_embedder = BertSentenceEmbeddings
.pretrained("sbiobert_base_cased_mli","en","clinical/models")
.setInputCols(Array("ner_chunk"))
.setOutputCol("sbert_embeddings")

val snomed_resolver = SentenceEntityResolverModel
.pretrained("sbiobertresolve_snomed_bodyStructure", "en", "clinical/models") 
.setInputCols(Array("ner_chunk", "sbert_embeddings")) 
.setOutputCol("snomed_code")
>>>>>>> 5e41363b

val snomed_pipelineModel= new PipelineModel().setStages(Array(document_assembler, sbert_embedder, snomed_resolver))

val snomed_lp = LightPipeline(snomed_pipelineModel)
val result = snomed_lp.fullAnnotate("Amputation stump")
```


{:.nlu-block}
```python
import nlu
nlu.load("en.resolve.snomed_body_structure").predict("""sbiobertresolve_snomed_bodyStructure, """)
```

</div>

## Results

```bash
|    | chunks           | code     | resolutions                                                                                                                                                                                                                                  | all_codes                                                                                       | all_distances                                                               |
|---:|:-----------------|:---------|:---------------------------------------------------------------------------------------------------------------------------------------------------------------------------------------------------------------------------------------------|:------------------------------------------------------------------------------------------------|:----------------------------------------------------------------------------|
|  0 | amputation stump | 38033009 | [Amputation stump, Amputation stump of upper limb, Amputation stump of left upper limb, Amputation stump of lower limb, Amputation stump of left lower limb, Amputation stump of right upper limb, Amputation stump of right lower limb, ...]| ['38033009', '771359009', '771364008', '771358001', '771367001', '771365009', '771368006', ...] | ['0.0000', '0.0773', '0.0858', '0.0863', '0.0905', '0.0911', '0.0972', ...] |
```

{:.model-param}
## Model Information

{:.table-model}
|---|---|
|Model Name:|sbiobertresolve_snomed_bodyStructure|
|Compatibility:|Spark NLP for Healthcare 3.1.0+|
|License:|Licensed|
|Edition:|Official|
|Input Labels:|[sentence_embeddings]|
|Output Labels:|[snomed_code]|
|Language:|en|
|Case sensitive:|true|

## Data Source

https://www.snomed.org/<|MERGE_RESOLUTION|>--- conflicted
+++ resolved
@@ -46,16 +46,6 @@
 .setOutputCol("ner_chunk")
 
 jsl_sbert_embedder = BertSentenceEmbeddings\
-<<<<<<< HEAD
-      .pretrained('sbiobert_base_cased_mli','en','clinical/models')\
-      .setInputCols(["ner_chunk"])\
-      .setOutputCol("sbert_embeddings")
-
-snomed_resolver = SentenceEntityResolverModel\
-      .pretrained("sbiobertresolve_snomed_bodyStructure, "en", "clinical/models) \
-      .setInputCols(["ner_chunk", "sbert_embeddings"]) \
-      .setOutputCol("snomed_code")
-=======
 .pretrained('sbiobert_base_cased_mli','en','clinical/models')\
 .setInputCols(["ner_chunk"])\
 .setOutputCol("sbert_embeddings")
@@ -64,7 +54,6 @@
 .pretrained("sbiobertresolve_snomed_bodyStructure, "en", "clinical/models) \
 .setInputCols(["ner_chunk", "sbert_embeddings"]) \
 .setOutputCol("snomed_code")
->>>>>>> 5e41363b
 
 snomed_pipelineModel = PipelineModel(
 stages = [
@@ -77,20 +66,6 @@
 ```
 ```scala
 val document_assembler = DocumentAssembler()
-<<<<<<< HEAD
-      .setInputCol("text")
-      .setOutputCol("ner_chunk")
-
-val sbert_embedder = BertSentenceEmbeddings
-      .pretrained("sbiobert_base_cased_mli","en","clinical/models")
-      .setInputCols(Array("ner_chunk"))
-      .setOutputCol("sbert_embeddings")
-
-val snomed_resolver = SentenceEntityResolverModel
-      .pretrained("sbiobertresolve_snomed_bodyStructure", "en", "clinical/models") 
-      .setInputCols(Array("ner_chunk", "sbert_embeddings")) 
-      .setOutputCol("snomed_code")
-=======
 .setInputCol("text")
 .setOutputCol("ner_chunk")
 
@@ -103,7 +78,6 @@
 .pretrained("sbiobertresolve_snomed_bodyStructure", "en", "clinical/models") 
 .setInputCols(Array("ner_chunk", "sbert_embeddings")) 
 .setOutputCol("snomed_code")
->>>>>>> 5e41363b
 
 val snomed_pipelineModel= new PipelineModel().setStages(Array(document_assembler, sbert_embedder, snomed_resolver))
 
