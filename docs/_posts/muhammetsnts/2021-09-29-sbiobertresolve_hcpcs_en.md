--- conflicted
+++ resolved
@@ -37,21 +37,6 @@
 {% include programmingLanguageSelectScalaPythonNLU.html %}
 ```python
 documentAssembler = DocumentAssembler()\
-<<<<<<< HEAD
-      .setInputCol("text")\
-      .setOutputCol("ner_chunk")
-
-sbert_embedder = BertSentenceEmbeddings\
-      .pretrained('sbiobert_base_cased_mli', 'en','clinical/models')\
-      .setInputCols(["ner_chunk"])\
-      .setOutputCol("sentence_embeddings")
-    
-hcpcs_resolver = SentenceEntityResolverModel\
-      .pretrained("sbiobertresolve_hcpcs", "en", "clinical/models") \
-      .setInputCols(["ner_chunk", "sentence_embeddings"]) \
-      .setOutputCol("hcpcs_code")\
-      .setDistanceFunction("EUCLIDEAN")
-=======
 .setInputCol("text")\
 .setOutputCol("ner_chunk")
 
@@ -65,7 +50,6 @@
 .setInputCols(["ner_chunk", "sentence_embeddings"]) \
 .setOutputCol("hcpcs_code")\
 .setDistanceFunction("EUCLIDEAN")
->>>>>>> 5e41363b
 
 hcpcs_pipelineModel = PipelineModel(
 stages = [
@@ -75,33 +59,10 @@
 
 data = spark.createDataFrame([["Breast prosthesis, mastectomy bra, with integrated breast prosthesis form, unilateral, any size, any type"]]).toDF("text")
 
-<<<<<<< HEAD
-data = spark.createDataFrame([["Breast prosthesis, mastectomy bra, with integrated breast prosthesis form, unilateral, any size, any type"]]).toDF("text")
-
-=======
->>>>>>> 5e41363b
 results = hcpcs_pipelineModel.fit(data).transform(data)
 ```
 ```scala
 val documentAssembler = DocumentAssembler()
-<<<<<<< HEAD
-      .setInputCol("text")
-      .setOutputCol("ner_chunk")
-
-val sbert_embedder = BertSentenceEmbeddings
-      .pretrained("sbiobert_base_cased_mli", "en","clinical/models")
-      .setInputCols(Array("ner_chunk"))
-      .setOutputCol("sentence_embeddings")
-    
-val hcpcs_resolver = SentenceEntityResolverModel
-      .pretrained("sbiobertresolve_hcpcs", "en", "clinical/models") 
-      .setInputCols(Array("ner_chunk", "sentence_embeddings")) 
-      .setOutputCol("hcpcs_code")
-      .setDistanceFunction("EUCLIDEAN")
-
-val hcpcs_pipeline = new Pipeline().setStages(Array(documentAssembler, sbert_embedder, hcpcs_resolver))
-    
-=======
 .setInputCol("text")
 .setOutputCol("ner_chunk")
 
@@ -118,7 +79,6 @@
 
 val hcpcs_pipeline = new Pipeline().setStages(Array(documentAssembler, sbert_embedder, hcpcs_resolver))
 
->>>>>>> 5e41363b
 val data = Seq("Breast prosthesis, mastectomy bra, with integrated breast prosthesis form, unilateral, any size, any type").toDF("text")    
 
 val results = hcpcs_pipeline.fit(data).transform(data)
