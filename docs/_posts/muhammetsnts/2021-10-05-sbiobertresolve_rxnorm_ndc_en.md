--- conflicted
+++ resolved
@@ -36,27 +36,6 @@
 {% include programmingLanguageSelectScalaPythonNLU.html %}
 ```python
 documentAssembler = DocumentAssembler()\
-<<<<<<< HEAD
-      .setInputCol("text")\
-      .setOutputCol("ner_chunk")
-      
-sbert_embedder = BertSentenceEmbeddings\
-      .pretrained('sbiobert_base_cased_mli', 'en','clinical/models')\
-      .setInputCols(["ner_chunk"])\
-      .setOutputCol("sentence_embeddings")
-
-rxnorm_ndc_resolver = SentenceEntityResolverModel\
-      .pretrained("sbiobertresolve_rxnorm_ndc", "en", "clinical/models") \
-      .setInputCols(["ner_chunk", "sentence_embeddings"]) \
-      .setOutputCol("rxnorm_code")\
-      .setDistanceFunction("EUCLIDEAN")
-      
-rxnorm_ndc_pipeline = Pipeline(
-    stages = [
-        documentAssembler,
-        sbert_embedder,
-        rxnorm_ndc_resolver])
-=======
 .setInputCol("text")\
 .setOutputCol("ner_chunk")
 
@@ -76,7 +55,6 @@
 documentAssembler,
 sbert_embedder,
 rxnorm_ndc_resolver])
->>>>>>> 5e41363b
 
 data = spark.createDataFrame([["activated charcoal 30000 mg powder for oral suspension"]]).toDF("text")
 
@@ -84,22 +62,6 @@
 ```
 ```scala
 val documentAssembler = DocumentAssembler()
-<<<<<<< HEAD
-      .setInputCol("text")
-      .setOutputCol("ner_chunk")
-      
-val sbert_embedder = BertSentenceEmbeddings\
-      .pretrained("sbiobert_base_cased_mli", "en","clinical/models")
-      .setInputCols(Array("ner_chunk")
-      .setOutputCol("sentence_embeddings")
-
-val rxnorm_ndc_resolver = SentenceEntityResolverModel
-      .pretrained("sbiobertresolve_rxnorm_ndc", "en", "clinical/models") 
-      .setInputCols(Array("ner_chunk", "sentence_embeddings")) 
-      .setOutputCol("rxnorm_code")
-      .setDistanceFunction("EUCLIDEAN")
-      
-=======
 .setInputCol("text")
 .setOutputCol("ner_chunk")
 
@@ -114,7 +76,6 @@
 .setOutputCol("rxnorm_code")
 .setDistanceFunction("EUCLIDEAN")
 
->>>>>>> 5e41363b
 val rxnorm_ndc_pipeline = new Pipeline().setStages(Array(documentAssembler, sbert_embedder, rxnorm_ndc_resolver))
 
 val data = Seq("activated charcoal 30000 mg powder for oral suspension").toDF("text")
