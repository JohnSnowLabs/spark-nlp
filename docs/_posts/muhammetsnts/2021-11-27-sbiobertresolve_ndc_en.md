---
layout: model
title: Sentence Entity Resolver for NDC (sbiobert_base_cased_mli embeddings)
author: John Snow Labs
name: sbiobertresolve_ndc
date: 2021-11-27
tags: [ndc, entity_resolution, licensed, en, cilnical]
task: Entity Resolution
language: en
edition: Spark NLP for Healthcare 3.3.2
spark_version: 2.4
supported: true
article_header:
type: cover
use_language_switcher: "Python-Scala-Java"
---


## Description


This model maps clinical entities and concepts (like drugs/ingredients) to [National Drug Codes](https://www.fda.gov/drugs/drug-approvals-and-databases/national-drug-code-directory) using `sbiobert_base_cased_mli` Sentence Bert Embeddings. Also, if a drug has more than one NDC code, it returns all other codes in the all_k_aux_label column separated by `|` symbol.


## Predicted Entities


`NDC Codes`


{:.btn-box}
[Live Demo](https://demo.johnsnowlabs.com/healthcare/ER_NDC/){:.button.button-orange}
[Open in Colab](https://colab.research.google.com/github/JohnSnowLabs/spark-nlp-workshop/blob/master/tutorials/Certification_Trainings/Healthcare/3.Clinical_Entity_Resolvers.ipynb){:.button.button-orange.button-orange-trans.co.button-icon}
[Download](https://s3.amazonaws.com/auxdata.johnsnowlabs.com/clinical/models/sbiobertresolve_ndc_en_3.3.2_2.4_1638010818380.zip){:.button.button-orange.button-orange-trans.arr.button-icon}


## How to use

<<<<<<< HEAD
```sbiobertresolve_ndc``` resolver model must be used with ```sbiobert_base_cased_mli``` as embeddings ```ner_posology_greedy``` as NER model. ```DRUG``` set in ```.setWhiteList()```.
=======

```sbiobertresolve_ndc``` resolver model must be used with ```sbiobert_base_cased_mli``` as embeddings ```ner_posology_greedy``` as NER model. ```DRUG``` set in ```.setWhiteList()```.

>>>>>>> 5e41363b

<div class="tabs-box" markdown="1">
{% include programmingLanguageSelectScalaPythonNLU.html %}

```python
...
c2doc = Chunk2Doc()\
<<<<<<< HEAD
      .setInputCols("ner_chunk")\
      .setOutputCol("ner_chunk_doc") 

sbert_embedder = BertSentenceEmbeddings\
      .pretrained('sbiobert_base_cased_mli', 'en','clinical/models')\
      .setInputCols(["ner_chunk_doc"])\
      .setOutputCol("sentence_embeddings")
    
ndc_resolver = SentenceEntityResolverModel\
      .pretrained("sbiobertresolve_ndc", "en", "clinical/models") \
      .setInputCols(["ner_chunk", "sentence_embeddings"]) \
      .setOutputCol("ndc_code")\
      .setDistanceFunction("EUCLIDEAN")\
      .setCaseSensitive(False)
    
resolver_pipeline = Pipeline(
    stages = [
        document_assembler,
        sentenceDetectorDL,
        tokenizer,
        word_embeddings,
        posology_ner,
        ner_converter_icd,
        c2doc,
        sbert_embedder,
        ndc_resolver
  ])
=======
.setInputCols("ner_chunk")\
.setOutputCol("ner_chunk_doc") 

sbert_embedder = BertSentenceEmbeddings\
.pretrained('sbiobert_base_cased_mli', 'en','clinical/models')\
.setInputCols(["ner_chunk_doc"])\
.setOutputCol("sentence_embeddings")

ndc_resolver = SentenceEntityResolverModel\
.pretrained("sbiobertresolve_ndc", "en", "clinical/models") \
.setInputCols(["ner_chunk", "sentence_embeddings"]) \
.setOutputCol("ndc_code")\
.setDistanceFunction("EUCLIDEAN")\
.setCaseSensitive(False)

resolver_pipeline = Pipeline(
stages = [
document_assembler,
sentenceDetectorDL,
tokenizer,
word_embeddings,
posology_ner,
ner_converter_icd,
c2doc,
sbert_embedder,
ndc_resolver
])
>>>>>>> 5e41363b

data = spark.createDataFrame([["""The patient was transferred secondary to inability and continue of her diabetes, the sacral decubitus, left foot pressure wound, and associated complications of diabetes. She is given aspirin 81 mg, folic acid 1 g daily, insulin glargine 100 UNT/ML injection and metformin 500 mg p.o. p.r.n."""]]).toDF("text")

result = resolver_pipeline.fit(data).transform(data)
```
```scala
...
val c2doc = new Chunk2Doc()
.setInputCols("ner_chunk")
.setOutputCol("ner_chunk_doc") 

val sbert_embedder = BertSentenceEmbeddings
.pretrained("sbiobert_base_cased_mli", "en","clinical/models")
.setInputCols(Array("ner_chunk_doc"))
.setOutputCol("sentence_embeddings")

val ndc_resolver = SentenceEntityResolverModel
.pretrained("sbiobertresolve_ndc", "en", "clinical/models") 
.setInputCols(Array("ner_chunk", "sentence_embeddings")) 
.setOutputCol("ndc_code")
.setDistanceFunction("EUCLIDEAN")
.setCaseSensitive(False)

<<<<<<< HEAD
val c2doc = Chunk2Doc()
      .setInputCols("ner_chunk")
      .setOutputCol("ner_chunk_doc") 

val sbert_embedder = BertSentenceEmbeddings
      .pretrained("sbiobert_base_cased_mli", "en","clinical/models")
      .setInputCols(Array("ner_chunk_doc"))
      .setOutputCol("sentence_embeddings")
    
val ndc_resolver = SentenceEntityResolverModel
      .pretrained("sbiobertresolve_ndc", "en", "clinical/models") 
      .setInputCols(Array("ner_chunk", "sentence_embeddings")) 
      .setOutputCol("ndc_code")
      .setDistanceFunction("EUCLIDEAN")
      .setCaseSensitive(False)
    
val resolver_pipeline = new Pipeline().setStages(Array(
        document_assembler,
        sentenceDetectorDL,
        tokenizer,
        word_embeddings,
        posology_ner,
        ner_converter_icd,
        c2doc,
        sbert_embedder,
        ndc_resolver
        ))

val clinical_note = Seq("The patient was transferred secondary to inability and continue of her diabetes, the sacral decubitus, left foot pressure wound, and associated complications of diabetes. She is given aspirin 81 mg, folic acid 1 g daily, insulin glargine 100 UNT/ML injection and metformin 500 mg p.o. p.r.n.")
=======
val resolver_pipeline = new Pipeline().setStages(Array(
document_assembler,
sentenceDetectorDL,
tokenizer,
word_embeddings,
posology_ner,
ner_converter_icd,
c2doc,
sbert_embedder,
ndc_resolver
))

val clinical_note = Seq("""The patient was transferred secondary to inability and continue of her diabetes, the sacral decubitus, left foot pressure wound, and associated complications of diabetes. She is given aspirin 81 mg, folic acid 1 g daily, insulin glargine 100 UNT/ML injection and metformin 500 mg p.o. p.r.n.""").toDS.toDF("text")
>>>>>>> 5e41363b

val result = resolver_pipeline.fit(clinical_note).transform(clinical_note)
```


{:.nlu-block}
```python
import nlu
nlu.load("en.resolve.ndc").predict("""The patient was transferred secondary to inability and continue of her diabetes, the sacral decubitus, left foot pressure wound, and associated complications of diabetes. She is given aspirin 81 mg, folic acid 1 g daily, insulin glargine 100 UNT/ML injection and metformin 500 mg p.o. p.r.n.""")
```

</div>


## Results


```bash
+-------------------------------------+------+-----------+------------------------------------------------------------------------------+--------------------------------------------------------------------------------------------------------------------------------------------------------------------------------------------------------+--------------------------------------------------------------------------------------------------------------------------------------------------------------------------------------------------------+--------------------------------------------------------------------------------------------------------------------------------------------------------------------------------------------------------+
|                            ner_chunk|entity|   ndc_code|                                                                   description|                                                                                                                                                                                               all_codes|                                                                                                                                                                                         all_resolutions|                                                                                                                                                                                         other ndc codes|
+-------------------------------------+------+-----------+------------------------------------------------------------------------------+--------------------------------------------------------------------------------------------------------------------------------------------------------------------------------------------------------+--------------------------------------------------------------------------------------------------------------------------------------------------------------------------------------------------------+--------------------------------------------------------------------------------------------------------------------------------------------------------------------------------------------------------+
|                        aspirin 81 mg|  DRUG|73089008114|                               aspirin 81 mg/81mg, 81 mg in 1 carton , capsule|[73089008114, 71872708704, 71872715401, 68210101500, 69536028110, 63548086706, 71679001000, 68196090051, 00113400500, 69536018112, 73089008112, 63981056362, 63739043402, 63548086705, 00113046708, 7...|[aspirin 81 mg/81mg, 81 mg in 1 carton , capsule, aspirin 81 mg 81 mg/1, 4 blister pack in 1 bag , tablet, aspirin 81 mg/1, 1 blister pack in 1 bag , tablet, coated, aspirin 81 mg/1, 1 bag in 1 dru...|         [-, -, -, -, -, -, -, -, -, -, -, 63940060962, -, -, -, -, -, -, -, -, 70000042002|00363021879|41250027408|36800046708|59779027408|49035027408|71476010131|81522046708|30142046708, -, -, -, -]|
|                       folic acid 1 g|  DRUG|43744015101|                                   folic acid 1 g/g, 1 g in 1 package , powder|[43744015101, 63238340000, 66326050555, 51552041802, 51552041805, 63238340001, 81919000204, 51552041804, 66326050556, 51552106301, 51927003300, 71092997701, 51927296300, 51552146602, 61281900002, 6...|[folic acid 1 g/g, 1 g in 1 package , powder, folic acid 1 kg/kg, 1 kg in 1 bottle , powder, folic acid 1 kg/kg, 1 kg in 1 drum , powder, folic acid 1 g/g, 5 g in 1 container , powder, folic acid 1...|                                                                                               [-, -, -, -, -, -, -, -, -, -, -, 51552139201, -, -, -, 81919000203, -, 81919000201, -, -, -, -, -, -, -]|
|insulin glargine 100 UNT/ML injection|  DRUG|00088502101|insulin glargine 100 [iu]/ml, 1 vial, glass in 1 package , injection, solution|[00088502101, 00088222033, 49502019580, 00002771563, 00169320111, 00088250033, 70518139000, 00169266211, 50090127600, 50090407400, 00002771559, 00002772899, 70518225200, 70518138800, 00024592410, 0...|[insulin glargine 100 [iu]/ml, 1 vial, glass in 1 package , injection, solution, insulin glargine 100 [iu]/ml, 1 vial, glass in 1 carton , injection, solution, insulin glargine 100 [iu]/ml, 1 vial ...|[-, -, -, 00088221900, -, -, 50090139800|00088502005, -, 70518146200|00169368712, 00169368512|73070020011, 00088221905|49502019675|50090406800, -, 73070010011|00169750111|50090495500, 66733077301|0...|
|                     metformin 500 mg|  DRUG|70010006315|               metformin hydrochloride 500 mg/500mg, 500 mg in 1 drum , tablet|[70010006315, 62207041613, 71052050750, 62207049147, 71052091050, 25000010197, 25000013498, 25000010198, 71052063005, 51662139201, 70010049118, 70882012456, 71052011005, 71052065905, 71052050850, 1...|[metformin hydrochloride 500 mg/500mg, 500 mg in 1 drum , tablet, metformin hcl 500 mg/kg, 50 kg in 1 drum , powder, 5-fluorouracil 500 g/500g, 500 g in 1 container , powder, metformin er 500 mg 50...|                                                                                             [-, -, -, 70010049105, -, -, -, -, -, -, -, -, -, -, -, 71800000801|42571036007, -, -, -, -, -, -, -, -, -]|
+-------------------------------------+------+-----------+------------------------------------------------------------------------------+--------------------------------------------------------------------------------------------------------------------------------------------------------------------------------------------------------+--------------------------------------------------------------------------------------------------------------------------------------------------------------------------------------------------------+--------------------------------------------------------------------------------------------------------------------------------------------------------------------------------------------------------+
```


{:.model-param}
## Model Information


{:.table-model}
|---|---|
|Model Name:|sbiobertresolve_ndc|
|Compatibility:|Spark NLP for Healthcare 3.3.2+|
|License:|Licensed|
|Edition:|Official|
|Input Labels:|[sentence_embeddings]|
|Output Labels:|[ndc_code]|
|Language:|en|
|Case sensitive:|false|



<!--stackedit_data:
eyJoaXN0b3J5IjpbLTIzNTUzODEwNl19
--><|MERGE_RESOLUTION|>--- conflicted
+++ resolved
@@ -36,13 +36,9 @@
 
 ## How to use
 
-<<<<<<< HEAD
-```sbiobertresolve_ndc``` resolver model must be used with ```sbiobert_base_cased_mli``` as embeddings ```ner_posology_greedy``` as NER model. ```DRUG``` set in ```.setWhiteList()```.
-=======
 
 ```sbiobertresolve_ndc``` resolver model must be used with ```sbiobert_base_cased_mli``` as embeddings ```ner_posology_greedy``` as NER model. ```DRUG``` set in ```.setWhiteList()```.
 
->>>>>>> 5e41363b
 
 <div class="tabs-box" markdown="1">
 {% include programmingLanguageSelectScalaPythonNLU.html %}
@@ -50,35 +46,6 @@
 ```python
 ...
 c2doc = Chunk2Doc()\
-<<<<<<< HEAD
-      .setInputCols("ner_chunk")\
-      .setOutputCol("ner_chunk_doc") 
-
-sbert_embedder = BertSentenceEmbeddings\
-      .pretrained('sbiobert_base_cased_mli', 'en','clinical/models')\
-      .setInputCols(["ner_chunk_doc"])\
-      .setOutputCol("sentence_embeddings")
-    
-ndc_resolver = SentenceEntityResolverModel\
-      .pretrained("sbiobertresolve_ndc", "en", "clinical/models") \
-      .setInputCols(["ner_chunk", "sentence_embeddings"]) \
-      .setOutputCol("ndc_code")\
-      .setDistanceFunction("EUCLIDEAN")\
-      .setCaseSensitive(False)
-    
-resolver_pipeline = Pipeline(
-    stages = [
-        document_assembler,
-        sentenceDetectorDL,
-        tokenizer,
-        word_embeddings,
-        posology_ner,
-        ner_converter_icd,
-        c2doc,
-        sbert_embedder,
-        ndc_resolver
-  ])
-=======
 .setInputCols("ner_chunk")\
 .setOutputCol("ner_chunk_doc") 
 
@@ -106,7 +73,6 @@
 sbert_embedder,
 ndc_resolver
 ])
->>>>>>> 5e41363b
 
 data = spark.createDataFrame([["""The patient was transferred secondary to inability and continue of her diabetes, the sacral decubitus, left foot pressure wound, and associated complications of diabetes. She is given aspirin 81 mg, folic acid 1 g daily, insulin glargine 100 UNT/ML injection and metformin 500 mg p.o. p.r.n."""]]).toDF("text")
 
@@ -130,37 +96,6 @@
 .setDistanceFunction("EUCLIDEAN")
 .setCaseSensitive(False)
 
-<<<<<<< HEAD
-val c2doc = Chunk2Doc()
-      .setInputCols("ner_chunk")
-      .setOutputCol("ner_chunk_doc") 
-
-val sbert_embedder = BertSentenceEmbeddings
-      .pretrained("sbiobert_base_cased_mli", "en","clinical/models")
-      .setInputCols(Array("ner_chunk_doc"))
-      .setOutputCol("sentence_embeddings")
-    
-val ndc_resolver = SentenceEntityResolverModel
-      .pretrained("sbiobertresolve_ndc", "en", "clinical/models") 
-      .setInputCols(Array("ner_chunk", "sentence_embeddings")) 
-      .setOutputCol("ndc_code")
-      .setDistanceFunction("EUCLIDEAN")
-      .setCaseSensitive(False)
-    
-val resolver_pipeline = new Pipeline().setStages(Array(
-        document_assembler,
-        sentenceDetectorDL,
-        tokenizer,
-        word_embeddings,
-        posology_ner,
-        ner_converter_icd,
-        c2doc,
-        sbert_embedder,
-        ndc_resolver
-        ))
-
-val clinical_note = Seq("The patient was transferred secondary to inability and continue of her diabetes, the sacral decubitus, left foot pressure wound, and associated complications of diabetes. She is given aspirin 81 mg, folic acid 1 g daily, insulin glargine 100 UNT/ML injection and metformin 500 mg p.o. p.r.n.")
-=======
 val resolver_pipeline = new Pipeline().setStages(Array(
 document_assembler,
 sentenceDetectorDL,
@@ -174,7 +109,6 @@
 ))
 
 val clinical_note = Seq("""The patient was transferred secondary to inability and continue of her diabetes, the sacral decubitus, left foot pressure wound, and associated complications of diabetes. She is given aspirin 81 mg, folic acid 1 g daily, insulin glargine 100 UNT/ML injection and metformin 500 mg p.o. p.r.n.""").toDS.toDF("text")
->>>>>>> 5e41363b
 
 val result = resolver_pipeline.fit(clinical_note).transform(clinical_note)
 ```
