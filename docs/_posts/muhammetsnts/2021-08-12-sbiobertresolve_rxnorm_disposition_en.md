---
layout: model
title: Sentence Entity Resolver for RxNorm (disposition)
author: John Snow Labs
name: sbiobertresolve_rxnorm_disposition
date: 2021-08-12
tags: [rxnorm, licensed, en, entity_resolution]
task: Entity Resolution
language: en
edition: Spark NLP for Healthcare 3.1.3
spark_version: 2.4
supported: true
article_header:
type: cover
use_language_switcher: "Python-Scala-Java"
---

## Description

This model maps medication entities (like drugs/ingredients) to RxNorm codes and their dispositions using `sbiobert_base_cased_mli` Sentence Bert Embeddings.

## Predicted Entities

Predicts RxNorm Codes, their normalized definition for each chunk, and dispositions if any. In the result, look for the aux_label parameter in the metadata to get dispositions divided by `|`.

{:.btn-box}
[Live Demo](https://demo.johnsnowlabs.com/healthcare/ER_RXNORM/){:.button.button-orange}
[Open in Colab](https://colab.research.google.com/github/JohnSnowLabs/spark-nlp-workshop/blob/master/tutorials/streamlit_notebooks/healthcare/ER_RXNORM.ipynb){:.button.button-orange.button-orange-trans.co.button-icon}
[Download](https://s3.amazonaws.com/auxdata.johnsnowlabs.com/clinical/models/sbiobertresolve_rxnorm_disposition_en_3.1.3_2.4_1628792971821.zip){:.button.button-orange.button-orange-trans.arr.button-icon}

## How to use

```sbiobertresolve_rxnorm_disposition``` resolver model must be used with ```sbiobert_base_cased_mli``` as embeddings ```ner_posology``` as NER model. ```DRUG``` set in ```.setWhiteList()```.

<div class="tabs-box" markdown="1">
{% include programmingLanguageSelectScalaPythonNLU.html %}
```python
documentAssembler = DocumentAssembler()\
.setInputCol("text")\
.setOutputCol("ner_chunk")

sbert_embedder = BertSentenceEmbeddings\
<<<<<<< HEAD
      .pretrained('sbiobert_base_cased_mli', 'en','clinical/models')\
      .setInputCols(["ner_chunk"])\
      .setOutputCol("sbert_embeddings")

rxnorm_resolver = SentenceEntityResolverModel\
      .pretrained("sbiobertresolve_rxnorm_disposition", "en", "clinical/models") \
      .setInputCols(["ner_chunk", "sbert_embeddings"]) \
      .setOutputCol("rxnorm_code")\
      .setDistanceFunction("EUCLIDEAN")
=======
.pretrained('sbiobert_base_cased_mli', 'en','clinical/models')\
.setInputCols(["ner_chunk"])\
.setOutputCol("sbert_embeddings")

rxnorm_resolver = SentenceEntityResolverModel\
.pretrained("sbiobertresolve_rxnorm_disposition", "en", "clinical/models") \
.setInputCols(["ner_chunk", "sbert_embeddings"]) \
.setOutputCol("rxnorm_code")\
.setDistanceFunction("EUCLIDEAN")
>>>>>>> 5e41363b

pipelineModel = PipelineModel(
stages = [
documentAssembler,
sbert_embedder,
rxnorm_resolver
])

rxnorm_lp = LightPipeline(pipelineModel)
result = rxnorm_lp.fullAnnotate("belimumab 80 mg/ml injectable solution")
```
```scala
val documentAssembler = DocumentAssembler()
<<<<<<< HEAD
      .setInputCol("text")
      .setOutputCol("ner_chunk")

val sbert_embedder = BertSentenceEmbeddings
      .pretrained("sbiobert_base_cased_mli", "en","clinical/models")
      .setInputCols(Array("ner_chunk"))
      .setOutputCol("sbert_embeddings")

val rxnorm_resolver = SentenceEntityResolverModel
      .pretrained("sbiobertresolve_rxnorm_disposition", "en", "clinical/models")
      .setInputCols(Array("ner_chunk", "sbert_embeddings"))
      .setOutputCol("rxnorm_code")
      .setDistanceFunction("EUCLIDEAN")
=======
.setInputCol("text")
.setOutputCol("ner_chunk")

val sbert_embedder = BertSentenceEmbeddings
.pretrained("sbiobert_base_cased_mli", "en","clinical/models")
.setInputCols(Array("ner_chunk"))
.setOutputCol("sbert_embeddings")

val rxnorm_resolver = SentenceEntityResolverModel
.pretrained("sbiobertresolve_rxnorm_disposition", "en", "clinical/models")
.setInputCols(Array("ner_chunk", "sbert_embeddings"))
.setOutputCol("rxnorm_code")
.setDistanceFunction("EUCLIDEAN")
>>>>>>> 5e41363b

val pipelineModel= new PipelineModel().setStages(Array(documentAssembler, sbert_embedder, rxnorm_resolver))

val rxnorm_lp = LightPipeline(pipelineModel)
val result = rxnorm_lp.fullAnnotate("belimumab 80 mg/ml injectable solution")
```


{:.nlu-block}
```python
import nlu
nlu.load("en.resolve.rxnorm_disposition").predict("""belimumab 80 mg/ml injectable solution""")
```

</div>

## Results

```bash
|    | chunks                                | code    | resolutions                                                                                                                                                                                 | all_codes                                         | all_k_aux_labels                                                                            | all_distances                                 |
|---:|:--------------------------------------|:--------|:--------------------------------------------------------------------------------------------------------------------------------------------------------------------------------------------|:--------------------------------------------------|:--------------------------------------------------------------------------------------------|:----------------------------------------------|
|  0 |belimumab 80 mg/ml injectable solution | 1092440 | [belimumab 80 mg/ml injectable solution, belimumab 80 mg/ml injectable solution [benlysta], ifosfamide 80 mg/ml injectable solution, belimumab 80 mg/ml [benlysta], belimumab 80 mg/ml, ...]| [1092440, 1092444, 107034, 1092442, 1092438, ...] | [Immunomodulator, Immunomodulator, Alkylating agent, Immunomodulator, Immunomodulator, ...] | [0.0000, 0.0145, 0.0479, 0.0619, 0.0636, ...] |
```

{:.model-param}
## Model Information

{:.table-model}
|---|---|
|Model Name:|sbiobertresolve_rxnorm_disposition|
|Compatibility:|Spark NLP for Healthcare 3.1.3+|
|License:|Licensed|
|Edition:|Official|
|Input Labels:|[sentence_embeddings]|
|Output Labels:|[rxnorm_code]|
|Language:|en|
|Case sensitive:|false|<|MERGE_RESOLUTION|>--- conflicted
+++ resolved
@@ -40,17 +40,6 @@
 .setOutputCol("ner_chunk")
 
 sbert_embedder = BertSentenceEmbeddings\
-<<<<<<< HEAD
-      .pretrained('sbiobert_base_cased_mli', 'en','clinical/models')\
-      .setInputCols(["ner_chunk"])\
-      .setOutputCol("sbert_embeddings")
-
-rxnorm_resolver = SentenceEntityResolverModel\
-      .pretrained("sbiobertresolve_rxnorm_disposition", "en", "clinical/models") \
-      .setInputCols(["ner_chunk", "sbert_embeddings"]) \
-      .setOutputCol("rxnorm_code")\
-      .setDistanceFunction("EUCLIDEAN")
-=======
 .pretrained('sbiobert_base_cased_mli', 'en','clinical/models')\
 .setInputCols(["ner_chunk"])\
 .setOutputCol("sbert_embeddings")
@@ -60,7 +49,6 @@
 .setInputCols(["ner_chunk", "sbert_embeddings"]) \
 .setOutputCol("rxnorm_code")\
 .setDistanceFunction("EUCLIDEAN")
->>>>>>> 5e41363b
 
 pipelineModel = PipelineModel(
 stages = [
@@ -74,21 +62,6 @@
 ```
 ```scala
 val documentAssembler = DocumentAssembler()
-<<<<<<< HEAD
-      .setInputCol("text")
-      .setOutputCol("ner_chunk")
-
-val sbert_embedder = BertSentenceEmbeddings
-      .pretrained("sbiobert_base_cased_mli", "en","clinical/models")
-      .setInputCols(Array("ner_chunk"))
-      .setOutputCol("sbert_embeddings")
-
-val rxnorm_resolver = SentenceEntityResolverModel
-      .pretrained("sbiobertresolve_rxnorm_disposition", "en", "clinical/models")
-      .setInputCols(Array("ner_chunk", "sbert_embeddings"))
-      .setOutputCol("rxnorm_code")
-      .setDistanceFunction("EUCLIDEAN")
-=======
 .setInputCol("text")
 .setOutputCol("ner_chunk")
 
@@ -102,7 +75,6 @@
 .setInputCols(Array("ner_chunk", "sbert_embeddings"))
 .setOutputCol("rxnorm_code")
 .setDistanceFunction("EUCLIDEAN")
->>>>>>> 5e41363b
 
 val pipelineModel= new PipelineModel().setStages(Array(documentAssembler, sbert_embedder, rxnorm_resolver))
 
