---
layout: model
title: Sentence Entity Resolver for ICD10-CM (Augmented)
author: John Snow Labs
name: sbiobertresolve_icd10cm_augmented
date: 2021-10-31
tags: [icd10cm, entity_resolution, clinical, en, licensed]
task: Entity Resolution
language: en
edition: Spark NLP for Healthcare 3.3.1
spark_version: 2.4
supported: true
article_header:
type: cover
use_language_switcher: "Python-Scala-Java"
---

## Description

This model maps extracted medical entities to ICD10-CM codes using `sbiobert_base_cased_mli` Sentence Bert Embeddings. Also, it has been augmented with synonyms for making it more accurate.

## Predicted Entities

`ICD10CM Codes`

{:.btn-box}
[Live Demo](https://demo.johnsnowlabs.com/healthcare/ER_ICD10_CM/){:.button.button-orange}
[Open in Colab](https://colab.research.google.com/github/JohnSnowLabs/spark-nlp-workshop/blob/master/tutorials/Certification_Trainings/Healthcare/3.Clinical_Entity_Resolvers.ipynb){:.button.button-orange.button-orange-trans.co.button-icon}
[Download](https://s3.amazonaws.com/auxdata.johnsnowlabs.com/clinical/models/sbiobertresolve_icd10cm_augmented_en_3.3.1_2.4_1635684621243.zip){:.button.button-orange.button-orange-trans.arr.button-icon}

## How to use



<div class="tabs-box" markdown="1">
{% include programmingLanguageSelectScalaPythonNLU.html %}
```python
...
chunk2doc = Chunk2Doc().setInputCols("ner_chunk").setOutputCol("ner_chunk_doc")
<<<<<<< HEAD
 
sbert_embedder = BertSentenceEmbeddings\
     .pretrained("sbiobert_base_cased_mli","en","clinical/models")\
     .setInputCols(["ner_chunk_doc"])\
     .setOutputCol("sbert_embeddings")
 
icd10_resolver = SentenceEntityResolverModel\
     .pretrained("sbiobertresolve_icd10cm_augmented","en", "clinical/models") \
     .setInputCols(["ner_chunk", "sbert_embeddings"]) \
     .setOutputCol("resolution")\
     .setDistanceFunction("EUCLIDEAN")
=======
>>>>>>> 5e41363b

sbert_embedder = BertSentenceEmbeddings\
.pretrained("sbiobert_base_cased_mli","en","clinical/models")\
.setInputCols(["ner_chunk_doc"])\
.setOutputCol("sbert_embeddings")

icd10_resolver = SentenceEntityResolverModel\
.pretrained("sbiobertresolve_icd10cm_augmented","en", "clinical/models") \
.setInputCols(["ner_chunk", "sbert_embeddings"]) \
.setOutputCol("resolution")\
.setDistanceFunction("EUCLIDEAN")

<<<<<<< HEAD
data_ner = spark.createDataFrame([["A 28-year-old female with a history of gestational diabetes mellitus diagnosed eight years prior to presentation and subsequent type two diabetes mellitus (T2DM), one prior episode of HTG-induced pancreatitis three years prior to presentation, associated with acute hepatitis, and obesity with a body mass index (BMI) of 33.5 kg/m2, presented with a one-week history of polyuria, polydipsia, poor appetite, and vomiting. Two weeks prior to presentation, she was treated with a five-day course of amoxicillin for a respiratory tract infection."]]).toDF("text")

=======
nlpPipeline = Pipeline(stages=[document_assembler, sentence_detector, tokenizer, word_embeddings, clinical_ner, ner_converter, chunk2doc, sbert_embedder, icd10_resolver])

data_ner = spark.createDataFrame([["A 28-year-old female with a history of gestational diabetes mellitus diagnosed eight years prior to presentation and subsequent type two diabetes mellitus (T2DM), one prior episode of HTG-induced pancreatitis three years prior to presentation, associated with acute hepatitis, and obesity with a body mass index (BMI) of 33.5 kg/m2, presented with a one-week history of polyuria, polydipsia, poor appetite, and vomiting. Two weeks prior to presentation, she was treated with a five-day course of amoxicillin for a respiratory tract infection."]]).toDF("text")

>>>>>>> 5e41363b
results = nlpPipeline.fit(data_ner).transform(data_ner)
```
```scala
...

val chunk2doc = Chunk2Doc().setInputCols("ner_chunk").setOutputCol("ner_chunk_doc")
<<<<<<< HEAD
 
val sbert_embedder = BertSentenceEmbeddings
     .pretrained("sbiobert_base_cased_mli","en","clinical/models")
     .setInputCols(Array("ner_chunk_doc"))
     .setOutputCol("sbert_embeddings")
 
val icd10_resolver = SentenceEntityResolverModel
     .pretrained("sbiobertresolve_icd10cm_augmented","en", "clinical/models")
     .setInputCols(Array("ner_chunk", "sbert_embeddings"))
     .setOutputCol("resolution")
     .setDistanceFunction("EUCLIDEAN")
=======

val sbert_embedder = BertSentenceEmbeddings
.pretrained("sbiobert_base_cased_mli","en","clinical/models")
.setInputCols(Array("ner_chunk_doc"))
.setOutputCol("sbert_embeddings")

val icd10_resolver = SentenceEntityResolverModel
.pretrained("sbiobertresolve_icd10cm_augmented","en", "clinical/models")
.setInputCols(Array("ner_chunk", "sbert_embeddings"))
.setOutputCol("resolution")
.setDistanceFunction("EUCLIDEAN")
>>>>>>> 5e41363b

val pipeline = new Pipeline().setStages(Array(document_assembler, sentence_detector, tokenizer, word_embeddings, clinical_ner, ner_converter, chunk2doc, sbert_embedder, icd10_resolver))

val data = Seq("A 28-year-old female with a history of gestational diabetes mellitus diagnosed eight years prior to presentation and subsequent type two diabetes mellitus (T2DM), one prior episode of HTG-induced pancreatitis three years prior to presentation, associated with acute hepatitis, and obesity with a body mass index (BMI) of 33.5 kg/m2, presented with a one-week history of polyuria, polydipsia, poor appetite, and vomiting. Two weeks prior to presentation, she was treated with a five-day course of amoxicillin for a respiratory tract infection.").toDF("text")

val result = pipeline.fit(data).transform(data)
```


{:.nlu-block}
```python
import nlu
nlu.load("en.resolve.icd10cm.augmented").predict("""A 28-year-old female with a history of gestational diabetes mellitus diagnosed eight years prior to presentation and subsequent type two diabetes mellitus (T2DM), one prior episode of HTG-induced pancreatitis three years prior to presentation, associated with acute hepatitis, and obesity with a body mass index (BMI) of 33.5 kg/m2, presented with a one-week history of polyuria, polydipsia, poor appetite, and vomiting. Two weeks prior to presentation, she was treated with a five-day course of amoxicillin for a respiratory tract infection.""")
```

</div>

## Results

```bash
+-------------------------------------+-------+------------+----------------------------------------------------------------------+----------------------------------------------------------------------+
|                            ner_chunk| entity|icd10cm_code|                                                           resolutions|                                                             all_codes|
+-------------------------------------+-------+------------+----------------------------------------------------------------------+----------------------------------------------------------------------+
|        gestational diabetes mellitus|PROBLEM|       O2441|gestational diabetes mellitus:::postpartum gestational diabetes mel...|    O2441:::O2443:::Z8632:::Z875:::O2431:::O2411:::O244:::O241:::O2481|
|subsequent type two diabetes mellitus|PROBLEM|       O2411|pre-existing type 2 diabetes mellitus:::disorder associated with ty...|O2411:::E118:::E11:::E139:::E119:::E113:::E1144:::Z863:::Z8639:::E1...|
|                                 T2DM|PROBLEM|         E11|type 2 diabetes mellitus:::disorder associated with type 2 diabetes...|E11:::E118:::E119:::O2411:::E109:::E139:::E113:::E8881:::Z833:::D64...|
|             HTG-induced pancreatitis|PROBLEM|       K8520|alcohol-induced pancreatitis:::drug-induced acute pancreatitis:::he...|K8520:::K853:::K8590:::F102:::K852:::K859:::K8580:::K8591:::K858:::...|
|                      acute hepatitis|PROBLEM|        K720|acute hepatitis:::acute hepatitis a:::acute infectious hepatitis:::...|K720:::B15:::B179:::B172:::Z0389:::B159:::B150:::B16:::K752:::K712:...|
|                              obesity|PROBLEM|        E669|obesity:::abdominal obesity:::obese:::central obesity:::overweight ...|E669:::E668:::Z6841:::Q130:::E66:::E6601:::Z8639:::E349:::H3550:::Z...|
|                    a body mass index|PROBLEM|       Z6841|finding of body mass index:::observation of body mass index:::mass ...|Z6841:::E669:::R229:::Z681:::R223:::R221:::Z68:::R222:::R220:::R418...|
|                             polyuria|PROBLEM|         R35|polyuria:::nocturnal polyuria:::polyuric state:::polyuric state (di...|R35:::R3581:::R358:::E232:::R31:::R350:::R8299:::N401:::E723:::O048...|
|                           polydipsia|PROBLEM|        R631|polydipsia:::psychogenic polydipsia:::primary polydipsia:::psychoge...|R631:::F6389:::E232:::F639:::O40:::G475:::M7989:::R632:::R061:::H53...|
|                        poor appetite|PROBLEM|        R630|poor appetite:::poor feeding:::bad taste in mouth:::unpleasant tast...|R630:::P929:::R438:::R432:::E86:::R196:::F520:::Z724:::R0689:::Z768...|
|                             vomiting|PROBLEM|        R111|vomiting:::intermittent vomiting:::vomiting symptoms:::periodic vom...|       R111:::R11:::R1110:::G43A1:::P921:::P9209:::G43A:::R1113:::R110|
|        a respiratory tract infection|PROBLEM|        J988|respiratory tract infection:::upper respiratory tract infection:::b...|J988:::J069:::A499:::J22:::J209:::Z593:::T17:::J0410:::Z1383:::J189...|
+-------------------------------------+-------+------------+----------------------------------------------------------------------+----------------------------------------------------------------------+
```

{:.model-param}
## Model Information

{:.table-model}
|---|---|
|Model Name:|sbiobertresolve_icd10cm_augmented|
|Compatibility:|Spark NLP for Healthcare 3.3.1+|
|License:|Licensed|
|Edition:|Official|
|Input Labels:|[sentence_embeddings]|
|Output Labels:|[icd10cm_code]|
|Language:|en|
|Case sensitive:|false|

## Data Source

Trained on ICD10CM 2022 Codes dataset: https://www.cdc.gov/nchs/icd/icd10cm.htm<|MERGE_RESOLUTION|>--- conflicted
+++ resolved
@@ -37,20 +37,6 @@
 ```python
 ...
 chunk2doc = Chunk2Doc().setInputCols("ner_chunk").setOutputCol("ner_chunk_doc")
-<<<<<<< HEAD
- 
-sbert_embedder = BertSentenceEmbeddings\
-     .pretrained("sbiobert_base_cased_mli","en","clinical/models")\
-     .setInputCols(["ner_chunk_doc"])\
-     .setOutputCol("sbert_embeddings")
- 
-icd10_resolver = SentenceEntityResolverModel\
-     .pretrained("sbiobertresolve_icd10cm_augmented","en", "clinical/models") \
-     .setInputCols(["ner_chunk", "sbert_embeddings"]) \
-     .setOutputCol("resolution")\
-     .setDistanceFunction("EUCLIDEAN")
-=======
->>>>>>> 5e41363b
 
 sbert_embedder = BertSentenceEmbeddings\
 .pretrained("sbiobert_base_cased_mli","en","clinical/models")\
@@ -63,34 +49,16 @@
 .setOutputCol("resolution")\
 .setDistanceFunction("EUCLIDEAN")
 
-<<<<<<< HEAD
-data_ner = spark.createDataFrame([["A 28-year-old female with a history of gestational diabetes mellitus diagnosed eight years prior to presentation and subsequent type two diabetes mellitus (T2DM), one prior episode of HTG-induced pancreatitis three years prior to presentation, associated with acute hepatitis, and obesity with a body mass index (BMI) of 33.5 kg/m2, presented with a one-week history of polyuria, polydipsia, poor appetite, and vomiting. Two weeks prior to presentation, she was treated with a five-day course of amoxicillin for a respiratory tract infection."]]).toDF("text")
-
-=======
 nlpPipeline = Pipeline(stages=[document_assembler, sentence_detector, tokenizer, word_embeddings, clinical_ner, ner_converter, chunk2doc, sbert_embedder, icd10_resolver])
 
 data_ner = spark.createDataFrame([["A 28-year-old female with a history of gestational diabetes mellitus diagnosed eight years prior to presentation and subsequent type two diabetes mellitus (T2DM), one prior episode of HTG-induced pancreatitis three years prior to presentation, associated with acute hepatitis, and obesity with a body mass index (BMI) of 33.5 kg/m2, presented with a one-week history of polyuria, polydipsia, poor appetite, and vomiting. Two weeks prior to presentation, she was treated with a five-day course of amoxicillin for a respiratory tract infection."]]).toDF("text")
 
->>>>>>> 5e41363b
 results = nlpPipeline.fit(data_ner).transform(data_ner)
 ```
 ```scala
 ...
 
 val chunk2doc = Chunk2Doc().setInputCols("ner_chunk").setOutputCol("ner_chunk_doc")
-<<<<<<< HEAD
- 
-val sbert_embedder = BertSentenceEmbeddings
-     .pretrained("sbiobert_base_cased_mli","en","clinical/models")
-     .setInputCols(Array("ner_chunk_doc"))
-     .setOutputCol("sbert_embeddings")
- 
-val icd10_resolver = SentenceEntityResolverModel
-     .pretrained("sbiobertresolve_icd10cm_augmented","en", "clinical/models")
-     .setInputCols(Array("ner_chunk", "sbert_embeddings"))
-     .setOutputCol("resolution")
-     .setDistanceFunction("EUCLIDEAN")
-=======
 
 val sbert_embedder = BertSentenceEmbeddings
 .pretrained("sbiobert_base_cased_mli","en","clinical/models")
@@ -102,7 +70,6 @@
 .setInputCols(Array("ner_chunk", "sbert_embeddings"))
 .setOutputCol("resolution")
 .setDistanceFunction("EUCLIDEAN")
->>>>>>> 5e41363b
 
 val pipeline = new Pipeline().setStages(Array(document_assembler, sentence_detector, tokenizer, word_embeddings, clinical_ner, ner_converter, chunk2doc, sbert_embedder, icd10_resolver))
 
