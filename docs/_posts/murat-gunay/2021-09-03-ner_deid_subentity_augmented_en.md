--- conflicted
+++ resolved
@@ -21,15 +21,10 @@
 
 Named Entity recognition annotator allows for a generic model to be trained by utilizing a deep learning algorithm (Char CNNs - BiLSTM - CRF - word embeddings) inspired on a former state of the art model for NER: Chiu & Nicols, Named Entity Recognition with Bidirectional LSTM, CNN. Deidentification NER is a Named Entity Recognition model that annotates text to find protected health information that may need to be deidentified. It detects 23 entities. This ner model is trained with a combination of the i2b2 train set and a re-augmented version of i2b2 train set.
 
-<<<<<<< HEAD
+
 We sticked to official annotation guideline (AG) for 2014 i2b2 Deid challenge while annotating new datasets for this model. All the details regarding the nuances and explanations for AG can be found here [https://www.ncbi.nlm.nih.gov/pmc/articles/PMC4978170/](https://www.ncbi.nlm.nih.gov/pmc/articles/PMC4978170/)
 
-=======
-
-We sticked to official annotation guideline (AG) for 2014 i2b2 Deid challenge while annotating new datasets for this model. All the details regarding the nuances and explanations for AG can be found here [https://www.ncbi.nlm.nih.gov/pmc/articles/PMC4978170/](https://www.ncbi.nlm.nih.gov/pmc/articles/PMC4978170/)
-
-
->>>>>>> 5e41363b
+
 ## Predicted Entities
 
 
@@ -38,13 +33,8 @@
 
 {:.btn-box}
 [Live Demo](https://demo.johnsnowlabs.com/healthcare/NER_DEMOGRAPHICS/){:.button.button-orange}
-<<<<<<< HEAD
-[Open in Colab](https://colab.research.google.com/github/JohnSnowLabs/spark-nlp-workshop/blob/master/tutorials/Certification_Trainings/Healthcare/4.Clinical_DeIdentification.ipynb){:.button.button-orange.button-orange-trans.co.button-icon}
-[Download](https://s3.amazonaws.com/auxdata.johnsnowlabs.com/clinical/models/ner_deid_subentity_augmented_en_3.2.0_3.0_1630671569402.zip){:.button.button-orange.button-orange-trans.arr.button-icon}
-=======
 [Open in Colab](https://colab.research.google.com/github/JohnSnowLabs/spark-nlp-workshop/blob/master/tutorials/streamlit_notebooks/healthcare/NER_DEMOGRAPHICS.ipynb){:.button.button-orange.button-orange-trans.co.button-icon}
 [Download](https://s3.amazonaws.com/auxdata.johnsnowlabs.com/clinical/models/ner_deid_subentity_augmented_en_3.2.0_2.4_1630671569402.zip){:.button.button-orange.button-orange-trans.arr.button-icon}
->>>>>>> 5e41363b
 
 
 ## How to use
@@ -119,11 +109,6 @@
     .setInputCols(Array("sentence", "token", "ner"))
     .setOutputCol("ner_chunk_subentity")
 
-<<<<<<< HEAD
-val deid_ner = MedicalNerModel.pretrained("ner_deid_subentity_augmented", "en", "clinical/models")
-      .setInputCols(Array("sentence", "token", "embeddings"))
-      .setOutputCol("ner")
-=======
 val nlpPipeline = new Pipeline().setStages(Array(
     document_assembler, 
     sentence_detector, 
@@ -131,7 +116,6 @@
     word_embeddings, 
     deid_ner, 
     ner_converter))
->>>>>>> 5e41363b
 
 val data = Seq("""A. Record date : 2093-01-13, David Hale, M.D., Name : Hendrickson, Ora MR. # 7194334 Date : 01/13/93 PCP : Oliveira, 25-year-old, Record date : 1-11-2000. Cocke County Baptist Hospital. 0295 Keats Street. Phone +1 (302) 786-5227. Patient's complaints first surfaced when he started working for Brothers Coal-Mine.""").toDS.toDF("text")
 
