---
layout: model
title: Detect PHI for Deidentification (Generic - Augmented)
author: John Snow Labs
name: ner_deid_generic_augmented
date: 2021-06-01
tags: [clinical, deid, ner, en, licensed]
task: [Named Entity Recognition, De-identification]
language: en
edition: Spark NLP for Healthcare 3.1.0
spark_version: 3.0
supported: true
article_header:
type: cover
use_language_switcher: "Python-Scala-Java"
---


## Description


Named Entity recognition annotator allows for a generic model to be trained by utilizing a deep learning algorithm (Char CNNs - BiLSTM - CRF - word embeddings) inspired on a former state of the art model for NER: Chiu & Nicols, Named Entity Recognition with Bidirectional LSTM,CNN. Deidentification NER (Generic  - Augmented) is a Named Entity Recognition model that annotates text to find protected health information that may need to be de-identified. It detects 7 entities. This ner model is trained with a combination of i2b2 train set and augmented version of i2b2 train set.

<<<<<<< HEAD
We sticked to official annotation guideline (AG) for 2014 i2b2 Deid challenge while annotating new datasets for this model. All the details regarding the nuances and explanations for AG can be found here [https://www.ncbi.nlm.nih.gov/pmc/articles/PMC4978170/](https://www.ncbi.nlm.nih.gov/pmc/articles/PMC4978170/)

=======

We sticked to official annotation guideline (AG) for 2014 i2b2 Deid challenge while annotating new datasets for this model. All the details regarding the nuances and explanations for AG can be found here [https://www.ncbi.nlm.nih.gov/pmc/articles/PMC4978170/](https://www.ncbi.nlm.nih.gov/pmc/articles/PMC4978170/)


>>>>>>> 5e41363b
## Predicted Entities


`DATE`, `NAME`, `LOCATION`, `PROFESSION`, `CONTACT`, `AGE`, `ID`


{:.btn-box}
[Live Demo](https://demo.johnsnowlabs.com/healthcare/NER_DEMOGRAPHICS/){:.button.button-orange}
[Open in Colab](https://colab.research.google.com/github/JohnSnowLabs/spark-nlp-workshop/blob/master/tutorials/Certification_Trainings/Healthcare/4.Clinical_DeIdentification.ipynb){:.button.button-orange.button-orange-trans.co.button-icon}
[Download](https://s3.amazonaws.com/auxdata.johnsnowlabs.com/clinical/models/ner_deid_generic_augmented_en_3.0.3_2.4_1622538123966.zip){:.button.button-orange.button-orange-trans.arr.button-icon}
<<<<<<< HEAD
=======

>>>>>>> 5e41363b

## How to use






<div class="tabs-box" markdown="1">
{% include programmingLanguageSelectScalaPythonNLU.html %}

```python
...
word_embeddings = WordEmbeddingsModel.pretrained("embeddings_clinical", "en", "clinical/models")\
.setInputCols(["sentence", "token"])\
.setOutputCol("embeddings")

deid_ner = MedicalNerModel.pretrained("ner_deid_generic_augmented", "en", "clinical/models") \
.setInputCols(["sentence", "token", "embeddings"]) \
.setOutputCol("ner")

ner_converter = NerConverter()\
.setInputCols(["sentence", "token", "ner"])\
.setOutputCol("ner_chunk_generic")

nlpPipeline = Pipeline(stages=[document_assembler, sentence_detector, tokenizer, word_embeddings, deid_ner, ner_converter])

model = nlpPipeline.fit(spark.createDataFrame([[""]]).toDF("text"))

results = model.transform(spark.createDataFrame(pd.DataFrame({"text": ["""A. Record date : 2093-01-13, David Hale, M.D., Name : Hendrickson, Ora MR. # 7194334 Date : 01/13/93 PCP : Oliveira, 25 -year-old, Record date : 1-11-2000. Cocke County Baptist Hospital. 0295 Keats Street. Phone +1 (302) 786-5227."""]})))
```
```scala
...
val word_embeddings = WordEmbeddingsModel.pretrained("embeddings_clinical", "en", "clinical/models")
.setInputCols(Array("sentence", "token"))
.setOutputCol("embeddings")

val deid_ner = MedicalNerModel.pretrained("ner_deid_generic_augmented", "en", "clinical/models")
<<<<<<< HEAD
      .setInputCols(Array("sentence", "token", "embeddings"))
      .setOutputCol("ner")
=======
.setInputCols(Array("sentence", "token", "embeddings"))
.setOutputCol("ner")
>>>>>>> 5e41363b

val ner_converter = new NerConverter()
.setInputCols(Array("sentence", "token", "ner"))
.setOutputCol("ner_chunk_generic")

val nlpPipeline = new Pipeline().setStages(Array(document_assembler, sentence_detector, tokenizer, word_embeddings, deid_ner, ner_converter))

val data = Seq("""A. Record date : 2093-01-13, David Hale, M.D., Name : Hendrickson, Ora MR. # 7194334 Date : 01/13/93 PCP : Oliveira, 25 -year-old, Record date : 1-11-2000. Cocke County Baptist Hospital. 0295 Keats Street. Phone +1 (302) 786-5227.""").toDS.toDF("text")

val result = pipeline.fit(data).transform(data)
```


{:.nlu-block}
```python
import nlu
nlu.load("en.med_ner.deid.generic_augmented").predict("""A. Record date : 2093-01-13, David Hale, M.D., Name : Hendrickson, Ora MR. # 7194334 Date : 01/13/93 PCP : Oliveira, 25 -year-old, Record date : 1-11-2000. Cocke County Baptist Hospital. 0295 Keats Street. Phone +1 (302) 786-5227.""")
```

</div>


## Results


```bash
+-----------------------------+---------+
|chunk                        |ner_label|
+-----------------------------+---------+
|2093-01-13                   |DATE     |
|David Hale                   |NAME     |
|Hendrickson, Ora             |NAME     |
|7194334                      |ID       |
|01/13/93                     |DATE     |
|Oliveira                     |NAME     |
|25                           |AGE      |
|1-11-2000                    |DATE     |
|Cocke County Baptist Hospital|LOCATION |
|0295 Keats Street            |LOCATION |
|(302) 786-5227               |CONTACT  |
+-----------------------------+---------+
```


{:.model-param}
## Model Information


{:.table-model}
|---|---|
|Model Name:|ner_deid_generic_augmented|
|Compatibility:|Spark NLP for Healthcare 3.0.3+|
|License:|Licensed|
|Edition:|Official|
|Input Labels:|[sentence, token, embeddings]|
|Output Labels:|[ner]|
|Language:|en|


## Data Source


A custom data set which is created from the i2b2-PHI train and the augmented version of the i2b2-PHI train set is used.


## Benchmarking


```bash
entity      tp     fp     fn   total  precision  recall      f1
CONTACT   341.0   15.0   14.0   355.0     0.9579  0.9606  0.9592
NAME  5065.0  165.0  205.0  5270.0     0.9685  0.9611  0.9648
DATE  5532.0   53.0  110.0  5642.0     0.9905  0.9805  0.9855
ID   614.0   23.0   71.0   685.0     0.9639  0.8964  0.9289
LOCATION  2686.0  164.0  284.0  2970.0     0.9425  0.9044   0.923
PROFESSION   228.0   28.0  145.0   373.0     0.8906  0.6113   0.725
AGE   713.0   34.0   49.0   762.0     0.9545  0.9357   0.945
macro     -      -      -       -         -       -     0.91876
micro     -      -      -       -         -       -     0.95616
```
<!--stackedit_data:
eyJoaXN0b3J5IjpbLTE1MzMzNTUwNzNdfQ==
--><|MERGE_RESOLUTION|>--- conflicted
+++ resolved
@@ -21,15 +21,10 @@
 
 Named Entity recognition annotator allows for a generic model to be trained by utilizing a deep learning algorithm (Char CNNs - BiLSTM - CRF - word embeddings) inspired on a former state of the art model for NER: Chiu & Nicols, Named Entity Recognition with Bidirectional LSTM,CNN. Deidentification NER (Generic  - Augmented) is a Named Entity Recognition model that annotates text to find protected health information that may need to be de-identified. It detects 7 entities. This ner model is trained with a combination of i2b2 train set and augmented version of i2b2 train set.
 
-<<<<<<< HEAD
-We sticked to official annotation guideline (AG) for 2014 i2b2 Deid challenge while annotating new datasets for this model. All the details regarding the nuances and explanations for AG can be found here [https://www.ncbi.nlm.nih.gov/pmc/articles/PMC4978170/](https://www.ncbi.nlm.nih.gov/pmc/articles/PMC4978170/)
-
-=======
 
 We sticked to official annotation guideline (AG) for 2014 i2b2 Deid challenge while annotating new datasets for this model. All the details regarding the nuances and explanations for AG can be found here [https://www.ncbi.nlm.nih.gov/pmc/articles/PMC4978170/](https://www.ncbi.nlm.nih.gov/pmc/articles/PMC4978170/)
 
 
->>>>>>> 5e41363b
 ## Predicted Entities
 
 
@@ -40,10 +35,7 @@
 [Live Demo](https://demo.johnsnowlabs.com/healthcare/NER_DEMOGRAPHICS/){:.button.button-orange}
 [Open in Colab](https://colab.research.google.com/github/JohnSnowLabs/spark-nlp-workshop/blob/master/tutorials/Certification_Trainings/Healthcare/4.Clinical_DeIdentification.ipynb){:.button.button-orange.button-orange-trans.co.button-icon}
 [Download](https://s3.amazonaws.com/auxdata.johnsnowlabs.com/clinical/models/ner_deid_generic_augmented_en_3.0.3_2.4_1622538123966.zip){:.button.button-orange.button-orange-trans.arr.button-icon}
-<<<<<<< HEAD
-=======
 
->>>>>>> 5e41363b
 
 ## How to use
 
@@ -82,13 +74,8 @@
 .setOutputCol("embeddings")
 
 val deid_ner = MedicalNerModel.pretrained("ner_deid_generic_augmented", "en", "clinical/models")
-<<<<<<< HEAD
-      .setInputCols(Array("sentence", "token", "embeddings"))
-      .setOutputCol("ner")
-=======
 .setInputCols(Array("sentence", "token", "embeddings"))
 .setOutputCol("ner")
->>>>>>> 5e41363b
 
 val ner_converter = new NerConverter()
 .setInputCols(Array("sentence", "token", "ner"))
