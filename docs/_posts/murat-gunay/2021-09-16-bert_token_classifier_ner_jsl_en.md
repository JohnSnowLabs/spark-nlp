---
layout: model
title: Detect Clinical Entities (BertForTokenClassifier)
author: John Snow Labs
name: bert_token_classifier_ner_jsl
date: 2021-09-16
tags: [ner, ner_jsl, en, licensed]
task: Named Entity Recognition
language: en
edition: Spark NLP for Healthcare 3.2.0
spark_version: 2.4
supported: true
article_header:
type: cover
use_language_switcher: "Python-Scala-Java"
---


## Description


Pretrained named entity recognition deep learning model for clinical terminology.  This model is trained with `BertForTokenClassification` method from `transformers` library and imported into Spark NLP. It detects 77 entities.


## Predicted Entities


`Injury_or_Poisoning`, `Direction`, `Test`, `Admission_Discharge`, `Death_Entity`, `Relationship_Status`, `Duration`, `Respiration`, `Hyperlipidemia`, `Birth_Entity`, `Age`, `Labour_Delivery`, `Family_History_Header`, `BMI`, `Temperature`, `Alcohol`, `Kidney_Disease`, `Oncological`, `Medical_History_Header`, `Cerebrovascular_Disease`, `Oxygen_Therapy`, `O2_Saturation`, `Psychological_Condition`, `Heart_Disease`, `Employment`, `Obesity`, `Disease_Syndrome_Disorder`, `Pregnancy`, `ImagingFindings`, `Procedure`, `Medical_Device`, `Race_Ethnicity`, `Section_Header`, `Symptom`, `Treatment`, `Substance`, `Route`, `Drug_Ingredient`, `Blood_Pressure`, `Diet`, `External_body_part_or_region`, `LDL`, `VS_Finding`, `Allergen`, `EKG_Findings`, `Imaging_Technique`, `Triglycerides`, `RelativeTime`, `Gender`, `Pulse`, `Social_History_Header`, `Substance_Quantity`, `Diabetes`, `Modifier`, `Internal_organ_or_component`, `Clinical_Dept`, `Form`, `Drug_BrandName`, `Strength`, `Fetus_NewBorn`, `RelativeDate`, `Height`, `Test_Result`, `Sexually_Active_or_Sexual_Orientation`, `Frequency`, `Time`, `Weight`, `Vaccine`, `Vital_Signs_Header`, `Communicable_Disease`, `Dosage`, `Overweight`, `Hypertension`, `HDL`, `Total_Cholesterol`, `Smoking`, `Date`


{:.btn-box}
[Live Demo](https://demo.johnsnowlabs.com/healthcare/NER_BERT_TOKEN_CLASSIFIER/){:.button.button-orange}{:target="_blank"}
[Open in Colab](https://colab.research.google.com/github/JohnSnowLabs/spark-nlp-workshop/blob/master/tutorials/streamlit_notebooks/healthcare/NER_BERT_TOKEN_CLASSIFIER.ipynb){:.button.button-orange.button-orange-trans.co.button-icon}
[Download](https://s3.amazonaws.com/auxdata.johnsnowlabs.com/clinical/models/bert_token_classifier_ner_jsl_en_3.2.0_2.4_1631824058676.zip){:.button.button-orange.button-orange-trans.arr.button-icon}


## How to use






<div class="tabs-box" markdown="1">
{% include programmingLanguageSelectScalaPythonNLU.html %}

```python
documentAssembler = DocumentAssembler()\
.setInputCol("text")\
.setOutputCol("document")

tokenizer = Tokenizer()\
.setInputCols("document")\
.setOutputCol("token")

tokenClassifier = BertForTokenClassification.pretrained("bert_token_classifier_ner_jsl", "en", "clinical/models")\
.setInputCols("token", "document")\
.setOutputCol("ner")\
.setCaseSensitive(True)

ner_converter = NerConverter()\
.setInputCols(["document","token","ner"])\
.setOutputCol("ner_chunk")

pipeline =  Pipeline(stages=[documentAssembler, tokenizer, tokenClassifier, ner_converter])

p_model = pipeline.fit(spark.createDataFrame(pd.DataFrame({'text': ['']})))

test_sentence = """The patient is a 21-day-old Caucasian male here for 2 days of congestion - mom has been suctioning yellow discharge from the patient's nares, plus she has noticed some mild problems with his breathing while feeding (but negative for any perioral cyanosis or retractions). One day ago, mom also noticed a tactile temperature and gave the patient Tylenol. Baby-girl also has had some decreased p.o. intake. His normal breast-feeding is down from 20 minutes q.2h. to 5 to 10 minutes secondary to his respiratory congestion. He sleeps well, but has been more tired and has been fussy over the past 2 days. The parents noticed no improvement with albuterol treatments given in the ER. His urine output has also decreased; normally he has 8 to 10 wet and 5 dirty diapers per 24 hours, now he has down to 4 wet diapers per 24 hours. Mom denies any diarrhea. His bowel movements are yellow colored and soft in nature."""

result = p_model.transform(spark.createDataFrame(pd.DataFrame({'text': [test_sentence]})))
```
```scala
val documentAssembler = new DocumentAssembler()
.setInputCol("text")
.setOutputCol("document")

val tokenizer = new Tokenizer()
.setInputCols("document")
.setOutputCol("token")

val tokenClassifier = BertForTokenClassification.pretrained("bert_token_classifier_ner_jsl", "en", "clinical/models")
.setInputCols("token", "document")
.setOutputCol("ner")
.setCaseSensitive(True)

val ner_converter = new NerConverter()
.setInputCols(Array("document","token","ner"))
.setOutputCol("ner_chunk")

val pipeline =  new Pipeline().setStages(Array(documentAssembler, tokenizer, tokenClassifier, ner_converter))

val data = Seq("""he patient is a 21-day-old Caucasian male here for 2 days of congestion - mom has been suctioning yellow discharge from the patient's nares, plus she has noticed some mild problems with his breathing while feeding (but negative for any perioral cyanosis or retractions). One day ago, mom also noticed a tactile temperature and gave the patient Tylenol. Baby-girl also has had some decreased p.o. intake. His normal breast-feeding is down from 20 minutes q.2h. to 5 to 10 minutes secondary to his respiratory congestion. He sleeps well, but has been more tired and has been fussy over the past 2 days. The parents noticed no improvement with albuterol treatments given in the ER. His urine output has also decreased; normally he has 8 to 10 wet and 5 dirty diapers per 24 hours, now he has down to 4 wet diapers per 24 hours. Mom denies any diarrhea. His bowel movements are yellow colored and soft in nature.""").toDS.toDF("text")

val result = pipeline.fit(data).transform(data)
```


{:.nlu-block}
```python
import nlu
nlu.load("en.classify.token_bert.ner_jsl").predict("""The patient is a 21-day-old Caucasian male here for 2 days of congestion - mom has been suctioning yellow discharge from the patient's nares, plus she has noticed some mild problems with his breathing while feeding (but negative for any perioral cyanosis or retractions). One day ago, mom also noticed a tactile temperature and gave the patient Tylenol. Baby-girl also has had some decreased p.o. intake. His normal breast-feeding is down from 20 minutes q.2h. to 5 to 10 minutes secondary to his respiratory congestion. He sleeps well, but has been more tired and has been fussy over the past 2 days. The parents noticed no improvement with albuterol treatments given in the ER. His urine output has also decreased; normally he has 8 to 10 wet and 5 dirty diapers per 24 hours, now he has down to 4 wet diapers per 24 hours. Mom denies any diarrhea. His bowel movements are yellow colored and soft in nature.""")
```

</div>


## Results


```bash
+-----------------------------------------+----------------------------+
|chunk                                    |ner_label                   |
+-----------------------------------------+----------------------------+
|21-day-old                               |Age                         |
|Caucasian                                |Race_Ethnicity              |
|male                                     |Gender                      |
|2 days                                   |Duration                    |
|congestion                               |Symptom                     |
|mom                                      |Gender                      |
|yellow discharge                         |Symptom                     |
|nares                                    |External_body_part_or_region|
|she                                      |Gender                      |
|mild                                     |Modifier                    |
|problems with his breathing while feeding|Symptom                     |
|perioral cyanosis                        |Symptom                     |
|retractions                              |Symptom                     |
|One day ago                              |RelativeDate                |
|mom                                      |Gender                      |
|tactile temperature                      |Symptom                     |
|Tylenol                                  |Drug_BrandName              |
|Baby-girl                                |Gender                      |
|decreased p.o. intake                    |Symptom                     |
|His                                      |Gender                      |
|breast-feeding                           |External_body_part_or_region|
|20 minutes                               |Duration                    |
|q.2h. to 5 to 10 minutes                 |Frequency                   |
|his                                      |Gender                      |
|respiratory congestion                   |Symptom                     |
|He                                       |Gender                      |
|tired                                    |Symptom                     |
|fussy                                    |Symptom                     |
|over the past 2 days                     |RelativeDate                |
|albuterol                                |Drug_Ingredient             |
|ER                                       |Clinical_Dept               |
|His                                      |Gender                      |
|urine output has                         |Symptom                     |
|decreased                                |Symptom                     |
|he                                       |Gender                      |
|per 24 hours                             |Frequency                   |
|he                                       |Gender                      |
|per 24 hours                             |Frequency                   |
|Mom                                      |Gender                      |
|diarrhea                                 |Symptom                     |
|His                                      |Gender                      |
|bowel                                    |Internal_organ_or_component |
+-----------------------------------------+----------------------------+
```


{:.model-param}
## Model Information


{:.table-model}
|---|---|
|Model Name:|bert_token_classifier_ner_jsl|
|Compatibility:|Spark NLP for Healthcare 3.2.0+|
|License:|Licensed|
|Edition:|Official|
|Input Labels:|[sentence, token]|
|Output Labels:|[ner]|
|Language:|en|
|Case sensitive:|true|
|Max sentense length:|256|


## Data Source


Trained on data gathered and manually annotated by John Snow Labs. https://www.johnsnowlabs.com/data/


## Benchmarking


```bash
<<<<<<< HEAD
                                         precision    recall  f1-score   support

                  B-Admission_Discharge       0.96      0.97      0.96       298
                                  B-Age       0.96      0.97      0.97      1545
                              B-Alcohol       0.89      0.86      0.87       117
                                  B-BMI       1.00      0.67      0.80         9
                         B-Birth_Entity       0.50      0.60      0.55         5
                       B-Blood_Pressure       0.78      0.73      0.76       232
                      B-Cancer_Modifier       0.82      0.90      0.86        10
              B-Cerebrovascular_Disease       0.68      0.75      0.71       163
                        B-Clinical_Dept       0.88      0.88      0.88      1510
                 B-Communicable_Disease       0.88      0.94      0.91        47
                                 B-Date       0.96      0.97      0.96       960
                         B-Death_Entity       0.84      0.79      0.82        39
                             B-Diabetes       0.94      0.93      0.93       129
                                 B-Diet       0.64      0.55      0.59       166
                            B-Direction       0.92      0.94      0.93      4605
            B-Disease_Syndrome_Disorder       0.90      0.87      0.88      6729
                               B-Dosage       0.73      0.74      0.73       611
                       B-Drug_BrandName       0.89      0.90      0.89      2919
                      B-Drug_Ingredient       0.90      0.92      0.91      6243
                             B-Duration       0.76      0.80      0.78       296
                         B-EKG_Findings       0.75      0.76      0.76       114
                           B-Employment       0.86      0.84      0.85       315
         B-External_body_part_or_region       0.86      0.87      0.86      3050
                B-Family_History_Header       0.99      0.99      0.99       268
                        B-Fetus_NewBorn       0.71      0.67      0.69        97
                                 B-Form       0.75      0.75      0.75       351
                            B-Frequency       0.88      0.93      0.90      1238
                               B-Gender       0.98      0.98      0.98      4409
                                  B-HDL       1.00      0.50      0.67         8
                        B-Heart_Disease       0.83      0.86      0.85       728
                               B-Height       0.93      0.87      0.90        31
                       B-Hyperlipidemia       0.97      1.00      0.99       229
                         B-Hypertension       0.98      0.99      0.98       423
                      B-ImagingFindings       0.53      0.59      0.56       218
                    B-Imaging_Technique       0.49      0.57      0.53        60
                  B-Injury_or_Poisoning       0.84      0.80      0.82       721
          B-Internal_organ_or_component       0.89      0.91      0.90     11514
                       B-Kidney_Disease       0.78      0.79      0.78       164
                                  B-LDL       0.62      0.67      0.64        12
                      B-Labour_Delivery       0.75      0.64      0.69        84
                       B-Medical_Device       0.87      0.90      0.88      6762
               B-Medical_History_Header       0.92      0.94      0.93       163
                             B-Modifier       0.82      0.86      0.84      3491
                        B-O2_Saturation       0.51      0.73      0.60       154
                              B-Obesity       0.92      0.97      0.95       120
                          B-Oncological       0.87      0.89      0.88       925
                     B-Oncology_Therapy       0.91      0.45      0.61        22
                           B-Overweight       0.75      0.60      0.67        10
                       B-Oxygen_Therapy       0.68      0.71      0.70       313
                            B-Pregnancy       0.75      0.85      0.79       237
                            B-Procedure       0.89      0.89      0.89      6219
              B-Psychological_Condition       0.74      0.76      0.75       209
                                B-Pulse       0.80      0.74      0.77       178
                       B-Race_Ethnicity       0.93      0.99      0.96       111
                  B-Relationship_Status       1.00      0.76      0.87        34
                         B-RelativeDate       0.86      0.84      0.85       569
                         B-RelativeTime       0.65      0.68      0.67       250
                          B-Respiration       0.87      0.72      0.79       161
                                B-Route       0.85      0.86      0.85      1361
                       B-Section_Header       0.96      0.97      0.97     12925
B-Sexually_Active_or_Sexual_Orientation       1.00      1.00      1.00         1
                              B-Smoking       0.95      0.84      0.89       145
                B-Social_History_Header       0.93      0.95      0.94       338
                              B-Staging       1.00      1.00      1.00         4
                             B-Strength       0.88      0.88      0.88       794
                            B-Substance       0.73      0.94      0.82        87
                              B-Symptom       0.87      0.86      0.87     11526
                          B-Temperature       0.81      0.84      0.83       198
                                 B-Test       0.87      0.88      0.88      5850
                          B-Test_Result       0.84      0.85      0.84      2096
                                 B-Time       0.92      0.98      0.95      1119
                    B-Total_Cholesterol       0.95      0.75      0.84        28
                            B-Treatment       0.62      0.65      0.64       354
                        B-Triglycerides       0.59      0.94      0.73        17
                           B-VS_Finding       0.77      0.86      0.81       592
                              B-Vaccine       0.90      0.84      0.87        77
                   B-Vital_Signs_Header       0.94      0.99      0.96       958
                               B-Weight       0.75      0.86      0.80       109
                                  I-Age       0.92      0.96      0.94       283
                              I-Alcohol       0.83      0.62      0.71         8
                             I-Allergen       0.00      0.00      0.00        15
                                  I-BMI       1.00      0.88      0.93        24
                       I-Blood_Pressure       0.82      0.84      0.83       456
              I-Cerebrovascular_Disease       0.48      0.82      0.61        66
                        I-Clinical_Dept       0.92      0.91      0.91       717
                 I-Communicable_Disease       0.81      1.00      0.89        25
                                 I-Date       0.94      0.99      0.96       152
                         I-Death_Entity       0.67      0.40      0.50         5
                             I-Diabetes       0.99      0.92      0.95        85
                                 I-Diet       0.70      0.72      0.71        83
                            I-Direction       0.86      0.84      0.85       235
            I-Disease_Syndrome_Disorder       0.88      0.86      0.87      3878
                               I-Dosage       0.78      0.69      0.73       540
                       I-Drug_BrandName       0.68      0.55      0.61        89
                      I-Drug_Ingredient       0.83      0.87      0.85       720
                             I-Duration       0.83      0.86      0.85       567
                         I-EKG_Findings       0.81      0.69      0.75       175
                           I-Employment       0.66      0.71      0.69       118
         I-External_body_part_or_region       0.85      0.89      0.87       873
                I-Family_History_Header       0.97      1.00      0.98       280
                        I-Fetus_NewBorn       0.55      0.58      0.56        88
                            I-Frequency       0.86      0.89      0.87       638
                                  I-HDL       1.00      0.75      0.86         4
                        I-Heart_Disease       0.86      0.86      0.86       732
                               I-Height       0.97      0.95      0.96        82
                         I-Hypertension       0.82      0.75      0.78        12
                      I-ImagingFindings       0.64      0.60      0.62       257
                  I-Injury_or_Poisoning       0.78      0.79      0.79       589
          I-Internal_organ_or_component       0.90      0.91      0.90      5278
                       I-Kidney_Disease       0.94      0.91      0.93       186
                                  I-LDL       0.43      0.60      0.50         5
                      I-Labour_Delivery       0.84      0.77      0.80        69
                       I-Medical_Device       0.88      0.91      0.89      3590
               I-Medical_History_Header       1.00      0.96      0.98       433
                           I-Metastasis       0.92      0.65      0.76        17
                             I-Modifier       0.62      0.58      0.60       322
                        I-O2_Saturation       0.65      0.87      0.75       217
                              I-Obesity       0.78      1.00      0.88         7
                          I-Oncological       0.85      0.91      0.88       741
                       I-Oxygen_Therapy       0.67      0.72      0.70       224
                            I-Pregnancy       0.57      0.62      0.59       115
                            I-Procedure       0.91      0.88      0.89      6231
              I-Psychological_Condition       0.76      0.88      0.82        69
                                I-Pulse       0.82      0.82      0.82       278
                         I-RelativeDate       0.89      0.88      0.89       757
                         I-RelativeTime       0.70      0.80      0.74       227
                          I-Respiration       0.90      0.68      0.77       173
                                I-Route       0.98      0.92      0.95       359
                       I-Section_Header       0.96      0.98      0.97      7817
I-Sexually_Active_or_Sexual_Orientation       1.00      1.00      1.00         1
                              I-Smoking       0.67      0.50      0.57         4
                I-Social_History_Header       0.91      1.00      0.95       200
                             I-Strength       0.85      0.89      0.87       761
                            I-Substance       0.70      0.90      0.79        21
                              I-Symptom       0.76      0.72      0.74      6496
                          I-Temperature       0.92      0.87      0.89       301
                                 I-Test       0.84      0.86      0.85      3126
                          I-Test_Result       0.89      0.82      0.85      1676
                                 I-Time       0.91      0.95      0.93       424
                    I-Total_Cholesterol       0.67      1.00      0.81        29
                            I-Treatment       0.68      0.62      0.65       196
                              I-Vaccine       0.89      0.96      0.92        25
                   I-Vital_Signs_Header       0.96      0.99      0.97       633
                               I-Weight       0.82      0.93      0.87       200
                                      O       0.96      0.96      0.96    175897

                               accuracy                           0.92    338378
                              macro avg       0.76      0.74      0.74    338378
                           weighted avg       0.92      0.92      0.92    338378
```
=======
Label  precision    recall  f1-score   support
B-Admission_Discharge       0.96      0.97      0.96       298
B-Age       0.96      0.97      0.97      1545
B-Alcohol       0.89      0.86      0.87       117
B-BMI       1.00      0.67      0.80         9
B-Birth_Entity       0.50      0.60      0.55         5
B-Blood_Pressure       0.78      0.73      0.76       232
B-Cancer_Modifier       0.82      0.90      0.86        10
B-Cerebrovascular_Disease       0.68      0.75      0.71       163
B-Clinical_Dept       0.88      0.88      0.88      1510
B-Communicable_Disease       0.88      0.94      0.91        47
B-Date       0.96      0.97      0.96       960
B-Death_Entity       0.84      0.79      0.82        39
B-Diabetes       0.94      0.93      0.93       129
B-Diet       0.64      0.55      0.59       166
B-Direction       0.92      0.94      0.93      4605
B-Disease_Syndrome_Disorder       0.90      0.87      0.88      6729
B-Dosage       0.73      0.74      0.73       611
B-Drug_BrandName       0.89      0.90      0.89      2919
B-Drug_Ingredient       0.90      0.92      0.91      6243
B-Duration       0.76      0.80      0.78       296
B-EKG_Findings       0.75      0.76      0.76       114
B-Employment       0.86      0.84      0.85       315
B-External_body_part_or_region       0.86      0.87      0.86      3050
B-Family_History_Header       0.99      0.99      0.99       268
B-Fetus_NewBorn       0.71      0.67      0.69        97
B-Form       0.75      0.75      0.75       351
B-Frequency       0.88      0.93      0.90      1238
B-Gender       0.98      0.98      0.98      4409
B-HDL       1.00      0.50      0.67         8
B-Heart_Disease       0.83      0.86      0.85       728
B-Height       0.93      0.87      0.90        31
B-Hyperlipidemia       0.97      1.00      0.99       229
B-Hypertension       0.98      0.99      0.98       423
B-ImagingFindings       0.53      0.59      0.56       218
B-Imaging_Technique       0.49      0.57      0.53        60
B-Injury_or_Poisoning       0.84      0.80      0.82       721
B-Internal_organ_or_component       0.89      0.91      0.90     11514
B-Kidney_Disease       0.78      0.79      0.78       164
B-LDL       0.62      0.67      0.64        12
B-Labour_Delivery       0.75      0.64      0.69        84
B-Medical_Device       0.87      0.90      0.88      6762
B-Medical_History_Header       0.92      0.94      0.93       163
B-Modifier       0.82      0.86      0.84      3491
B-O2_Saturation       0.51      0.73      0.60       154
B-Obesity       0.92      0.97      0.95       120
B-Oncological       0.87      0.89      0.88       925
B-Oncology_Therapy       0.91      0.45      0.61        22
B-Overweight       0.75      0.60      0.67        10
B-Oxygen_Therapy       0.68      0.71      0.70       313
B-Pregnancy       0.75      0.85      0.79       237
B-Procedure       0.89      0.89      0.89      6219
B-Psychological_Condition       0.74      0.76      0.75       209
B-Pulse       0.80      0.74      0.77       178
B-Race_Ethnicity       0.93      0.99      0.96       111
B-Relationship_Status       1.00      0.76      0.87        34
B-RelativeDate       0.86      0.84      0.85       569
B-RelativeTime       0.65      0.68      0.67       250
B-Respiration       0.87      0.72      0.79       161
B-Route       0.85      0.86      0.85      1361
B-Section_Header       0.96      0.97      0.97     12925
B-Sexually_Active_or_Sexual_Orientation       1.00      1.00      1.00         1
B-Smoking       0.95      0.84      0.89       145
B-Social_History_Header       0.93      0.95      0.94       338
B-Staging       1.00      1.00      1.00         4
B-Strength       0.88      0.88      0.88       794
B-Substance       0.73      0.94      0.82        87
B-Symptom       0.87      0.86      0.87     11526
B-Temperature       0.81      0.84      0.83       198
B-Test       0.87      0.88      0.88      5850
B-Test_Result       0.84      0.85      0.84      2096
B-Time       0.92      0.98      0.95      1119
B-Total_Cholesterol       0.95      0.75      0.84        28
B-Treatment       0.62      0.65      0.64       354
B-Triglycerides       0.59      0.94      0.73        17
B-VS_Finding       0.77      0.86      0.81       592
B-Vaccine       0.90      0.84      0.87        77
B-Vital_Signs_Header       0.94      0.99      0.96       958
B-Weight       0.75      0.86      0.80       109
I-Age       0.92      0.96      0.94       283
I-Alcohol       0.83      0.62      0.71         8
I-Allergen       0.00      0.00      0.00        15
I-BMI       1.00      0.88      0.93        24
I-Blood_Pressure       0.82      0.84      0.83       456
I-Cerebrovascular_Disease       0.48      0.82      0.61        66
I-Clinical_Dept       0.92      0.91      0.91       717
I-Communicable_Disease       0.81      1.00      0.89        25
I-Date       0.94      0.99      0.96       152
I-Death_Entity       0.67      0.40      0.50         5
I-Diabetes       0.99      0.92      0.95        85
I-Diet       0.70      0.72      0.71        83
I-Direction       0.86      0.84      0.85       235
I-Disease_Syndrome_Disorder       0.88      0.86      0.87      3878
I-Dosage       0.78      0.69      0.73       540
I-Drug_BrandName       0.68      0.55      0.61        89
I-Drug_Ingredient       0.83      0.87      0.85       720
I-Duration       0.83      0.86      0.85       567
I-EKG_Findings       0.81      0.69      0.75       175
I-Employment       0.66      0.71      0.69       118
I-External_body_part_or_region       0.85      0.89      0.87       873
I-Family_History_Header       0.97      1.00      0.98       280
I-Fetus_NewBorn       0.55      0.58      0.56        88
I-Frequency       0.86      0.89      0.87       638
I-HDL       1.00      0.75      0.86         4
I-Heart_Disease       0.86      0.86      0.86       732
I-Height       0.97      0.95      0.96        82
I-Hypertension       0.82      0.75      0.78        12
I-ImagingFindings       0.64      0.60      0.62       257
I-Injury_or_Poisoning       0.78      0.79      0.79       589
I-Internal_organ_or_component       0.90      0.91      0.90      5278
I-Kidney_Disease       0.94      0.91      0.93       186
I-LDL       0.43      0.60      0.50         5
I-Labour_Delivery       0.84      0.77      0.80        69
I-Medical_Device       0.88      0.91      0.89      3590
I-Medical_History_Header       1.00      0.96      0.98       433
I-Metastasis       0.92      0.65      0.76        17
I-Modifier       0.62      0.58      0.60       322
I-O2_Saturation       0.65      0.87      0.75       217
I-Obesity       0.78      1.00      0.88         7
I-Oncological       0.85      0.91      0.88       741
I-Oxygen_Therapy       0.67      0.72      0.70       224
I-Pregnancy       0.57      0.62      0.59       115
I-Procedure       0.91      0.88      0.89      6231
I-Psychological_Condition       0.76      0.88      0.82        69
I-Pulse       0.82      0.82      0.82       278
I-RelativeDate       0.89      0.88      0.89       757
I-RelativeTime       0.70      0.80      0.74       227
I-Respiration       0.90      0.68      0.77       173
I-Route       0.98      0.92      0.95       359
I-Section_Header       0.96      0.98      0.97      7817
I-Sexually_Active_or_Sexual_Orientation       1.00      1.00      1.00         1
I-Smoking       0.67      0.50      0.57         4
I-Social_History_Header       0.91      1.00      0.95       200
I-Strength       0.85      0.89      0.87       761
I-Substance       0.70      0.90      0.79        21
I-Symptom       0.76      0.72      0.74      6496
I-Temperature       0.92      0.87      0.89       301
I-Test       0.84      0.86      0.85      3126
I-Test_Result       0.89      0.82      0.85      1676
I-Time       0.91      0.95      0.93       424
I-Total_Cholesterol       0.67      1.00      0.81        29
I-Treatment       0.68      0.62      0.65       196
I-Vaccine       0.89      0.96      0.92        25
I-Vital_Signs_Header       0.96      0.99      0.97       633
I-Weight       0.82      0.93      0.87       200
O       0.96      0.96      0.96    175897
accuracy        -         -        0.92    338378
macro-avg       0.76      0.74      0.74    338378
weighted-avg       0.92      0.92      0.92    338378
```
<!--stackedit_data:
eyJoaXN0b3J5IjpbMTk4MDQwOTY4XX0=
-->
>>>>>>> 5e41363b
<|MERGE_RESOLUTION|>--- conflicted
+++ resolved
@@ -185,160 +185,6 @@
 
 
 ```bash
-<<<<<<< HEAD
-                                         precision    recall  f1-score   support
-
-                  B-Admission_Discharge       0.96      0.97      0.96       298
-                                  B-Age       0.96      0.97      0.97      1545
-                              B-Alcohol       0.89      0.86      0.87       117
-                                  B-BMI       1.00      0.67      0.80         9
-                         B-Birth_Entity       0.50      0.60      0.55         5
-                       B-Blood_Pressure       0.78      0.73      0.76       232
-                      B-Cancer_Modifier       0.82      0.90      0.86        10
-              B-Cerebrovascular_Disease       0.68      0.75      0.71       163
-                        B-Clinical_Dept       0.88      0.88      0.88      1510
-                 B-Communicable_Disease       0.88      0.94      0.91        47
-                                 B-Date       0.96      0.97      0.96       960
-                         B-Death_Entity       0.84      0.79      0.82        39
-                             B-Diabetes       0.94      0.93      0.93       129
-                                 B-Diet       0.64      0.55      0.59       166
-                            B-Direction       0.92      0.94      0.93      4605
-            B-Disease_Syndrome_Disorder       0.90      0.87      0.88      6729
-                               B-Dosage       0.73      0.74      0.73       611
-                       B-Drug_BrandName       0.89      0.90      0.89      2919
-                      B-Drug_Ingredient       0.90      0.92      0.91      6243
-                             B-Duration       0.76      0.80      0.78       296
-                         B-EKG_Findings       0.75      0.76      0.76       114
-                           B-Employment       0.86      0.84      0.85       315
-         B-External_body_part_or_region       0.86      0.87      0.86      3050
-                B-Family_History_Header       0.99      0.99      0.99       268
-                        B-Fetus_NewBorn       0.71      0.67      0.69        97
-                                 B-Form       0.75      0.75      0.75       351
-                            B-Frequency       0.88      0.93      0.90      1238
-                               B-Gender       0.98      0.98      0.98      4409
-                                  B-HDL       1.00      0.50      0.67         8
-                        B-Heart_Disease       0.83      0.86      0.85       728
-                               B-Height       0.93      0.87      0.90        31
-                       B-Hyperlipidemia       0.97      1.00      0.99       229
-                         B-Hypertension       0.98      0.99      0.98       423
-                      B-ImagingFindings       0.53      0.59      0.56       218
-                    B-Imaging_Technique       0.49      0.57      0.53        60
-                  B-Injury_or_Poisoning       0.84      0.80      0.82       721
-          B-Internal_organ_or_component       0.89      0.91      0.90     11514
-                       B-Kidney_Disease       0.78      0.79      0.78       164
-                                  B-LDL       0.62      0.67      0.64        12
-                      B-Labour_Delivery       0.75      0.64      0.69        84
-                       B-Medical_Device       0.87      0.90      0.88      6762
-               B-Medical_History_Header       0.92      0.94      0.93       163
-                             B-Modifier       0.82      0.86      0.84      3491
-                        B-O2_Saturation       0.51      0.73      0.60       154
-                              B-Obesity       0.92      0.97      0.95       120
-                          B-Oncological       0.87      0.89      0.88       925
-                     B-Oncology_Therapy       0.91      0.45      0.61        22
-                           B-Overweight       0.75      0.60      0.67        10
-                       B-Oxygen_Therapy       0.68      0.71      0.70       313
-                            B-Pregnancy       0.75      0.85      0.79       237
-                            B-Procedure       0.89      0.89      0.89      6219
-              B-Psychological_Condition       0.74      0.76      0.75       209
-                                B-Pulse       0.80      0.74      0.77       178
-                       B-Race_Ethnicity       0.93      0.99      0.96       111
-                  B-Relationship_Status       1.00      0.76      0.87        34
-                         B-RelativeDate       0.86      0.84      0.85       569
-                         B-RelativeTime       0.65      0.68      0.67       250
-                          B-Respiration       0.87      0.72      0.79       161
-                                B-Route       0.85      0.86      0.85      1361
-                       B-Section_Header       0.96      0.97      0.97     12925
-B-Sexually_Active_or_Sexual_Orientation       1.00      1.00      1.00         1
-                              B-Smoking       0.95      0.84      0.89       145
-                B-Social_History_Header       0.93      0.95      0.94       338
-                              B-Staging       1.00      1.00      1.00         4
-                             B-Strength       0.88      0.88      0.88       794
-                            B-Substance       0.73      0.94      0.82        87
-                              B-Symptom       0.87      0.86      0.87     11526
-                          B-Temperature       0.81      0.84      0.83       198
-                                 B-Test       0.87      0.88      0.88      5850
-                          B-Test_Result       0.84      0.85      0.84      2096
-                                 B-Time       0.92      0.98      0.95      1119
-                    B-Total_Cholesterol       0.95      0.75      0.84        28
-                            B-Treatment       0.62      0.65      0.64       354
-                        B-Triglycerides       0.59      0.94      0.73        17
-                           B-VS_Finding       0.77      0.86      0.81       592
-                              B-Vaccine       0.90      0.84      0.87        77
-                   B-Vital_Signs_Header       0.94      0.99      0.96       958
-                               B-Weight       0.75      0.86      0.80       109
-                                  I-Age       0.92      0.96      0.94       283
-                              I-Alcohol       0.83      0.62      0.71         8
-                             I-Allergen       0.00      0.00      0.00        15
-                                  I-BMI       1.00      0.88      0.93        24
-                       I-Blood_Pressure       0.82      0.84      0.83       456
-              I-Cerebrovascular_Disease       0.48      0.82      0.61        66
-                        I-Clinical_Dept       0.92      0.91      0.91       717
-                 I-Communicable_Disease       0.81      1.00      0.89        25
-                                 I-Date       0.94      0.99      0.96       152
-                         I-Death_Entity       0.67      0.40      0.50         5
-                             I-Diabetes       0.99      0.92      0.95        85
-                                 I-Diet       0.70      0.72      0.71        83
-                            I-Direction       0.86      0.84      0.85       235
-            I-Disease_Syndrome_Disorder       0.88      0.86      0.87      3878
-                               I-Dosage       0.78      0.69      0.73       540
-                       I-Drug_BrandName       0.68      0.55      0.61        89
-                      I-Drug_Ingredient       0.83      0.87      0.85       720
-                             I-Duration       0.83      0.86      0.85       567
-                         I-EKG_Findings       0.81      0.69      0.75       175
-                           I-Employment       0.66      0.71      0.69       118
-         I-External_body_part_or_region       0.85      0.89      0.87       873
-                I-Family_History_Header       0.97      1.00      0.98       280
-                        I-Fetus_NewBorn       0.55      0.58      0.56        88
-                            I-Frequency       0.86      0.89      0.87       638
-                                  I-HDL       1.00      0.75      0.86         4
-                        I-Heart_Disease       0.86      0.86      0.86       732
-                               I-Height       0.97      0.95      0.96        82
-                         I-Hypertension       0.82      0.75      0.78        12
-                      I-ImagingFindings       0.64      0.60      0.62       257
-                  I-Injury_or_Poisoning       0.78      0.79      0.79       589
-          I-Internal_organ_or_component       0.90      0.91      0.90      5278
-                       I-Kidney_Disease       0.94      0.91      0.93       186
-                                  I-LDL       0.43      0.60      0.50         5
-                      I-Labour_Delivery       0.84      0.77      0.80        69
-                       I-Medical_Device       0.88      0.91      0.89      3590
-               I-Medical_History_Header       1.00      0.96      0.98       433
-                           I-Metastasis       0.92      0.65      0.76        17
-                             I-Modifier       0.62      0.58      0.60       322
-                        I-O2_Saturation       0.65      0.87      0.75       217
-                              I-Obesity       0.78      1.00      0.88         7
-                          I-Oncological       0.85      0.91      0.88       741
-                       I-Oxygen_Therapy       0.67      0.72      0.70       224
-                            I-Pregnancy       0.57      0.62      0.59       115
-                            I-Procedure       0.91      0.88      0.89      6231
-              I-Psychological_Condition       0.76      0.88      0.82        69
-                                I-Pulse       0.82      0.82      0.82       278
-                         I-RelativeDate       0.89      0.88      0.89       757
-                         I-RelativeTime       0.70      0.80      0.74       227
-                          I-Respiration       0.90      0.68      0.77       173
-                                I-Route       0.98      0.92      0.95       359
-                       I-Section_Header       0.96      0.98      0.97      7817
-I-Sexually_Active_or_Sexual_Orientation       1.00      1.00      1.00         1
-                              I-Smoking       0.67      0.50      0.57         4
-                I-Social_History_Header       0.91      1.00      0.95       200
-                             I-Strength       0.85      0.89      0.87       761
-                            I-Substance       0.70      0.90      0.79        21
-                              I-Symptom       0.76      0.72      0.74      6496
-                          I-Temperature       0.92      0.87      0.89       301
-                                 I-Test       0.84      0.86      0.85      3126
-                          I-Test_Result       0.89      0.82      0.85      1676
-                                 I-Time       0.91      0.95      0.93       424
-                    I-Total_Cholesterol       0.67      1.00      0.81        29
-                            I-Treatment       0.68      0.62      0.65       196
-                              I-Vaccine       0.89      0.96      0.92        25
-                   I-Vital_Signs_Header       0.96      0.99      0.97       633
-                               I-Weight       0.82      0.93      0.87       200
-                                      O       0.96      0.96      0.96    175897
-
-                               accuracy                           0.92    338378
-                              macro avg       0.76      0.74      0.74    338378
-                           weighted avg       0.92      0.92      0.92    338378
-```
-=======
 Label  precision    recall  f1-score   support
 B-Admission_Discharge       0.96      0.97      0.96       298
 B-Age       0.96      0.97      0.97      1545
@@ -491,5 +337,4 @@
 ```
 <!--stackedit_data:
 eyJoaXN0b3J5IjpbMTk4MDQwOTY4XX0=
--->
->>>>>>> 5e41363b
+-->