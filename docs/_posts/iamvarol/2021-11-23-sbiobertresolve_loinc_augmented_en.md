--- conflicted
+++ resolved
@@ -45,7 +45,6 @@
 .setOutputCol("sbert_embeddings")
 
 
-
 resolver = SentenceEntityResolverModel.pretrained("sbiobertresolve_loinc_augmented","en", "clinical/models") \
 .setInputCols(["ner_chunk", "sbert_embeddings"]) \
 .setOutputCol("loinc_code")\
@@ -59,21 +58,6 @@
 ```
 ```scala
 val documentAssembler = DocumentAssembler()
-<<<<<<< HEAD
-      .setInputCol("text")
-      .setOutputCol("ner_chunk")
-
-val sbert_embedder = BertSentenceEmbeddings
-      .pretrained("sbiobert_base_cased_mli", "en","clinical/models")
-      .setInputCols(Array("ner_chunk"))
-      .setOutputCol("sbert_embeddings")
-    
-val loinc_resolver = SentenceEntityResolverModel
-      .pretrained("sbiobertresolve_loinc_augmented", "en", "clinical/models") 
-      .setInputCols(Array("ner_chunk", "sbert_embeddings")) 
-      .setOutputCol("loinc_code")
-      .setDistanceFunction("EUCLIDEAN")
-=======
 .setInputCol("text")
 .setOutputCol("ner_chunk")
 
@@ -87,7 +71,6 @@
 .setInputCols(Array("ner_chunk", "sbert_embeddings")) 
 .setOutputCol("loinc_code")
 .setDistanceFunction("EUCLIDEAN")
->>>>>>> 5e41363b
 
 val loinc_pipelineModel = new PipelineModel().setStages(Array(documentAssembler, sbert_embedder, loinc_resolver))
 
