--- conflicted
+++ resolved
@@ -63,11 +63,7 @@
 import nlu
 text = ["""William Henry Gates III (ur. 28 października 1955 r.) To amerykański magnat biznesowy, programista, inwestor i filantrop. Najbardziej znany jest jako współzałożyciel Microsoft Corporation. Podczas swojej kariery w Microsoft Gates zajmował stanowiska prezesa, dyrektora generalnego (CEO), prezesa i głównego architekta oprogramowania, będąc jednocześnie największym indywidualnym akcjonariuszem do maja 2014 r. Jest jednym z najbardziej znanych przedsiębiorców i pionierów rewolucja mikrokomputerowa lat 70. i 80. Urodzony i wychowany w Seattle w stanie Waszyngton, Gates był współzałożycielem Microsoftu z przyjacielem z dzieciństwa Paulem Allenem w 1975 r. W Albuquerque w Nowym Meksyku; stała się największą na świecie firmą produkującą oprogramowanie komputerowe. Gates prowadził firmę jako prezes i dyrektor generalny, aż do ustąpienia ze stanowiska dyrektora generalnego w styczniu 2000 r., Ale pozostał przewodniczącym i został głównym architektem oprogramowania. Pod koniec lat 90. Gates był krytykowany za taktykę biznesową, którą uważano za antykonkurencyjną. Opinię tę podtrzymują liczne orzeczenia sądowe. W czerwcu 2006 r. Gates ogłosił, że przejdzie do pracy w niepełnym wymiarze godzin w Microsoft i pracy w pełnym wymiarze godzin w Bill & Melinda Gates Foundation, prywatnej fundacji charytatywnej, którą on i jego żona Melinda Gates utworzyli w 2000 r. Stopniowo przeniósł obowiązki na Raya Ozziego i Craiga Mundie. Zrezygnował z funkcji prezesa Microsoftu w lutym 2014 r. I objął nowe stanowisko jako doradca ds. Technologii, aby wesprzeć nowo mianowaną CEO Satyę Nadellę."""]
 
-<<<<<<< HEAD
-ner_df = nlu.load("pl.ner.wikiner.glove.6B_300").predict(text, output_level = "chunk")
-=======
 ner_df = nlu.load('pl.ner.wikiner.glove.6B_300').predict(text, output_level = "chunk")
->>>>>>> 1f31ce15
 ner_df[["entities", "entities_confidence"]]
 ```
 
