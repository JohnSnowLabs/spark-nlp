---
layout: model
title: Detect Clinical Entities (bert_token_classifier_ner_clinical)
author: John Snow Labs
name: bert_token_classifier_ner_clinical
date: 2022-01-06
tags: [berfortokenclassification, ner, en, licensed]
task: Named Entity Recognition
language: en
edition: Spark NLP for Healthcare 3.3.4
spark_version: 2.4
supported: true
article_header:
type: cover
use_language_switcher: "Python-Scala-Java"
---


## Description


This model is a BERT-based version of the ner_clinical model and it is 4% better than the legacy NER model (MedicalNerModel) that is based on BiLSTM-CNN-Char architecture.


## Predicted Entities


`PROBLEM`, `TEST`, `TREATMENT`


{:.btn-box}
<button class="button button-orange" disabled>Live Demo</button>
<button class="button button-orange" disabled>Open in Colab</button>
[Download](https://s3.amazonaws.com/auxdata.johnsnowlabs.com/clinical/models/bert_token_classifier_ner_clinical_en_3.3.4_2.4_1641472941908.zip){:.button.button-orange.button-orange-trans.arr.button-icon}


## How to use






<div class="tabs-box" markdown="1">
{% include programmingLanguageSelectScalaPythonNLU.html %}

```python
documentAssembler = DocumentAssembler()\
.setInputCol("text")\
.setOutputCol("document")

sentenceDetector = SentenceDetectorDLModel.pretrained("sentence_detector_dl_healthcare","en","clinical/models")\
.setInputCols(["document"])\
.setOutputCol("sentence")

tokenizer = Tokenizer()\
.setInputCols("sentence")\
.setOutputCol("token")

tokenClassifier = MedicalBertForTokenClassifier.pretrained("bert_token_classifier_ner_clinical", "en", "clinical/models")\
.setInputCols("token", "sentence")\
.setOutputCol("ner")

pipeline =  Pipeline(stages=[
documentAssembler,
sentenceDetector,
tokenizer,
tokenClassifier
])

p_model = pipeline.fit(spark.createDataFrame([[""]]).toDF("text"))

text = '''
A 28-year-old female with a history of gestational diabetes mellitus diagnosed eight years prior to presentation and subsequent type two diabetes mellitus ( T2DM ), one prior episode of HTG-induced pancreatitis three years prior to presentation , associated with an acute hepatitis , and obesity with a body mass index ( BMI ) of 33.5 kg/m2 , presented with a one-week history of polyuria , polydipsia , poor appetite , and vomiting . Two weeks prior to presentation , she was treated with a five-day course of amoxicillin for a respiratory tract infection . She was on metformin , glipizide , and dapagliflozin for T2DM and atorvastatin and gemfibrozil for HTG . She had been on dapagliflozin for six months at the time of presentation . Physical examination on presentation was significant for dry oral mucosa ; significantly , her abdominal examination was benign with no tenderness , guarding , or rigidity . Pertinent laboratory findings on admission were : serum glucose 111 mg/dl , bicarbonate 18 mmol/l , anion gap 20 , creatinine 0.4 mg/dL , triglycerides 508 mg/dL , total cholesterol 122 mg/dL , glycated hemoglobin ( HbA1c ) 10% , and venous pH 7.27 . Serum lipase was normal at 43 U/L . Serum acetone levels could not be assessed as blood samples kept hemolyzing due to significant lipemia . The patient was initially admitted for starvation ketosis , as she reported poor oral intake for three days prior to admission . However , serum chemistry obtained six hours after presentation revealed her glucose was 186 mg/dL , the anion gap was still elevated at 21 , serum bicarbonate was 16 mmol/L , triglyceride level peaked at 2050 mg/dL , and lipase was 52 U/L . The β-hydroxybutyrate level was obtained and found to be elevated at 5.29 mmol/L - the original sample was centrifuged and the chylomicron layer removed prior to analysis due to interference from turbidity caused by lipemia again . The patient was treated with an insulin drip for euDKA and HTG with a reduction in the anion gap to 13 and triglycerides to 1400 mg/dL , within 24 hours . Her euDKA was thought to be precipitated by her respiratory tract infection in the setting of SGLT2 inhibitor use . The patient was seen by the endocrinology service and she was discharged on 40 units of insulin glargine at night , 12 units of insulin lispro with meals , and metformin 1000 mg two times a day . It was determined that all SGLT2 inhibitors should be discontinued indefinitely . She had close follow-up with endocrinology post discharge .
'''

result = p_model.transform(spark.createDataFrame([[text]]).toDF("text"))
```
```scala
val documentAssembler = new DocumentAssembler()
<<<<<<< HEAD
      .setInputCol("text")
      .setOutputCol("document")
  
val sentenceDetector = SentenceDetectorDLModel.pretrained("sentence_detector_dl_healthcare","en","clinical/models")
      .setInputCols("document")
      .setOutputCol("sentence")
   
val tokenizer = new Tokenizer()
      .setInputCols(Array("sentence"))
      .setOutputCol("token")
   
val tokenClassifier = BertForTokenClassification.pretrained("bert_token_classifier_ner_clinical", "en", "clinical/models")
      .setInputCols(Array("token", "sentence"))
      .setOutputCol("ner")
=======
.setInputCol("text")
.setOutputCol("document")

val sentenceDetector = SentenceDetectorDLModel.pretrained("sentence_detector_dl_healthcare","en","clinical/models")
.setInputCols("document")
.setOutputCol("sentence")

val tokenizer = new Tokenizer()
.setInputCols(Array("sentence"))
.setOutputCol("token")

val tokenClassifier = BertForTokenClassification.pretrained("bert_token_classifier_ner_clinical", "en", "clinical/models")
.setInputCols(Array("token", "sentence"))
.setOutputCol("ner")
>>>>>>> 5e41363b

val pipeline =  new Pipeline().setStages(Array(documentAssembler,sentenceDetector,tokenizer,tokenClassifier))

val data = Seq("""A 28-year-old female with a history of gestational diabetes mellitus diagnosed eight years prior to presentation and subsequent type two diabetes mellitus ( T2DM ), one prior episode of HTG-induced pancreatitis three years prior to presentation , associated with an acute hepatitis , and obesity with a body mass index ( BMI ) of 33.5 kg/m2 , presented with a one-week history of polyuria , polydipsia , poor appetite , and vomiting . Two weeks prior to presentation , she was treated with a five-day course of amoxicillin for a respiratory tract infection . She was on metformin , glipizide , and dapagliflozin for T2DM and atorvastatin and gemfibrozil for HTG . She had been on dapagliflozin for six months at the time of presentation . Physical examination on presentation was significant for dry oral mucosa ; significantly , her abdominal examination was benign with no tenderness , guarding , or rigidity . Pertinent laboratory findings on admission were : serum glucose 111 mg/dl , bicarbonate 18 mmol/l , anion gap 20 , creatinine 0.4 mg/dL , triglycerides 508 mg/dL , total cholesterol 122 mg/dL , glycated hemoglobin ( HbA1c ) 10% , and venous pH 7.27 . Serum lipase was normal at 43 U/L . Serum acetone levels could not be assessed as blood samples kept hemolyzing due to significant lipemia . The patient was initially admitted for starvation ketosis , as she reported poor oral intake for three days prior to admission . However , serum chemistry obtained six hours after presentation revealed her glucose was 186 mg/dL , the anion gap was still elevated at 21 , serum bicarbonate was 16 mmol/L , triglyceride level peaked at 2050 mg/dL , and lipase was 52 U/L . The β-hydroxybutyrate level was obtained and found to be elevated at 5.29 mmol/L - the original sample was centrifuged and the chylomicron layer removed prior to analysis due to interference from turbidity caused by lipemia again . The patient was treated with an insulin drip for euDKA and HTG with a reduction in the anion gap to 13 and triglycerides to 1400 mg/dL , within 24 hours . Her euDKA was thought to be precipitated by her respiratory tract infection in the setting of SGLT2 inhibitor use . The patient was seen by the endocrinology service and she was discharged on 40 units of insulin glargine at night , 12 units of insulin lispro with meals , and metformin 1000 mg two times a day . It was determined that all SGLT2 inhibitors should be discontinued indefinitely . She had close follow-up with endocrinology post discharge .""").toDS.toDF("text")

val result = pipeline.fit(data).transform(data)
```


{:.nlu-block}
```python
import nlu
nlu.load("en.classify.token_bert.ner_clinical").predict("""
A 28-year-old female with a history of gestational diabetes mellitus diagnosed eight years prior to presentation and subsequent type two diabetes mellitus ( T2DM ), one prior episode of HTG-induced pancreatitis three years prior to presentation , associated with an acute hepatitis , and obesity with a body mass index ( BMI ) of 33.5 kg/m2 , presented with a one-week history of polyuria , polydipsia , poor appetite , and vomiting . Two weeks prior to presentation , she was treated with a five-day course of amoxicillin for a respiratory tract infection . She was on metformin , glipizide , and dapagliflozin for T2DM and atorvastatin and gemfibrozil for HTG . She had been on dapagliflozin for six months at the time of presentation . Physical examination on presentation was significant for dry oral mucosa ; significantly , her abdominal examination was benign with no tenderness , guarding , or rigidity . Pertinent laboratory findings on admission were : serum glucose 111 mg/dl , bicarbonate 18 mmol/l , anion gap 20 , creatinine 0.4 mg/dL , triglycerides 508 mg/dL , total cholesterol 122 mg/dL , glycated hemoglobin ( HbA1c ) 10% , and venous pH 7.27 . Serum lipase was normal at 43 U/L . Serum acetone levels could not be assessed as blood samples kept hemolyzing due to significant lipemia . The patient was initially admitted for starvation ketosis , as she reported poor oral intake for three days prior to admission . However , serum chemistry obtained six hours after presentation revealed her glucose was 186 mg/dL , the anion gap was still elevated at 21 , serum bicarbonate was 16 mmol/L , triglyceride level peaked at 2050 mg/dL , and lipase was 52 U/L . The β-hydroxybutyrate level was obtained and found to be elevated at 5.29 mmol/L - the original sample was centrifuged and the chylomicron layer removed prior to analysis due to interference from turbidity caused by lipemia again . The patient was treated with an insulin drip for euDKA and HTG with a reduction in the anion gap to 13 and triglycerides to 1400 mg/dL , within 24 hours . Her euDKA was thought to be precipitated by her respiratory tract infection in the setting of SGLT2 inhibitor use . The patient was seen by the endocrinology service and she was discharged on 40 units of insulin glargine at night , 12 units of insulin lispro with meals , and metformin 1000 mg two times a day . It was determined that all SGLT2 inhibitors should be discontinued indefinitely . She had close follow-up with endocrinology post discharge .
""")
```

</div>


## Results


```bash
+-------------------------------+---------+
|chunk                          |ner_label|
+-------------------------------+---------+
|gestational diabetes mellitus  |PROBLEM  |
|type two diabetes mellitus     |PROBLEM  |
|T2DM                           |PROBLEM  |
|HTG-induced pancreatitis       |PROBLEM  |
|an acute hepatitis             |PROBLEM  |
|obesity                        |PROBLEM  |
|a body mass index              |TEST     |
|BMI                            |TEST     |
|polyuria                       |PROBLEM  |
|polydipsia                     |PROBLEM  |
|poor appetite                  |PROBLEM  |
|vomiting                       |PROBLEM  |
|amoxicillin                    |TREATMENT|
|a respiratory tract infection  |PROBLEM  |
|metformin                      |TREATMENT|
|glipizide                      |TREATMENT|
|dapagliflozin                  |TREATMENT|
|T2DM                           |PROBLEM  |
|atorvastatin                   |TREATMENT|
|gemfibrozil                    |TREATMENT|
+-------------------------------+---------+
```


{:.model-param}
## Model Information


{:.table-model}
|---|---|
|Model Name:|bert_token_classifier_ner_clinical|
|Compatibility:|Spark NLP for Healthcare 3.3.4+|
|License:|Licensed|
|Edition:|Official|
|Input Labels:|[sentence, token]|
|Output Labels:|[ner]|
|Language:|en|
|Size:|404.3 MB|
|Case sensitive:|true|
|Max sentense length:|128|


## Data Source


Trained on augmented 2010 i2b2 challenge data with ‘embeddings_clinical’. https://portal.dbmi.hms.harvard.edu/projects/n2c2-nlp/


## Benchmarking


```bash

label  precision    recall  f1-score   support
PROBLEM       0.88      0.92      0.90     30276
TEST       0.91      0.86      0.88     17237
TREATMENT       0.87      0.88      0.88     17298
O       0.97      0.97      0.97    202438
accuracy       -         -         0.95    267249
macro-avg       0.91      0.91      0.91    267249
weighted-avg       0.95      0.95      0.95    267249
```<|MERGE_RESOLUTION|>--- conflicted
+++ resolved
@@ -78,22 +78,6 @@
 ```
 ```scala
 val documentAssembler = new DocumentAssembler()
-<<<<<<< HEAD
-      .setInputCol("text")
-      .setOutputCol("document")
-  
-val sentenceDetector = SentenceDetectorDLModel.pretrained("sentence_detector_dl_healthcare","en","clinical/models")
-      .setInputCols("document")
-      .setOutputCol("sentence")
-   
-val tokenizer = new Tokenizer()
-      .setInputCols(Array("sentence"))
-      .setOutputCol("token")
-   
-val tokenClassifier = BertForTokenClassification.pretrained("bert_token_classifier_ner_clinical", "en", "clinical/models")
-      .setInputCols(Array("token", "sentence"))
-      .setOutputCol("ner")
-=======
 .setInputCol("text")
 .setOutputCol("document")
 
@@ -108,7 +92,6 @@
 val tokenClassifier = BertForTokenClassification.pretrained("bert_token_classifier_ner_clinical", "en", "clinical/models")
 .setInputCols(Array("token", "sentence"))
 .setOutputCol("ner")
->>>>>>> 5e41363b
 
 val pipeline =  new Pipeline().setStages(Array(documentAssembler,sentenceDetector,tokenizer,tokenClassifier))
 
