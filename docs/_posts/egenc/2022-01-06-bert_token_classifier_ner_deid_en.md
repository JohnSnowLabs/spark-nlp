---
layout: model
title: Detect PHI for Deidentification (BertForTokenClassifier)
author: John Snow Labs
name: bert_token_classifier_ner_deid
date: 2022-01-06
tags: [licensed, berfortokenclassification, deid, en]
task: Named Entity Recognition
language: en
edition: Spark NLP for Healthcare 3.3.4
spark_version: 2.4
supported: true
article_header:
type: cover
use_language_switcher: "Python-Scala-Java"
---


## Description


Deidentification NER is a Named Entity Recognition model that annotates text to find protected health information that may need to be de-identified. It detects 23 entities. This ner model is trained with a combination of the i2b2 train set and a re-augmented version of i2b2 train set using `BertForTokenClassification`

<<<<<<< HEAD
We sticked to official annotation guideline (AG) for 2014 i2b2 Deid challenge while annotating new datasets for this model. All the details regarding the nuances and explanations for AG can be found here [https://www.ncbi.nlm.nih.gov/pmc/articles/PMC4978170/](https://www.ncbi.nlm.nih.gov/pmc/articles/PMC4978170/)

=======

We sticked to official annotation guideline (AG) for 2014 i2b2 Deid challenge while annotating new datasets for this model. All the details regarding the nuances and explanations for AG can be found here [https://www.ncbi.nlm.nih.gov/pmc/articles/PMC4978170/](https://www.ncbi.nlm.nih.gov/pmc/articles/PMC4978170/)


>>>>>>> 5e41363b
## Predicted Entities


`MEDICALRECORD`, `ORGANIZATION`, `DOCTOR`, `USERNAME`, `PROFESSION`, `HEALTHPLAN`, `URL`, `CITY`, `DATE`, `LOCATION-OTHER`, `STATE`, `PATIENT`, `DEVICE`, `COUNTRY`, `ZIP`, `PHONE`, `HOSPITAL`, `EMAIL`, `IDNUM`, `SREET`, `BIOID`, `FAX`, `AGE`


{:.btn-box}
<button class="button button-orange" disabled>Live Demo</button>
<button class="button button-orange" disabled>Open in Colab</button>
[Download](https://s3.amazonaws.com/auxdata.johnsnowlabs.com/clinical/models/bert_token_classifier_ner_deid_en_3.3.4_2.4_1641472006823.zip){:.button.button-orange.button-orange-trans.arr.button-icon}


## How to use






<div class="tabs-box" markdown="1">
{% include programmingLanguageSelectScalaPythonNLU.html %}

```python
documentAssembler = DocumentAssembler()\
.setInputCol("text")\
.setOutputCol("document")

tokenizer = Tokenizer()\
.setInputCols("document")\
.setOutputCol("token")

tokenClassifier = MedicalBertForTokenClassifier.pretrained("bert_token_classifier_ner_deid", "en", "clinical/models")\
.setInputCols("token", "document")\
.setOutputCol("ner")\
.setCaseSensitive(True)

ner_converter = NerConverter()\
.setInputCols(["document","token","ner"])\
.setOutputCol("ner_chunk")

pipeline =  Pipeline(stages=[documentAssembler, tokenizer, tokenClassifier, ner_converter])

p_model = pipeline.fit(spark.createDataFrame(pd.DataFrame({'text': ['']})))

test_sentence = """A. Record date : 2093-01-13, David Hale, M.D. Name : Hendrickson, Ora MR. # 7194334. PCP : Oliveira, non-smoking. Cocke County Baptist Hospital. 0295 Keats Street. Phone +1 (302) 786-5227. Patient's complaints first surfaced when he started working for Brothers Coal-Mine."""

result = p_model.transform(spark.createDataFrame(pd.DataFrame({'text': [test_sentence]})))
```
```scala
val documentAssembler = new DocumentAssembler()
<<<<<<< HEAD
    .setInputCol("text")
    .setOutputCol("document")

val tokenizer = new Tokenizer()
    .setInputCols(Array("document"))
    .setOutputCol("token")

val tokenClassifier = MedicalBertForTokenClassifier.pretrained("bert_token_classifier_ner_deid", "en", "clinical/models")
    .setInputCols(Array("document","token"))
    .setOutputCol("ner")
    .setCaseSensitive(True)

val ner_converter = new NerConverter()
    .setInputCols(Array("document","token","ner"))
    .setOutputCol("ner_chunk")
=======
.setInputCol("text")
.setOutputCol("document")

val tokenizer = new Tokenizer()
.setInputCols(Array("document"))
.setOutputCol("token")

val tokenClassifier = MedicalBertForTokenClassifier.pretrained("bert_token_classifier_ner_deid", "en", "clinical/models")
.setInputCols(Array("document","token"))
.setOutputCol("ner")
.setCaseSensitive(True)

val ner_converter = new NerConverter()
.setInputCols(Array("document","token","ner"))
.setOutputCol("ner_chunk")
>>>>>>> 5e41363b

val pipeline =  new Pipeline().setStages(Array(documentAssembler, tokenizer, tokenClassifier, ner_converter))

val data = Seq("""A. Record date : 2093-01-13, David Hale, M.D. Name : Hendrickson, Ora MR. # 7194334. PCP : Oliveira, non-smoking. Cocke County Baptist Hospital. 0295 Keats Street. Phone +1 (302) 786-5227. Patient's complaints first surfaced when he started working for Brothers Coal-Mine.""").toDS.toDF("text")

val result = pipeline.fit(data).transform(data)
```


{:.nlu-block}
```python
import nlu
nlu.load("en.classify.token_bert.ner_deid").predict("""A. Record date : 2093-01-13, David Hale, M.D. Name : Hendrickson, Ora MR. # 7194334. PCP : Oliveira, non-smoking. Cocke County Baptist Hospital. 0295 Keats Street. Phone +1 (302) 786-5227. Patient's complaints first surfaced when he started working for Brothers Coal-Mine.""")
```

</div>


## Results


```bash
+-----------------------------+-------------+
|chunk                        |ner_label    |
+-----------------------------+-------------+
|2093-01-13                   |DATE         |
|David Hale                   |DOCTOR       |
|Hendrickson, Ora             |PATIENT      |
|7194334                      |MEDICALRECORD|
|Oliveira                     |PATIENT      |
|Cocke County Baptist Hospital|HOSPITAL     |
|0295 Keats Street            |STREET       |
|302) 786-5227                |PHONE        |
|Brothers Coal-Mine           |ORGANIZATION |
+-----------------------------+-------------+
```


{:.model-param}
## Model Information


{:.table-model}
|---|---|
|Model Name:|bert_token_classifier_ner_deid|
|Compatibility:|Spark NLP for Healthcare 3.3.4+|
|License:|Licensed|
|Edition:|Official|
|Input Labels:|[sentence, token]|
|Output Labels:|[ner]|
|Language:|en|
|Size:|404.4 MB|
|Case sensitive:|true|
|Max sentense length:|128|


## Data Source


A custom data set which is created from the i2b2-PHI train and the re-augmented version of the i2b2-PHI train set is used.


## Benchmarking


```bash
<<<<<<< HEAD
                 precision    recall  f1-score   support

           B-AGE       0.92      0.80      0.86      1050
          B-CITY       0.71      0.93      0.80       530
       B-COUNTRY       0.94      0.72      0.82       179
          B-DATE       0.99      0.99      0.99     20434
        B-DEVICE       0.68      0.66      0.67        35
        B-DOCTOR       0.93      0.91      0.92      3609
         B-EMAIL       0.92      1.00      0.96        11
      B-HOSPITAL       0.94      0.90      0.92      2225
         B-IDNUM       0.88      0.64      0.74      1185
B-LOCATION-OTHER       0.83      0.60      0.70        25
 B-MEDICALRECORD       0.84      0.97      0.90      2263
  B-ORGANIZATION       0.92      0.68      0.79       171
       B-PATIENT       0.89      0.86      0.88      2297
         B-PHONE       0.90      0.96      0.93       755
    B-PROFESSION       0.86      0.81      0.83       265
         B-STATE       0.97      0.87      0.92       261
        B-STREET       0.98      0.99      0.99       184
      B-USERNAME       0.96      0.78      0.86       357
           B-ZIP       0.96      0.96      0.96       444
          I-CITY       0.74      0.83      0.78       138
          I-DATE       0.98      0.96      0.97       955
        I-DEVICE       1.00      1.00      1.00         3
        I-DOCTOR       0.92      0.98      0.95      3134
      I-HOSPITAL       0.95      0.92      0.93      1322
I-LOCATION-OTHER       1.00      1.00      1.00         8
 I-MEDICALRECORD       1.00      0.91      0.95        23
  I-ORGANIZATION       0.98      0.61      0.75        77
       I-PATIENT       0.89      0.81      0.85      1281
         I-PHONE       0.97      0.96      0.97       374
    I-PROFESSION       0.95      0.82      0.88       232
        I-STREET       0.98      0.98      0.98       391
               O       1.00      1.00      1.00    585606

        accuracy                           0.99    629960
       macro avg       0.79      0.71      0.73    629960
    weighted avg       0.99      0.99      0.99    629960
```
=======
label  precision    recall  f1-score   support
B-AGE       0.92      0.80      0.86      1050
B-CITY       0.71      0.93      0.80       530
B-COUNTRY       0.94      0.72      0.82       179
B-DATE       0.99      0.99      0.99     20434
B-DEVICE       0.68      0.66      0.67        35
B-DOCTOR       0.93      0.91      0.92      3609
B-EMAIL       0.92      1.00      0.96        11
B-HOSPITAL       0.94      0.90      0.92      2225
B-IDNUM       0.88      0.64      0.74      1185
B-LOCATION-OTHER       0.83      0.60      0.70        25
B-MEDICALRECORD       0.84      0.97      0.90      2263
B-ORGANIZATION       0.92      0.68      0.79       171
B-PATIENT       0.89      0.86      0.88      2297
B-PHONE       0.90      0.96      0.93       755
B-PROFESSION       0.86      0.81      0.83       265
B-STATE       0.97      0.87      0.92       261
B-STREET       0.98      0.99      0.99       184
B-USERNAME       0.96      0.78      0.86       357
B-ZIP       0.96      0.96      0.96       444
I-CITY       0.74      0.83      0.78       138
I-DATE       0.98      0.96      0.97       955
I-DEVICE       1.00      1.00      1.00         3
I-DOCTOR       0.92      0.98      0.95      3134
I-HOSPITAL       0.95      0.92      0.93      1322
I-LOCATION-OTHER       1.00      1.00      1.00         8
I-MEDICALRECORD       1.00      0.91      0.95        23
I-ORGANIZATION       0.98      0.61      0.75        77
I-PATIENT       0.89      0.81      0.85      1281
I-PHONE       0.97      0.96      0.97       374
I-PROFESSION       0.95      0.82      0.88       232
I-STREET       0.98      0.98      0.98       391
O       1.00      1.00      1.00    585606
accuracy       -         -         0.99    629960
macro-avg       0.79      0.71      0.73    629960
weighted-avg       0.99      0.99      0.99    629960
```
<!--stackedit_data:
eyJoaXN0b3J5IjpbLTI5NzYzNzUxMl19
-->
>>>>>>> 5e41363b
<|MERGE_RESOLUTION|>--- conflicted
+++ resolved
@@ -21,15 +21,10 @@
 
 Deidentification NER is a Named Entity Recognition model that annotates text to find protected health information that may need to be de-identified. It detects 23 entities. This ner model is trained with a combination of the i2b2 train set and a re-augmented version of i2b2 train set using `BertForTokenClassification`
 
-<<<<<<< HEAD
-We sticked to official annotation guideline (AG) for 2014 i2b2 Deid challenge while annotating new datasets for this model. All the details regarding the nuances and explanations for AG can be found here [https://www.ncbi.nlm.nih.gov/pmc/articles/PMC4978170/](https://www.ncbi.nlm.nih.gov/pmc/articles/PMC4978170/)
-
-=======
 
 We sticked to official annotation guideline (AG) for 2014 i2b2 Deid challenge while annotating new datasets for this model. All the details regarding the nuances and explanations for AG can be found here [https://www.ncbi.nlm.nih.gov/pmc/articles/PMC4978170/](https://www.ncbi.nlm.nih.gov/pmc/articles/PMC4978170/)
 
 
->>>>>>> 5e41363b
 ## Predicted Entities
 
 
@@ -80,23 +75,6 @@
 ```
 ```scala
 val documentAssembler = new DocumentAssembler()
-<<<<<<< HEAD
-    .setInputCol("text")
-    .setOutputCol("document")
-
-val tokenizer = new Tokenizer()
-    .setInputCols(Array("document"))
-    .setOutputCol("token")
-
-val tokenClassifier = MedicalBertForTokenClassifier.pretrained("bert_token_classifier_ner_deid", "en", "clinical/models")
-    .setInputCols(Array("document","token"))
-    .setOutputCol("ner")
-    .setCaseSensitive(True)
-
-val ner_converter = new NerConverter()
-    .setInputCols(Array("document","token","ner"))
-    .setOutputCol("ner_chunk")
-=======
 .setInputCol("text")
 .setOutputCol("document")
 
@@ -112,7 +90,6 @@
 val ner_converter = new NerConverter()
 .setInputCols(Array("document","token","ner"))
 .setOutputCol("ner_chunk")
->>>>>>> 5e41363b
 
 val pipeline =  new Pipeline().setStages(Array(documentAssembler, tokenizer, tokenClassifier, ner_converter))
 
@@ -179,47 +156,6 @@
 
 
 ```bash
-<<<<<<< HEAD
-                 precision    recall  f1-score   support
-
-           B-AGE       0.92      0.80      0.86      1050
-          B-CITY       0.71      0.93      0.80       530
-       B-COUNTRY       0.94      0.72      0.82       179
-          B-DATE       0.99      0.99      0.99     20434
-        B-DEVICE       0.68      0.66      0.67        35
-        B-DOCTOR       0.93      0.91      0.92      3609
-         B-EMAIL       0.92      1.00      0.96        11
-      B-HOSPITAL       0.94      0.90      0.92      2225
-         B-IDNUM       0.88      0.64      0.74      1185
-B-LOCATION-OTHER       0.83      0.60      0.70        25
- B-MEDICALRECORD       0.84      0.97      0.90      2263
-  B-ORGANIZATION       0.92      0.68      0.79       171
-       B-PATIENT       0.89      0.86      0.88      2297
-         B-PHONE       0.90      0.96      0.93       755
-    B-PROFESSION       0.86      0.81      0.83       265
-         B-STATE       0.97      0.87      0.92       261
-        B-STREET       0.98      0.99      0.99       184
-      B-USERNAME       0.96      0.78      0.86       357
-           B-ZIP       0.96      0.96      0.96       444
-          I-CITY       0.74      0.83      0.78       138
-          I-DATE       0.98      0.96      0.97       955
-        I-DEVICE       1.00      1.00      1.00         3
-        I-DOCTOR       0.92      0.98      0.95      3134
-      I-HOSPITAL       0.95      0.92      0.93      1322
-I-LOCATION-OTHER       1.00      1.00      1.00         8
- I-MEDICALRECORD       1.00      0.91      0.95        23
-  I-ORGANIZATION       0.98      0.61      0.75        77
-       I-PATIENT       0.89      0.81      0.85      1281
-         I-PHONE       0.97      0.96      0.97       374
-    I-PROFESSION       0.95      0.82      0.88       232
-        I-STREET       0.98      0.98      0.98       391
-               O       1.00      1.00      1.00    585606
-
-        accuracy                           0.99    629960
-       macro avg       0.79      0.71      0.73    629960
-    weighted avg       0.99      0.99      0.99    629960
-```
-=======
 label  precision    recall  f1-score   support
 B-AGE       0.92      0.80      0.86      1050
 B-CITY       0.71      0.93      0.80       530
@@ -259,5 +195,4 @@
 ```
 <!--stackedit_data:
 eyJoaXN0b3J5IjpbLTI5NzYzNzUxMl19
--->
->>>>>>> 5e41363b
+-->