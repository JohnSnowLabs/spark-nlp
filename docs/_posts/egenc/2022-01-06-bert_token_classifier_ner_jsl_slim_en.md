---
layout: model
title: Detect Clinical Entities (Slim version, BertForTokenClassifier)
author: John Snow Labs
name: bert_token_classifier_ner_jsl_slim
date: 2022-01-06
tags: [ner, bertfortokenclassification, en, licensed]
task: Named Entity Recognition
language: en
edition: Spark NLP for Healthcare 3.3.4
spark_version: 2.4
supported: true
article_header:
type: cover
use_language_switcher: "Python-Scala-Java"
---


## Description


This is a pretrained named entity recognition deep learning model for clinical terminology. It is based on the `bert_token_classifier_ner_jsl` model, but with more generalized entities. This model is trained with BertForTokenClassification method from the `transformers` library and imported into Spark NLP.


## Predicted Entities


`Death_Entity`, `Medical_Device`, `Vital_Sign`, `Alergen`, `Drug`, `Clinical_Dept`, `Lifestyle`, `Symptom`, `Body_Part`, `Physical_Measurement`, `Admission_Discharge`, `Date_Time`, `Age`, `Birth_Entity`, `Header`, `Oncological`, `Substance_Quantity`, `Test_Result`, `Test`, `Procedure`, `Treatment`, `Disease_Syndrome_Disorder`, `Pregnancy_Newborn`, `Demographics`


{:.btn-box}
[Live Demo](https://demo.johnsnowlabs.com/healthcare/NER_BERT_TOKEN_CLASSIFIER/){:.button.button-orange}{:target="_blank"}
[Open in Colab](https://colab.research.google.com/github/JohnSnowLabs/spark-nlp-workshop/blob/master/tutorials/streamlit_notebooks/healthcare/NER_BERT_TOKEN_CLASSIFIER.ipynb){:.button.button-orange.button-orange-trans.co.button-icon}
[Download](https://s3.amazonaws.com/auxdata.johnsnowlabs.com/clinical/models/bert_token_classifier_ner_jsl_slim_en_3.3.4_2.4_1641473775238.zip){:.button.button-orange.button-orange-trans.arr.button-icon}


## How to use






<div class="tabs-box" markdown="1">
{% include programmingLanguageSelectScalaPythonNLU.html %}

```python
documentAssembler = DocumentAssembler()\
	.setInputCol("text")\
	.setOutputCol("document")

<<<<<<< HEAD
sentenceDetector = SentenceDetectorDLModel.pretrained("sentence_detector_dl","xx")\
    .setInputCols(["document"])\
    .setOutputCol("sentence")
=======
sentenceDetector = SentenceDetectorDLModel.pretrained("sentence_detector_dl_healthcare","en","clinical/models")\
.setInputCols(["document"])\
.setOutputCol("sentence")
>>>>>>> 5e41363b

tokenizer = Tokenizer()\
.setInputCols("sentence")\
.setOutputCol("token")

tokenClassifier = BertForTokenClassification.pretrained("bert_token_classifier_ner_jsl_slim", "en", "clinical/models")\
.setInputCols("token", "sentence")\
.setOutputCol("ner")\
.setCaseSensitive(True)

ner_converter = NerConverter()\
.setInputCols(["sentence","token","ner"])\
.setOutputCol("ner_chunk")

pipeline =  Pipeline(stages=[
		       documentAssembler,
		       sentenceDetector,
		       tokenizer,
		       tokenClassifier,
		       ner_converter])
						       
model = pipeline.fit(spark.createDataFrame([[""]]).toDF("text"))

sample_text = """HISTORY: 30-year-old female presents for digital bilateral mammography secondary to a soft tissue lump palpated by the patient in the upper right shoulder. The patient has a family history of breast cancer within her mother at age 58. Patient denies personal history of breast cancer."""

result = model.transform(spark.createDataFrame([[sample_text]]).toDF("text"))
```
```scala
val documentAssembler = new DocumentAssembler()
<<<<<<< HEAD
    .setInputCol("text")
    .setOutputCol("document")

val sentenceDetector = SentenceDetectorDLModel.pretrained("sentence_detector_dl", "xx")
    .setInputCols("document")
    .setOutputCol("sentence")

val tokenizer = new Tokenizer()
    .setInputCols(Array("sentence"))
    .setOutputCol("token")

val tokenClassifier = MedicalBertForTokenClassifier.pretrained("bert_token_classifier_ner_jsl_slim", "en", "clinical/models")
    .setInputCols(Array("document","token"))
    .setOutputCol("ner")
    .setCaseSensitive(True)

val ner_converter = new NerConverter()
    .setInputCols(Array("document","token","ner"))
    .setOutputCol("ner_chunk")

val pipeline =  new Pipeline().setStages(Array(documentAssembler, sentence_detector, tokenizer, tokenClassifier, ner_converter))
=======
	.setInputCol("text")
	.setOutputCol("document")

val sentenceDetector = SentenceDetectorDLModel.pretrained("sentence_detector_dl_healthcare","en","clinical/models")
	.setInputCols("document")
	.setOutputCol("sentence")

val tokenizer = new Tokenizer()
	.setInputCols("sentence")
	.setOutputCol("token")
		
val tokenClassifier = BertForTokenClassification.pretrained("bert_token_classifier_ner_jsl_slim", "en", "clinical/models")
.setInputCols(Array("token", "sentence"))
.setOutputCol("ner")
.setCaseSensitive(True)

val. ner_converter = new NerConverter()
.setInputCols(Array("sentence","token","ner"))
.setOutputCol("ner_chunk")

val pipeline =  new Pipeline().setStages(Array(
				documentAssembler,
				sentenceDetector,
				tokenizer,
				tokenClassifier,
				ner_converter))
												
val sample_text = Seq("""HISTORY: 30-year-old female presents for digital bilateral mammography secondary to a soft tissue lump palpated by the patient in the upper right shoulder. The patient has a family history of breast cancer within her mother at age 58. Patient denies personal history of breast cancer.""").toDS.toDF("text")

val result = pipeline.fit(sample_text).transform(sample_text)
```
>>>>>>> 5e41363b


{:.nlu-block}
```python
import nlu
nlu.load("en.classify.token_bert.ner_jsl_slim").predict("""HISTORY: 30-year-old female presents for digital bilateral mammography secondary to a soft tissue lump palpated by the patient in the upper right shoulder. The patient has a family history of breast cancer within her mother at age 58. Patient denies personal history of breast cancer.""")
```

</div>


## Results


```bash
+----------------+------------+
|chunk           |ner_label   |
+----------------+------------+
|HISTORY:        |Header      |
|30-year-old     |Age         |
|female          |Demographics|
|mammography     |Test        |
|soft tissue lump|Symptom     |
|shoulder        |Body_Part   |
|breast cancer   |Oncological |
|her mother      |Demographics|
|age 58          |Age         |
|breast cancer   |Oncological |
+----------------+------------+
```


{:.model-param}
## Model Information


{:.table-model}
|---|---|
|Model Name:|bert_token_classifier_ner_jsl_slim|
|Compatibility:|Spark NLP for Healthcare 3.3.4+|
|License:|Licensed|
|Edition:|Official|
|Input Labels:|[sentence, token]|
|Output Labels:|[ner]|
|Language:|en|
|Size:|404.4 MB|
|Case sensitive:|true|
|Max sentense length:|256|


## Data Source


Trained on data annotated by JSL.


## Benchmarking


```bash
<<<<<<< HEAD
                             precision    recall  f1-score   support

      B-Admission_Discharge       0.82      0.99      0.90       282
                      B-Age       0.88      0.83      0.85       576
                B-Body_Part       0.84      0.91      0.87      8582
            B-Clinical_Dept       0.86      0.94      0.90       909
                B-Date_Time       0.82      0.77      0.79      1062
             B-Death_Entity       0.66      0.98      0.79        43
             B-Demographics       0.97      0.98      0.98      5285
B-Disease_Syndrome_Disorder       0.84      0.89      0.86      4259
                     B-Drug       0.88      0.87      0.87      2555
                   B-Header       0.97      0.66      0.78      3911
                B-Lifestyle       0.77      0.83      0.80       371
           B-Medical_Device       0.84      0.87      0.85      3605
              B-Oncological       0.86      0.91      0.89       408
     B-Physical_Measurement       0.84      0.81      0.82       135
        B-Pregnancy_Newborn       0.66      0.71      0.68       245
                B-Procedure       0.82      0.88      0.85      2654
                  B-Symptom       0.83      0.86      0.85      6545
                     B-Test       0.82      0.83      0.83      2448
              B-Test_Result       0.76      0.81      0.78      1280
                B-Treatment       0.70      0.76      0.73       275
               B-Vital_Sign       0.85      0.87      0.86       627
                      I-Age       0.84      0.90      0.87       166
                  I-Alergen       0.00      0.00      0.00         5
                I-Body_Part       0.86      0.89      0.88      4946
            I-Clinical_Dept       0.92      0.93      0.93       806
                I-Date_Time       0.82      0.91      0.86      1173
             I-Demographics       0.89      0.84      0.86       416
I-Disease_Syndrome_Disorder       0.87      0.85      0.86      4385
                     I-Drug       0.83      0.86      0.85      5199
                   I-Header       0.85      0.97      0.90      6763
                I-Lifestyle       0.77      0.69      0.73       134
           I-Medical_Device       0.86      0.86      0.86      2341
              I-Oncological       0.85      0.94      0.89       515
     I-Physical_Measurement       0.88      0.94      0.91       329
        I-Pregnancy_Newborn       0.66      0.70      0.68       273
                I-Procedure       0.87      0.86      0.87      3414
                  I-Symptom       0.79      0.75      0.77      6485
                     I-Test       0.82      0.77      0.79      2283
              I-Test_Result       0.67      0.56      0.61       649
                I-Treatment       0.69      0.72      0.70       194
               I-Vital_Sign       0.88      0.90      0.89       918
                          O       0.97      0.97      0.97    210520

                   accuracy                           0.94    297997
                  macro avg       0.74      0.74      0.73    297997
               weighted avg       0.94      0.94      0.94    297997
```
=======

label  precision    recall  f1-score   support
B-Admission_Discharge       0.82      0.99      0.90       282
B-Age       0.88      0.83      0.85       576
B-Body_Part       0.84      0.91      0.87      8582
B-Clinical_Dept       0.86      0.94      0.90       909
B-Date_Time       0.82      0.77      0.79      1062
B-Death_Entity       0.66      0.98      0.79        43
B-Demographics       0.97      0.98      0.98      5285
B-Disease_Syndrome_Disorder       0.84      0.89      0.86      4259
B-Drug       0.88      0.87      0.87      2555
B-Header       0.97      0.66      0.78      3911
B-Lifestyle       0.77      0.83      0.80       371
B-Medical_Device       0.84      0.87      0.85      3605
B-Oncological       0.86      0.91      0.89       408
B-Physical_Measurement       0.84      0.81      0.82       135
B-Pregnancy_Newborn       0.66      0.71      0.68       245
B-Procedure       0.82      0.88      0.85      2654
B-Symptom       0.83      0.86      0.85      6545
B-Test       0.82      0.83      0.83      2448
B-Test_Result       0.76      0.81      0.78      1280
B-Treatment       0.70      0.76      0.73       275
B-Vital_Sign       0.85      0.87      0.86       627
I-Age       0.84      0.90      0.87       166
I-Alergen       0.00      0.00      0.00         5
I-Body_Part       0.86      0.89      0.88      4946
I-Clinical_Dept       0.92      0.93      0.93       806
I-Date_Time       0.82      0.91      0.86      1173
I-Demographics       0.89      0.84      0.86       416
I-Disease_Syndrome_Disorder       0.87      0.85      0.86      4385
I-Drug       0.83      0.86      0.85      5199
I-Header       0.85      0.97      0.90      6763
I-Lifestyle       0.77      0.69      0.73       134
I-Medical_Device       0.86      0.86      0.86      2341
I-Oncological       0.85      0.94      0.89       515
I-Physical_Measurement       0.88      0.94      0.91       329
I-Pregnancy_Newborn       0.66      0.70      0.68       273
I-Procedure       0.87      0.86      0.87      3414
I-Symptom       0.79      0.75      0.77      6485
I-Test       0.82      0.77      0.79      2283
I-Test_Result       0.67      0.56      0.61       649
I-Treatment       0.69      0.72      0.70       194
I-Vital_Sign       0.88      0.90      0.89       918
O       0.97      0.97      0.97    210520
accuracy        -         -        0.94    297997
macro-avg       0.74      0.74      0.73    297997
weighted-avg       0.94      0.94      0.94    297997
```
>>>>>>> 5e41363b
<|MERGE_RESOLUTION|>--- conflicted
+++ resolved
@@ -49,15 +49,9 @@
 	.setInputCol("text")\
 	.setOutputCol("document")
 
-<<<<<<< HEAD
-sentenceDetector = SentenceDetectorDLModel.pretrained("sentence_detector_dl","xx")\
-    .setInputCols(["document"])\
-    .setOutputCol("sentence")
-=======
 sentenceDetector = SentenceDetectorDLModel.pretrained("sentence_detector_dl_healthcare","en","clinical/models")\
 .setInputCols(["document"])\
 .setOutputCol("sentence")
->>>>>>> 5e41363b
 
 tokenizer = Tokenizer()\
 .setInputCols("sentence")\
@@ -87,29 +81,6 @@
 ```
 ```scala
 val documentAssembler = new DocumentAssembler()
-<<<<<<< HEAD
-    .setInputCol("text")
-    .setOutputCol("document")
-
-val sentenceDetector = SentenceDetectorDLModel.pretrained("sentence_detector_dl", "xx")
-    .setInputCols("document")
-    .setOutputCol("sentence")
-
-val tokenizer = new Tokenizer()
-    .setInputCols(Array("sentence"))
-    .setOutputCol("token")
-
-val tokenClassifier = MedicalBertForTokenClassifier.pretrained("bert_token_classifier_ner_jsl_slim", "en", "clinical/models")
-    .setInputCols(Array("document","token"))
-    .setOutputCol("ner")
-    .setCaseSensitive(True)
-
-val ner_converter = new NerConverter()
-    .setInputCols(Array("document","token","ner"))
-    .setOutputCol("ner_chunk")
-
-val pipeline =  new Pipeline().setStages(Array(documentAssembler, sentence_detector, tokenizer, tokenClassifier, ner_converter))
-=======
 	.setInputCol("text")
 	.setOutputCol("document")
 
@@ -141,7 +112,6 @@
 
 val result = pipeline.fit(sample_text).transform(sample_text)
 ```
->>>>>>> 5e41363b
 
 
 {:.nlu-block}
@@ -202,57 +172,6 @@
 
 
 ```bash
-<<<<<<< HEAD
-                             precision    recall  f1-score   support
-
-      B-Admission_Discharge       0.82      0.99      0.90       282
-                      B-Age       0.88      0.83      0.85       576
-                B-Body_Part       0.84      0.91      0.87      8582
-            B-Clinical_Dept       0.86      0.94      0.90       909
-                B-Date_Time       0.82      0.77      0.79      1062
-             B-Death_Entity       0.66      0.98      0.79        43
-             B-Demographics       0.97      0.98      0.98      5285
-B-Disease_Syndrome_Disorder       0.84      0.89      0.86      4259
-                     B-Drug       0.88      0.87      0.87      2555
-                   B-Header       0.97      0.66      0.78      3911
-                B-Lifestyle       0.77      0.83      0.80       371
-           B-Medical_Device       0.84      0.87      0.85      3605
-              B-Oncological       0.86      0.91      0.89       408
-     B-Physical_Measurement       0.84      0.81      0.82       135
-        B-Pregnancy_Newborn       0.66      0.71      0.68       245
-                B-Procedure       0.82      0.88      0.85      2654
-                  B-Symptom       0.83      0.86      0.85      6545
-                     B-Test       0.82      0.83      0.83      2448
-              B-Test_Result       0.76      0.81      0.78      1280
-                B-Treatment       0.70      0.76      0.73       275
-               B-Vital_Sign       0.85      0.87      0.86       627
-                      I-Age       0.84      0.90      0.87       166
-                  I-Alergen       0.00      0.00      0.00         5
-                I-Body_Part       0.86      0.89      0.88      4946
-            I-Clinical_Dept       0.92      0.93      0.93       806
-                I-Date_Time       0.82      0.91      0.86      1173
-             I-Demographics       0.89      0.84      0.86       416
-I-Disease_Syndrome_Disorder       0.87      0.85      0.86      4385
-                     I-Drug       0.83      0.86      0.85      5199
-                   I-Header       0.85      0.97      0.90      6763
-                I-Lifestyle       0.77      0.69      0.73       134
-           I-Medical_Device       0.86      0.86      0.86      2341
-              I-Oncological       0.85      0.94      0.89       515
-     I-Physical_Measurement       0.88      0.94      0.91       329
-        I-Pregnancy_Newborn       0.66      0.70      0.68       273
-                I-Procedure       0.87      0.86      0.87      3414
-                  I-Symptom       0.79      0.75      0.77      6485
-                     I-Test       0.82      0.77      0.79      2283
-              I-Test_Result       0.67      0.56      0.61       649
-                I-Treatment       0.69      0.72      0.70       194
-               I-Vital_Sign       0.88      0.90      0.89       918
-                          O       0.97      0.97      0.97    210520
-
-                   accuracy                           0.94    297997
-                  macro avg       0.74      0.74      0.73    297997
-               weighted avg       0.94      0.94      0.94    297997
-```
-=======
 
 label  precision    recall  f1-score   support
 B-Admission_Discharge       0.82      0.99      0.90       282
@@ -301,4 +220,3 @@
 macro-avg       0.74      0.74      0.73    297997
 weighted-avg       0.94      0.94      0.94    297997
 ```
->>>>>>> 5e41363b
