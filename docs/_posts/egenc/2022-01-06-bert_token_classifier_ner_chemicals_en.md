---
layout: model
title: Detect Chemicals in Medical text (BertForTokenClassification)
author: John Snow Labs
name: bert_token_classifier_ner_chemicals
date: 2022-01-06
tags: [berfortokenclassification, ner, chemicals, en, licensed]
task: Named Entity Recognition
language: en
edition: Spark NLP for Healthcare 3.3.4
spark_version: 2.4
supported: true
article_header:
type: cover
use_language_switcher: "Python-Scala-Java"
---


## Description


Extract different types of chemical compounds mentioned in text using pretrained NER model. This model is trained with the `BertForTokenClassification` method from the `transformers` library and imported into Spark NLP.


## Predicted Entities


`CHEM`


{:.btn-box}
<button class="button button-orange" disabled>Live Demo</button>
<button class="button button-orange" disabled>Open in Colab</button>
[Download](https://s3.amazonaws.com/auxdata.johnsnowlabs.com/clinical/models/bert_token_classifier_ner_chemicals_en_3.3.4_2.4_1641465134046.zip){:.button.button-orange.button-orange-trans.arr.button-icon}


## How to use






<div class="tabs-box" markdown="1">
{% include programmingLanguageSelectScalaPythonNLU.html %}

```python
documentAssembler = DocumentAssembler()\
.setInputCol("text")\
.setOutputCol("document")

tokenizer = Tokenizer()\
.setInputCols(["document"])\
.setOutputCol("token")

tokenClassifier = MedicalBertForTokenClassifier.pretrained("bert_token_classifier_ner_chemicals", "en", "clinical/models")\
.setInputCols("token", "document")\
.setOutputCol("ner")\
.setCaseSensitive(True)

ner_converter = NerConverter()\
.setInputCols(["document","token","ner"])\
.setOutputCol("ner_chunk")

pipeline =  Pipeline(stages=[documentAssembler, tokenizer, tokenClassifier, ner_converter])

p_model = pipeline.fit(spark.createDataFrame(pd.DataFrame({'text': ['']})))

test_sentence = """The results have shown that the product p - choloroaniline is not a significant factor in chlorhexidine - digluconate associated erosive cystitis. "A high percentage of kanamycin - colistin and povidone - iodine irrigations were associated with erosive cystitis."""

result = p_model.transform(spark.createDataFrame(pd.DataFrame({'text': [test_sentence]})))
```
```scala
val documentAssembler = new DocumentAssembler()
<<<<<<< HEAD
    .setInputCol("text")
    .setOutputCol("document")

val tokenizer = new Tokenizer()
    .setInputCols(Array("document"))
    .setOutputCol("token")

val tokenClassifier = MedicalBertForTokenClassifier.pretrained("bert_token_classifier_ner_chemicals", "en", "clinical/models")
    .setInputCols(Array("document","token"))
    .setOutputCol("ner")
    .setCaseSensitive(True)

val ner_converter = NerConverter()
    .setInputCols(Array("document","token","ner"))
    .setOutputCol("ner_chunk")
=======
.setInputCol("text")
.setOutputCol("document")

val tokenizer = new Tokenizer()
.setInputCols(Array("document"))
.setOutputCol("token")

val tokenClassifier = MedicalBertForTokenClassifier.pretrained("bert_token_classifier_ner_chemicals", "en", "clinical/models")
.setInputCols(Array("document","token"))
.setOutputCol("ner")
.setCaseSensitive(True)

val ner_converter = NerConverter()
.setInputCols(Array("document","token","ner"))
.setOutputCol("ner_chunk")
>>>>>>> 5e41363b

val pipeline = new Pipeline().setStages(Array(documentAssembler, tokenizer, tokenClassifier, ner_converter))

val data = Seq("""The results have shown that the product p - choloroaniline is not a significant factor in chlorhexidine - digluconate associated erosive cystitis. "A high percentage of kanamycin - colistin and povidone - iodine irrigations were associated with erosive cystitis.""").toDS.toDF("text")

val result = pipeline.fit(data).transform(data)
```


{:.nlu-block}
```python
import nlu
nlu.load("en.classify.token_bert.ner_chemical").predict("""The results have shown that the product p - choloroaniline is not a significant factor in chlorhexidine - digluconate associated erosive cystitis. "A high percentage of kanamycin - colistin and povidone - iodine irrigations were associated with erosive cystitis.""")
```

</div>


## Results


```bash
+---------------------------+---------+
|chunk                      |ner_label|
+---------------------------+---------+
|p - choloroaniline         |CHEM     |
|chlorhexidine - digluconate|CHEM     |
|kanamycin                  |CHEM     |
|colistin                   |CHEM     |
|povidone - iodine          |CHEM     |
+---------------------------+---------+
```


{:.model-param}
## Model Information


{:.table-model}
|---|---|
|Model Name:|bert_token_classifier_ner_chemicals|
|Compatibility:|Spark NLP for Healthcare 3.3.4+|
|License:|Licensed|
|Edition:|Official|
|Input Labels:|[sentence, token]|
|Output Labels:|[ner]|
|Language:|en|
|Size:|404.3 MB|
|Case sensitive:|true|
|Max sentense length:|512|


## Data Source


This model is trained on a custom dataset by John Snow Labs.


## Benchmarking


```bash
label   precision    recall  f1-score  support
B-CHEM       0.99      0.92      0.95    30731
I-CHEM       0.99      0.93      0.96    31270
accuracy       -         -         0.93    62001
macro-avg       0.96      0.95      0.96    62001
weighted-avg       0.99      0.93      0.96    62001
```<|MERGE_RESOLUTION|>--- conflicted
+++ resolved
@@ -72,23 +72,6 @@
 ```
 ```scala
 val documentAssembler = new DocumentAssembler()
-<<<<<<< HEAD
-    .setInputCol("text")
-    .setOutputCol("document")
-
-val tokenizer = new Tokenizer()
-    .setInputCols(Array("document"))
-    .setOutputCol("token")
-
-val tokenClassifier = MedicalBertForTokenClassifier.pretrained("bert_token_classifier_ner_chemicals", "en", "clinical/models")
-    .setInputCols(Array("document","token"))
-    .setOutputCol("ner")
-    .setCaseSensitive(True)
-
-val ner_converter = NerConverter()
-    .setInputCols(Array("document","token","ner"))
-    .setOutputCol("ner_chunk")
-=======
 .setInputCol("text")
 .setOutputCol("document")
 
@@ -104,7 +87,6 @@
 val ner_converter = NerConverter()
 .setInputCols(Array("document","token","ner"))
 .setOutputCol("ner_chunk")
->>>>>>> 5e41363b
 
 val pipeline = new Pipeline().setStages(Array(documentAssembler, tokenizer, tokenClassifier, ner_converter))
 
