---
layout: model
<<<<<<< HEAD
title: Portuguese Bert Embeddings (Large)
=======
title: Portuguese Large Legal Bert Embeddings
>>>>>>> 9d74715b
author: John Snow Labs
name: bert_embeddings_bert_large_cased_pt_lenerbr
date: 2022-04-11
tags: [bert, embeddings, pt, open_source]
task: Embeddings
language: pt
edition: Spark NLP 3.4.2
spark_version: 3.0
supported: true
article_header:
  type: cover
use_language_switcher: "Python-Scala-Java"
---

## Description

Pretrained Bert Embeddings model, uploaded to Hugging Face, adapted and imported into Spark NLP. `bert-large-cased-pt-lenerbr` is a Portuguese model orginally trained by `pierreguillou`.

{:.btn-box}
<button class="button button-orange" disabled>Live Demo</button>
<button class="button button-orange" disabled>Open in Colab</button>
[Download](https://s3.amazonaws.com/auxdata.johnsnowlabs.com/public/models/bert_embeddings_bert_large_cased_pt_lenerbr_pt_3.4.2_3.0_1649673910638.zip){:.button.button-orange.button-orange-trans.arr.button-icon}

## How to use



<div class="tabs-box" markdown="1">
{% include programmingLanguageSelectScalaPythonNLU.html %}
```python
documentAssembler = DocumentAssembler() \
    .setInputCol("text") \
    .setOutputCol("document")

tokenizer = Tokenizer() \
    .setInputCols("document") \
    .setOutputCol("token")
  
embeddings = BertEmbeddings.pretrained("bert_embeddings_bert_large_cased_pt_lenerbr","pt") \
    .setInputCols(["document", "token"]) \
    .setOutputCol("embeddings")
    
pipeline = Pipeline(stages=[documentAssembler, tokenizer, embeddings])

data = spark.createDataFrame([["Eu amo Spark NLP"]]).toDF("text")

result = pipeline.fit(data).transform(data)
```
```scala
val documentAssembler = new DocumentAssembler() 
      .setInputCol("text") 
      .setOutputCol("document")
 
val tokenizer = new Tokenizer() 
    .setInputCols(Array("document"))
    .setOutputCol("token")

val embeddings = BertEmbeddings.pretrained("bert_embeddings_bert_large_cased_pt_lenerbr","pt") 
    .setInputCols(Array("document", "token")) 
    .setOutputCol("embeddings")

val pipeline = new Pipeline().setStages(Array(documentAssembler, tokenizer, embeddings))

val data = Seq("Eu amo Spark NLP").toDF("text")

val result = pipeline.fit(data).transform(data)
```


{:.nlu-block}
```python
import nlu
nlu.load("pt.embed.bert_large_cased_pt_lenerbr").predict("""Eu amo Spark NLP""")
```

</div>

{:.model-param}
## Model Information

{:.table-model}
|---|---|
|Model Name:|bert_embeddings_bert_large_cased_pt_lenerbr|
|Compatibility:|Spark NLP 3.4.2+|
|License:|Open Source|
|Edition:|Official|
|Input Labels:|[sentence, token]|
|Output Labels:|[bert]|
|Language:|pt|
|Size:|1.3 GB|
|Case sensitive:|true|

## References

- https://huggingface.co/pierreguillou/bert-large-cased-pt-lenerbr
- https://medium.com/@pierre_guillou/nlp-modelos-e-web-app-para-reconhecimento-de-entidade-nomeada-ner-no-dom%C3%ADnio-jur%C3%ADdico-b658db55edfb
- https://github.com/piegu/language-models/blob/master/Finetuning_language_model_BERtimbau_LeNER_Br.ipynb
- https://paperswithcode.com/sota?task=Fill+Mask&dataset=pierreguillou%2Flener_br_finetuning_language_model<|MERGE_RESOLUTION|>--- conflicted
+++ resolved
@@ -1,10 +1,6 @@
 ---
 layout: model
-<<<<<<< HEAD
-title: Portuguese Bert Embeddings (Large)
-=======
 title: Portuguese Large Legal Bert Embeddings
->>>>>>> 9d74715b
 author: John Snow Labs
 name: bert_embeddings_bert_large_cased_pt_lenerbr
 date: 2022-04-11
