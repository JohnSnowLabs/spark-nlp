---
layout: model
title: Financial English BERT Embeddings (from nlpaueb)
author: John Snow Labs
name: bert_embeddings_sec_bert_base
date: 2022-04-12
<<<<<<< HEAD
tags: [bert, embeddings, en, open_source]
=======
tags: [en, open_source, financial]
>>>>>>> e1154b15
task: Embeddings
language: en
edition: Spark NLP 3.4.2
spark_version: 3.0
supported: true
article_header:
  type: cover
use_language_switcher: "Python-Scala-Java"
---

## Description

Financial Pretrained BERT Embeddings model, uploaded to Hugging Face, adapted and imported into Spark NLP. `sec-bert-base` is a English model orginally trained by `nlpaueb`.

{:.btn-box}
<button class="button button-orange" disabled>Live Demo</button>
<button class="button button-orange" disabled>Open in Colab</button>
[Download](https://s3.amazonaws.com/auxdata.johnsnowlabs.com/public/models/bert_embeddings_sec_bert_base_en_3.4.2_3.0_1649759502537.zip){:.button.button-orange.button-orange-trans.arr.button-icon}

## How to use



<div class="tabs-box" markdown="1">
{% include programmingLanguageSelectScalaPythonNLU.html %}
```python
documentAssembler = DocumentAssembler() \
    .setInputCol("text") \
    .setOutputCol("document")

tokenizer = Tokenizer() \
    .setInputCols("document") \
    .setOutputCol("token")
  
embeddings = BertEmbeddings.pretrained("bert_embeddings_sec_bert_base","en") \
    .setInputCols(["document", "token"]) \
    .setOutputCol("embeddings")
    
pipeline = Pipeline(stages=[documentAssembler, tokenizer, embeddings])

data = spark.createDataFrame([["I love Spark NLP"]]).toDF("text")

result = pipeline.fit(data).transform(data)
```
```scala
val documentAssembler = new DocumentAssembler() 
    .setInputCol("text") 
    .setOutputCol("document")
 
val tokenizer = new Tokenizer() 
    .setInputCols(Array("document"))
    .setOutputCol("token")

val embeddings = BertEmbeddings.pretrained("bert_embeddings_sec_bert_base","en") 
    .setInputCols(Array("document", "token")) 
    .setOutputCol("embeddings")

val pipeline = new Pipeline().setStages(Array(documentAssembler, tokenizer, embeddings))

val data = Seq("I love Spark NLP").toDF("text")

val result = pipeline.fit(data).transform(data)
```
</div>

{:.model-param}
## Model Information

{:.table-model}
|---|---|
|Model Name:|bert_embeddings_sec_bert_base|
|Compatibility:|Spark NLP 3.4.2+|
|License:|Open Source|
|Edition:|Official|
|Input Labels:|[sentence, token]|
|Output Labels:|[bert]|
|Language:|en|
|Size:|409.4 MB|
|Case sensitive:|true|

## References

- https://huggingface.co/nlpaueb/sec-bert-base
- https://arxiv.org/abs/2203.06482
- http://nlp.cs.aueb.gr/<|MERGE_RESOLUTION|>--- conflicted
+++ resolved
@@ -4,11 +4,7 @@
 author: John Snow Labs
 name: bert_embeddings_sec_bert_base
 date: 2022-04-12
-<<<<<<< HEAD
-tags: [bert, embeddings, en, open_source]
-=======
-tags: [en, open_source, financial]
->>>>>>> e1154b15
+tags: [bert, embeddings, en, open_source, financial]
 task: Embeddings
 language: en
 edition: Spark NLP 3.4.2
