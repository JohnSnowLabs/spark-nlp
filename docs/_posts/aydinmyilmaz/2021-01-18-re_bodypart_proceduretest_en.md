--- conflicted
+++ resolved
@@ -1,317 +1,187 @@
-<<<<<<< HEAD
----
-layout: model
-title: Relation extraction between body parts and procedures
-author: John Snow Labs
-name: re_bodypart_proceduretest
-date: 2021-01-18
-task: Relation Extraction
-language: en
-edition: Spark NLP for Healthcare 2.7.1
-spark_version: 2.4
-tags: [en, relation_extraction, clinical, licensed]
-supported: true
-article_header:
-  type: cover
-use_language_switcher: "Python-Scala-Java"
----
-
-## Description
-
-Relation extraction between body parts entites ['Internal_organ_or_component','External_body_part_or_region'] and procedure and test entities
-
-## Predicted Entities
-
-`0`, `1`
-
-{:.btn-box}
-[Live Demo](https://demo.johnsnowlabs.com/healthcare/RE_BODYPART_ENT/){:.button.button-orange}
-[Open in Colab](https://colab.research.google.com/github/JohnSnowLabs/spark-nlp-workshop/blob/master/tutorials/Certification_Trainings/Healthcare/10.Clinical_Relation_Extraction.ipynb#scrollTo=D8TtVuN-Ee8s){:.button.button-orange.button-orange-trans.co.button-icon}
-[Download](https://s3.amazonaws.com/auxdata.johnsnowlabs.com/clinical/models/re_bodypart_proceduretest_en_2.7.1_2.4_1610989267602.zip){:.button.button-orange.button-orange-trans.arr.button-icon}
-
-## How to use
-
-In the table below, `re_bodypart_proceduretest` RE model, its labels, optimal NER model, and meaningful relation pairs are illustrated.
-
-
-
-|          RE MODEL         | RE MODEL LABES | NER MODEL | RE PAIRS |
-|:-------------------------:|:--------------:|:---------:|-----------------------------------------------------------------------------------------------------------------------------------------------------------------------------------------------------------------------------------------------------------------------------------------------------------------------------------------------|
-| re_bodypart_proceduretest |       0,1      |  ner_jsl  | [“external_body_part_or_region-test”,<br>“test-external_body_part_or_region”,<br>“internal_organ_or_component-test”,<br>“test-internal_organ_or_component”,<br>“external_body_part_or_region-procedure”,<br>“procedure-external_body_part_or_region”,<br>“procedure-internal_organ_or_component”,<br>“internal_organ_or_component-procedure”] |
-
-
-
-
-Use as part of an nlp pipeline with the following stages: DocumentAssembler, SentenceDetector, Tokenizer, PerceptronModel, DependencyParserModel, WordEmbeddingsModel, NerDLModel, NerConverter, RelationExtractionModel.
-
-<div class="tabs-box" markdown="1">
-{% include programmingLanguageSelectScalaPythonNLU.html %}
-
-```python
-
-documenter = DocumentAssembler()\
-    .setInputCol("text")\
-    .setOutputCol("document")
-
-sentencer = SentenceDetector()\
-    .setInputCols(["document"])\
-    .setOutputCol("sentences")
-
-tokenizer = Tokenizer()\
-    .setInputCols(["sentences"])\
-    .setOutputCol("tokens")
-  
-word_embeddings = WordEmbeddingsModel.pretrained("embeddings_clinical", "en", "clinical/models")\
-    .setInputCols(["sentences", "tokens"])\
-    .setOutputCol("embeddings")
-
-pos_tagger = PerceptronModel()\
-    .pretrained("pos_clinical", "en", "clinical/models") \
-    .setInputCols(["sentences", "tokens"])\
-    .setOutputCol("pos_tags")
-
-ner_tagger = MedicalNerModel()\
-    .pretrained("jsl_ner_wip_greedy_clinical","en","clinical/models")\
-    .setInputCols("sentences", "tokens", "embeddings")\
-    .setOutputCol("ner_tags") 
-
-ner_chunker = NerConverterInternal()\
-    .setInputCols(["sentences", "tokens", "ner_tags"])\
-    .setOutputCol("ner_chunks")
-
-dependency_parser = DependencyParserModel()\
-    .pretrained("dependency_conllu", "en")\
-    .setInputCols(["sentences", "pos_tags", "tokens"])\
-    .setOutputCol("dependencies")
-
-re_model = RelationExtractionModel()\
-    .pretrained("re_bodypart_proceduretest", "en", "clinical/models")\
-    .setInputCols(["embeddings", "pos_tags", "ner_chunks", "dependencies"])\
-    .setOutputCol("relations")\
-    .setMaxSyntacticDistance(4)\
-    .setPredictionThreshold(0.9)\
-    .setRelationPairs(["external_body_part_or_region-test"]) # Possible relation pairs. Default: All Relations.
-
-nlp_pipeline = Pipeline(stages=[documenter, sentencer,tokenizer, word_embeddings, pos_tagger, ner_tagger, ner_chunker, dependency_parser, re_model])
-
-light_pipeline = LightPipeline(nlp_pipeline.fit(spark.createDataFrame([['']]).toDF("text")))
-
-annotations = light_pipeline.fullAnnotate('''TECHNIQUE IN DETAIL: After informed consent was obtained from the patient and his mother, the chest was scanned with portable ultrasound.''')
-```
-
-```scala
-
-val documenter = new DocumentAssembler()
-    .setInputCol("text")
-    .setOutputCol("document")
-
-val sentencer = new SentenceDetector()
-    .setInputCols("document")
-    .setOutputCol("sentences")
-
-val tokenizer = new Tokenizer()
-    .setInputCols("sentences")
-    .setOutputCol("tokens")
-  
-val word_embeddings = WordEmbeddingsModel.pretrained("embeddings_clinical", "en", "clinical/models")
-    .setInputCols(Array("sentences", "tokens"))
-    .setOutputCol("embeddings")
-
-val pos_tagger = PerceptronModel()
-    .pretrained("pos_clinical", "en", "clinical/models")
-    .setInputCols(Array("sentences", "tokens"))
-    .setOutputCol("pos_tags")
-
-val ner_tagger = MedicalNerModel().pretrained("jsl_ner_wip_greedy_clinical","en","clinical/models")
-    .setInputCols(Array("sentences", "tokens", "embeddings"))
-    .setOutputCol("ner_tags")
-
-val ner_chunker = new NerConverterInternal()
-    .setInputCols(Array("sentences", "tokens", "ner_tags"))
-    .setOutputCol("ner_chunks")
-
-val dependency_parser = DependencyParserModel()
-    .pretrained("dependency_conllu", "en")
-    .setInputCols(Array("sentences", "pos_tags", "tokens"))
-    .setOutputCol("dependencies")
-
-val re_model = RelationExtractionModel().pretrained("re_bodypart_proceduretest", "en", "clinical/models")
-    .setInputCols(Array("embeddings", "pos_tags", "ner_chunks", "dependencies"))
-    .setOutputCol("relations")
-    .setMaxSyntacticDistance(4) #default: 0
-    .setPredictionThreshold(0.9) #default: 0.5
-    .setRelationPairs(Array("external_body_part_or_region-test")) # Possible relation pairs. Default: All Relations.
-
-val nlpPipeline = new Pipeline().setStages(Array(documenter, sentencer,tokenizer, word_embeddings, pos_tagger, ner_tagger, ner_chunker, dependency_parser, re_model))
-
-val result = pipeline.fit(Seq.empty[String]).transform(data)
-
-val annotations = light_pipeline.fullAnnotate("""TECHNIQUE IN DETAIL: After informed consent was obtained from the patient and his mother, the chest was scanned with portable ultrasound.""")
-```
-
-</div>
-
-## Results
-
-```bash
-| index | relations | entity1                      | entity1_begin | entity1_end | chunk1 | entity2 | entity2_end | entity2_end | chunk2              | confidence |
-|-------|-----------|------------------------------|---------------|-------------|--------|---------|-------------|-------------|---------------------|------------|
-| 0     | 1         | External_body_part_or_region | 94            | 98          | chest  | Test    | 117         | 135         | portable ultrasound | 1.0        |
-```
-
-{:.model-param}
-## Model Information
-
-{:.table-model}
-|---|---|
-|Model Name:|re_bodypart_proceduretest|
-|Type:|re|
-|Compatibility:|Spark NLP 2.7.1+|
-|License:|Licensed|
-|Edition:|Official|
-|Input Labels:|[embeddings, pos_tags, train_ner_chunks, dependencies]|
-|Output Labels:|[relations]|
-|Language:|en|
-|Dependencies:|embeddings_clinical|
-
-## Data Source
-
-Trained on data gathered and manually annotated by John Snow Labs
-
-## Benchmarking
-
-```bash
-| relation | recall | precision | f1   |
-|----------|--------|-----------|------|
-| 0        | 0.55   | 0.35      | 0.43 |
-| 1        | 0.73   | 0.86      | 0.79 |
-
-```
-=======
----
-layout: model
-title: Relation extraction between body parts and procedures
-author: John Snow Labs
-name: re_bodypart_proceduretest
-date: 2021-01-18
-task: Relation Extraction
-language: en
-edition: Healthcare NLP 2.7.1
-spark_version: 2.4
-tags: [en, relation_extraction, clinical, licensed]
-supported: true
-article_header:
-  type: cover
-use_language_switcher: "Python-Scala-Java"
----
-
-## Description
-
-Relation extraction between body parts entites ['Internal_organ_or_component','External_body_part_or_region'] and procedure and test entities
-
-## Predicted Entities
-
-`0`, `1`
-
-{:.btn-box}
-[Live Demo](https://demo.johnsnowlabs.com/healthcare/RE_BODYPART_ENT/){:.button.button-orange}
-[Open in Colab](https://colab.research.google.com/github/JohnSnowLabs/spark-nlp-workshop/blob/master/tutorials/Certification_Trainings/Healthcare/10.Clinical_Relation_Extraction.ipynb#scrollTo=D8TtVuN-Ee8s){:.button.button-orange.button-orange-trans.co.button-icon}
-[Download](https://s3.amazonaws.com/auxdata.johnsnowlabs.com/clinical/models/re_bodypart_proceduretest_en_2.7.1_2.4_1610989267602.zip){:.button.button-orange.button-orange-trans.arr.button-icon}
-
-## How to use
-
-In the table below, `re_bodypart_proceduretest` RE model, its labels, optimal NER model, and meaningful relation pairs are illustrated.
-
-
-
-|          RE MODEL         | RE MODEL LABES | NER MODEL | RE PAIRS |
-|:-------------------------:|:--------------:|:---------:|-----------------------------------------------------------------------------------------------------------------------------------------------------------------------------------------------------------------------------------------------------------------------------------------------------------------------------------------------|
-| re_bodypart_proceduretest |       0,1      |  ner_jsl  | [“external_body_part_or_region-test”,<br>“test-external_body_part_or_region”,<br>“internal_organ_or_component-test”,<br>“test-internal_organ_or_component”,<br>“external_body_part_or_region-procedure”,<br>“procedure-external_body_part_or_region”,<br>“procedure-internal_organ_or_component”,<br>“internal_organ_or_component-procedure”] |
-
-
-
-
-Use as part of an nlp pipeline with the following stages: DocumentAssembler, SentenceDetector, Tokenizer, PerceptronModel, DependencyParserModel, WordEmbeddingsModel, NerDLModel, NerConverter, RelationExtractionModel.
-
-<div class="tabs-box" markdown="1">
-{% include programmingLanguageSelectScalaPythonNLU.html %}
-```python
-
-ner_tagger = sparknlp.annotators.NerDLModel()\
-    .pretrained("jsl_ner_wip_greedy_clinical","en","clinical/models")\
-    .setInputCols("sentences", "tokens", "embeddings")\
-    .setOutputCol("ner_tags") 
-
-re_model = RelationExtractionModel()\
-    .pretrained("re_bodypart_proceduretest", "en", 'clinical/models')\
-    .setInputCols(["embeddings", "pos_tags", "ner_chunks", "dependencies"])\
-    .setOutputCol("relations")\
-    .setMaxSyntacticDistance(4)\ #default: 0
-    .setPredictionThreshold(0.9)\ #default: 0.5
-    .setRelationPairs(["external_body_part_or_region-test"]) # Possible relation pairs. Default: All Relations.
-
-nlp_pipeline = Pipeline(stages=[ documenter, sentencer,tokenizer, words_embedder, pos_tagger,  clinical_ner_tagger,ner_chunker, dependency_parser,re_model])
-
-light_pipeline = LightPipeline(nlp_pipeline.fit(spark.createDataFrame([['']]).toDF("text")))
-
-annotations = light_pipeline.fullAnnotate(''''TECHNIQUE IN DETAIL: After informed consent was obtained from the patient and his mother, the chest was scanned with portable ultrasound.'''')
-```
-
-```scala
-...
-val ner_tagger = sparknlp.annotators.NerDLModel().pretrained("jsl_ner_wip_greedy_clinical","en","clinical/models")
-    .setInputCols("sentences", "tokens", "embeddings")
-    .setOutputCol("ner_tags") 
-
-val re_model = RelationExtractionModel().pretrained("re_bodypart_proceduretest", "en", 'clinical/models')
-    .setInputCols(Array("embeddings", "pos_tags", "ner_chunks", "dependencies"))
-    .setOutputCol("relations")
-    .setMaxSyntacticDistance(4) #default: 0
-    .setPredictionThreshold(0.9) #default: 0.5
-    .setRelationPairs(Array("external_body_part_or_region-test")) # Possible relation pairs. Default: All Relations.
-
-val nlpPipeline = new Pipeline().setStages(Array(documenter, sentencer,tokenizer, words_embedder, pos_tagger,  clinical_ner_tagger,ner_chunker, dependency_parser,re_model))
-val result = pipeline.fit(Seq.empty[String]).transform(data)
-
-val annotations = light_pipeline.fullAnnotate(''''TECHNIQUE IN DETAIL: After informed consent was obtained from the patient and his mother, the chest was scanned with portable ultrasound.'''')
-```
-
-</div>
-
-## Results
-
-```bash
-| index | relations | entity1                      | entity1_begin | entity1_end | chunk1 | entity2 | entity2_end | entity2_end | chunk2              | confidence |
-|-------|-----------|------------------------------|---------------|-------------|--------|---------|-------------|-------------|---------------------|------------|
-| 0     | 1         | External_body_part_or_region | 94            | 98          | chest  | Test    | 117         | 135         | portable ultrasound | 1.0        |
-```
-
-{:.model-param}
-## Model Information
-
-{:.table-model}
-|---|---|
-|Model Name:|re_bodypart_proceduretest|
-|Type:|re|
-|Compatibility:|Spark NLP 2.7.1+|
-|License:|Licensed|
-|Edition:|Official|
-|Input Labels:|[embeddings, pos_tags, train_ner_chunks, dependencies]|
-|Output Labels:|[relations]|
-|Language:|en|
-|Dependencies:|embeddings_clinical|
-
-## Data Source
-
-Trained on data gathered and manually annotated by John Snow Labs
-
-## Benchmarking
-
-```bash
-| relation | recall | precision | f1   |
-|----------|--------|-----------|------|
-| 0        | 0.55   | 0.35      | 0.43 |
-| 1        | 0.73   | 0.86      | 0.79 |
-
-```
->>>>>>> 73aa5cc8
+---
+layout: model
+title: Relation extraction between body parts and procedures
+author: John Snow Labs
+name: re_bodypart_proceduretest
+date: 2021-01-18
+task: Relation Extraction
+language: en
+edition: Spark NLP for Healthcare 2.7.1
+spark_version: 2.4
+tags: [en, relation_extraction, clinical, licensed]
+supported: true
+article_header:
+  type: cover
+use_language_switcher: "Python-Scala-Java"
+---
+
+## Description
+
+Relation extraction between body parts entites ['Internal_organ_or_component','External_body_part_or_region'] and procedure and test entities
+
+## Predicted Entities
+
+`0`, `1`
+
+{:.btn-box}
+[Live Demo](https://demo.johnsnowlabs.com/healthcare/RE_BODYPART_ENT/){:.button.button-orange}
+[Open in Colab](https://colab.research.google.com/github/JohnSnowLabs/spark-nlp-workshop/blob/master/tutorials/Certification_Trainings/Healthcare/10.Clinical_Relation_Extraction.ipynb#scrollTo=D8TtVuN-Ee8s){:.button.button-orange.button-orange-trans.co.button-icon}
+[Download](https://s3.amazonaws.com/auxdata.johnsnowlabs.com/clinical/models/re_bodypart_proceduretest_en_2.7.1_2.4_1610989267602.zip){:.button.button-orange.button-orange-trans.arr.button-icon}
+
+## How to use
+
+In the table below, `re_bodypart_proceduretest` RE model, its labels, optimal NER model, and meaningful relation pairs are illustrated.
+
+
+
+|          RE MODEL         | RE MODEL LABES | NER MODEL | RE PAIRS |
+|:-------------------------:|:--------------:|:---------:|-----------------------------------------------------------------------------------------------------------------------------------------------------------------------------------------------------------------------------------------------------------------------------------------------------------------------------------------------|
+| re_bodypart_proceduretest |       0,1      |  ner_jsl  | [“external_body_part_or_region-test”,<br>“test-external_body_part_or_region”,<br>“internal_organ_or_component-test”,<br>“test-internal_organ_or_component”,<br>“external_body_part_or_region-procedure”,<br>“procedure-external_body_part_or_region”,<br>“procedure-internal_organ_or_component”,<br>“internal_organ_or_component-procedure”] |
+
+
+
+
+Use as part of an nlp pipeline with the following stages: DocumentAssembler, SentenceDetector, Tokenizer, PerceptronModel, DependencyParserModel, WordEmbeddingsModel, NerDLModel, NerConverter, RelationExtractionModel.
+
+<div class="tabs-box" markdown="1">
+{% include programmingLanguageSelectScalaPythonNLU.html %}
+
+```python
+documenter = DocumentAssembler()\
+    .setInputCol("text")\
+    .setOutputCol("document")
+
+sentencer = SentenceDetector()\
+    .setInputCols(["document"])\
+    .setOutputCol("sentences")
+
+tokenizer = Tokenizer()\
+    .setInputCols(["sentences"])\
+    .setOutputCol("tokens")
+  
+word_embeddings = WordEmbeddingsModel.pretrained("embeddings_clinical", "en", "clinical/models")\
+    .setInputCols(["sentences", "tokens"])\
+    .setOutputCol("embeddings")
+
+pos_tagger = PerceptronModel()\
+    .pretrained("pos_clinical", "en", "clinical/models") \
+    .setInputCols(["sentences", "tokens"])\
+    .setOutputCol("pos_tags")
+
+ner_tagger = MedicalNerModel()\
+    .pretrained("jsl_ner_wip_greedy_clinical","en","clinical/models")\
+    .setInputCols("sentences", "tokens", "embeddings")\
+    .setOutputCol("ner_tags") 
+
+ner_chunker = NerConverterInternal()\
+    .setInputCols(["sentences", "tokens", "ner_tags"])\
+    .setOutputCol("ner_chunks")
+
+dependency_parser = DependencyParserModel()\
+    .pretrained("dependency_conllu", "en")\
+    .setInputCols(["sentences", "pos_tags", "tokens"])\
+    .setOutputCol("dependencies")
+
+re_model = RelationExtractionModel()\
+    .pretrained("re_bodypart_proceduretest", "en", "clinical/models")\
+    .setInputCols(["embeddings", "pos_tags", "ner_chunks", "dependencies"])\
+    .setOutputCol("relations")\
+    .setMaxSyntacticDistance(4)\
+    .setPredictionThreshold(0.9)\
+    .setRelationPairs(["external_body_part_or_region-test"]) # Possible relation pairs. Default: All Relations.
+
+nlp_pipeline = Pipeline(stages=[documenter, sentencer,tokenizer, word_embeddings, pos_tagger, ner_tagger, ner_chunker, dependency_parser, re_model])
+
+light_pipeline = LightPipeline(nlp_pipeline.fit(spark.createDataFrame([['']]).toDF("text")))
+
+annotations = light_pipeline.fullAnnotate('''TECHNIQUE IN DETAIL: After informed consent was obtained from the patient and his mother, the chest was scanned with portable ultrasound.''')
+```
+
+```scala
+
+val documenter = new DocumentAssembler()
+    .setInputCol("text")
+    .setOutputCol("document")
+
+val sentencer = new SentenceDetector()
+    .setInputCols("document")
+    .setOutputCol("sentences")
+
+val tokenizer = new Tokenizer()
+    .setInputCols("sentences")
+    .setOutputCol("tokens")
+  
+val word_embeddings = WordEmbeddingsModel.pretrained("embeddings_clinical", "en", "clinical/models")
+    .setInputCols(Array("sentences", "tokens"))
+    .setOutputCol("embeddings")
+
+val pos_tagger = PerceptronModel()
+    .pretrained("pos_clinical", "en", "clinical/models")
+    .setInputCols(Array("sentences", "tokens"))
+    .setOutputCol("pos_tags")
+
+val ner_tagger = MedicalNerModel().pretrained("jsl_ner_wip_greedy_clinical","en","clinical/models")
+    .setInputCols(Array("sentences", "tokens", "embeddings"))
+    .setOutputCol("ner_tags")
+
+val ner_chunker = new NerConverterInternal()
+    .setInputCols(Array("sentences", "tokens", "ner_tags"))
+    .setOutputCol("ner_chunks")
+
+val dependency_parser = DependencyParserModel()
+    .pretrained("dependency_conllu", "en")
+    .setInputCols(Array("sentences", "pos_tags", "tokens"))
+    .setOutputCol("dependencies")
+
+val re_model = RelationExtractionModel().pretrained("re_bodypart_proceduretest", "en", "clinical/models")
+    .setInputCols(Array("embeddings", "pos_tags", "ner_chunks", "dependencies"))
+    .setOutputCol("relations")
+    .setMaxSyntacticDistance(4) #default: 0
+    .setPredictionThreshold(0.9) #default: 0.5
+    .setRelationPairs(Array("external_body_part_or_region-test")) # Possible relation pairs. Default: All Relations.
+
+val nlpPipeline = new Pipeline().setStages(Array(documenter, sentencer,tokenizer, word_embeddings, pos_tagger, ner_tagger, ner_chunker, dependency_parser, re_model))
+
+val result = pipeline.fit(Seq.empty[String]).transform(data)
+
+val annotations = light_pipeline.fullAnnotate("""TECHNIQUE IN DETAIL: After informed consent was obtained from the patient and his mother, the chest was scanned with portable ultrasound.""")
+```
+
+</div>
+
+## Results
+
+```bash
+| index | relations | entity1                      | entity1_begin | entity1_end | chunk1 | entity2 | entity2_end | entity2_end | chunk2              | confidence |
+|-------|-----------|------------------------------|---------------|-------------|--------|---------|-------------|-------------|---------------------|------------|
+| 0     | 1         | External_body_part_or_region | 94            | 98          | chest  | Test    | 117         | 135         | portable ultrasound | 1.0        |
+```
+
+{:.model-param}
+## Model Information
+
+{:.table-model}
+|---|---|
+|Model Name:|re_bodypart_proceduretest|
+|Type:|re|
+|Compatibility:|Spark NLP 2.7.1+|
+|License:|Licensed|
+|Edition:|Official|
+|Input Labels:|[embeddings, pos_tags, train_ner_chunks, dependencies]|
+|Output Labels:|[relations]|
+|Language:|en|
+|Dependencies:|embeddings_clinical|
+
+## Data Source
+
+Trained on data gathered and manually annotated by John Snow Labs
+
+## Benchmarking
+
+```bash
+label  recall  precision  f1   
+0      0.55    0.35       0.43 
+1      0.73    0.86       0.79 
+
+```
+