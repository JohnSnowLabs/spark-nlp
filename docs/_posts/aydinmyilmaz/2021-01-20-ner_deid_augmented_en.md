<<<<<<< HEAD
---
layout: model
title: Detect PHI for Deidentification (Augmented)
author: John Snow Labs
name: ner_deid_augmented
date: 2021-01-20
task: Named Entity Recognition
language: en
edition: Spark NLP for Healthcare 2.7.1
spark_version: 2.4
tags: [en, deidentify, ner, clinical, licensed]
supported: true
article_header:
type: cover
use_language_switcher: "Python-Scala-Java"
---

## Description

Deidentification NER (Augmented) is a Named Entity Recognition model that annotates text to find protected health information that may need to be deidentified.

We sticked to official annotation guideline (AG) for 2014 i2b2 Deid challenge while annotating new datasets for this model. All the details regarding the nuances and explanations for AG can be found here [https://www.ncbi.nlm.nih.gov/pmc/articles/PMC4978170/](https://www.ncbi.nlm.nih.gov/pmc/articles/PMC4978170/)

## Predicted Entities

`AGE`, `CONTACT`, `DATE`, `ID`, `LOCATION`, `NAME`, `PROFESSION`

{:.btn-box}
[Live Demo](https://demo.johnsnowlabs.com/healthcare/NER_DEMOGRAPHICS/){:.button.button-orange}
[Open in Colab](https://github.com/JohnSnowLabs/spark-nlp-workshop/blob/3de6f25c23cd487d829ac3ce444ef19cfbe02631/tutorials/Certification_Trainings/Healthcare/4.Clinical_DeIdentificiation.ipynb){:.button.button-orange.button-orange-trans.co.button-icon}
[Download](https://s3.amazonaws.com/auxdata.johnsnowlabs.com/clinical/models/ner_deid_augmented_en_2.7.1_2.4_1611145829422.zip){:.button.button-orange.button-orange-trans.arr.button-icon}

## How to use

This model is trained with the ‘embeddings_clinical’ word embeddings, so be sure to use the same embeddings within the pipeline in addition to document assembler, sentence detector, tokenizer and ner converter .

<div class="tabs-box" markdown="1">
{% include programmingLanguageSelectScalaPythonNLU.html %}

```python
document_assembler = DocumentAssembler()\
  	.setInputCol("text")\
  	.setOutputCol("document")

sentence_detector = SentenceDetector()\
  	.setInputCols(["document"])\
  	.setOutputCol("sentence")

tokenizer = Tokenizer()\
  	.setInputCols(["sentence"])\
  	.setOutputCol("token")

word_embeddings = WordEmbeddingsModel.pretrained("embeddings_clinical", "en", "clinical/models")\
  	.setInputCols(["sentence", "token"])\
  	.setOutputCol("embeddings")

ner_model = NerDLModel.pretrained("ner_deid_augmented","en","clinical/models")\
	.setInputCols(["sentence","token","word_embeddings"])\
	.setOutputCol("ner")

ner_converter = NerConverter() \
  	.setInputCols(['document', 'token', 'ner']) \
  	.setOutputCol('ner_chunk')

nlpPipeline = Pipeline(stages=[document_assembler, sentence_detector, tokenizer, word_embeddings, ner_model, ner_converter])

model = nlpPipeline.fit(spark.createDataFrame([[""]]).toDF("text"))

results = model.transform(spark.createDataFrame([['HISTORY OF PRESENT ILLNESS: Mr. Smith is a 60-year-old white male veteran with multiple comorbidities, who has a history of bladder cancer diagnosed approximately two years ago by the VA Hospital, Dr. John Green (2347165768). He underwent a resection there. He was to be admitted to the Day Hospital for cystectomy. He was seen in Urology Clinic and Radiology Clinic on 02/04/2003. HOSPITAL COURSE: Mr. Smith presented to the Day Hospital in anticipation for Urology surgery. On evaluation, EKG, echocardiogram was abnormal, a Cardiology consult was obtained. A cardiac adenosine stress MRI was then proceeded, same was positive for inducible ischemia, mild-to-moderate inferolateral subendocardial infarction with peri-infarct ischemia. In addition, inducible ischemia seen in the inferior lateral septum. Mr. Smith underwent a left heart catheterization, which revealed two vessel coronary artery disease. The RCA, proximal was 95% stenosed and the distal 80% stenosed. The mid LAD was 85% stenosed and the distal LAD was 85% stenosed. There was four Multi-Link Vision bare metal stents placed to decrease all four lesions to 0%. Following intervention, Mr. Smith was admitted to 7 Ardmore Tower under Cardiology Service under the direction of Dr. Hart. Mr. Smith had a noncomplicated post-intervention hospital course. He was stable for discharge home on 02/07/2003 with instructions to take Plavix daily for one month and Urology is aware of the same. ']], ["text"]))

```

```scala
val document_assembler = new DocumentAssembler()
  	.setInputCol("text")
  	.setOutputCol("document")

val sentence_detector = new SentenceDetector()
  	.setInputCols("document")
  	.setOutputCol("sentence")

val tokenizer = new Tokenizer()
  	.setInputCols("sentence")
  	.setOutputCol("token")

val word_embeddings = WordEmbeddingsModel.pretrained("embeddings_clinical", "en", "clinical/models")
  	.setInputCols(Array("sentence", "token"))
  	.setOutputCol("embeddings")

val ner_model = NerDLModel.pretrained("ner_deid_augmented","en","clinical/models")
	.setInputCols(Array("sentence","token","word_embeddings"))
	.setOutputCol("ner")

val ner_converter = new NerConverter()
  	.setInputCols(Array("document", "token", "ner"))
  	.setOutputCol("ner_chunk")

val nlpPipeline = new Pipeline().setStages(Array(document_assembler, sentence_detector, tokenizer, word_embeddings, ner_model, ner_converter))

val result = pipeline.fit(Seq.empty[String]).transform(data)

val results = LightPipeline(model).fullAnnotate("""HISTORY OF PRESENT ILLNESS: Mr. Smith is a 60-year-old white male veteran with multiple comorbidities, who has a history of bladder cancer diagnosed approximately two years ago by the VA Hospital, Dr. John Green (2347165768). He underwent a resection there. He was to be admitted to the Day Hospital for cystectomy. He was seen in Urology Clinic and Radiology Clinic on 02/04/2003. HOSPITAL COURSE: Mr. Smith presented to the Day Hospital in anticipation for Urology surgery. On evaluation, EKG, echocardiogram was abnormal, a Cardiology consult was obtained. A cardiac adenosine stress MRI was then proceeded, same was positive for inducible ischemia, mild-to-moderate inferolateral subendocardial infarction with peri-infarct ischemia. In addition, inducible ischemia seen in the inferior lateral septum. Mr. Smith underwent a left heart catheterization, which revealed two vessel coronary artery disease. The RCA, proximal was 95% stenosed and the distal 80% stenosed. The mid LAD was 85% stenosed and the distal LAD was 85% stenosed. There was four Multi-Link Vision bare metal stents placed to decrease all four lesions to 0%. Following intervention, Mr. Smith was admitted to 7 Ardmore Tower under Cardiology Service under the direction of Dr. Hart. Mr. Smith had a noncomplicated post-intervention hospital course. He was stable for discharge home on 02/07/2003 with instructions to take Plavix daily for one month and Urology is aware of the same.""")
```



{:.nlu-block}

```python
import nlu
nlu.load("en.med_ner.deid.augmented").predict("""HISTORY OF PRESENT ILLNESS: Mr. Smith is a 60-year-old white male veteran with multiple comorbidities, who has a history of bladder cancer diagnosed approximately two years ago by the VA Hospital, Dr. John Green (2347165768). He underwent a resection there. He was to be admitted to the Day Hospital for cystectomy. He was seen in Urology Clinic and Radiology Clinic on 02/04/2003. HOSPITAL COURSE: Mr. Smith presented to the Day Hospital in anticipation for Urology surgery. On evaluation, EKG, echocardiogram was abnormal, a Cardiology consult was obtained. A cardiac adenosine stress MRI was then proceeded, same was positive for inducible ischemia, mild-to-moderate inferolateral subendocardial infarction with peri-infarct ischemia. In addition, inducible ischemia seen in the inferior lateral septum. Mr. Smith underwent a left heart catheterization, which revealed two vessel coronary artery disease. The RCA, proximal was 95% stenosed and the distal 80% stenosed. The mid LAD was 85% stenosed and the distal LAD was 85% stenosed. There was four Multi-Link Vision bare metal stents placed to decrease all four lesions to 0%. Following intervention, Mr. Smith was admitted to 7 Ardmore Tower under Cardiology Service under the direction of Dr. Hart. Mr. Smith had a noncomplicated post-intervention hospital course. He was stable for discharge home on 02/07/2003 with instructions to take Plavix daily for one month and Urology is aware of the same. """)
```

</div>

## Results

```bash
+---------------+---------+
|chunk          |ner_label|
+---------------+---------+
|Smith          |NAME     |
|VA Hospital    |LOCATION |
|John Green     |NAME     |
|2347165768     |ID       |
|Day Hospital   |LOCATION |
|02/04/2003     |DATE     |
|Smith          |NAME     |
|Day Hospital   |LOCATION |
|Smith          |NAME     |
|Smith          |NAME     |
|7 Ardmore Tower|LOCATION |
|Hart           |NAME     |
|Smith          |NAME     |
|02/07/2003     |DATE     |
+---------------+---------+
```

{:.model-param}
## Model Information

{:.table-model}
|---|---|
|Model Name:|ner_deid_augmented|
|Type:|ner|
|Compatibility:|Spark NLP 2.7.1+|
|License:|Licensed|
|Edition:|Official|
|Input Labels:|[sentence, token, embeddings]|
|Output Labels:|[ner]|
|Language:|en|
|Dependencies:|embeddings_clinical|

## Data Source

Trained on plain n2c2 2014: De-identification and Heart Disease Risk Factors Challenge datasets with embeddings_clinical https://portal.dbmi.hms.harvard.edu/projects/n2c2-2014/

## Benchmarking

```bash
|    | label         |    tp |    fp |    fn |     prec |      rec |       f1 |
|---:|--------------:|------:|------:|------:|---------:|---------:|---------:|
|  0 | I-NAME        |  1096 |    47 |    80 | 0.95888  | 0.931973 | 0.945235 |
|  1 | I-CONTACT     |    93 |     0 |     4 | 1        | 0.958763 | 0.978947 |
|  2 | I-AGE         |     3 |     1 |     6 | 0.75     | 0.333333 | 0.461538 |
|  3 | B-DATE        |  2078 |    42 |    52 | 0.980189 | 0.975587 | 0.977882 |
|  4 | I-DATE        |   474 |    39 |    25 | 0.923977 | 0.9499   | 0.936759 |
|  5 | I-LOCATION    |   755 |    68 |    76 | 0.917375 | 0.908544 | 0.912938 |
|  6 | I-PROFESSION  |    78 |     8 |     9 | 0.906977 | 0.896552 | 0.901734 |
|  7 | B-NAME        |  1182 |   101 |    36 | 0.921278 | 0.970443 | 0.945222 |
|  8 | B-AGE         |   259 |    10 |    11 | 0.962825 | 0.959259 | 0.961039 |
|  9 | B-ID          |   146 |     8 |    11 | 0.948052 | 0.929936 | 0.938907 |
| 10 | B-PROFESSION  |    76 |     9 |    21 | 0.894118 | 0.783505 | 0.835165 |
| 11 | B-LOCATION    |   556 |    87 |    71 | 0.864697 | 0.886762 | 0.875591 |
| 12 | I-ID          |    64 |     8 |     3 | 0.888889 | 0.955224 | 0.920863 |
| 13 | B-CONTACT     |    40 |     7 |     5 | 0.851064 | 0.888889 | 0.869565 |
| 14 | Macro-average |  6900 |   435 |   410 | 0.912023 | 0.880619 | 0.896046 |
| 15 | Micro-average |  6900 |   435 |   410 | 0.940695 | 0.943912 | 0.942301 |
```
=======
---
layout: model
title: Detect PHI for Deidentification (Augmented)
author: John Snow Labs
name: ner_deid_augmented
date: 2021-01-20
task: Named Entity Recognition
language: en
edition: Healthcare NLP 2.7.1
spark_version: 2.4
tags: [en, deidentify, ner, clinical, licensed]
supported: true
article_header:
type: cover
use_language_switcher: "Python-Scala-Java"
---

## Description

Deidentification NER (Augmented) is a Named Entity Recognition model that annotates text to find protected health information that may need to be deidentified.

We sticked to official annotation guideline (AG) for 2014 i2b2 Deid challenge while annotating new datasets for this model. All the details regarding the nuances and explanations for AG can be found here [https://www.ncbi.nlm.nih.gov/pmc/articles/PMC4978170/](https://www.ncbi.nlm.nih.gov/pmc/articles/PMC4978170/)

## Predicted Entities

`AGE`, `CONTACT`, `DATE`, `ID`, `LOCATION`, `NAME`, `PROFESSION`

{:.btn-box}
[Live Demo](https://demo.johnsnowlabs.com/healthcare/NER_DEMOGRAPHICS/){:.button.button-orange}
[Open in Colab](https://github.com/JohnSnowLabs/spark-nlp-workshop/blob/3de6f25c23cd487d829ac3ce444ef19cfbe02631/tutorials/Certification_Trainings/Healthcare/4.Clinical_DeIdentificiation.ipynb){:.button.button-orange.button-orange-trans.co.button-icon}
[Download](https://s3.amazonaws.com/auxdata.johnsnowlabs.com/clinical/models/ner_deid_augmented_en_2.7.1_2.4_1611145829422.zip){:.button.button-orange.button-orange-trans.arr.button-icon}

## How to use

This model is trained with the ‘embeddings_clinical’ word embeddings, so be sure to use the same embeddings within the pipeline in addition to document assembler, sentence detector, tokenizer and ner converter .

<div class="tabs-box" markdown="1">
{% include programmingLanguageSelectScalaPythonNLU.html %}
```python
ner_model = NerDLModel.pretrained("ner_deid_augmented","en","clinical/models")\
	.setInputCols(["sentence","token","word_embeddings"])\
	.setOutputCol("ner")

nlpPipeline = Pipeline(stages=[document_assembler, sentence_detector, tokenizer, word_embeddings, ner_model, ner_converter])

model = nlpPipeline.fit(spark.createDataFrame([[""]]).toDF("text"))

results = model.transform(spark.createDataFrame([['HISTORY OF PRESENT ILLNESS: Mr. Smith is a 60-year-old white male veteran with multiple comorbidities, who has a history of bladder cancer diagnosed approximately two years ago by the VA Hospital, Dr. John Green (2347165768). He underwent a resection there. He was to be admitted to the Day Hospital for cystectomy. He was seen in Urology Clinic and Radiology Clinic on 02/04/2003. HOSPITAL COURSE: Mr. Smith presented to the Day Hospital in anticipation for Urology surgery. On evaluation, EKG, echocardiogram was abnormal, a Cardiology consult was obtained. A cardiac adenosine stress MRI was then proceeded, same was positive for inducible ischemia, mild-to-moderate inferolateral subendocardial infarction with peri-infarct ischemia. In addition, inducible ischemia seen in the inferior lateral septum. Mr. Smith underwent a left heart catheterization, which revealed two vessel coronary artery disease. The RCA, proximal was 95% stenosed and the distal 80% stenosed. The mid LAD was 85% stenosed and the distal LAD was 85% stenosed. There was four Multi-Link Vision bare metal stents placed to decrease all four lesions to 0%. Following intervention, Mr. Smith was admitted to 7 Ardmore Tower under Cardiology Service under the direction of Dr. Hart. Mr. Smith had a noncomplicated post-intervention hospital course. He was stable for discharge home on 02/07/2003 with instructions to take Plavix daily for one month and Urology is aware of the same. ']], ["text"]))

```

```scala
...
val ner_model = NerDLModel.pretrained("ner_deid_augmented","en","clinical/models")
	.setInputCols(Array("sentence","token","word_embeddings"))
	.setOutputCol("ner")

val nlpPipeline = new Pipeline().setStages(Array(document_assembler, sentence_detector, tokenizer, word_embeddings, ner_model, ner_converter))

val result = pipeline.fit(Seq.empty[String]).transform(data)

val results = LightPipeline(model).fullAnnotate('''HISTORY OF PRESENT ILLNESS: Mr. Smith is a 60-year-old white male veteran with multiple comorbidities, who has a history of bladder cancer diagnosed approximately two years ago by the VA Hospital, Dr. John Green (2347165768). He underwent a resection there. He was to be admitted to the Day Hospital for cystectomy. He was seen in Urology Clinic and Radiology Clinic on 02/04/2003. HOSPITAL COURSE: Mr. Smith presented to the Day Hospital in anticipation for Urology surgery. On evaluation, EKG, echocardiogram was abnormal, a Cardiology consult was obtained. A cardiac adenosine stress MRI was then proceeded, same was positive for inducible ischemia, mild-to-moderate inferolateral subendocardial infarction with peri-infarct ischemia. In addition, inducible ischemia seen in the inferior lateral septum. Mr. Smith underwent a left heart catheterization, which revealed two vessel coronary artery disease. The RCA, proximal was 95% stenosed and the distal 80% stenosed. The mid LAD was 85% stenosed and the distal LAD was 85% stenosed. There was four Multi-Link Vision bare metal stents placed to decrease all four lesions to 0%. Following intervention, Mr. Smith was admitted to 7 Ardmore Tower under Cardiology Service under the direction of Dr. Hart. Mr. Smith had a noncomplicated post-intervention hospital course. He was stable for discharge home on 02/07/2003 with instructions to take Plavix daily for one month and Urology is aware of the same.''')
```



{:.nlu-block}
```python
import nlu
nlu.load("en.med_ner.deid.augmented").predict("""HISTORY OF PRESENT ILLNESS: Mr. Smith is a 60-year-old white male veteran with multiple comorbidities, who has a history of bladder cancer diagnosed approximately two years ago by the VA Hospital, Dr. John Green (2347165768). He underwent a resection there. He was to be admitted to the Day Hospital for cystectomy. He was seen in Urology Clinic and Radiology Clinic on 02/04/2003. HOSPITAL COURSE: Mr. Smith presented to the Day Hospital in anticipation for Urology surgery. On evaluation, EKG, echocardiogram was abnormal, a Cardiology consult was obtained. A cardiac adenosine stress MRI was then proceeded, same was positive for inducible ischemia, mild-to-moderate inferolateral subendocardial infarction with peri-infarct ischemia. In addition, inducible ischemia seen in the inferior lateral septum. Mr. Smith underwent a left heart catheterization, which revealed two vessel coronary artery disease. The RCA, proximal was 95% stenosed and the distal 80% stenosed. The mid LAD was 85% stenosed and the distal LAD was 85% stenosed. There was four Multi-Link Vision bare metal stents placed to decrease all four lesions to 0%. Following intervention, Mr. Smith was admitted to 7 Ardmore Tower under Cardiology Service under the direction of Dr. Hart. Mr. Smith had a noncomplicated post-intervention hospital course. He was stable for discharge home on 02/07/2003 with instructions to take Plavix daily for one month and Urology is aware of the same. """)
```

</div>

## Results

```bash
+---------------+---------+
|chunk          |ner_label|
+---------------+---------+
|Smith          |NAME     |
|VA Hospital    |LOCATION |
|John Green     |NAME     |
|2347165768     |ID       |
|Day Hospital   |LOCATION |
|02/04/2003     |DATE     |
|Smith          |NAME     |
|Day Hospital   |LOCATION |
|Smith          |NAME     |
|Smith          |NAME     |
|7 Ardmore Tower|LOCATION |
|Hart           |NAME     |
|Smith          |NAME     |
|02/07/2003     |DATE     |
+---------------+---------+
```

{:.model-param}
## Model Information

{:.table-model}
|---|---|
|Model Name:|ner_deid_augmented|
|Type:|ner|
|Compatibility:|Spark NLP 2.7.1+|
|License:|Licensed|
|Edition:|Official|
|Input Labels:|[sentence, token, embeddings]|
|Output Labels:|[ner]|
|Language:|en|
|Dependencies:|embeddings_clinical|

## Data Source

Trained on plain n2c2 2014: De-identification and Heart Disease Risk Factors Challenge datasets with embeddings_clinical https://portal.dbmi.hms.harvard.edu/projects/n2c2-2014/

## Benchmarking

```bash
|    | label         |    tp |    fp |    fn |     prec |      rec |       f1 |
|---:|--------------:|------:|------:|------:|---------:|---------:|---------:|
|  0 | I-NAME        |  1096 |    47 |    80 | 0.95888  | 0.931973 | 0.945235 |
|  1 | I-CONTACT     |    93 |     0 |     4 | 1        | 0.958763 | 0.978947 |
|  2 | I-AGE         |     3 |     1 |     6 | 0.75     | 0.333333 | 0.461538 |
|  3 | B-DATE        |  2078 |    42 |    52 | 0.980189 | 0.975587 | 0.977882 |
|  4 | I-DATE        |   474 |    39 |    25 | 0.923977 | 0.9499   | 0.936759 |
|  5 | I-LOCATION    |   755 |    68 |    76 | 0.917375 | 0.908544 | 0.912938 |
|  6 | I-PROFESSION  |    78 |     8 |     9 | 0.906977 | 0.896552 | 0.901734 |
|  7 | B-NAME        |  1182 |   101 |    36 | 0.921278 | 0.970443 | 0.945222 |
|  8 | B-AGE         |   259 |    10 |    11 | 0.962825 | 0.959259 | 0.961039 |
|  9 | B-ID          |   146 |     8 |    11 | 0.948052 | 0.929936 | 0.938907 |
| 10 | B-PROFESSION  |    76 |     9 |    21 | 0.894118 | 0.783505 | 0.835165 |
| 11 | B-LOCATION    |   556 |    87 |    71 | 0.864697 | 0.886762 | 0.875591 |
| 12 | I-ID          |    64 |     8 |     3 | 0.888889 | 0.955224 | 0.920863 |
| 13 | B-CONTACT     |    40 |     7 |     5 | 0.851064 | 0.888889 | 0.869565 |
| 14 | Macro-average |  6900 |   435 |   410 | 0.912023 | 0.880619 | 0.896046 |
| 15 | Micro-average |  6900 |   435 |   410 | 0.940695 | 0.943912 | 0.942301 |
```
>>>>>>> 73aa5cc8
<|MERGE_RESOLUTION|>--- conflicted
+++ resolved
@@ -1,320 +1,178 @@
-<<<<<<< HEAD
----
-layout: model
-title: Detect PHI for Deidentification (Augmented)
-author: John Snow Labs
-name: ner_deid_augmented
-date: 2021-01-20
-task: Named Entity Recognition
-language: en
-edition: Spark NLP for Healthcare 2.7.1
-spark_version: 2.4
-tags: [en, deidentify, ner, clinical, licensed]
-supported: true
-article_header:
-type: cover
-use_language_switcher: "Python-Scala-Java"
----
-
-## Description
-
-Deidentification NER (Augmented) is a Named Entity Recognition model that annotates text to find protected health information that may need to be deidentified.
-
-We sticked to official annotation guideline (AG) for 2014 i2b2 Deid challenge while annotating new datasets for this model. All the details regarding the nuances and explanations for AG can be found here [https://www.ncbi.nlm.nih.gov/pmc/articles/PMC4978170/](https://www.ncbi.nlm.nih.gov/pmc/articles/PMC4978170/)
-
-## Predicted Entities
-
-`AGE`, `CONTACT`, `DATE`, `ID`, `LOCATION`, `NAME`, `PROFESSION`
-
-{:.btn-box}
-[Live Demo](https://demo.johnsnowlabs.com/healthcare/NER_DEMOGRAPHICS/){:.button.button-orange}
-[Open in Colab](https://github.com/JohnSnowLabs/spark-nlp-workshop/blob/3de6f25c23cd487d829ac3ce444ef19cfbe02631/tutorials/Certification_Trainings/Healthcare/4.Clinical_DeIdentificiation.ipynb){:.button.button-orange.button-orange-trans.co.button-icon}
-[Download](https://s3.amazonaws.com/auxdata.johnsnowlabs.com/clinical/models/ner_deid_augmented_en_2.7.1_2.4_1611145829422.zip){:.button.button-orange.button-orange-trans.arr.button-icon}
-
-## How to use
-
-This model is trained with the ‘embeddings_clinical’ word embeddings, so be sure to use the same embeddings within the pipeline in addition to document assembler, sentence detector, tokenizer and ner converter .
-
-<div class="tabs-box" markdown="1">
-{% include programmingLanguageSelectScalaPythonNLU.html %}
-
-```python
-document_assembler = DocumentAssembler()\
-  	.setInputCol("text")\
-  	.setOutputCol("document")
-
-sentence_detector = SentenceDetector()\
-  	.setInputCols(["document"])\
-  	.setOutputCol("sentence")
-
-tokenizer = Tokenizer()\
-  	.setInputCols(["sentence"])\
-  	.setOutputCol("token")
-
-word_embeddings = WordEmbeddingsModel.pretrained("embeddings_clinical", "en", "clinical/models")\
-  	.setInputCols(["sentence", "token"])\
-  	.setOutputCol("embeddings")
-
-ner_model = NerDLModel.pretrained("ner_deid_augmented","en","clinical/models")\
-	.setInputCols(["sentence","token","word_embeddings"])\
-	.setOutputCol("ner")
-
-ner_converter = NerConverter() \
-  	.setInputCols(['document', 'token', 'ner']) \
-  	.setOutputCol('ner_chunk')
-
-nlpPipeline = Pipeline(stages=[document_assembler, sentence_detector, tokenizer, word_embeddings, ner_model, ner_converter])
-
-model = nlpPipeline.fit(spark.createDataFrame([[""]]).toDF("text"))
-
-results = model.transform(spark.createDataFrame([['HISTORY OF PRESENT ILLNESS: Mr. Smith is a 60-year-old white male veteran with multiple comorbidities, who has a history of bladder cancer diagnosed approximately two years ago by the VA Hospital, Dr. John Green (2347165768). He underwent a resection there. He was to be admitted to the Day Hospital for cystectomy. He was seen in Urology Clinic and Radiology Clinic on 02/04/2003. HOSPITAL COURSE: Mr. Smith presented to the Day Hospital in anticipation for Urology surgery. On evaluation, EKG, echocardiogram was abnormal, a Cardiology consult was obtained. A cardiac adenosine stress MRI was then proceeded, same was positive for inducible ischemia, mild-to-moderate inferolateral subendocardial infarction with peri-infarct ischemia. In addition, inducible ischemia seen in the inferior lateral septum. Mr. Smith underwent a left heart catheterization, which revealed two vessel coronary artery disease. The RCA, proximal was 95% stenosed and the distal 80% stenosed. The mid LAD was 85% stenosed and the distal LAD was 85% stenosed. There was four Multi-Link Vision bare metal stents placed to decrease all four lesions to 0%. Following intervention, Mr. Smith was admitted to 7 Ardmore Tower under Cardiology Service under the direction of Dr. Hart. Mr. Smith had a noncomplicated post-intervention hospital course. He was stable for discharge home on 02/07/2003 with instructions to take Plavix daily for one month and Urology is aware of the same. ']], ["text"]))
-
-```
-
-```scala
-val document_assembler = new DocumentAssembler()
-  	.setInputCol("text")
-  	.setOutputCol("document")
-
-val sentence_detector = new SentenceDetector()
-  	.setInputCols("document")
-  	.setOutputCol("sentence")
-
-val tokenizer = new Tokenizer()
-  	.setInputCols("sentence")
-  	.setOutputCol("token")
-
-val word_embeddings = WordEmbeddingsModel.pretrained("embeddings_clinical", "en", "clinical/models")
-  	.setInputCols(Array("sentence", "token"))
-  	.setOutputCol("embeddings")
-
-val ner_model = NerDLModel.pretrained("ner_deid_augmented","en","clinical/models")
-	.setInputCols(Array("sentence","token","word_embeddings"))
-	.setOutputCol("ner")
-
-val ner_converter = new NerConverter()
-  	.setInputCols(Array("document", "token", "ner"))
-  	.setOutputCol("ner_chunk")
-
-val nlpPipeline = new Pipeline().setStages(Array(document_assembler, sentence_detector, tokenizer, word_embeddings, ner_model, ner_converter))
-
-val result = pipeline.fit(Seq.empty[String]).transform(data)
-
-val results = LightPipeline(model).fullAnnotate("""HISTORY OF PRESENT ILLNESS: Mr. Smith is a 60-year-old white male veteran with multiple comorbidities, who has a history of bladder cancer diagnosed approximately two years ago by the VA Hospital, Dr. John Green (2347165768). He underwent a resection there. He was to be admitted to the Day Hospital for cystectomy. He was seen in Urology Clinic and Radiology Clinic on 02/04/2003. HOSPITAL COURSE: Mr. Smith presented to the Day Hospital in anticipation for Urology surgery. On evaluation, EKG, echocardiogram was abnormal, a Cardiology consult was obtained. A cardiac adenosine stress MRI was then proceeded, same was positive for inducible ischemia, mild-to-moderate inferolateral subendocardial infarction with peri-infarct ischemia. In addition, inducible ischemia seen in the inferior lateral septum. Mr. Smith underwent a left heart catheterization, which revealed two vessel coronary artery disease. The RCA, proximal was 95% stenosed and the distal 80% stenosed. The mid LAD was 85% stenosed and the distal LAD was 85% stenosed. There was four Multi-Link Vision bare metal stents placed to decrease all four lesions to 0%. Following intervention, Mr. Smith was admitted to 7 Ardmore Tower under Cardiology Service under the direction of Dr. Hart. Mr. Smith had a noncomplicated post-intervention hospital course. He was stable for discharge home on 02/07/2003 with instructions to take Plavix daily for one month and Urology is aware of the same.""")
-```
-
-
-
-{:.nlu-block}
-
-```python
-import nlu
-nlu.load("en.med_ner.deid.augmented").predict("""HISTORY OF PRESENT ILLNESS: Mr. Smith is a 60-year-old white male veteran with multiple comorbidities, who has a history of bladder cancer diagnosed approximately two years ago by the VA Hospital, Dr. John Green (2347165768). He underwent a resection there. He was to be admitted to the Day Hospital for cystectomy. He was seen in Urology Clinic and Radiology Clinic on 02/04/2003. HOSPITAL COURSE: Mr. Smith presented to the Day Hospital in anticipation for Urology surgery. On evaluation, EKG, echocardiogram was abnormal, a Cardiology consult was obtained. A cardiac adenosine stress MRI was then proceeded, same was positive for inducible ischemia, mild-to-moderate inferolateral subendocardial infarction with peri-infarct ischemia. In addition, inducible ischemia seen in the inferior lateral septum. Mr. Smith underwent a left heart catheterization, which revealed two vessel coronary artery disease. The RCA, proximal was 95% stenosed and the distal 80% stenosed. The mid LAD was 85% stenosed and the distal LAD was 85% stenosed. There was four Multi-Link Vision bare metal stents placed to decrease all four lesions to 0%. Following intervention, Mr. Smith was admitted to 7 Ardmore Tower under Cardiology Service under the direction of Dr. Hart. Mr. Smith had a noncomplicated post-intervention hospital course. He was stable for discharge home on 02/07/2003 with instructions to take Plavix daily for one month and Urology is aware of the same. """)
-```
-
-</div>
-
-## Results
-
-```bash
-+---------------+---------+
-|chunk          |ner_label|
-+---------------+---------+
-|Smith          |NAME     |
-|VA Hospital    |LOCATION |
-|John Green     |NAME     |
-|2347165768     |ID       |
-|Day Hospital   |LOCATION |
-|02/04/2003     |DATE     |
-|Smith          |NAME     |
-|Day Hospital   |LOCATION |
-|Smith          |NAME     |
-|Smith          |NAME     |
-|7 Ardmore Tower|LOCATION |
-|Hart           |NAME     |
-|Smith          |NAME     |
-|02/07/2003     |DATE     |
-+---------------+---------+
-```
-
-{:.model-param}
-## Model Information
-
-{:.table-model}
-|---|---|
-|Model Name:|ner_deid_augmented|
-|Type:|ner|
-|Compatibility:|Spark NLP 2.7.1+|
-|License:|Licensed|
-|Edition:|Official|
-|Input Labels:|[sentence, token, embeddings]|
-|Output Labels:|[ner]|
-|Language:|en|
-|Dependencies:|embeddings_clinical|
-
-## Data Source
-
-Trained on plain n2c2 2014: De-identification and Heart Disease Risk Factors Challenge datasets with embeddings_clinical https://portal.dbmi.hms.harvard.edu/projects/n2c2-2014/
-
-## Benchmarking
-
-```bash
-|    | label         |    tp |    fp |    fn |     prec |      rec |       f1 |
-|---:|--------------:|------:|------:|------:|---------:|---------:|---------:|
-|  0 | I-NAME        |  1096 |    47 |    80 | 0.95888  | 0.931973 | 0.945235 |
-|  1 | I-CONTACT     |    93 |     0 |     4 | 1        | 0.958763 | 0.978947 |
-|  2 | I-AGE         |     3 |     1 |     6 | 0.75     | 0.333333 | 0.461538 |
-|  3 | B-DATE        |  2078 |    42 |    52 | 0.980189 | 0.975587 | 0.977882 |
-|  4 | I-DATE        |   474 |    39 |    25 | 0.923977 | 0.9499   | 0.936759 |
-|  5 | I-LOCATION    |   755 |    68 |    76 | 0.917375 | 0.908544 | 0.912938 |
-|  6 | I-PROFESSION  |    78 |     8 |     9 | 0.906977 | 0.896552 | 0.901734 |
-|  7 | B-NAME        |  1182 |   101 |    36 | 0.921278 | 0.970443 | 0.945222 |
-|  8 | B-AGE         |   259 |    10 |    11 | 0.962825 | 0.959259 | 0.961039 |
-|  9 | B-ID          |   146 |     8 |    11 | 0.948052 | 0.929936 | 0.938907 |
-| 10 | B-PROFESSION  |    76 |     9 |    21 | 0.894118 | 0.783505 | 0.835165 |
-| 11 | B-LOCATION    |   556 |    87 |    71 | 0.864697 | 0.886762 | 0.875591 |
-| 12 | I-ID          |    64 |     8 |     3 | 0.888889 | 0.955224 | 0.920863 |
-| 13 | B-CONTACT     |    40 |     7 |     5 | 0.851064 | 0.888889 | 0.869565 |
-| 14 | Macro-average |  6900 |   435 |   410 | 0.912023 | 0.880619 | 0.896046 |
-| 15 | Micro-average |  6900 |   435 |   410 | 0.940695 | 0.943912 | 0.942301 |
-```
-=======
----
-layout: model
-title: Detect PHI for Deidentification (Augmented)
-author: John Snow Labs
-name: ner_deid_augmented
-date: 2021-01-20
-task: Named Entity Recognition
-language: en
-edition: Healthcare NLP 2.7.1
-spark_version: 2.4
-tags: [en, deidentify, ner, clinical, licensed]
-supported: true
-article_header:
-type: cover
-use_language_switcher: "Python-Scala-Java"
----
-
-## Description
-
-Deidentification NER (Augmented) is a Named Entity Recognition model that annotates text to find protected health information that may need to be deidentified.
-
-We sticked to official annotation guideline (AG) for 2014 i2b2 Deid challenge while annotating new datasets for this model. All the details regarding the nuances and explanations for AG can be found here [https://www.ncbi.nlm.nih.gov/pmc/articles/PMC4978170/](https://www.ncbi.nlm.nih.gov/pmc/articles/PMC4978170/)
-
-## Predicted Entities
-
-`AGE`, `CONTACT`, `DATE`, `ID`, `LOCATION`, `NAME`, `PROFESSION`
-
-{:.btn-box}
-[Live Demo](https://demo.johnsnowlabs.com/healthcare/NER_DEMOGRAPHICS/){:.button.button-orange}
-[Open in Colab](https://github.com/JohnSnowLabs/spark-nlp-workshop/blob/3de6f25c23cd487d829ac3ce444ef19cfbe02631/tutorials/Certification_Trainings/Healthcare/4.Clinical_DeIdentificiation.ipynb){:.button.button-orange.button-orange-trans.co.button-icon}
-[Download](https://s3.amazonaws.com/auxdata.johnsnowlabs.com/clinical/models/ner_deid_augmented_en_2.7.1_2.4_1611145829422.zip){:.button.button-orange.button-orange-trans.arr.button-icon}
-
-## How to use
-
-This model is trained with the ‘embeddings_clinical’ word embeddings, so be sure to use the same embeddings within the pipeline in addition to document assembler, sentence detector, tokenizer and ner converter .
-
-<div class="tabs-box" markdown="1">
-{% include programmingLanguageSelectScalaPythonNLU.html %}
-```python
-ner_model = NerDLModel.pretrained("ner_deid_augmented","en","clinical/models")\
-	.setInputCols(["sentence","token","word_embeddings"])\
-	.setOutputCol("ner")
-
-nlpPipeline = Pipeline(stages=[document_assembler, sentence_detector, tokenizer, word_embeddings, ner_model, ner_converter])
-
-model = nlpPipeline.fit(spark.createDataFrame([[""]]).toDF("text"))
-
-results = model.transform(spark.createDataFrame([['HISTORY OF PRESENT ILLNESS: Mr. Smith is a 60-year-old white male veteran with multiple comorbidities, who has a history of bladder cancer diagnosed approximately two years ago by the VA Hospital, Dr. John Green (2347165768). He underwent a resection there. He was to be admitted to the Day Hospital for cystectomy. He was seen in Urology Clinic and Radiology Clinic on 02/04/2003. HOSPITAL COURSE: Mr. Smith presented to the Day Hospital in anticipation for Urology surgery. On evaluation, EKG, echocardiogram was abnormal, a Cardiology consult was obtained. A cardiac adenosine stress MRI was then proceeded, same was positive for inducible ischemia, mild-to-moderate inferolateral subendocardial infarction with peri-infarct ischemia. In addition, inducible ischemia seen in the inferior lateral septum. Mr. Smith underwent a left heart catheterization, which revealed two vessel coronary artery disease. The RCA, proximal was 95% stenosed and the distal 80% stenosed. The mid LAD was 85% stenosed and the distal LAD was 85% stenosed. There was four Multi-Link Vision bare metal stents placed to decrease all four lesions to 0%. Following intervention, Mr. Smith was admitted to 7 Ardmore Tower under Cardiology Service under the direction of Dr. Hart. Mr. Smith had a noncomplicated post-intervention hospital course. He was stable for discharge home on 02/07/2003 with instructions to take Plavix daily for one month and Urology is aware of the same. ']], ["text"]))
-
-```
-
-```scala
-...
-val ner_model = NerDLModel.pretrained("ner_deid_augmented","en","clinical/models")
-	.setInputCols(Array("sentence","token","word_embeddings"))
-	.setOutputCol("ner")
-
-val nlpPipeline = new Pipeline().setStages(Array(document_assembler, sentence_detector, tokenizer, word_embeddings, ner_model, ner_converter))
-
-val result = pipeline.fit(Seq.empty[String]).transform(data)
-
-val results = LightPipeline(model).fullAnnotate('''HISTORY OF PRESENT ILLNESS: Mr. Smith is a 60-year-old white male veteran with multiple comorbidities, who has a history of bladder cancer diagnosed approximately two years ago by the VA Hospital, Dr. John Green (2347165768). He underwent a resection there. He was to be admitted to the Day Hospital for cystectomy. He was seen in Urology Clinic and Radiology Clinic on 02/04/2003. HOSPITAL COURSE: Mr. Smith presented to the Day Hospital in anticipation for Urology surgery. On evaluation, EKG, echocardiogram was abnormal, a Cardiology consult was obtained. A cardiac adenosine stress MRI was then proceeded, same was positive for inducible ischemia, mild-to-moderate inferolateral subendocardial infarction with peri-infarct ischemia. In addition, inducible ischemia seen in the inferior lateral septum. Mr. Smith underwent a left heart catheterization, which revealed two vessel coronary artery disease. The RCA, proximal was 95% stenosed and the distal 80% stenosed. The mid LAD was 85% stenosed and the distal LAD was 85% stenosed. There was four Multi-Link Vision bare metal stents placed to decrease all four lesions to 0%. Following intervention, Mr. Smith was admitted to 7 Ardmore Tower under Cardiology Service under the direction of Dr. Hart. Mr. Smith had a noncomplicated post-intervention hospital course. He was stable for discharge home on 02/07/2003 with instructions to take Plavix daily for one month and Urology is aware of the same.''')
-```
-
-
-
-{:.nlu-block}
-```python
-import nlu
-nlu.load("en.med_ner.deid.augmented").predict("""HISTORY OF PRESENT ILLNESS: Mr. Smith is a 60-year-old white male veteran with multiple comorbidities, who has a history of bladder cancer diagnosed approximately two years ago by the VA Hospital, Dr. John Green (2347165768). He underwent a resection there. He was to be admitted to the Day Hospital for cystectomy. He was seen in Urology Clinic and Radiology Clinic on 02/04/2003. HOSPITAL COURSE: Mr. Smith presented to the Day Hospital in anticipation for Urology surgery. On evaluation, EKG, echocardiogram was abnormal, a Cardiology consult was obtained. A cardiac adenosine stress MRI was then proceeded, same was positive for inducible ischemia, mild-to-moderate inferolateral subendocardial infarction with peri-infarct ischemia. In addition, inducible ischemia seen in the inferior lateral septum. Mr. Smith underwent a left heart catheterization, which revealed two vessel coronary artery disease. The RCA, proximal was 95% stenosed and the distal 80% stenosed. The mid LAD was 85% stenosed and the distal LAD was 85% stenosed. There was four Multi-Link Vision bare metal stents placed to decrease all four lesions to 0%. Following intervention, Mr. Smith was admitted to 7 Ardmore Tower under Cardiology Service under the direction of Dr. Hart. Mr. Smith had a noncomplicated post-intervention hospital course. He was stable for discharge home on 02/07/2003 with instructions to take Plavix daily for one month and Urology is aware of the same. """)
-```
-
-</div>
-
-## Results
-
-```bash
-+---------------+---------+
-|chunk          |ner_label|
-+---------------+---------+
-|Smith          |NAME     |
-|VA Hospital    |LOCATION |
-|John Green     |NAME     |
-|2347165768     |ID       |
-|Day Hospital   |LOCATION |
-|02/04/2003     |DATE     |
-|Smith          |NAME     |
-|Day Hospital   |LOCATION |
-|Smith          |NAME     |
-|Smith          |NAME     |
-|7 Ardmore Tower|LOCATION |
-|Hart           |NAME     |
-|Smith          |NAME     |
-|02/07/2003     |DATE     |
-+---------------+---------+
-```
-
-{:.model-param}
-## Model Information
-
-{:.table-model}
-|---|---|
-|Model Name:|ner_deid_augmented|
-|Type:|ner|
-|Compatibility:|Spark NLP 2.7.1+|
-|License:|Licensed|
-|Edition:|Official|
-|Input Labels:|[sentence, token, embeddings]|
-|Output Labels:|[ner]|
-|Language:|en|
-|Dependencies:|embeddings_clinical|
-
-## Data Source
-
-Trained on plain n2c2 2014: De-identification and Heart Disease Risk Factors Challenge datasets with embeddings_clinical https://portal.dbmi.hms.harvard.edu/projects/n2c2-2014/
-
-## Benchmarking
-
-```bash
-|    | label         |    tp |    fp |    fn |     prec |      rec |       f1 |
-|---:|--------------:|------:|------:|------:|---------:|---------:|---------:|
-|  0 | I-NAME        |  1096 |    47 |    80 | 0.95888  | 0.931973 | 0.945235 |
-|  1 | I-CONTACT     |    93 |     0 |     4 | 1        | 0.958763 | 0.978947 |
-|  2 | I-AGE         |     3 |     1 |     6 | 0.75     | 0.333333 | 0.461538 |
-|  3 | B-DATE        |  2078 |    42 |    52 | 0.980189 | 0.975587 | 0.977882 |
-|  4 | I-DATE        |   474 |    39 |    25 | 0.923977 | 0.9499   | 0.936759 |
-|  5 | I-LOCATION    |   755 |    68 |    76 | 0.917375 | 0.908544 | 0.912938 |
-|  6 | I-PROFESSION  |    78 |     8 |     9 | 0.906977 | 0.896552 | 0.901734 |
-|  7 | B-NAME        |  1182 |   101 |    36 | 0.921278 | 0.970443 | 0.945222 |
-|  8 | B-AGE         |   259 |    10 |    11 | 0.962825 | 0.959259 | 0.961039 |
-|  9 | B-ID          |   146 |     8 |    11 | 0.948052 | 0.929936 | 0.938907 |
-| 10 | B-PROFESSION  |    76 |     9 |    21 | 0.894118 | 0.783505 | 0.835165 |
-| 11 | B-LOCATION    |   556 |    87 |    71 | 0.864697 | 0.886762 | 0.875591 |
-| 12 | I-ID          |    64 |     8 |     3 | 0.888889 | 0.955224 | 0.920863 |
-| 13 | B-CONTACT     |    40 |     7 |     5 | 0.851064 | 0.888889 | 0.869565 |
-| 14 | Macro-average |  6900 |   435 |   410 | 0.912023 | 0.880619 | 0.896046 |
-| 15 | Micro-average |  6900 |   435 |   410 | 0.940695 | 0.943912 | 0.942301 |
-```
->>>>>>> 73aa5cc8
+---
+layout: model
+title: Detect PHI for Deidentification (Augmented)
+author: John Snow Labs
+name: ner_deid_augmented
+date: 2021-01-20
+task: Named Entity Recognition
+language: en
+edition: Spark NLP for Healthcare 2.7.1
+spark_version: 2.4
+tags: [en, deidentify, ner, clinical, licensed]
+supported: true
+article_header:
+type: cover
+use_language_switcher: "Python-Scala-Java"
+---
+
+## Description
+
+Deidentification NER (Augmented) is a Named Entity Recognition model that annotates text to find protected health information that may need to be deidentified.
+
+We sticked to official annotation guideline (AG) for 2014 i2b2 Deid challenge while annotating new datasets for this model. All the details regarding the nuances and explanations for AG can be found here [https://www.ncbi.nlm.nih.gov/pmc/articles/PMC4978170/](https://www.ncbi.nlm.nih.gov/pmc/articles/PMC4978170/)
+
+## Predicted Entities
+
+`AGE`, `CONTACT`, `DATE`, `ID`, `LOCATION`, `NAME`, `PROFESSION`
+
+{:.btn-box}
+[Live Demo](https://demo.johnsnowlabs.com/healthcare/NER_DEMOGRAPHICS/){:.button.button-orange}
+[Open in Colab](https://github.com/JohnSnowLabs/spark-nlp-workshop/blob/3de6f25c23cd487d829ac3ce444ef19cfbe02631/tutorials/Certification_Trainings/Healthcare/4.Clinical_DeIdentificiation.ipynb){:.button.button-orange.button-orange-trans.co.button-icon}
+[Download](https://s3.amazonaws.com/auxdata.johnsnowlabs.com/clinical/models/ner_deid_augmented_en_2.7.1_2.4_1611145829422.zip){:.button.button-orange.button-orange-trans.arr.button-icon}
+
+## How to use
+
+This model is trained with the ‘embeddings_clinical’ word embeddings, so be sure to use the same embeddings within the pipeline in addition to document assembler, sentence detector, tokenizer and ner converter .
+
+<div class="tabs-box" markdown="1">
+{% include programmingLanguageSelectScalaPythonNLU.html %}
+
+```python
+document_assembler = DocumentAssembler()\
+  	.setInputCol("text")\
+  	.setOutputCol("document")
+
+sentence_detector = SentenceDetector()\
+  	.setInputCols(["document"])\
+  	.setOutputCol("sentence")
+
+tokenizer = Tokenizer()\
+  	.setInputCols(["sentence"])\
+  	.setOutputCol("token")
+
+word_embeddings = WordEmbeddingsModel.pretrained("embeddings_clinical", "en", "clinical/models")\
+  	.setInputCols(["sentence", "token"])\
+  	.setOutputCol("embeddings")
+
+ner_model = NerDLModel.pretrained("ner_deid_augmented","en","clinical/models")\
+	.setInputCols(["sentence","token","word_embeddings"])\
+	.setOutputCol("ner")
+
+ner_converter = NerConverter() \
+  	.setInputCols(['document', 'token', 'ner']) \
+  	.setOutputCol('ner_chunk')
+
+nlpPipeline = Pipeline(stages=[document_assembler, sentence_detector, tokenizer, word_embeddings, ner_model, ner_converter])
+
+model = nlpPipeline.fit(spark.createDataFrame([[""]]).toDF("text"))
+
+results = model.transform(spark.createDataFrame([['HISTORY OF PRESENT ILLNESS: Mr. Smith is a 60-year-old white male veteran with multiple comorbidities, who has a history of bladder cancer diagnosed approximately two years ago by the VA Hospital, Dr. John Green (2347165768). He underwent a resection there. He was to be admitted to the Day Hospital for cystectomy. He was seen in Urology Clinic and Radiology Clinic on 02/04/2003. HOSPITAL COURSE: Mr. Smith presented to the Day Hospital in anticipation for Urology surgery. On evaluation, EKG, echocardiogram was abnormal, a Cardiology consult was obtained. A cardiac adenosine stress MRI was then proceeded, same was positive for inducible ischemia, mild-to-moderate inferolateral subendocardial infarction with peri-infarct ischemia. In addition, inducible ischemia seen in the inferior lateral septum. Mr. Smith underwent a left heart catheterization, which revealed two vessel coronary artery disease. The RCA, proximal was 95% stenosed and the distal 80% stenosed. The mid LAD was 85% stenosed and the distal LAD was 85% stenosed. There was four Multi-Link Vision bare metal stents placed to decrease all four lesions to 0%. Following intervention, Mr. Smith was admitted to 7 Ardmore Tower under Cardiology Service under the direction of Dr. Hart. Mr. Smith had a noncomplicated post-intervention hospital course. He was stable for discharge home on 02/07/2003 with instructions to take Plavix daily for one month and Urology is aware of the same. ']], ["text"]))
+```
+
+```scala
+val document_assembler = new DocumentAssembler()
+  	.setInputCol("text")
+  	.setOutputCol("document")
+
+val sentence_detector = new SentenceDetector()
+  	.setInputCols("document")
+  	.setOutputCol("sentence")
+
+val tokenizer = new Tokenizer()
+  	.setInputCols("sentence")
+  	.setOutputCol("token")
+
+val word_embeddings = WordEmbeddingsModel.pretrained("embeddings_clinical", "en", "clinical/models")
+  	.setInputCols(Array("sentence", "token"))
+  	.setOutputCol("embeddings")
+
+val ner_model = NerDLModel.pretrained("ner_deid_augmented","en","clinical/models")
+	.setInputCols(Array("sentence","token","word_embeddings"))
+	.setOutputCol("ner")
+
+val ner_converter = new NerConverter()
+  	.setInputCols(Array("document", "token", "ner"))
+  	.setOutputCol("ner_chunk")
+
+val nlpPipeline = new Pipeline().setStages(Array(document_assembler, sentence_detector, tokenizer, word_embeddings, ner_model, ner_converter))
+
+val result = pipeline.fit(Seq.empty[String]).transform(data)
+
+val results = LightPipeline(model).fullAnnotate("""HISTORY OF PRESENT ILLNESS: Mr. Smith is a 60-year-old white male veteran with multiple comorbidities, who has a history of bladder cancer diagnosed approximately two years ago by the VA Hospital, Dr. John Green (2347165768). He underwent a resection there. He was to be admitted to the Day Hospital for cystectomy. He was seen in Urology Clinic and Radiology Clinic on 02/04/2003. HOSPITAL COURSE: Mr. Smith presented to the Day Hospital in anticipation for Urology surgery. On evaluation, EKG, echocardiogram was abnormal, a Cardiology consult was obtained. A cardiac adenosine stress MRI was then proceeded, same was positive for inducible ischemia, mild-to-moderate inferolateral subendocardial infarction with peri-infarct ischemia. In addition, inducible ischemia seen in the inferior lateral septum. Mr. Smith underwent a left heart catheterization, which revealed two vessel coronary artery disease. The RCA, proximal was 95% stenosed and the distal 80% stenosed. The mid LAD was 85% stenosed and the distal LAD was 85% stenosed. There was four Multi-Link Vision bare metal stents placed to decrease all four lesions to 0%. Following intervention, Mr. Smith was admitted to 7 Ardmore Tower under Cardiology Service under the direction of Dr. Hart. Mr. Smith had a noncomplicated post-intervention hospital course. He was stable for discharge home on 02/07/2003 with instructions to take Plavix daily for one month and Urology is aware of the same.""")
+```
+
+
+
+{:.nlu-block}
+
+```python
+import nlu
+nlu.load("en.med_ner.deid.augmented").predict("""HISTORY OF PRESENT ILLNESS: Mr. Smith is a 60-year-old white male veteran with multiple comorbidities, who has a history of bladder cancer diagnosed approximately two years ago by the VA Hospital, Dr. John Green (2347165768). He underwent a resection there. He was to be admitted to the Day Hospital for cystectomy. He was seen in Urology Clinic and Radiology Clinic on 02/04/2003. HOSPITAL COURSE: Mr. Smith presented to the Day Hospital in anticipation for Urology surgery. On evaluation, EKG, echocardiogram was abnormal, a Cardiology consult was obtained. A cardiac adenosine stress MRI was then proceeded, same was positive for inducible ischemia, mild-to-moderate inferolateral subendocardial infarction with peri-infarct ischemia. In addition, inducible ischemia seen in the inferior lateral septum. Mr. Smith underwent a left heart catheterization, which revealed two vessel coronary artery disease. The RCA, proximal was 95% stenosed and the distal 80% stenosed. The mid LAD was 85% stenosed and the distal LAD was 85% stenosed. There was four Multi-Link Vision bare metal stents placed to decrease all four lesions to 0%. Following intervention, Mr. Smith was admitted to 7 Ardmore Tower under Cardiology Service under the direction of Dr. Hart. Mr. Smith had a noncomplicated post-intervention hospital course. He was stable for discharge home on 02/07/2003 with instructions to take Plavix daily for one month and Urology is aware of the same. """)
+```
+
+</div>
+
+## Results
+
+```bash
++---------------+---------+
+|chunk          |ner_label|
++---------------+---------+
+|Smith          |NAME     |
+|VA Hospital    |LOCATION |
+|John Green     |NAME     |
+|2347165768     |ID       |
+|Day Hospital   |LOCATION |
+|02/04/2003     |DATE     |
+|Smith          |NAME     |
+|Day Hospital   |LOCATION |
+|Smith          |NAME     |
+|Smith          |NAME     |
+|7 Ardmore Tower|LOCATION |
+|Hart           |NAME     |
+|Smith          |NAME     |
+|02/07/2003     |DATE     |
++---------------+---------+
+```
+
+{:.model-param}
+## Model Information
+
+{:.table-model}
+|---|---|
+|Model Name:|ner_deid_augmented|
+|Type:|ner|
+|Compatibility:|Spark NLP 2.7.1+|
+|License:|Licensed|
+|Edition:|Official|
+|Input Labels:|[sentence, token, embeddings]|
+|Output Labels:|[ner]|
+|Language:|en|
+|Dependencies:|embeddings_clinical|
+
+## Data Source
+
+Trained on plain n2c2 2014: De-identification and Heart Disease Risk Factors Challenge datasets with embeddings_clinical https://portal.dbmi.hms.harvard.edu/projects/n2c2-2014/
+
+## Benchmarking
+
+```bash
+|    | label         |    tp |    fp |    fn |     prec |      rec |       f1 |
+|---:|--------------:|------:|------:|------:|---------:|---------:|---------:|
+|  0 | I-NAME        |  1096 |    47 |    80 | 0.95888  | 0.931973 | 0.945235 |
+|  1 | I-CONTACT     |    93 |     0 |     4 | 1        | 0.958763 | 0.978947 |
+|  2 | I-AGE         |     3 |     1 |     6 | 0.75     | 0.333333 | 0.461538 |
+|  3 | B-DATE        |  2078 |    42 |    52 | 0.980189 | 0.975587 | 0.977882 |
+|  4 | I-DATE        |   474 |    39 |    25 | 0.923977 | 0.9499   | 0.936759 |
+|  5 | I-LOCATION    |   755 |    68 |    76 | 0.917375 | 0.908544 | 0.912938 |
+|  6 | I-PROFESSION  |    78 |     8 |     9 | 0.906977 | 0.896552 | 0.901734 |
+|  7 | B-NAME        |  1182 |   101 |    36 | 0.921278 | 0.970443 | 0.945222 |
+|  8 | B-AGE         |   259 |    10 |    11 | 0.962825 | 0.959259 | 0.961039 |
+|  9 | B-ID          |   146 |     8 |    11 | 0.948052 | 0.929936 | 0.938907 |
+| 10 | B-PROFESSION  |    76 |     9 |    21 | 0.894118 | 0.783505 | 0.835165 |
+| 11 | B-LOCATION    |   556 |    87 |    71 | 0.864697 | 0.886762 | 0.875591 |
+| 12 | I-ID          |    64 |     8 |     3 | 0.888889 | 0.955224 | 0.920863 |
+| 13 | B-CONTACT     |    40 |     7 |     5 | 0.851064 | 0.888889 | 0.869565 |
+| 14 | Macro-average |  6900 |   435 |   410 | 0.912023 | 0.880619 | 0.896046 |
+| 15 | Micro-average |  6900 |   435 |   410 | 0.940695 | 0.943912 | 0.942301 |
+```