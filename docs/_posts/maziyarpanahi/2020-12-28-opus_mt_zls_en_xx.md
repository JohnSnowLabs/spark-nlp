---
layout: model
<<<<<<< HEAD
title: Fast Neural Machine Translation Model from South Slavic languages to English
=======
title: Fast Neural Machine Translation Model from South Slavic to English
>>>>>>> d1d9166f
author: John Snow Labs
name: opus_mt_zls_en
date: 2020-12-28
tags: [open_source, seq2seq, translation, zls, en, xx]
article_header:
  type: cover
use_language_switcher: "Python-Scala-Java"
---

## Description

Marian is an efficient, free Neural Machine Translation framework written in pure C++ with minimal dependencies. It is mainly being developed by the Microsoft Translator team. Many academic (most notably the University of Edinburgh and in the past the Adam Mickiewicz University in Poznań) and commercial contributors help with its development.
It is currently the engine behind the Microsoft Translator Neural Machine Translation services and being deployed by many companies, organizations and research projects (see below for an incomplete list).

- source languages: `zls`

- target languages: `en`

{:.btn-box}
<button class="button button-orange" disabled>Live Demo</button>
<button class="button button-orange" disabled>Open in Colab</button>
[Download](https://s3.amazonaws.com/auxdata.johnsnowlabs.com/public/models/opus_mt_zls_en_xx_2.7.0_2.4_1609168621397.zip){:.button.button-orange.button-orange-trans.arr.button-icon}

## How to use



<div class="tabs-box" markdown="1">
{% include programmingLanguageSelectScalaPython.html %}
```python
documentAssembler = DocumentAssembler()\ 
 .setInputCol("text")\ 
 .setOutputCol("document")

 sentencerDL = SentenceDetectorDLModel.pretrained("sentence_detector_dl", "xx")\ 
 .setInputCols(["document"])\ 
 .setOutputCol("sentences")

 marian = MarianTransformer.pretrained("opus_mt_zls_en", "xx")\ 
 .setInputCols(["sentence"])\ 
 .setOutputCol("translation")

marian_pipeline = Pipeline(stages=[documentAssembler, sentencerDL, marian])
light_pipeline = LightPipeline(marian_pipeline.fit(spark.createDataFrame([[""]]).toDF("text")))
result = light_pipeline.fullAnnotate(data)
```
```scala

val documentAssembler = new DocumentAssembler()
  .setInputCol("text")
  .setOutputCol("document")

val sentence = SentenceDetectorDLModel.pretrained("sentence_detector_dl", "xx")
  .setInputCols("document")
  .setOutputCol("sentence")

val marian = MarianTransformer.pretrained("opus_mt_zls_en", "xx")
.setInputCols(["sentence"])
.setOutputCol("translation")

val pipeline = new Pipeline().setStages(Array(documentAssembler, sentence, marian))
val result = pipeline.fit(Seq.empty[String].toDS.toDF("text")).transform(data)
```
</div>

{:.model-param}
## Model Information

{:.table-model}
|---|---|
|Model Name:|opus_mt_zls_en|
|Compatibility:|Spark NLP 2.7.0+|
|Edition:|Official|
|Input Labels:|[sentence]|
|Output Labels:|[translation]|
|Language:|xx|

## Data Source

[https://huggingface.co/Helsinki-NLP/opus-mt-zls-en](https://huggingface.co/Helsinki-NLP/opus-mt-zls-en)<|MERGE_RESOLUTION|>--- conflicted
+++ resolved
@@ -1,10 +1,6 @@
 ---
 layout: model
-<<<<<<< HEAD
-title: Fast Neural Machine Translation Model from South Slavic languages to English
-=======
 title: Fast Neural Machine Translation Model from South Slavic to English
->>>>>>> d1d9166f
 author: John Snow Labs
 name: opus_mt_zls_en
 date: 2020-12-28
