---
layout: model
title: Emotion Detection Classifier
author: John Snow Labs
name: Emotion Classifier
class: ClassifierDLModel
language: en
repository: public/models
date: 03/07/2020
task: Text Classification
edition: Spark NLP 2.5.3
spark_version: 2.4
<<<<<<< HEAD
tags: [classifier]
=======
tags: [open_source, en, classifier, emotion]
>>>>>>> 5e41363b
supported: true
article_header:
   type: cover
use_language_switcher: "Python-Scala-Java"
---

{:.h2_title}
## Description 
Automatically identify Joy, Surprise, Fear, Sadness in Tweets using out pretrained Spark NLP DL classifier.

{:.h2_title}
## Predicted Entities
``surprise``, ``sadness``, ``fear``, ``joy``. 

{:.btn-box}
[Live Demo](https://demo.johnsnowlabs.com/public/SENTIMENT_EN_EMOTION/){:.button.button-orange}<br/>[Open in Colab](https://colab.research.google.com/github/JohnSnowLabs/spark-nlp-workshop/blob/master/tutorials/streamlit_notebooks/SENTIMENT_EN_EMOTION.ipynb){:.button.button-orange.button-orange-trans.co.button-icon}<br/>[Download](https://s3.amazonaws.com/auxdata.johnsnowlabs.com/public/models/classifierdl_use_emotion_en_2.5.3_2.4_1593783319297.zip){:.button.button-orange.button-orange-trans.arr.button-icon}<br/>

## How to use 
<div class="tabs-box" markdown="1">

{% include programmingLanguageSelectScalaPythonNLU.html %}

```python
document_assembler = DocumentAssembler()\
    .setInputCol("text")\
    .setOutputCol("document")

use = UniversalSentenceEncoder.pretrained('tfhub_use', "en") \
    .setInputCols(["document"])\
    .setOutputCol("sentence_embeddings")

classifier = ClassifierDLModel.pretrained('classifierdl_use_emotion', 'en') \
    .setInputCols(["document", "sentence_embeddings"]) \
    .setOutputCol("sentiment")

nlpPipeline = Pipeline(stages=[document_assembler, 
                               use, 
                               classifier])

data = spark.createDataFrame([["@Mira I just saw you on live t.v!!"],
                              ["Just home from group celebration - dinner at Trattoria Gianni, then Hershey Felder's performance - AMAZING!!"],
                              ["Nooooo! My dad turned off the internet so I can't listen to band music!"],
                              ["My soul has just been pierced by the most evil look from @rickosborneorg. A mini panic attack and chill in bones followed soon after."]]).toDF("text")

result = nlpPipeline.fit(data).transform(data)
```
```scala
val documentAssembler = new DocumentAssembler()
    .setInputCol("text")
    .setOutputCol("document")

val use = UniversalSentenceEncoder.pretrained('tfhub_use', "en")
    .setInputCols(Array("document"))
    .setOutputCol("sentence_embeddings")

val classifier = ClassifierDLModel.pretrained("classifierdl_use_emotion", "en")
    .setInputCols(Array("document", "sentence_embeddings"))
    .setOutputCol("sentiment")

val pipeline = new Pipeline().setStages(Array(documentAssembler, 
                                              use, 
                                              classifier))

val data = Seq(Array("@Mira I just saw you on live t.v!!",
                     "Just home from group celebration - dinner at Trattoria Gianni, then Hershey Felder's performance - AMAZING!!",
                     "Nooooo! My dad turned off the internet so I can't listen to band music!",
                     "My soul has just been pierced by the most evil look from @rickosborneorg. A mini panic attack and chill in bones followed soon after.")).toDS.toDF("text")

val result = pipeline.fit(data).transform(data)
```

{:.nlu-block}
```python
import nlu

text = ["""@Mira I just saw you on live t.v!!"""]
emotion_df = nlu.load('en.classify.emotion.use').predict(text, output_level='document')
emotion_df[["document", "emotion"]]
```

</div>

{:.h2_title}
## Results

```bash
+-------------------------------------------------------------------------------------------------------------------------------------+---------+
|document                                                                                                                             |sentiment|
+-------------------------------------------------------------------------------------------------------------------------------------+---------+
|@Mira I just saw you on live t.v!!                                                                                                   |surprise |
|Just home from group celebration - dinner at Trattoria Gianni, then Hershey Felder's performance - AMAZING!!                         |joy      |
|Nooooo! My dad turned off the internet so I can't listen to band music!                                                              |sadness  |
|My soul has just been pierced by the most evil look from @rickosborneorg. A mini panic attack and chill in bones followed soon after.|fear     |
+-------------------------------------------------------------------------------------------------------------------------------------+---------+
```


{:.model-param}
## Model Information

{:.table-model}
|---|---|
| Model Name              | classifierdl_use_emotion     |
| Model Class             | ClassifierDLModel            |
| Spark Compatibility     | 2.5.3                        |
| Spark NLP Compatibility | 2.4                          |
| License                 | open source                  |
| Edition                 | public                       |
| Input Labels            | [document, sentence_embeddings]|
| Output Labels           | [class]                        |
| Language                | en                           |
| Upstream Dependencies   | tfhub_use                    |


{:.h2_title}
## Data Source
This model is trained on multiple datasets inlcuding youtube comments, twitter and ISEAR dataset.
<|MERGE_RESOLUTION|>--- conflicted
+++ resolved
@@ -10,11 +10,7 @@
 task: Text Classification
 edition: Spark NLP 2.5.3
 spark_version: 2.4
-<<<<<<< HEAD
-tags: [classifier]
-=======
 tags: [open_source, en, classifier, emotion]
->>>>>>> 5e41363b
 supported: true
 article_header:
    type: cover
