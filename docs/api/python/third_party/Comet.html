
<!DOCTYPE html>

<html lang="en">
  <head>
    <meta charset="utf-8" />
    <meta name="viewport" content="width=device-width, initial-scale=1.0" /><meta name="generator" content="Docutils 0.18.1: http://docutils.sourceforge.net/" />

    <title>Comet - A meta machine learning platform &#8212; Spark NLP 4.0.2 documentation</title>
<script>
  document.documentElement.dataset.mode = localStorage.getItem("mode") || "";
  document.documentElement.dataset.theme = localStorage.getItem("theme") || "light"
</script>

  <!-- Loaded before other Sphinx assets -->
  <link href="../static/styles/theme.css?digest=92025949c220c2e29695" rel="stylesheet">
<link href="../static/styles/pydata-sphinx-theme.css?digest=92025949c220c2e29695" rel="stylesheet">

<<<<<<< HEAD
    <title>Comet - A meta machine learning platform &#8212; Spark NLP 3.4.4 documentation</title>
    
  <!-- Loaded before other Sphinx assets -->
  <link href="../static/styles/theme.css?digest=1999514e3f237ded88cf" rel="stylesheet">
<link href="../static/styles/pydata-sphinx-theme.css?digest=1999514e3f237ded88cf" rel="stylesheet">
=======
>>>>>>> 5e41363b

  <link rel="stylesheet"
    href="../static/vendor/fontawesome/5.13.0/css/all.min.css">
  <link rel="preload" as="font" type="font/woff2" crossorigin
    href="../static/vendor/fontawesome/5.13.0/webfonts/fa-solid-900.woff2">
  <link rel="preload" as="font" type="font/woff2" crossorigin
    href="../static/vendor/fontawesome/5.13.0/webfonts/fa-brands-400.woff2">

    <link rel="stylesheet" type="text/css" href="../static/pygments.css" />
<<<<<<< HEAD
    <link rel="stylesheet" type="text/css" href="../static/css/custom.css" />
    
  <!-- Pre-loaded scripts that we'll load fully later -->
  <link rel="preload" as="script" href="../static/scripts/pydata-sphinx-theme.js?digest=1999514e3f237ded88cf">
=======
    <link rel="stylesheet" type="text/css" href="../static/graphviz.css" />
    <link rel="stylesheet" type="text/css" href="../static/css/custom.css" />

  <!-- Pre-loaded scripts that we'll load fully later -->
  <link rel="preload" as="script" href="../static/scripts/pydata-sphinx-theme.js?digest=92025949c220c2e29695">
>>>>>>> 5e41363b

    <script data-url_root="../" id="documentation_options" src="../static/documentation_options.js"></script>
    <script src="../static/jquery.js"></script>
    <script src="../static/underscore.js"></script>
    <script src="../static/_sphinx_javascript_frameworks_compat.js"></script>
    <script src="../static/doctools.js"></script>
    <script src="../static/toggleprompt.js"></script>
    <link rel="shortcut icon" href="../static/fav.ico"/>
    <link rel="index" title="Index" href="../genindex.html" />
    <link rel="search" title="Search" href="../search.html" />
    <link rel="next" title="MLflow - a platform for the machine learning lifecycle" href="MLflow.html" />
    <link rel="prev" title="Third Party Projects" href="index.html" />
<meta name="viewport" content="width=device-width, initial-scale=1" />
<meta name="docsearch:language" content="en">
  </head>
<<<<<<< HEAD
  <body data-spy="scroll" data-target="#bd-toc-nav" data-offset="60">
    
    <div class="container-fluid" id="banner"></div>
=======
  
  
  <body data-spy="scroll" data-target="#bd-toc-nav" data-offset="180" data-default-mode="">
    <div class="bd-header-announcement container-fluid" id="banner">
      

    </div>
>>>>>>> 5e41363b

    
    <nav class="bd-header navbar navbar-light navbar-expand-lg bg-light fixed-top bd-navbar" id="navbar-main"><div class="bd-header__inner container-xl">

  <div id="navbar-start">
    
    
  


<a class="navbar-brand logo" href="../index.html">
  
  
  
  
    <img src="../static/logo.png" class="logo__image only-light" alt="Logo image">
    <img src="../static/logo.png" class="logo__image only-dark" alt="Logo image">
  
  
</a>
    
  </div>

  <button class="navbar-toggler" type="button" data-toggle="collapse" data-target="#navbar-collapsible" aria-controls="navbar-collapsible" aria-expanded="false" aria-label="Toggle navigation">
    <span class="fas fa-bars"></span>
  </button>

  
  <div id="navbar-collapsible" class="col-lg-9 collapse navbar-collapse">
    <div id="navbar-center" class="mr-auto">
      
      <div class="navbar-center-item">
        <ul id="navbar-main-elements" class="navbar-nav">
    <li class="toctree-l1 nav-item">
 <a class="reference internal nav-link" href="../getting_started/index.html">
  Getting Started
 </a>
</li>

<li class="toctree-l1 nav-item">
 <a class="reference internal nav-link" href="../user_guide/index.html">
  User Guide
 </a>
</li>

<li class="toctree-l1 current active nav-item">
 <a class="reference internal nav-link" href="index.html">
  Third Party Projects
 </a>
</li>

<li class="toctree-l1 nav-item">
 <a class="reference internal nav-link" href="../reference/index.html">
  API Reference
 </a>
</li>

    
</ul>
      </div>
      
    </div>

    <div id="navbar-end">
      
      <div class="navbar-end-item">
        <span id="theme-switch" class="btn btn-sm btn-outline-primary navbar-btn rounded-circle">
    <a class="theme-switch" data-mode="light"><i class="fas fa-sun"></i></a>
    <a class="theme-switch" data-mode="dark"><i class="far fa-moon"></i></a>
    <a class="theme-switch" data-mode="auto"><i class="fas fa-adjust"></i></a>
</span>
      </div>
      
      <div class="navbar-end-item">
        <ul id="navbar-icon-links" class="navbar-nav" aria-label="Icon Links">
      </ul>
      </div>
      
    </div>
  </div>
</div>
    </nav>
    

    <div class="bd-container container-xl">
      <div class="bd-container__inner row">
          
<<<<<<< HEAD
            
            <!-- Only show if we have sidebars configured, else just a small margin  -->
            <div class="col-12 col-md-3 bd-sidebar">
              <div class="sidebar-start-items"><form class="bd-search d-flex align-items-center" action="../search.html" method="get">
=======

<!-- Only show if we have sidebars configured, else just a small margin  -->
<div class="bd-sidebar-primary col-12 col-md-3 bd-sidebar">
  <div class="sidebar-start-items"><form class="bd-search d-flex align-items-center" action="../search.html" method="get">
>>>>>>> 5e41363b
  <i class="icon fas fa-search"></i>
  <input type="search" class="form-control" name="q" id="search-input" placeholder="Search the docs ..." aria-label="Search the docs ..." autocomplete="off" >
</form><nav class="bd-links" id="bd-docs-nav" aria-label="Main navigation">
  <div class="bd-toc-item active">
    <ul class="current nav bd-sidenav">
 <li class="toctree-l1 current active">
  <a class="current reference internal" href="#">
   Comet - A meta machine learning platform
  </a>
 </li>
 <li class="toctree-l1">
  <a class="reference internal" href="MLflow.html">
   MLflow - a platform for the machine learning lifecycle
  </a>
 </li>
</ul>

  </div>
</nav>
<<<<<<< HEAD
              </div>
              <div class="sidebar-end-items">
              </div>
            </div>
            
          

          
          <div class="d-none d-xl-block col-xl-2 bd-toc">
            
              
              <div class="toc-item">
                
=======
  </div>
  <div class="sidebar-end-items">
  </div>
</div>


          


<div class="bd-sidebar-secondary d-none d-xl-block col-xl-2 bd-toc">
  
    
    <div class="toc-item">
      
>>>>>>> 5e41363b
<div class="tocsection onthispage mt-5 pt-1 pb-3">
    <i class="fas fa-list"></i> On this page
</div>

<nav id="bd-toc-nav">
    <ul class="visible nav section-nav flex-column">
 <li class="toc-h2 nav-item toc-entry">
  <a class="reference internal nav-link" href="#installation">
   Installation
  </a>
 </li>
 <li class="toc-h2 nav-item toc-entry">
  <a class="reference internal nav-link" href="#using-comet-with-spark-nlp">
   Using Comet with Spark NLP
  </a>
 </li>
 <li class="toc-h2 nav-item toc-entry">
  <a class="reference internal nav-link" href="#logging-pipeline-parameters">
   Logging Pipeline Parameters
  </a>
 </li>
 <li class="toc-h2 nav-item toc-entry">
  <a class="reference internal nav-link" href="#logging-evaluation-metrics">
   Logging Evaluation Metrics
  </a>
 </li>
 <li class="toc-h2 nav-item toc-entry">
  <a class="reference internal nav-link" href="#logging-visualizations">
   Logging Visualizations
  </a>
 </li>
 <li class="toc-h2 nav-item toc-entry">
  <a class="reference internal nav-link" href="#running-an-offline-experiment">
   Running An Offline Experiment
  </a>
 </li>
</ul>

</nav>
    </div>
    
    <div class="toc-item">
      
    </div>
    
  
</div>


          
          
          <div class="bd-content col-12 col-md-9 col-xl-7">
              
              <article class="bd-article" role="main">
                
  <section id="comet-a-meta-machine-learning-platform">
<<<<<<< HEAD
<h1>Comet - A meta machine learning platform<a class="headerlink" href="#comet-a-meta-machine-learning-platform" title="Permalink to this headline">#</a></h1>
=======
<h1>Comet - A meta machine learning platform<a class="headerlink" href="#comet-a-meta-machine-learning-platform" title="Permalink to this heading">#</a></h1>
>>>>>>> 5e41363b
<p><a class="reference external" href="https://www.comet.ml/">Comet</a> is a meta machine learning platform
designed to help AI practitioners and teams build reliable machine learning
models for real-world applications by streamlining the machine learning
model lifecycle. By leveraging Comet, users can track, compare, explain and
reproduce their machine learning experiments.</p>
<p>Comet can easily integrated into the Spark NLP workflow with the a dedicated
logging class <a class="reference internal" href="../reference/autosummary/sparknlp/logging/comet/index.html#sparknlp.logging.comet.CometLogger" title="sparknlp.logging.comet.CometLogger"><code class="xref py py-class docutils literal notranslate"><span class="pre">CometLogger</span></code></a>, to log training and evaluation metrics,
pipeline parameters and NER visualization made with sparknlp-display.</p>
<p>To log a Spark NLP annotator, it will need an “outputLogPath” parameter, as the
CometLogger reads the log file generated during the training process.</p>
<p>For more examples see the <a class="reference external" href="https://github.com/JohnSnowLabs/spark-nlp-workshop/blob/master/tutorials/logging/Comet_SparkNLP_Intergration.ipynb">Spark NLP Workshop</a></p>
<section id="installation">
<<<<<<< HEAD
<h2>Installation<a class="headerlink" href="#installation" title="Permalink to this headline">#</a></h2>
=======
<h2>Installation<a class="headerlink" href="#installation" title="Permalink to this heading">#</a></h2>
>>>>>>> 5e41363b
<p>To use the comet logger, you need to set up an account and install comet.</p>
<p>See <a class="reference external" href="https://www.comet.ml/docs/quick-start/">Quick Start - Comet.ml</a> for more
information.</p>
</section>
<section id="using-comet-with-spark-nlp">
<<<<<<< HEAD
<h2>Using Comet with Spark NLP<a class="headerlink" href="#using-comet-with-spark-nlp" title="Permalink to this headline">#</a></h2>
=======
<h2>Using Comet with Spark NLP<a class="headerlink" href="#using-comet-with-spark-nlp" title="Permalink to this heading">#</a></h2>
>>>>>>> 5e41363b
<p>Comet can be used to monitor the training process of an annotator. Loss,
training accuracy, validation accuracy etc. can be submitted to Comet and will
be available for inspection on the web interface.</p>
<p>The following example shows how to integrate it while training a
<a class="reference internal" href="../reference/autosummary/sparknlp/annotator/classifier_dl/multi_classifier_dl/index.html#sparknlp.annotator.classifier_dl.multi_classifier_dl.MultiClassifierDLApproach" title="sparknlp.annotator.classifier_dl.multi_classifier_dl.MultiClassifierDLApproach"><code class="xref py py-class docutils literal notranslate"><span class="pre">MultiClassifierDLApproach</span></code></a>.</p>
<p>First we need to do the necessary imports for the pipeline and Comet.</p>
<div class="doctest highlight-default notranslate"><div class="highlight"><pre><span></span><span class="gp">&gt;&gt;&gt; </span><span class="kn">import</span> <span class="nn">sparknlp</span>
<span class="gp">&gt;&gt;&gt; </span><span class="kn">from</span> <span class="nn">sparknlp.base</span> <span class="kn">import</span> <span class="o">*</span>
<span class="gp">&gt;&gt;&gt; </span><span class="kn">from</span> <span class="nn">sparknlp.annotator</span> <span class="kn">import</span> <span class="o">*</span>
<span class="gp">&gt;&gt;&gt; </span><span class="kn">from</span> <span class="nn">sparknlp.logging.comet</span> <span class="kn">import</span> <span class="n">CometLogger</span>
<span class="gp">&gt;&gt;&gt; </span><span class="n">spark</span> <span class="o">=</span> <span class="n">sparknlp</span><span class="o">.</span><span class="n">start</span><span class="p">()</span>
</pre></div>
</div>
<p>The Comet experiment can then be initialized. For this step you will need an API
key. See the Comet quick-start section on how to get one.</p>
<p>To run an online experiment, the logger is defined like so.</p>
<div class="doctest highlight-default notranslate"><div class="highlight"><pre><span></span><span class="gp">&gt;&gt;&gt; </span><span class="n">OUTPUT_LOG_PATH</span> <span class="o">=</span> <span class="s2">&quot;./run&quot;</span>
<span class="gp">&gt;&gt;&gt; </span><span class="n">logger</span> <span class="o">=</span> <span class="n">CometLogger</span><span class="p">()</span>
</pre></div>
</div>
<p>We continue by defining the training pipeline.</p>
<div class="doctest highlight-default notranslate"><div class="highlight"><pre><span></span><span class="gp">&gt;&gt;&gt; </span><span class="n">document</span> <span class="o">=</span> <span class="n">DocumentAssembler</span><span class="p">()</span> \
<span class="gp">... </span>    <span class="o">.</span><span class="n">setInputCol</span><span class="p">(</span><span class="s2">&quot;text&quot;</span><span class="p">)</span> \
<span class="gp">... </span>    <span class="o">.</span><span class="n">setOutputCol</span><span class="p">(</span><span class="s2">&quot;document&quot;</span><span class="p">)</span>
<span class="gp">&gt;&gt;&gt; </span><span class="n">embds</span> <span class="o">=</span> <span class="n">UniversalSentenceEncoder</span><span class="o">.</span><span class="n">pretrained</span><span class="p">()</span> \
<span class="gp">... </span>    <span class="o">.</span><span class="n">setInputCols</span><span class="p">(</span><span class="s2">&quot;document&quot;</span><span class="p">)</span> \
<span class="gp">... </span>    <span class="o">.</span><span class="n">setOutputCol</span><span class="p">(</span><span class="s2">&quot;sentence_embeddings&quot;</span><span class="p">)</span>
<span class="gp">&gt;&gt;&gt; </span><span class="n">multiClassifier</span> <span class="o">=</span> <span class="n">MultiClassifierDLApproach</span><span class="p">()</span> \
<span class="gp">... </span>    <span class="o">.</span><span class="n">setInputCols</span><span class="p">(</span><span class="s2">&quot;sentence_embeddings&quot;</span><span class="p">)</span> \
<span class="gp">... </span>    <span class="o">.</span><span class="n">setOutputCol</span><span class="p">(</span><span class="s2">&quot;category&quot;</span><span class="p">)</span> \
<span class="gp">... </span>    <span class="o">.</span><span class="n">setLabelColumn</span><span class="p">(</span><span class="s2">&quot;labels&quot;</span><span class="p">)</span> \
<span class="gp">... </span>    <span class="o">.</span><span class="n">setBatchSize</span><span class="p">(</span><span class="mi">128</span><span class="p">)</span> \
<span class="gp">... </span>    <span class="o">.</span><span class="n">setLr</span><span class="p">(</span><span class="mf">1e-3</span><span class="p">)</span> \
<span class="gp">... </span>    <span class="o">.</span><span class="n">setThreshold</span><span class="p">(</span><span class="mf">0.5</span><span class="p">)</span> \
<span class="gp">... </span>    <span class="o">.</span><span class="n">setShufflePerEpoch</span><span class="p">(</span><span class="kc">False</span><span class="p">)</span> \
<span class="gp">... </span>    <span class="o">.</span><span class="n">setEnableOutputLogs</span><span class="p">(</span><span class="kc">True</span><span class="p">)</span> \
<span class="gp">... </span>    <span class="o">.</span><span class="n">setOutputLogsPath</span><span class="p">(</span><span class="n">OUTPUT_LOG_PATH</span><span class="p">)</span> \
<span class="gp">... </span>    <span class="o">.</span><span class="n">setMaxEpochs</span><span class="p">(</span><span class="mi">1</span><span class="p">)</span>
</pre></div>
</div>
<p>Comet monitors the output logs of the annotators during the training process.
Before starting the training, the path to the output logs need to be monitored
by the logger.</p>
<div class="doctest highlight-default notranslate"><div class="highlight"><pre><span></span><span class="gp">&gt;&gt;&gt; </span><span class="n">logger</span><span class="o">.</span><span class="n">monitor</span><span class="p">(</span><span class="n">logdir</span><span class="o">=</span><span class="n">OUTPUT_LOG_PATH</span><span class="p">,</span> <span class="n">model</span><span class="o">=</span><span class="n">multiClassifier</span><span class="p">)</span>
<span class="gp">&gt;&gt;&gt; </span><span class="n">trainDataset</span> <span class="o">=</span> <span class="n">spark</span><span class="o">.</span><span class="n">createDataFrame</span><span class="p">(</span>
<span class="gp">... </span>    <span class="p">[(</span><span class="s2">&quot;Nice.&quot;</span><span class="p">,</span> <span class="p">[</span><span class="s2">&quot;positive&quot;</span><span class="p">]),</span> <span class="p">(</span><span class="s2">&quot;That&#39;s bad.&quot;</span><span class="p">,</span> <span class="p">[</span><span class="s2">&quot;negative&quot;</span><span class="p">])],</span>
<span class="gp">... </span>    <span class="n">schema</span><span class="o">=</span><span class="p">[</span><span class="s2">&quot;text&quot;</span><span class="p">,</span> <span class="s2">&quot;labels&quot;</span><span class="p">],</span>
<span class="gp">... </span><span class="p">)</span>
<span class="gp">&gt;&gt;&gt; </span><span class="n">pipeline</span> <span class="o">=</span> <span class="n">Pipeline</span><span class="p">(</span><span class="n">stages</span><span class="o">=</span><span class="p">[</span><span class="n">document</span><span class="p">,</span> <span class="n">embds</span><span class="p">,</span> <span class="n">multiClassifier</span><span class="p">])</span>
<span class="gp">&gt;&gt;&gt; </span><span class="n">pipeline</span><span class="o">.</span><span class="n">fit</span><span class="p">(</span><span class="n">trainDataset</span><span class="p">)</span>
<span class="gp">&gt;&gt;&gt; </span><span class="n">logger</span><span class="o">.</span><span class="n">end</span><span class="p">()</span>
</pre></div>
</div>
<p>If you are using a jupyter notebook, it is possible to display the live web
interface with</p>
<div class="doctest highlight-default notranslate"><div class="highlight"><pre><span></span><span class="gp">&gt;&gt;&gt; </span><span class="n">logger</span><span class="o">.</span><span class="n">experiment</span><span class="o">.</span><span class="n">display</span><span class="p">(</span><span class="n">tab</span><span class="o">=</span><span class="s1">&#39;charts&#39;</span><span class="p">)</span>
</pre></div>
</div>
</section>
<section id="logging-pipeline-parameters">
<<<<<<< HEAD
<h2>Logging Pipeline Parameters<a class="headerlink" href="#logging-pipeline-parameters" title="Permalink to this headline">#</a></h2>
=======
<h2>Logging Pipeline Parameters<a class="headerlink" href="#logging-pipeline-parameters" title="Permalink to this heading">#</a></h2>
>>>>>>> 5e41363b
<p>The pipeline model contains the annotators of Spark NLP, that were
fitted to a dataframe.</p>
<div class="doctest highlight-default notranslate"><div class="highlight"><pre><span></span><span class="gp">&gt;&gt;&gt; </span><span class="n">logger</span><span class="o">.</span><span class="n">log_pipeline_parameters</span><span class="p">(</span><span class="n">pipeline_model</span><span class="p">)</span>
</pre></div>
</div>
</section>
<section id="logging-evaluation-metrics">
<<<<<<< HEAD
<h2>Logging Evaluation Metrics<a class="headerlink" href="#logging-evaluation-metrics" title="Permalink to this headline">#</a></h2>
=======
<h2>Logging Evaluation Metrics<a class="headerlink" href="#logging-evaluation-metrics" title="Permalink to this heading">#</a></h2>
>>>>>>> 5e41363b
<p>In this example, sklearn is used to retrieve the metrics.</p>
<div class="doctest highlight-default notranslate"><div class="highlight"><pre><span></span><span class="gp">&gt;&gt;&gt; </span><span class="kn">from</span> <span class="nn">sklearn.preprocessing</span> <span class="kn">import</span> <span class="n">MultiLabelBinarizer</span>
<span class="gp">&gt;&gt;&gt; </span><span class="kn">from</span> <span class="nn">sklearn.metrics</span> <span class="kn">import</span> <span class="n">classification_report</span>
<span class="gp">&gt;&gt;&gt; </span><span class="n">prediction</span> <span class="o">=</span> <span class="n">model</span><span class="o">.</span><span class="n">transform</span><span class="p">(</span><span class="n">testDataset</span><span class="p">)</span>
<span class="gp">&gt;&gt;&gt; </span><span class="n">preds_df</span> <span class="o">=</span> <span class="n">prediction</span><span class="o">.</span><span class="n">select</span><span class="p">(</span><span class="s1">&#39;labels&#39;</span><span class="p">,</span> <span class="s1">&#39;category.result&#39;</span><span class="p">)</span><span class="o">.</span><span class="n">toPandas</span><span class="p">()</span>
</pre></div>
</div>
<div class="doctest highlight-default notranslate"><div class="highlight"><pre><span></span><span class="gp">&gt;&gt;&gt; </span><span class="n">mlb</span> <span class="o">=</span> <span class="n">MultiLabelBinarizer</span><span class="p">()</span>
<span class="gp">&gt;&gt;&gt; </span><span class="n">y_true</span> <span class="o">=</span> <span class="n">mlb</span><span class="o">.</span><span class="n">fit_transform</span><span class="p">(</span><span class="n">preds_df</span><span class="p">[</span><span class="s1">&#39;labels&#39;</span><span class="p">])</span>
<span class="gp">&gt;&gt;&gt; </span><span class="n">y_pred</span> <span class="o">=</span> <span class="n">mlb</span><span class="o">.</span><span class="n">fit_transform</span><span class="p">(</span><span class="n">preds_df</span><span class="p">[</span><span class="s1">&#39;result&#39;</span><span class="p">])</span>
<span class="gp">&gt;&gt;&gt; </span><span class="n">report</span> <span class="o">=</span> <span class="n">classification_report</span><span class="p">(</span><span class="n">y_true</span><span class="p">,</span> <span class="n">y_pred</span><span class="p">,</span> <span class="n">output_dict</span><span class="o">=</span><span class="kc">True</span><span class="p">)</span>
</pre></div>
</div>
<p>Iterate over the report and log the metrics:</p>
<div class="doctest highlight-default notranslate"><div class="highlight"><pre><span></span><span class="gp">&gt;&gt;&gt; </span><span class="k">for</span> <span class="n">key</span><span class="p">,</span> <span class="n">value</span> <span class="ow">in</span> <span class="n">report</span><span class="o">.</span><span class="n">items</span><span class="p">():</span>
<span class="gp">... </span>    <span class="n">logger</span><span class="o">.</span><span class="n">log_metrics</span><span class="p">(</span><span class="n">value</span><span class="p">,</span> <span class="n">prefix</span><span class="o">=</span><span class="n">key</span><span class="p">)</span>
<span class="gp">&gt;&gt;&gt; </span><span class="n">logger</span><span class="o">.</span><span class="n">end</span><span class="p">()</span>
</pre></div>
</div>
<p>If you are using Spark NLP in a notebook, then you can display the
metrics directly with</p>
<div class="doctest highlight-default notranslate"><div class="highlight"><pre><span></span><span class="gp">&gt;&gt;&gt; </span><span class="n">logger</span><span class="o">.</span><span class="n">experiment</span><span class="o">.</span><span class="n">display</span><span class="p">(</span><span class="n">tab</span><span class="o">=</span><span class="s1">&#39;metrics&#39;</span><span class="p">)</span>
</pre></div>
</div>
</section>
<section id="logging-visualizations">
<<<<<<< HEAD
<h2>Logging Visualizations<a class="headerlink" href="#logging-visualizations" title="Permalink to this headline">#</a></h2>
=======
<h2>Logging Visualizations<a class="headerlink" href="#logging-visualizations" title="Permalink to this heading">#</a></h2>
>>>>>>> 5e41363b
<p>Visualizations from Spark NLP Display can also be submitted to comet.</p>
<p>This example has NER chunks (NER extracted by e.g. <a class="reference internal" href="../reference/autosummary/sparknlp/annotator/ner/ner_dl/index.html#sparknlp.annotator.ner.ner_dl.NerDLModel" title="sparknlp.annotator.ner.ner_dl.NerDLModel"><code class="xref py py-class docutils literal notranslate"><span class="pre">NerDLModel</span></code></a>
and converted by a <a class="reference internal" href="../reference/autosummary/sparknlp/annotator/ner/ner_converter/index.html#sparknlp.annotator.ner.ner_converter.NerConverter" title="sparknlp.annotator.ner.ner_converter.NerConverter"><code class="xref py py-class docutils literal notranslate"><span class="pre">NerConverter</span></code></a>) extracted in the colum
“ner_chunk”.</p>
<div class="doctest highlight-default notranslate"><div class="highlight"><pre><span></span><span class="gp">&gt;&gt;&gt; </span><span class="kn">from</span> <span class="nn">sparknlp_display</span> <span class="kn">import</span> <span class="n">NerVisualizer</span>
<span class="gp">&gt;&gt;&gt; </span><span class="n">logger</span> <span class="o">=</span> <span class="n">CometLogger</span><span class="p">()</span>
<span class="gp">&gt;&gt;&gt; </span><span class="k">for</span> <span class="n">idx</span><span class="p">,</span> <span class="n">result</span> <span class="ow">in</span> <span class="nb">enumerate</span><span class="p">(</span><span class="n">results</span><span class="o">.</span><span class="n">collect</span><span class="p">()):</span>
<span class="gp">... </span>    <span class="n">viz</span> <span class="o">=</span> <span class="n">NerVisualizer</span><span class="p">()</span><span class="o">.</span><span class="n">display</span><span class="p">(</span>
<span class="gp">... </span>        <span class="n">result</span><span class="o">=</span><span class="n">result</span><span class="p">,</span>
<span class="gp">... </span>        <span class="n">label_col</span><span class="o">=</span><span class="s1">&#39;ner_chunk&#39;</span><span class="p">,</span>
<span class="gp">... </span>        <span class="n">document_col</span><span class="o">=</span><span class="s1">&#39;document&#39;</span><span class="p">,</span>
<span class="gp">... </span>        <span class="n">return_html</span><span class="o">=</span><span class="kc">True</span>
<span class="gp">... </span>    <span class="p">)</span>
<span class="gp">... </span>    <span class="n">logger</span><span class="o">.</span><span class="n">log_visualization</span><span class="p">(</span><span class="n">viz</span><span class="p">,</span> <span class="n">name</span><span class="o">=</span><span class="sa">f</span><span class="s1">&#39;viz-</span><span class="si">{</span><span class="n">idx</span><span class="si">}</span><span class="s1">.html&#39;</span><span class="p">)</span>
</pre></div>
</div>
<p>The visualizations will then be available in comet.</p>
</section>
<section id="running-an-offline-experiment">
<<<<<<< HEAD
<h2>Running An Offline Experiment<a class="headerlink" href="#running-an-offline-experiment" title="Permalink to this headline">#</a></h2>
=======
<h2>Running An Offline Experiment<a class="headerlink" href="#running-an-offline-experiment" title="Permalink to this heading">#</a></h2>
>>>>>>> 5e41363b
<p>Experiments can also be defined to be run offline:</p>
<div class="doctest highlight-default notranslate"><div class="highlight"><pre><span></span><span class="gp">&gt;&gt;&gt; </span><span class="kn">import</span> <span class="nn">comet_ml</span>
<span class="gp">&gt;&gt;&gt; </span><span class="n">OUTPUT_LOG_PATH</span> <span class="o">=</span> <span class="s2">&quot;./run&quot;</span>
<span class="gp">&gt;&gt;&gt; </span><span class="n">comet_ml</span><span class="o">.</span><span class="n">init</span><span class="p">(</span><span class="n">project_name</span><span class="o">=</span><span class="s2">&quot;sparknlp_experiment&quot;</span><span class="p">,</span> <span class="n">offline_directory</span><span class="o">=</span><span class="s2">&quot;/tmp&quot;</span><span class="p">)</span>
<span class="gp">&gt;&gt;&gt; </span><span class="n">logger</span> <span class="o">=</span> <span class="n">CometLogger</span><span class="p">(</span><span class="n">comet_mode</span><span class="o">=</span><span class="s2">&quot;offline&quot;</span><span class="p">,</span> <span class="n">offline_directory</span><span class="o">=</span><span class="n">OUTPUT_LOG_PATH</span><span class="p">)</span>
</pre></div>
</div>
<p>Logs will be saved to the output directory and can be later submitted to
Comet.</p>
</section>
</section>


              </article>
              

              
<<<<<<< HEAD
              <!-- Previous / next buttons -->
<div class='prev-next-area'>
    <a class='left-prev' id="prev-link" href="index.html" title="previous page">
        <i class="fas fa-angle-left"></i>
        <div class="prev-next-info">
            <p class="prev-next-subtitle">previous</p>
            <p class="prev-next-title">Third Party Projects</p>
        </div>
    </a>
    <a class='right-next' id="next-link" href="MLflow.html" title="next page">
    <div class="prev-next-info">
        <p class="prev-next-subtitle">next</p>
        <p class="prev-next-title">MLflow - a platform for the machine learning lifecycle</p>
    </div>
    <i class="fas fa-angle-right"></i>
    </a>
=======
              <footer class="bd-footer-article">
                  <!-- Previous / next buttons -->
<div class='prev-next-area'>
  <a class='left-prev' id="prev-link" href="index.html" title="previous page">
      <i class="fas fa-angle-left"></i>
      <div class="prev-next-info">
          <p class="prev-next-subtitle">previous</p>
          <p class="prev-next-title">Third Party Projects</p>
      </div>
  </a>
  <a class='right-next' id="next-link" href="MLflow.html" title="next page">
  <div class="prev-next-info">
      <p class="prev-next-subtitle">next</p>
      <p class="prev-next-title">MLflow - a platform for the machine learning lifecycle</p>
  </div>
  <i class="fas fa-angle-right"></i>
  </a>
>>>>>>> 5e41363b
</div>
              </footer>
              
          </div>
          
      </div>
    </div>

  
<<<<<<< HEAD
  <!-- Scripts loaded after <body> so the DOM is not blocked -->
  <script src="../static/scripts/pydata-sphinx-theme.js?digest=1999514e3f237ded88cf"></script>
<footer class="footer mt-5 mt-md-0">
  <div class="container">
    
    <div class="footer-item">
      <p class="copyright">
    &copy; Copyright 2021, John Snow Labs.<br>
</p>
    </div>
    
    <div class="footer-item">
      <p class="sphinx-version">
Created using <a href="http://sphinx-doc.org/">Sphinx</a> 4.5.0.<br>
=======
  
  <!-- Scripts loaded after <body> so the DOM is not blocked -->
  <script src="../static/scripts/pydata-sphinx-theme.js?digest=92025949c220c2e29695"></script>

<footer class="bd-footer"><div class="bd-footer__inner container">
  
  <div class="footer-item">
    <p class="copyright">
    &copy; Copyright 2022, John Snow Labs.<br>
</p>
  </div>
  
  <div class="footer-item">
    <p class="sphinx-version">
Created using <a href="http://sphinx-doc.org/">Sphinx</a> 5.0.2.<br>
>>>>>>> 5e41363b
</p>
  </div>
  
</div>
</footer>
  </body>
</html><|MERGE_RESOLUTION|>--- conflicted
+++ resolved
@@ -16,14 +16,6 @@
   <link href="../static/styles/theme.css?digest=92025949c220c2e29695" rel="stylesheet">
 <link href="../static/styles/pydata-sphinx-theme.css?digest=92025949c220c2e29695" rel="stylesheet">
 
-<<<<<<< HEAD
-    <title>Comet - A meta machine learning platform &#8212; Spark NLP 3.4.4 documentation</title>
-    
-  <!-- Loaded before other Sphinx assets -->
-  <link href="../static/styles/theme.css?digest=1999514e3f237ded88cf" rel="stylesheet">
-<link href="../static/styles/pydata-sphinx-theme.css?digest=1999514e3f237ded88cf" rel="stylesheet">
-=======
->>>>>>> 5e41363b
 
   <link rel="stylesheet"
     href="../static/vendor/fontawesome/5.13.0/css/all.min.css">
@@ -33,18 +25,11 @@
     href="../static/vendor/fontawesome/5.13.0/webfonts/fa-brands-400.woff2">
 
     <link rel="stylesheet" type="text/css" href="../static/pygments.css" />
-<<<<<<< HEAD
-    <link rel="stylesheet" type="text/css" href="../static/css/custom.css" />
-    
-  <!-- Pre-loaded scripts that we'll load fully later -->
-  <link rel="preload" as="script" href="../static/scripts/pydata-sphinx-theme.js?digest=1999514e3f237ded88cf">
-=======
     <link rel="stylesheet" type="text/css" href="../static/graphviz.css" />
     <link rel="stylesheet" type="text/css" href="../static/css/custom.css" />
 
   <!-- Pre-loaded scripts that we'll load fully later -->
   <link rel="preload" as="script" href="../static/scripts/pydata-sphinx-theme.js?digest=92025949c220c2e29695">
->>>>>>> 5e41363b
 
     <script data-url_root="../" id="documentation_options" src="../static/documentation_options.js"></script>
     <script src="../static/jquery.js"></script>
@@ -60,11 +45,6 @@
 <meta name="viewport" content="width=device-width, initial-scale=1" />
 <meta name="docsearch:language" content="en">
   </head>
-<<<<<<< HEAD
-  <body data-spy="scroll" data-target="#bd-toc-nav" data-offset="60">
-    
-    <div class="container-fluid" id="banner"></div>
-=======
   
   
   <body data-spy="scroll" data-target="#bd-toc-nav" data-offset="180" data-default-mode="">
@@ -72,7 +52,6 @@
       
 
     </div>
->>>>>>> 5e41363b
 
     
     <nav class="bd-header navbar navbar-light navbar-expand-lg bg-light fixed-top bd-navbar" id="navbar-main"><div class="bd-header__inner container-xl">
@@ -160,17 +139,10 @@
     <div class="bd-container container-xl">
       <div class="bd-container__inner row">
           
-<<<<<<< HEAD
-            
-            <!-- Only show if we have sidebars configured, else just a small margin  -->
-            <div class="col-12 col-md-3 bd-sidebar">
-              <div class="sidebar-start-items"><form class="bd-search d-flex align-items-center" action="../search.html" method="get">
-=======
 
 <!-- Only show if we have sidebars configured, else just a small margin  -->
 <div class="bd-sidebar-primary col-12 col-md-3 bd-sidebar">
   <div class="sidebar-start-items"><form class="bd-search d-flex align-items-center" action="../search.html" method="get">
->>>>>>> 5e41363b
   <i class="icon fas fa-search"></i>
   <input type="search" class="form-control" name="q" id="search-input" placeholder="Search the docs ..." aria-label="Search the docs ..." autocomplete="off" >
 </form><nav class="bd-links" id="bd-docs-nav" aria-label="Main navigation">
@@ -190,36 +162,20 @@
 
   </div>
 </nav>
-<<<<<<< HEAD
-              </div>
-              <div class="sidebar-end-items">
-              </div>
-            </div>
-            
+  </div>
+  <div class="sidebar-end-items">
+  </div>
+</div>
+
+
           
 
-          
-          <div class="d-none d-xl-block col-xl-2 bd-toc">
-            
-              
-              <div class="toc-item">
-                
-=======
-  </div>
-  <div class="sidebar-end-items">
-  </div>
-</div>
-
-
-          
-
 
 <div class="bd-sidebar-secondary d-none d-xl-block col-xl-2 bd-toc">
   
     
     <div class="toc-item">
       
->>>>>>> 5e41363b
 <div class="tocsection onthispage mt-5 pt-1 pb-3">
     <i class="fas fa-list"></i> On this page
 </div>
@@ -276,11 +232,7 @@
               <article class="bd-article" role="main">
                 
   <section id="comet-a-meta-machine-learning-platform">
-<<<<<<< HEAD
-<h1>Comet - A meta machine learning platform<a class="headerlink" href="#comet-a-meta-machine-learning-platform" title="Permalink to this headline">#</a></h1>
-=======
 <h1>Comet - A meta machine learning platform<a class="headerlink" href="#comet-a-meta-machine-learning-platform" title="Permalink to this heading">#</a></h1>
->>>>>>> 5e41363b
 <p><a class="reference external" href="https://www.comet.ml/">Comet</a> is a meta machine learning platform
 designed to help AI practitioners and teams build reliable machine learning
 models for real-world applications by streamlining the machine learning
@@ -293,21 +245,13 @@
 CometLogger reads the log file generated during the training process.</p>
 <p>For more examples see the <a class="reference external" href="https://github.com/JohnSnowLabs/spark-nlp-workshop/blob/master/tutorials/logging/Comet_SparkNLP_Intergration.ipynb">Spark NLP Workshop</a></p>
 <section id="installation">
-<<<<<<< HEAD
-<h2>Installation<a class="headerlink" href="#installation" title="Permalink to this headline">#</a></h2>
-=======
 <h2>Installation<a class="headerlink" href="#installation" title="Permalink to this heading">#</a></h2>
->>>>>>> 5e41363b
 <p>To use the comet logger, you need to set up an account and install comet.</p>
 <p>See <a class="reference external" href="https://www.comet.ml/docs/quick-start/">Quick Start - Comet.ml</a> for more
 information.</p>
 </section>
 <section id="using-comet-with-spark-nlp">
-<<<<<<< HEAD
-<h2>Using Comet with Spark NLP<a class="headerlink" href="#using-comet-with-spark-nlp" title="Permalink to this headline">#</a></h2>
-=======
 <h2>Using Comet with Spark NLP<a class="headerlink" href="#using-comet-with-spark-nlp" title="Permalink to this heading">#</a></h2>
->>>>>>> 5e41363b
 <p>Comet can be used to monitor the training process of an annotator. Loss,
 training accuracy, validation accuracy etc. can be submitted to Comet and will
 be available for inspection on the web interface.</p>
@@ -368,11 +312,7 @@
 </div>
 </section>
 <section id="logging-pipeline-parameters">
-<<<<<<< HEAD
-<h2>Logging Pipeline Parameters<a class="headerlink" href="#logging-pipeline-parameters" title="Permalink to this headline">#</a></h2>
-=======
 <h2>Logging Pipeline Parameters<a class="headerlink" href="#logging-pipeline-parameters" title="Permalink to this heading">#</a></h2>
->>>>>>> 5e41363b
 <p>The pipeline model contains the annotators of Spark NLP, that were
 fitted to a dataframe.</p>
 <div class="doctest highlight-default notranslate"><div class="highlight"><pre><span></span><span class="gp">&gt;&gt;&gt; </span><span class="n">logger</span><span class="o">.</span><span class="n">log_pipeline_parameters</span><span class="p">(</span><span class="n">pipeline_model</span><span class="p">)</span>
@@ -380,11 +320,7 @@
 </div>
 </section>
 <section id="logging-evaluation-metrics">
-<<<<<<< HEAD
-<h2>Logging Evaluation Metrics<a class="headerlink" href="#logging-evaluation-metrics" title="Permalink to this headline">#</a></h2>
-=======
 <h2>Logging Evaluation Metrics<a class="headerlink" href="#logging-evaluation-metrics" title="Permalink to this heading">#</a></h2>
->>>>>>> 5e41363b
 <p>In this example, sklearn is used to retrieve the metrics.</p>
 <div class="doctest highlight-default notranslate"><div class="highlight"><pre><span></span><span class="gp">&gt;&gt;&gt; </span><span class="kn">from</span> <span class="nn">sklearn.preprocessing</span> <span class="kn">import</span> <span class="n">MultiLabelBinarizer</span>
 <span class="gp">&gt;&gt;&gt; </span><span class="kn">from</span> <span class="nn">sklearn.metrics</span> <span class="kn">import</span> <span class="n">classification_report</span>
@@ -411,11 +347,7 @@
 </div>
 </section>
 <section id="logging-visualizations">
-<<<<<<< HEAD
-<h2>Logging Visualizations<a class="headerlink" href="#logging-visualizations" title="Permalink to this headline">#</a></h2>
-=======
 <h2>Logging Visualizations<a class="headerlink" href="#logging-visualizations" title="Permalink to this heading">#</a></h2>
->>>>>>> 5e41363b
 <p>Visualizations from Spark NLP Display can also be submitted to comet.</p>
 <p>This example has NER chunks (NER extracted by e.g. <a class="reference internal" href="../reference/autosummary/sparknlp/annotator/ner/ner_dl/index.html#sparknlp.annotator.ner.ner_dl.NerDLModel" title="sparknlp.annotator.ner.ner_dl.NerDLModel"><code class="xref py py-class docutils literal notranslate"><span class="pre">NerDLModel</span></code></a>
 and converted by a <a class="reference internal" href="../reference/autosummary/sparknlp/annotator/ner/ner_converter/index.html#sparknlp.annotator.ner.ner_converter.NerConverter" title="sparknlp.annotator.ner.ner_converter.NerConverter"><code class="xref py py-class docutils literal notranslate"><span class="pre">NerConverter</span></code></a>) extracted in the colum
@@ -435,11 +367,7 @@
 <p>The visualizations will then be available in comet.</p>
 </section>
 <section id="running-an-offline-experiment">
-<<<<<<< HEAD
-<h2>Running An Offline Experiment<a class="headerlink" href="#running-an-offline-experiment" title="Permalink to this headline">#</a></h2>
-=======
 <h2>Running An Offline Experiment<a class="headerlink" href="#running-an-offline-experiment" title="Permalink to this heading">#</a></h2>
->>>>>>> 5e41363b
 <p>Experiments can also be defined to be run offline:</p>
 <div class="doctest highlight-default notranslate"><div class="highlight"><pre><span></span><span class="gp">&gt;&gt;&gt; </span><span class="kn">import</span> <span class="nn">comet_ml</span>
 <span class="gp">&gt;&gt;&gt; </span><span class="n">OUTPUT_LOG_PATH</span> <span class="o">=</span> <span class="s2">&quot;./run&quot;</span>
@@ -457,24 +385,6 @@
               
 
               
-<<<<<<< HEAD
-              <!-- Previous / next buttons -->
-<div class='prev-next-area'>
-    <a class='left-prev' id="prev-link" href="index.html" title="previous page">
-        <i class="fas fa-angle-left"></i>
-        <div class="prev-next-info">
-            <p class="prev-next-subtitle">previous</p>
-            <p class="prev-next-title">Third Party Projects</p>
-        </div>
-    </a>
-    <a class='right-next' id="next-link" href="MLflow.html" title="next page">
-    <div class="prev-next-info">
-        <p class="prev-next-subtitle">next</p>
-        <p class="prev-next-title">MLflow - a platform for the machine learning lifecycle</p>
-    </div>
-    <i class="fas fa-angle-right"></i>
-    </a>
-=======
               <footer class="bd-footer-article">
                   <!-- Previous / next buttons -->
 <div class='prev-next-area'>
@@ -492,7 +402,6 @@
   </div>
   <i class="fas fa-angle-right"></i>
   </a>
->>>>>>> 5e41363b
 </div>
               </footer>
               
@@ -502,22 +411,6 @@
     </div>
 
   
-<<<<<<< HEAD
-  <!-- Scripts loaded after <body> so the DOM is not blocked -->
-  <script src="../static/scripts/pydata-sphinx-theme.js?digest=1999514e3f237ded88cf"></script>
-<footer class="footer mt-5 mt-md-0">
-  <div class="container">
-    
-    <div class="footer-item">
-      <p class="copyright">
-    &copy; Copyright 2021, John Snow Labs.<br>
-</p>
-    </div>
-    
-    <div class="footer-item">
-      <p class="sphinx-version">
-Created using <a href="http://sphinx-doc.org/">Sphinx</a> 4.5.0.<br>
-=======
   
   <!-- Scripts loaded after <body> so the DOM is not blocked -->
   <script src="../static/scripts/pydata-sphinx-theme.js?digest=92025949c220c2e29695"></script>
@@ -533,7 +426,6 @@
   <div class="footer-item">
     <p class="sphinx-version">
 Created using <a href="http://sphinx-doc.org/">Sphinx</a> 5.0.2.<br>
->>>>>>> 5e41363b
 </p>
   </div>
   
