--- conflicted
+++ resolved
@@ -5,11 +5,7 @@
   <head>
     <meta charset="utf-8" />
     <meta name="viewport" content="width=device-width, initial-scale=1.0" />
-<<<<<<< HEAD
-    <title>sparknlp &#8212; Spark NLP 4.3.0 documentation</title>
-=======
     <title>sparknlp &#8212; Spark NLP 4.2.8 documentation</title>
->>>>>>> c60c6f53
   
   
   
@@ -365,13 +361,12 @@
 
 
 <div class="viewcode-block" id="start"><a class="viewcode-back" href="../reference/autosummary/sparknlp/index.html#sparknlp.start">[docs]</a><span class="k">def</span> <span class="nf">start</span><span class="p">(</span><span class="n">gpu</span><span class="o">=</span><span class="kc">False</span><span class="p">,</span>
-          <span class="n">apple_silicon</span><span class="o">=</span><span class="kc">False</span><span class="p">,</span>
+          <span class="n">m1</span><span class="o">=</span><span class="kc">False</span><span class="p">,</span>
           <span class="n">aarch64</span><span class="o">=</span><span class="kc">False</span><span class="p">,</span>
           <span class="n">memory</span><span class="o">=</span><span class="s2">&quot;16G&quot;</span><span class="p">,</span>
           <span class="n">cache_folder</span><span class="o">=</span><span class="s2">&quot;&quot;</span><span class="p">,</span>
           <span class="n">log_folder</span><span class="o">=</span><span class="s2">&quot;&quot;</span><span class="p">,</span>
           <span class="n">cluster_tmp_dir</span><span class="o">=</span><span class="s2">&quot;&quot;</span><span class="p">,</span>
-          <span class="n">params</span><span class="o">=</span><span class="kc">None</span><span class="p">,</span>
           <span class="n">real_time_output</span><span class="o">=</span><span class="kc">False</span><span class="p">,</span>
           <span class="n">output_level</span><span class="o">=</span><span class="mi">1</span><span class="p">):</span>
 <span class="w">    </span><span class="sd">&quot;&quot;&quot;Starts a PySpark instance with default parameters for Spark NLP.</span>
@@ -394,8 +389,8 @@
 <span class="sd">    ----------</span>
 <span class="sd">    gpu : bool, optional</span>
 <span class="sd">        Whether to enable GPU acceleration (must be set up correctly), by default False</span>
-<span class="sd">    apple_silicon : bool, optional</span>
-<span class="sd">        Whether to enable Apple Silicon support for macOS</span>
+<span class="sd">    m1 : bool, optional</span>
+<span class="sd">        Whether to enable M1 support for macOS</span>
 <span class="sd">    aarch64 : bool, optional</span>
 <span class="sd">        Whether to enable Linux Aarch64 support</span>
 <span class="sd">    memory : str, optional</span>
@@ -422,16 +417,7 @@
 <span class="sd">        The initiated Spark session.</span>
 
 <span class="sd">    &quot;&quot;&quot;</span>
-<<<<<<< HEAD
-    <span class="n">current_version</span> <span class="o">=</span> <span class="s2">&quot;4.3.0&quot;</span>
-
-    <span class="k">if</span> <span class="n">params</span> <span class="ow">is</span> <span class="kc">None</span><span class="p">:</span>
-        <span class="n">params</span> <span class="o">=</span> <span class="p">{}</span>
-    <span class="k">if</span> <span class="s1">&#39;_instantiatedSession&#39;</span> <span class="ow">in</span> <span class="nb">dir</span><span class="p">(</span><span class="n">SparkSession</span><span class="p">)</span> <span class="ow">and</span> <span class="n">SparkSession</span><span class="o">.</span><span class="n">_instantiatedSession</span> <span class="ow">is</span> <span class="ow">not</span> <span class="kc">None</span><span class="p">:</span>
-        <span class="nb">print</span><span class="p">(</span><span class="s1">&#39;Warning::Spark Session already created, some configs may not take.&#39;</span><span class="p">)</span>
-=======
     <span class="n">current_version</span> <span class="o">=</span> <span class="s2">&quot;4.2.8&quot;</span>
->>>>>>> c60c6f53
 
     <span class="k">class</span> <span class="nc">SparkNLPConfig</span><span class="p">:</span>
 
@@ -442,8 +428,8 @@
             <span class="c1"># Spark NLP on CPU or GPU</span>
             <span class="bp">self</span><span class="o">.</span><span class="n">maven_spark3</span> <span class="o">=</span> <span class="s2">&quot;com.johnsnowlabs.nlp:spark-nlp_2.12:</span><span class="si">{}</span><span class="s2">&quot;</span><span class="o">.</span><span class="n">format</span><span class="p">(</span><span class="n">current_version</span><span class="p">)</span>
             <span class="bp">self</span><span class="o">.</span><span class="n">maven_gpu_spark3</span> <span class="o">=</span> <span class="s2">&quot;com.johnsnowlabs.nlp:spark-nlp-gpu_2.12:</span><span class="si">{}</span><span class="s2">&quot;</span><span class="o">.</span><span class="n">format</span><span class="p">(</span><span class="n">current_version</span><span class="p">)</span>
-            <span class="c1"># Spark NLP on Apple Silicon</span>
-            <span class="bp">self</span><span class="o">.</span><span class="n">maven_silicon</span> <span class="o">=</span> <span class="s2">&quot;com.johnsnowlabs.nlp:spark-nlp-silicon_2.12:</span><span class="si">{}</span><span class="s2">&quot;</span><span class="o">.</span><span class="n">format</span><span class="p">(</span><span class="n">current_version</span><span class="p">)</span>
+            <span class="c1"># Spark NLP on M1</span>
+            <span class="bp">self</span><span class="o">.</span><span class="n">maven_m1</span> <span class="o">=</span> <span class="s2">&quot;com.johnsnowlabs.nlp:spark-nlp-m1_2.12:</span><span class="si">{}</span><span class="s2">&quot;</span><span class="o">.</span><span class="n">format</span><span class="p">(</span><span class="n">current_version</span><span class="p">)</span>
             <span class="c1"># Spark NLP on Linux Aarch64</span>
             <span class="bp">self</span><span class="o">.</span><span class="n">maven_aarch64</span> <span class="o">=</span> <span class="s2">&quot;com.johnsnowlabs.nlp:spark-nlp-aarch64_2.12:</span><span class="si">{}</span><span class="s2">&quot;</span><span class="o">.</span><span class="n">format</span><span class="p">(</span><span class="n">current_version</span><span class="p">)</span>
 
@@ -456,14 +442,14 @@
             <span class="o">.</span><span class="n">config</span><span class="p">(</span><span class="s2">&quot;spark.kryoserializer.buffer.max&quot;</span><span class="p">,</span> <span class="n">spark_nlp_config</span><span class="o">.</span><span class="n">serializer_max_buffer</span><span class="p">)</span> \
             <span class="o">.</span><span class="n">config</span><span class="p">(</span><span class="s2">&quot;spark.driver.maxResultSize&quot;</span><span class="p">,</span> <span class="n">spark_nlp_config</span><span class="o">.</span><span class="n">driver_max_result_size</span><span class="p">)</span>
 
-        <span class="k">if</span> <span class="n">apple_silicon</span><span class="p">:</span>
-            <span class="n">spark_jars_packages</span> <span class="o">=</span> <span class="n">spark_nlp_config</span><span class="o">.</span><span class="n">maven_silicon</span>
+        <span class="k">if</span> <span class="n">m1</span><span class="p">:</span>
+            <span class="n">builder</span><span class="o">.</span><span class="n">config</span><span class="p">(</span><span class="s2">&quot;spark.jars.packages&quot;</span><span class="p">,</span> <span class="n">spark_nlp_config</span><span class="o">.</span><span class="n">maven_m1</span><span class="p">)</span>
         <span class="k">elif</span> <span class="n">aarch64</span><span class="p">:</span>
-            <span class="n">spark_jars_packages</span> <span class="o">=</span> <span class="n">spark_nlp_config</span><span class="o">.</span><span class="n">maven_aarch64</span>
+            <span class="n">builder</span><span class="o">.</span><span class="n">config</span><span class="p">(</span><span class="s2">&quot;spark.jars.packages&quot;</span><span class="p">,</span> <span class="n">spark_nlp_config</span><span class="o">.</span><span class="n">maven_aarch64</span><span class="p">)</span>
         <span class="k">elif</span> <span class="n">gpu</span><span class="p">:</span>
-            <span class="n">spark_jars_packages</span> <span class="o">=</span> <span class="n">spark_nlp_config</span><span class="o">.</span><span class="n">maven_gpu_spark3</span>
+            <span class="n">builder</span><span class="o">.</span><span class="n">config</span><span class="p">(</span><span class="s2">&quot;spark.jars.packages&quot;</span><span class="p">,</span> <span class="n">spark_nlp_config</span><span class="o">.</span><span class="n">maven_gpu_spark3</span><span class="p">)</span>
         <span class="k">else</span><span class="p">:</span>
-            <span class="n">spark_jars_packages</span> <span class="o">=</span> <span class="n">spark_nlp_config</span><span class="o">.</span><span class="n">maven_spark3</span>
+            <span class="n">builder</span><span class="o">.</span><span class="n">config</span><span class="p">(</span><span class="s2">&quot;spark.jars.packages&quot;</span><span class="p">,</span> <span class="n">spark_nlp_config</span><span class="o">.</span><span class="n">maven_spark3</span><span class="p">)</span>
 
         <span class="k">if</span> <span class="n">cache_folder</span> <span class="o">!=</span> <span class="s1">&#39;&#39;</span><span class="p">:</span>
             <span class="n">builder</span><span class="o">.</span><span class="n">config</span><span class="p">(</span><span class="s2">&quot;spark.jsl.settings.pretrained.cache_folder&quot;</span><span class="p">,</span> <span class="n">cache_folder</span><span class="p">)</span>
@@ -471,16 +457,6 @@
             <span class="n">builder</span><span class="o">.</span><span class="n">config</span><span class="p">(</span><span class="s2">&quot;spark.jsl.settings.annotator.log_folder&quot;</span><span class="p">,</span> <span class="n">log_folder</span><span class="p">)</span>
         <span class="k">if</span> <span class="n">cluster_tmp_dir</span> <span class="o">!=</span> <span class="s1">&#39;&#39;</span><span class="p">:</span>
             <span class="n">builder</span><span class="o">.</span><span class="n">config</span><span class="p">(</span><span class="s2">&quot;spark.jsl.settings.storage.cluster_tmp_dir&quot;</span><span class="p">,</span> <span class="n">cluster_tmp_dir</span><span class="p">)</span>
-
-        <span class="k">if</span> <span class="n">params</span><span class="o">.</span><span class="n">get</span><span class="p">(</span><span class="s2">&quot;spark.jars.packages&quot;</span><span class="p">)</span> <span class="ow">is</span> <span class="kc">None</span><span class="p">:</span>
-            <span class="n">builder</span><span class="o">.</span><span class="n">config</span><span class="p">(</span><span class="s2">&quot;spark.jars.packages&quot;</span><span class="p">,</span> <span class="n">spark_jars_packages</span><span class="p">)</span>
-
-        <span class="k">for</span> <span class="n">key</span><span class="p">,</span> <span class="n">value</span> <span class="ow">in</span> <span class="n">params</span><span class="o">.</span><span class="n">items</span><span class="p">():</span>
-            <span class="k">if</span> <span class="n">key</span> <span class="o">==</span> <span class="s2">&quot;spark.jars.packages&quot;</span><span class="p">:</span>
-                <span class="n">packages</span> <span class="o">=</span> <span class="n">spark_jars_packages</span> <span class="o">+</span> <span class="s2">&quot;,&quot;</span> <span class="o">+</span> <span class="n">value</span>
-                <span class="n">builder</span><span class="o">.</span><span class="n">config</span><span class="p">(</span><span class="n">key</span><span class="p">,</span> <span class="n">packages</span><span class="p">)</span>
-            <span class="k">else</span><span class="p">:</span>
-                <span class="n">builder</span><span class="o">.</span><span class="n">config</span><span class="p">(</span><span class="n">key</span><span class="p">,</span> <span class="n">value</span><span class="p">)</span>
 
         <span class="k">return</span> <span class="n">builder</span><span class="o">.</span><span class="n">getOrCreate</span><span class="p">()</span>
 
@@ -497,31 +473,21 @@
                 <span class="n">spark_conf</span><span class="o">.</span><span class="n">set</span><span class="p">(</span><span class="s2">&quot;spark.kryoserializer.buffer.max&quot;</span><span class="p">,</span> <span class="n">spark_nlp_config</span><span class="o">.</span><span class="n">serializer_max_buffer</span><span class="p">)</span>
                 <span class="n">spark_conf</span><span class="o">.</span><span class="n">set</span><span class="p">(</span><span class="s2">&quot;spark.driver.maxResultSize&quot;</span><span class="p">,</span> <span class="n">spark_nlp_config</span><span class="o">.</span><span class="n">driver_max_result_size</span><span class="p">)</span>
 
-                <span class="k">if</span> <span class="n">apple_silicon</span><span class="p">:</span>
-                    <span class="n">spark_jars_packages</span> <span class="o">=</span> <span class="n">spark_nlp_config</span><span class="o">.</span><span class="n">maven_silicon</span>
+                <span class="k">if</span> <span class="n">m1</span><span class="p">:</span>
+                    <span class="n">spark_conf</span><span class="o">.</span><span class="n">set</span><span class="p">(</span><span class="s2">&quot;spark.jars.packages&quot;</span><span class="p">,</span> <span class="n">spark_nlp_config</span><span class="o">.</span><span class="n">maven_m1</span><span class="p">)</span>
                 <span class="k">elif</span> <span class="n">aarch64</span><span class="p">:</span>
-                    <span class="n">spark_jars_packages</span> <span class="o">=</span> <span class="n">spark_nlp_config</span><span class="o">.</span><span class="n">maven_aarch64</span>
+                    <span class="n">spark_conf</span><span class="o">.</span><span class="n">set</span><span class="p">(</span><span class="s2">&quot;spark.jars.packages&quot;</span><span class="p">,</span> <span class="n">spark_nlp_config</span><span class="o">.</span><span class="n">maven_aarch64</span><span class="p">)</span>
                 <span class="k">elif</span> <span class="n">gpu</span><span class="p">:</span>
-                    <span class="n">spark_jars_packages</span> <span class="o">=</span> <span class="n">spark_nlp_config</span><span class="o">.</span><span class="n">maven_gpu_spark3</span>
+                    <span class="n">spark_conf</span><span class="o">.</span><span class="n">set</span><span class="p">(</span><span class="s2">&quot;spark.jars.packages&quot;</span><span class="p">,</span> <span class="n">spark_nlp_config</span><span class="o">.</span><span class="n">maven_gpu_spark3</span><span class="p">)</span>
                 <span class="k">else</span><span class="p">:</span>
-                    <span class="n">spark_jars_packages</span> <span class="o">=</span> <span class="n">spark_nlp_config</span><span class="o">.</span><span class="n">maven_spark3</span>
+                    <span class="n">spark_conf</span><span class="o">.</span><span class="n">set</span><span class="p">(</span><span class="s2">&quot;spark.jars.packages&quot;</span><span class="p">,</span> <span class="n">spark_nlp_config</span><span class="o">.</span><span class="n">maven_spark3</span><span class="p">)</span>
 
                 <span class="k">if</span> <span class="n">cache_folder</span> <span class="o">!=</span> <span class="s1">&#39;&#39;</span><span class="p">:</span>
-                    <span class="n">spark_conf</span><span class="o">.</span><span class="n">set</span><span class="p">(</span><span class="s2">&quot;spark.jsl.settings.pretrained.cache_folder&quot;</span><span class="p">,</span> <span class="n">cache_folder</span><span class="p">)</span>
+                    <span class="n">spark_conf</span><span class="o">.</span><span class="n">config</span><span class="p">(</span><span class="s2">&quot;spark.jsl.settings.pretrained.cache_folder&quot;</span><span class="p">,</span> <span class="n">cache_folder</span><span class="p">)</span>
                 <span class="k">if</span> <span class="n">log_folder</span> <span class="o">!=</span> <span class="s1">&#39;&#39;</span><span class="p">:</span>
-                    <span class="n">spark_conf</span><span class="o">.</span><span class="n">set</span><span class="p">(</span><span class="s2">&quot;spark.jsl.settings.annotator.log_folder&quot;</span><span class="p">,</span> <span class="n">log_folder</span><span class="p">)</span>
+                    <span class="n">spark_conf</span><span class="o">.</span><span class="n">config</span><span class="p">(</span><span class="s2">&quot;spark.jsl.settings.annotator.log_folder&quot;</span><span class="p">,</span> <span class="n">log_folder</span><span class="p">)</span>
                 <span class="k">if</span> <span class="n">cluster_tmp_dir</span> <span class="o">!=</span> <span class="s1">&#39;&#39;</span><span class="p">:</span>
-                    <span class="n">spark_conf</span><span class="o">.</span><span class="n">set</span><span class="p">(</span><span class="s2">&quot;spark.jsl.settings.storage.cluster_tmp_dir&quot;</span><span class="p">,</span> <span class="n">cluster_tmp_dir</span><span class="p">)</span>
-
-                <span class="k">if</span> <span class="n">params</span><span class="o">.</span><span class="n">get</span><span class="p">(</span><span class="s2">&quot;spark.jars.packages&quot;</span><span class="p">)</span> <span class="ow">is</span> <span class="kc">None</span><span class="p">:</span>
-                    <span class="n">spark_conf</span><span class="o">.</span><span class="n">set</span><span class="p">(</span><span class="s2">&quot;spark.jars.packages&quot;</span><span class="p">,</span> <span class="n">spark_jars_packages</span><span class="p">)</span>
-
-                <span class="k">for</span> <span class="n">key</span><span class="p">,</span> <span class="n">value</span> <span class="ow">in</span> <span class="n">params</span><span class="o">.</span><span class="n">items</span><span class="p">():</span>
-                    <span class="k">if</span> <span class="n">key</span> <span class="o">==</span> <span class="s2">&quot;spark.jars.packages&quot;</span><span class="p">:</span>
-                        <span class="n">packages</span> <span class="o">=</span> <span class="n">spark_jars_packages</span> <span class="o">+</span> <span class="s2">&quot;,&quot;</span> <span class="o">+</span> <span class="n">value</span>
-                        <span class="n">spark_conf</span><span class="o">.</span><span class="n">set</span><span class="p">(</span><span class="n">key</span><span class="p">,</span> <span class="n">packages</span><span class="p">)</span>
-                    <span class="k">else</span><span class="p">:</span>
-                        <span class="n">spark_conf</span><span class="o">.</span><span class="n">set</span><span class="p">(</span><span class="n">key</span><span class="p">,</span> <span class="n">value</span><span class="p">)</span>
+                    <span class="n">spark_conf</span><span class="o">.</span><span class="n">config</span><span class="p">(</span><span class="s2">&quot;spark.jsl.settings.storage.cluster_tmp_dir&quot;</span><span class="p">,</span> <span class="n">cluster_tmp_dir</span><span class="p">)</span>
 
                 <span class="c1"># Make the py4j JVM stdout and stderr available without buffering</span>
                 <span class="n">popen_kwargs</span> <span class="o">=</span> <span class="p">{</span>
@@ -596,11 +562,7 @@
 <span class="sd">    str</span>
 <span class="sd">        The current Spark NLP version.</span>
 <span class="sd">    &quot;&quot;&quot;</span>
-<<<<<<< HEAD
-    <span class="k">return</span> <span class="s1">&#39;4.3.0&#39;</span></div>
-=======
     <span class="k">return</span> <span class="s1">&#39;4.2.8&#39;</span></div>
->>>>>>> c60c6f53
 </pre></div>
 
             </article>
