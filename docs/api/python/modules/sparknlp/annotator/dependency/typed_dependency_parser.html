
<!DOCTYPE html>

<html lang="en">
  <head>
    <meta charset="utf-8" />
    <meta name="viewport" content="width=device-width, initial-scale=1.0" />
<<<<<<< HEAD
    <title>sparknlp.annotator.dependency.typed_dependency_parser &#8212; Spark NLP 4.3.0 documentation</title>
=======
    <title>sparknlp.annotator.dependency.typed_dependency_parser &#8212; Spark NLP 4.2.8 documentation</title>
>>>>>>> c60c6f53
  
  
  
  <script data-cfasync="false">
    document.documentElement.dataset.mode = localStorage.getItem("mode") || "";
    document.documentElement.dataset.theme = localStorage.getItem("theme") || "light";
  </script>
  
  <!-- Loaded before other Sphinx assets -->
  <link href="../../../../static/styles/theme.css?digest=796348d33e8b1d947c94" rel="stylesheet">
<link href="../../../../static/styles/bootstrap.css?digest=796348d33e8b1d947c94" rel="stylesheet">
<link href="../../../../static/styles/pydata-sphinx-theme.css?digest=796348d33e8b1d947c94" rel="stylesheet">

  
  <link href="../../../../static/vendor/fontawesome/6.1.2/css/all.min.css?digest=796348d33e8b1d947c94" rel="stylesheet">
  <link rel="preload" as="font" type="font/woff2" crossorigin href="../../../../static/vendor/fontawesome/6.1.2/webfonts/fa-solid-900.woff2">
<link rel="preload" as="font" type="font/woff2" crossorigin href="../../../../static/vendor/fontawesome/6.1.2/webfonts/fa-brands-400.woff2">
<link rel="preload" as="font" type="font/woff2" crossorigin href="../../../../static/vendor/fontawesome/6.1.2/webfonts/fa-regular-400.woff2">

    <link rel="stylesheet" type="text/css" href="../../../../static/pygments.css" />
    <link rel="stylesheet" type="text/css" href="../../../../static/graphviz.css" />
    <link rel="stylesheet" type="text/css" href="../../../../static/css/custom.css" />
  
  <!-- Pre-loaded scripts that we'll load fully later -->
  <link rel="preload" as="script" href="../../../../static/scripts/bootstrap.js?digest=796348d33e8b1d947c94">
<link rel="preload" as="script" href="../../../../static/scripts/pydata-sphinx-theme.js?digest=796348d33e8b1d947c94">

    <script data-url_root="../../../../" id="documentation_options" src="../../../../static/documentation_options.js"></script>
    <script src="../../../../static/jquery.js"></script>
    <script src="../../../../static/underscore.js"></script>
    <script src="../../../../static/_sphinx_javascript_frameworks_compat.js"></script>
    <script src="../../../../static/doctools.js"></script>
    <script src="../../../../static/sphinx_highlight.js"></script>
    <script src="../../../../static/toggleprompt.js"></script>
    <script>DOCUMENTATION_OPTIONS.pagename = 'modules/sparknlp/annotator/dependency/typed_dependency_parser';</script>
    <link rel="shortcut icon" href="../../../../static/fav.ico"/>
    <link rel="index" title="Index" href="../../../../genindex.html" />
    <link rel="search" title="Search" href="../../../../search.html" />
  <meta name="viewport" content="width=device-width, initial-scale=1" />
  <meta name="docsearch:language" content="en">
  </head>
  
  
  <body data-spy="scroll" data-target="#bd-toc-nav" data-offset="180" data-default-mode="">

  
  
  <a class="skip-link" href="#main-content">Skip to main content</a>

  
  <input type="checkbox" class="sidebar-toggle" name="__primary" id="__primary">
  <label class="overlay overlay-primary" for="__primary"></label>

  
  <input type="checkbox" class="sidebar-toggle" name="__secondary" id="__secondary">
  <label class="overlay overlay-secondary" for="__secondary"></label>

  
  <div class="search-button__wrapper">
    <div class="search-button__overlay"></div>
    <div class="search-button__search-container">
      
<form class="bd-search d-flex align-items-center" action="../../../../search.html" method="get">
  <i class="fa-solid fa-magnifying-glass"></i>
  <input type="search" class="form-control" name="q" id="search-input" placeholder="Search the docs ..." aria-label="Search the docs ..." autocomplete="off" autocorrect="off" autocapitalize="off" spellcheck="false">
  <span class="search-button__kbd-shortcut"><kbd class="kbd-shortcut__modifier">Ctrl</kbd>+<kbd>K</kbd></span>
</form>
    </div>
  </div>

  
  <nav class="bd-header navbar navbar-expand-lg bd-navbar" id="navbar-main"><div class="bd-header__inner bd-page-width">
  <label class="sidebar-toggle primary-toggle" for="__primary">
      <span class="fa-solid fa-bars"></span>
  </label>
  <div id="navbar-start">
    
    
  


<a class="navbar-brand logo" href="../../../../index.html">

  
  
  
  
  
  
  

  
    <img src="../../../../static/logo.png" class="logo__image only-light" alt="Logo image">
    <img src="../../../../static/logo.png" class="logo__image only-dark" alt="Logo image">
  
  
</a>
    
  </div>

  
  <div class="col-lg-9 navbar-header-items">
    <div id="navbar-center" class="mr-auto">
      
      <div class="navbar-center-item">
        <nav class="navbar-nav">
    <p class="sidebar-header-items__title" role="heading" aria-level="1" aria-label="Site Navigation">
        Site Navigation
    </p>
    <ul id="navbar-main-elements" class="navbar-nav">
        
                    <li class="nav-item">
                      <a class="nav-link nav-internal" href="../../../../getting_started/index.html">
                        Getting Started
                      </a>
                    </li>
                

                    <li class="nav-item">
                      <a class="nav-link nav-internal" href="../../../../user_guide/index.html">
                        User Guide
                      </a>
                    </li>
                

                    <li class="nav-item">
                      <a class="nav-link nav-internal" href="../../../../third_party/index.html">
                        Third Party Projects
                      </a>
                    </li>
                

                    <li class="nav-item">
                      <a class="nav-link nav-internal" href="../../../../reference/index.html">
                        API Reference
                      </a>
                    </li>
                
    </ul>
</nav>
      </div>
      
    </div>

    <div id="navbar-end">
      
        <div class="navbar-end-item navbar-persistent--container">
          
<button class="btn btn-sm navbar-btn search-button search-button__button" title="Search" aria-label="Search" data-toggle="tooltip">
  <i class="fa-solid fa-magnifying-glass"></i>
</button>
        </div>
      
      
      <div class="navbar-end-item">
        <button class="theme-switch-button btn btn-sm btn-outline-primary navbar-btn rounded-circle" title="light/dark" aria-label="light/dark" data-toggle="tooltip">
    <span class="theme-switch" data-mode="light"><i class="fa-solid fa-sun"></i></span>
    <span class="theme-switch" data-mode="dark"><i class="fa-solid fa-moon"></i></span>
    <span class="theme-switch" data-mode="auto"><i class="fa-solid fa-circle-half-stroke"></i></span>
</button>
      </div>
      
      <div class="navbar-end-item">
        <ul id="navbar-icon-links" class="navbar-nav" aria-label="Icon Links">
      </ul>
      </div>
      
    </div>
  </div>


  
  
    <div class="navbar-persistent--mobile">
<button class="btn btn-sm navbar-btn search-button search-button__button" title="Search" aria-label="Search" data-toggle="tooltip">
  <i class="fa-solid fa-magnifying-glass"></i>
</button>
    </div>
  

  
  <label class="sidebar-toggle secondary-toggle" for="__secondary">
      <span class="fa-solid fa-outdent"></span>
  </label>
  

</div>
  </nav>
  

  <div class="bd-container">
    <div class="bd-container__inner bd-page-width">
      
      <div class="bd-sidebar-primary bd-sidebar hide-on-wide">
        
  
  <div class="sidebar-header-items sidebar-primary__section">
    
    
      <div class="sidebar-header-items__center">
      
      <div class="navbar-center-item">
        <nav class="navbar-nav">
    <p class="sidebar-header-items__title" role="heading" aria-level="1" aria-label="Site Navigation">
        Site Navigation
    </p>
    <ul id="navbar-main-elements" class="navbar-nav">
        
                    <li class="nav-item">
                      <a class="nav-link nav-internal" href="../../../../getting_started/index.html">
                        Getting Started
                      </a>
                    </li>
                

                    <li class="nav-item">
                      <a class="nav-link nav-internal" href="../../../../user_guide/index.html">
                        User Guide
                      </a>
                    </li>
                

                    <li class="nav-item">
                      <a class="nav-link nav-internal" href="../../../../third_party/index.html">
                        Third Party Projects
                      </a>
                    </li>
                

                    <li class="nav-item">
                      <a class="nav-link nav-internal" href="../../../../reference/index.html">
                        API Reference
                      </a>
                    </li>
                
    </ul>
</nav>
      </div>
      
      </div>
    

    
    
    <div class="sidebar-header-items__end">
      
      <div class="navbar-end-item">
        <button class="theme-switch-button btn btn-sm btn-outline-primary navbar-btn rounded-circle" title="light/dark" aria-label="light/dark" data-toggle="tooltip">
    <span class="theme-switch" data-mode="light"><i class="fa-solid fa-sun"></i></span>
    <span class="theme-switch" data-mode="dark"><i class="fa-solid fa-moon"></i></span>
    <span class="theme-switch" data-mode="auto"><i class="fa-solid fa-circle-half-stroke"></i></span>
</button>
      </div>
      
      <div class="navbar-end-item">
        <ul id="navbar-icon-links" class="navbar-nav" aria-label="Icon Links">
      </ul>
      </div>
      
    </div>
    
  </div>

  

  
  <div class="sidebar-end-items sidebar-primary__section">
    <div class="sidebar-end-items__item">
    </div>
  </div>

  
  <div id="rtd-footer-container"></div>

      </div>
      <main id="main-content" class="bd-main">
        
        
        <div class="bd-content">
          <div class="bd-article-container">
            
            <div class="bd-header-article">
                
            </div>
            
            
            <article class="bd-article" role="main">
              
  <h1>Source code for sparknlp.annotator.dependency.typed_dependency_parser</h1><div class="highlight"><pre>
<span></span><span class="c1">#  Copyright 2017-2022 John Snow Labs</span>
<span class="c1">#</span>
<span class="c1">#  Licensed under the Apache License, Version 2.0 (the &quot;License&quot;);</span>
<span class="c1">#  you may not use this file except in compliance with the License.</span>
<span class="c1">#  You may obtain a copy of the License at</span>
<span class="c1">#</span>
<span class="c1">#     http://www.apache.org/licenses/LICENSE-2.0</span>
<span class="c1">#</span>
<span class="c1">#  Unless required by applicable law or agreed to in writing, software</span>
<span class="c1">#  distributed under the License is distributed on an &quot;AS IS&quot; BASIS,</span>
<span class="c1">#  WITHOUT WARRANTIES OR CONDITIONS OF ANY KIND, either express or implied.</span>
<span class="c1">#  See the License for the specific language governing permissions and</span>
<span class="c1">#  limitations under the License.</span>
<span class="sd">&quot;&quot;&quot;Contains classes for the TypedDependencyParser.&quot;&quot;&quot;</span>


<span class="kn">from</span> <span class="nn">sparknlp.common</span> <span class="kn">import</span> <span class="o">*</span>


<div class="viewcode-block" id="TypedDependencyParserApproach"><a class="viewcode-back" href="../../../../reference/autosummary/sparknlp/annotator/dependency/typed_dependency_parser/index.html#sparknlp.annotator.dependency.typed_dependency_parser.TypedDependencyParserApproach">[docs]</a><span class="k">class</span> <span class="nc">TypedDependencyParserApproach</span><span class="p">(</span><span class="n">AnnotatorApproach</span><span class="p">):</span>
<span class="w">    </span><span class="sd">&quot;&quot;&quot;Labeled parser that finds a grammatical relation between two words in a</span>
<span class="sd">    sentence. Its input is either a CoNLL2009 or ConllU dataset.</span>

<span class="sd">    For instantiated/pretrained models, see</span>
<span class="sd">    :class:`.TypedDependencyParserModel`.</span>

<span class="sd">    Dependency parsers provide information about word relationship. For example,</span>
<span class="sd">    dependency parsing can tell you what the subjects and objects of a verb are,</span>
<span class="sd">    as well as which words are modifying (describing) the subject. This can help</span>
<span class="sd">    you find precise answers to specific questions.</span>

<span class="sd">    The parser requires the dependant tokens beforehand with e.g.</span>
<span class="sd">    DependencyParser. The required training data can be set in two different</span>
<span class="sd">    ways (only one can be chosen for a particular model):</span>

<span class="sd">    - Dataset in the `CoNLL 2009 format</span>
<span class="sd">      &lt;https://ufal.mff.cuni.cz/conll2009-st/trial-data.html&gt;`__ set with</span>
<span class="sd">      :meth:`.setConll2009`</span>
<span class="sd">    - Dataset in the `CoNLL-U format</span>
<span class="sd">      &lt;https://universaldependencies.org/format.html&gt;`__ set with</span>
<span class="sd">      :meth:`.setConllU`</span>

<span class="sd">    Apart from that, no additional training data is needed.</span>

<span class="sd">    ========================== ======================</span>
<span class="sd">    Input Annotation types     Output Annotation type</span>
<span class="sd">    ========================== ======================</span>
<span class="sd">    ``TOKEN, POS, DEPENDENCY`` ``LABELED_DEPENDENCY``</span>
<span class="sd">    ========================== ======================</span>

<span class="sd">    Parameters</span>
<span class="sd">    ----------</span>
<span class="sd">    conll2009</span>
<span class="sd">        Path to file with CoNLL 2009 format</span>
<span class="sd">    conllU</span>
<span class="sd">        Universal Dependencies source files</span>
<span class="sd">    numberOfIterations</span>
<span class="sd">        Number of iterations in training, converges to better accuracy</span>

<span class="sd">    Examples</span>
<span class="sd">    --------</span>
<span class="sd">    &gt;&gt;&gt; import sparknlp</span>
<span class="sd">    &gt;&gt;&gt; from sparknlp.base import *</span>
<span class="sd">    &gt;&gt;&gt; from sparknlp.annotator import *</span>
<span class="sd">    &gt;&gt;&gt; from pyspark.ml import Pipeline</span>
<span class="sd">    &gt;&gt;&gt; documentAssembler = DocumentAssembler() \\</span>
<span class="sd">    ...     .setInputCol(&quot;text&quot;) \\</span>
<span class="sd">    ...     .setOutputCol(&quot;document&quot;)</span>
<span class="sd">    &gt;&gt;&gt; sentence = SentenceDetector() \\</span>
<span class="sd">    ...     .setInputCols([&quot;document&quot;]) \\</span>
<span class="sd">    ...     .setOutputCol(&quot;sentence&quot;)</span>
<span class="sd">    &gt;&gt;&gt; tokenizer = Tokenizer() \\</span>
<span class="sd">    ...     .setInputCols([&quot;sentence&quot;]) \\</span>
<span class="sd">    ...     .setOutputCol(&quot;token&quot;)</span>
<span class="sd">    &gt;&gt;&gt; posTagger = PerceptronModel.pretrained() \\</span>
<span class="sd">    ...     .setInputCols([&quot;sentence&quot;, &quot;token&quot;]) \\</span>
<span class="sd">    ...     .setOutputCol(&quot;pos&quot;)</span>
<span class="sd">    &gt;&gt;&gt; dependencyParser = DependencyParserModel.pretrained() \\</span>
<span class="sd">    ...     .setInputCols([&quot;sentence&quot;, &quot;pos&quot;, &quot;token&quot;]) \\</span>
<span class="sd">    ...     .setOutputCol(&quot;dependency&quot;)</span>
<span class="sd">    &gt;&gt;&gt; typedDependencyParser = TypedDependencyParserApproach() \\</span>
<span class="sd">    ...     .setInputCols([&quot;dependency&quot;, &quot;pos&quot;, &quot;token&quot;]) \\</span>
<span class="sd">    ...     .setOutputCol(&quot;dependency_type&quot;) \\</span>
<span class="sd">    ...     .setConllU(&quot;src/test/resources/parser/labeled/train_small.conllu.txt&quot;) \\</span>
<span class="sd">    ...     .setNumberOfIterations(1)</span>
<span class="sd">    &gt;&gt;&gt; pipeline = Pipeline().setStages([</span>
<span class="sd">    ...     documentAssembler,</span>
<span class="sd">    ...     sentence,</span>
<span class="sd">    ...     tokenizer,</span>
<span class="sd">    ...     posTagger,</span>
<span class="sd">    ...     dependencyParser,</span>
<span class="sd">    ...     typedDependencyParser</span>
<span class="sd">    ... ])</span>

<span class="sd">    Additional training data is not needed, the dependency parser relies on</span>
<span class="sd">    CoNLL-U only.</span>

<span class="sd">    &gt;&gt;&gt; emptyDataSet = spark.createDataFrame([[&quot;&quot;]]).toDF(&quot;text&quot;)</span>
<span class="sd">    &gt;&gt;&gt; pipelineModel = pipeline.fit(emptyDataSet)</span>
<span class="sd">    &quot;&quot;&quot;</span>

    <span class="n">inputAnnotatorTypes</span> <span class="o">=</span> <span class="p">[</span><span class="n">AnnotatorType</span><span class="o">.</span><span class="n">TOKEN</span><span class="p">,</span> <span class="n">AnnotatorType</span><span class="o">.</span><span class="n">POS</span><span class="p">,</span> <span class="n">AnnotatorType</span><span class="o">.</span><span class="n">DEPENDENCY</span><span class="p">]</span>

    <span class="n">outputAnnotatorType</span> <span class="o">=</span> <span class="n">AnnotatorType</span><span class="o">.</span><span class="n">LABELED_DEPENDENCY</span>

    <span class="n">conll2009</span> <span class="o">=</span> <span class="n">Param</span><span class="p">(</span><span class="n">Params</span><span class="o">.</span><span class="n">_dummy</span><span class="p">(),</span>
                      <span class="s2">&quot;conll2009&quot;</span><span class="p">,</span>
                      <span class="s2">&quot;Path to file with CoNLL 2009 format&quot;</span><span class="p">,</span>
                      <span class="n">typeConverter</span><span class="o">=</span><span class="n">TypeConverters</span><span class="o">.</span><span class="n">identity</span><span class="p">)</span>

    <span class="n">conllU</span> <span class="o">=</span> <span class="n">Param</span><span class="p">(</span><span class="n">Params</span><span class="o">.</span><span class="n">_dummy</span><span class="p">(),</span>
                   <span class="s2">&quot;conllU&quot;</span><span class="p">,</span>
                   <span class="s2">&quot;Universal Dependencies source files&quot;</span><span class="p">,</span>
                   <span class="n">typeConverter</span><span class="o">=</span><span class="n">TypeConverters</span><span class="o">.</span><span class="n">identity</span><span class="p">)</span>

    <span class="n">numberOfIterations</span> <span class="o">=</span> <span class="n">Param</span><span class="p">(</span><span class="n">Params</span><span class="o">.</span><span class="n">_dummy</span><span class="p">(),</span>
                               <span class="s2">&quot;numberOfIterations&quot;</span><span class="p">,</span>
                               <span class="s2">&quot;Number of iterations in training, converges to better accuracy&quot;</span><span class="p">,</span>
                               <span class="n">typeConverter</span><span class="o">=</span><span class="n">TypeConverters</span><span class="o">.</span><span class="n">toInt</span><span class="p">)</span>

    <span class="nd">@keyword_only</span>
    <span class="k">def</span> <span class="fm">__init__</span><span class="p">(</span><span class="bp">self</span><span class="p">):</span>
        <span class="nb">super</span><span class="p">(</span><span class="n">TypedDependencyParserApproach</span><span class="p">,</span>
              <span class="bp">self</span><span class="p">)</span><span class="o">.</span><span class="fm">__init__</span><span class="p">(</span><span class="n">classname</span><span class="o">=</span><span class="s2">&quot;com.johnsnowlabs.nlp.annotators.parser.typdep.TypedDependencyParserApproach&quot;</span><span class="p">)</span>

<div class="viewcode-block" id="TypedDependencyParserApproach.setConll2009"><a class="viewcode-back" href="../../../../reference/autosummary/sparknlp/annotator/dependency/typed_dependency_parser/index.html#sparknlp.annotator.dependency.typed_dependency_parser.TypedDependencyParserApproach.setConll2009">[docs]</a>    <span class="k">def</span> <span class="nf">setConll2009</span><span class="p">(</span><span class="bp">self</span><span class="p">,</span> <span class="n">path</span><span class="p">,</span> <span class="n">read_as</span><span class="o">=</span><span class="n">ReadAs</span><span class="o">.</span><span class="n">TEXT</span><span class="p">,</span> <span class="n">options</span><span class="o">=</span><span class="p">{</span><span class="s2">&quot;key&quot;</span><span class="p">:</span> <span class="s2">&quot;value&quot;</span><span class="p">}):</span>
<span class="w">        </span><span class="sd">&quot;&quot;&quot;Sets path to file with CoNLL 2009 format.</span>

<span class="sd">        Parameters</span>
<span class="sd">        ----------</span>
<span class="sd">        path : str</span>
<span class="sd">            Path to the resource</span>
<span class="sd">        read_as : str, optional</span>
<span class="sd">            How to read the resource, by default ReadAs.TEXT</span>
<span class="sd">        options : dict, optional</span>
<span class="sd">            Options for reading the resource, by default {&quot;key&quot;: &quot;value&quot;}</span>
<span class="sd">        &quot;&quot;&quot;</span>
        <span class="n">opts</span> <span class="o">=</span> <span class="n">options</span><span class="o">.</span><span class="n">copy</span><span class="p">()</span>
        <span class="k">return</span> <span class="bp">self</span><span class="o">.</span><span class="n">_set</span><span class="p">(</span><span class="n">conll2009</span><span class="o">=</span><span class="n">ExternalResource</span><span class="p">(</span><span class="n">path</span><span class="p">,</span> <span class="n">read_as</span><span class="p">,</span> <span class="n">opts</span><span class="p">))</span></div>

<div class="viewcode-block" id="TypedDependencyParserApproach.setConllU"><a class="viewcode-back" href="../../../../reference/autosummary/sparknlp/annotator/dependency/typed_dependency_parser/index.html#sparknlp.annotator.dependency.typed_dependency_parser.TypedDependencyParserApproach.setConllU">[docs]</a>    <span class="k">def</span> <span class="nf">setConllU</span><span class="p">(</span><span class="bp">self</span><span class="p">,</span> <span class="n">path</span><span class="p">,</span> <span class="n">read_as</span><span class="o">=</span><span class="n">ReadAs</span><span class="o">.</span><span class="n">TEXT</span><span class="p">,</span> <span class="n">options</span><span class="o">=</span><span class="p">{</span><span class="s2">&quot;key&quot;</span><span class="p">:</span> <span class="s2">&quot;value&quot;</span><span class="p">}):</span>
<span class="w">        </span><span class="sd">&quot;&quot;&quot;Sets path to Universal Dependencies source files.</span>

<span class="sd">        Parameters</span>
<span class="sd">        ----------</span>
<span class="sd">        path : str</span>
<span class="sd">            Path to the resource</span>
<span class="sd">        read_as : str, optional</span>
<span class="sd">            How to read the resource, by default ReadAs.TEXT</span>
<span class="sd">        options : dict, optional</span>
<span class="sd">            Options for reading the resource, by default {&quot;key&quot;: &quot;value&quot;}</span>
<span class="sd">        &quot;&quot;&quot;</span>
        <span class="n">opts</span> <span class="o">=</span> <span class="n">options</span><span class="o">.</span><span class="n">copy</span><span class="p">()</span>
        <span class="k">return</span> <span class="bp">self</span><span class="o">.</span><span class="n">_set</span><span class="p">(</span><span class="n">conllU</span><span class="o">=</span><span class="n">ExternalResource</span><span class="p">(</span><span class="n">path</span><span class="p">,</span> <span class="n">read_as</span><span class="p">,</span> <span class="n">opts</span><span class="p">))</span></div>

<div class="viewcode-block" id="TypedDependencyParserApproach.setNumberOfIterations"><a class="viewcode-back" href="../../../../reference/autosummary/sparknlp/annotator/dependency/typed_dependency_parser/index.html#sparknlp.annotator.dependency.typed_dependency_parser.TypedDependencyParserApproach.setNumberOfIterations">[docs]</a>    <span class="k">def</span> <span class="nf">setNumberOfIterations</span><span class="p">(</span><span class="bp">self</span><span class="p">,</span> <span class="n">value</span><span class="p">):</span>
<span class="w">        </span><span class="sd">&quot;&quot;&quot;Sets Number of iterations in training, converges to better accuracy.</span>

<span class="sd">        Parameters</span>
<span class="sd">        ----------</span>
<span class="sd">        value : int</span>
<span class="sd">            Number of iterations in training</span>

<span class="sd">        Returns</span>
<span class="sd">        -------</span>
<span class="sd">        [type]</span>
<span class="sd">            [description]</span>
<span class="sd">        &quot;&quot;&quot;</span>
        <span class="k">return</span> <span class="bp">self</span><span class="o">.</span><span class="n">_set</span><span class="p">(</span><span class="n">numberOfIterations</span><span class="o">=</span><span class="n">value</span><span class="p">)</span></div>

    <span class="k">def</span> <span class="nf">_create_model</span><span class="p">(</span><span class="bp">self</span><span class="p">,</span> <span class="n">java_model</span><span class="p">):</span>
        <span class="k">return</span> <span class="n">TypedDependencyParserModel</span><span class="p">(</span><span class="n">java_model</span><span class="o">=</span><span class="n">java_model</span><span class="p">)</span></div>


<div class="viewcode-block" id="TypedDependencyParserModel"><a class="viewcode-back" href="../../../../reference/autosummary/sparknlp/annotator/dependency/typed_dependency_parser/index.html#sparknlp.annotator.dependency.typed_dependency_parser.TypedDependencyParserModel">[docs]</a><span class="k">class</span> <span class="nc">TypedDependencyParserModel</span><span class="p">(</span><span class="n">AnnotatorModel</span><span class="p">):</span>
<span class="w">    </span><span class="sd">&quot;&quot;&quot;Labeled parser that finds a grammatical relation between two words in a</span>
<span class="sd">    sentence. Its input is either a CoNLL2009 or ConllU dataset.</span>

<span class="sd">    Dependency parsers provide information about word relationship. For example,</span>
<span class="sd">    dependency parsing can tell you what the subjects and objects of a verb are,</span>
<span class="sd">    as well as which words are modifying (describing) the subject. This can help</span>
<span class="sd">    you find precise answers to specific questions.</span>

<span class="sd">    The parser requires the dependant tokens beforehand with e.g.</span>
<span class="sd">    DependencyParser.</span>

<span class="sd">    Pretrained models can be loaded with :meth:`.pretrained` of the companion</span>
<span class="sd">    object:</span>

<span class="sd">    &gt;&gt;&gt; typedDependencyParser = TypedDependencyParserModel.pretrained() \\</span>
<span class="sd">    ...     .setInputCols([&quot;dependency&quot;, &quot;pos&quot;, &quot;token&quot;]) \\</span>
<span class="sd">    ...     .setOutputCol(&quot;dependency_type&quot;)</span>

<span class="sd">    The default model is ``&quot;dependency_typed_conllu&quot;``, if no name is provided.</span>
<span class="sd">    For available pretrained models please see the `Models Hub</span>
<span class="sd">    &lt;https://nlp.johnsnowlabs.com/models&gt;`__.</span>

<span class="sd">    For extended examples of usage, see the `Examples</span>
<span class="sd">    &lt;https://github.com/JohnSnowLabs/spark-nlp/blob/master/example/python/annotation/text/english/graph-extraction/graph_extraction_intro.ipynb&gt;`__.</span>

<span class="sd">    ========================== ======================</span>
<span class="sd">    Input Annotation types     Output Annotation type</span>
<span class="sd">    ========================== ======================</span>
<span class="sd">    ``TOKEN, POS, DEPENDENCY`` ``LABELED_DEPENDENCY``</span>
<span class="sd">    ========================== ======================</span>

<span class="sd">    Parameters</span>
<span class="sd">    ----------</span>
<span class="sd">    None</span>

<span class="sd">    Examples</span>
<span class="sd">    --------</span>
<span class="sd">    &gt;&gt;&gt; import sparknlp</span>
<span class="sd">    &gt;&gt;&gt; from sparknlp.base import *</span>
<span class="sd">    &gt;&gt;&gt; from sparknlp.annotator import *</span>
<span class="sd">    &gt;&gt;&gt; from pyspark.ml import Pipeline</span>
<span class="sd">    &gt;&gt;&gt; documentAssembler = DocumentAssembler() \\</span>
<span class="sd">    ...     .setInputCol(&quot;text&quot;) \\</span>
<span class="sd">    ...     .setOutputCol(&quot;document&quot;)</span>
<span class="sd">    &gt;&gt;&gt; sentence = SentenceDetector() \\</span>
<span class="sd">    ...     .setInputCols([&quot;document&quot;]) \\</span>
<span class="sd">    ...     .setOutputCol(&quot;sentence&quot;)</span>
<span class="sd">    &gt;&gt;&gt; tokenizer = Tokenizer() \\</span>
<span class="sd">    ...     .setInputCols([&quot;sentence&quot;]) \\</span>
<span class="sd">    ...     .setOutputCol(&quot;token&quot;)</span>
<span class="sd">    &gt;&gt;&gt; posTagger = PerceptronModel.pretrained() \\</span>
<span class="sd">    ...     .setInputCols([&quot;sentence&quot;, &quot;token&quot;]) \\</span>
<span class="sd">    ...     .setOutputCol(&quot;pos&quot;)</span>
<span class="sd">    &gt;&gt;&gt; dependencyParser = DependencyParserModel.pretrained() \\</span>
<span class="sd">    ...     .setInputCols([&quot;sentence&quot;, &quot;pos&quot;, &quot;token&quot;]) \\</span>
<span class="sd">    ...     .setOutputCol(&quot;dependency&quot;)</span>
<span class="sd">    &gt;&gt;&gt; typedDependencyParser = TypedDependencyParserModel.pretrained() \\</span>
<span class="sd">    ...     .setInputCols([&quot;dependency&quot;, &quot;pos&quot;, &quot;token&quot;]) \\</span>
<span class="sd">    ...     .setOutputCol(&quot;dependency_type&quot;)</span>
<span class="sd">    &gt;&gt;&gt; pipeline = Pipeline().setStages([</span>
<span class="sd">    ...     documentAssembler,</span>
<span class="sd">    ...     sentence,</span>
<span class="sd">    ...     tokenizer,</span>
<span class="sd">    ...     posTagger,</span>
<span class="sd">    ...     dependencyParser,</span>
<span class="sd">    ...     typedDependencyParser</span>
<span class="sd">    ... ])</span>
<span class="sd">    &gt;&gt;&gt; data = spark.createDataFrame([[</span>
<span class="sd">    ...     &quot;Unions representing workers at Turner Newall say they are &#39;disappointed&#39; after talks with stricken parent &quot; +</span>
<span class="sd">    ...       &quot;firm Federal Mogul.&quot;</span>
<span class="sd">    ... ]]).toDF(&quot;text&quot;)</span>
<span class="sd">    &gt;&gt;&gt; result = pipeline.fit(data).transform(data)</span>
<span class="sd">    &gt;&gt;&gt; result.selectExpr(&quot;explode(arrays_zip(token.result, dependency.result, dependency_type.result)) as cols&quot;) \\</span>
<span class="sd">    ...     .selectExpr(&quot;cols[&#39;0&#39;] as token&quot;, &quot;cols[&#39;1&#39;] as dependency&quot;, &quot;cols[&#39;2&#39;] as dependency_type&quot;) \\</span>
<span class="sd">    ...     .show(8, truncate = False)</span>
<span class="sd">    +------------+------------+---------------+</span>
<span class="sd">    |token       |dependency  |dependency_type|</span>
<span class="sd">    +------------+------------+---------------+</span>
<span class="sd">    |Unions      |ROOT        |root           |</span>
<span class="sd">    |representing|workers     |amod           |</span>
<span class="sd">    |workers     |Unions      |flat           |</span>
<span class="sd">    |at          |Turner      |case           |</span>
<span class="sd">    |Turner      |workers     |flat           |</span>
<span class="sd">    |Newall      |say         |nsubj          |</span>
<span class="sd">    |say         |Unions      |parataxis      |</span>
<span class="sd">    |they        |disappointed|nsubj          |</span>
<span class="sd">    +------------+------------+---------------+</span>
<span class="sd">    &quot;&quot;&quot;</span>

    <span class="n">name</span> <span class="o">=</span> <span class="s2">&quot;TypedDependencyParserModel&quot;</span>

    <span class="n">inputAnnotatorTypes</span> <span class="o">=</span> <span class="p">[</span><span class="n">AnnotatorType</span><span class="o">.</span><span class="n">TOKEN</span><span class="p">,</span> <span class="n">AnnotatorType</span><span class="o">.</span><span class="n">POS</span><span class="p">,</span> <span class="n">AnnotatorType</span><span class="o">.</span><span class="n">DEPENDENCY</span><span class="p">]</span>

    <span class="n">outputAnnotatorType</span> <span class="o">=</span> <span class="n">AnnotatorType</span><span class="o">.</span><span class="n">LABELED_DEPENDENCY</span>

    <span class="n">trainOptions</span> <span class="o">=</span> <span class="n">Param</span><span class="p">(</span><span class="n">Params</span><span class="o">.</span><span class="n">_dummy</span><span class="p">(),</span>
                         <span class="s2">&quot;trainOptions&quot;</span><span class="p">,</span>
                         <span class="s2">&quot;Training Options&quot;</span><span class="p">,</span>
                         <span class="n">typeConverter</span><span class="o">=</span><span class="n">TypeConverters</span><span class="o">.</span><span class="n">identity</span><span class="p">)</span>

    <span class="n">trainParameters</span> <span class="o">=</span> <span class="n">Param</span><span class="p">(</span><span class="n">Params</span><span class="o">.</span><span class="n">_dummy</span><span class="p">(),</span>
                            <span class="s2">&quot;trainParameters&quot;</span><span class="p">,</span>
                            <span class="s2">&quot;Training Parameters&quot;</span><span class="p">,</span>
                            <span class="n">typeConverter</span><span class="o">=</span><span class="n">TypeConverters</span><span class="o">.</span><span class="n">identity</span><span class="p">)</span>

    <span class="n">trainDependencyPipe</span> <span class="o">=</span> <span class="n">Param</span><span class="p">(</span><span class="n">Params</span><span class="o">.</span><span class="n">_dummy</span><span class="p">(),</span>
                                <span class="s2">&quot;trainDependencyPipe&quot;</span><span class="p">,</span>
                                <span class="s2">&quot;Training dependency pipe&quot;</span><span class="p">,</span>
                                <span class="n">typeConverter</span><span class="o">=</span><span class="n">TypeConverters</span><span class="o">.</span><span class="n">identity</span><span class="p">)</span>

    <span class="n">conllFormat</span> <span class="o">=</span> <span class="n">Param</span><span class="p">(</span><span class="n">Params</span><span class="o">.</span><span class="n">_dummy</span><span class="p">(),</span>
                        <span class="s2">&quot;conllFormat&quot;</span><span class="p">,</span>
                        <span class="s2">&quot;CoNLL Format&quot;</span><span class="p">,</span>
                        <span class="n">typeConverter</span><span class="o">=</span><span class="n">TypeConverters</span><span class="o">.</span><span class="n">toString</span><span class="p">)</span>

    <span class="k">def</span> <span class="fm">__init__</span><span class="p">(</span><span class="bp">self</span><span class="p">,</span> <span class="n">classname</span><span class="o">=</span><span class="s2">&quot;com.johnsnowlabs.nlp.annotators.parser.typdep.TypedDependencyParserModel&quot;</span><span class="p">,</span>
                 <span class="n">java_model</span><span class="o">=</span><span class="kc">None</span><span class="p">):</span>
        <span class="nb">super</span><span class="p">(</span><span class="n">TypedDependencyParserModel</span><span class="p">,</span> <span class="bp">self</span><span class="p">)</span><span class="o">.</span><span class="fm">__init__</span><span class="p">(</span>
            <span class="n">classname</span><span class="o">=</span><span class="n">classname</span><span class="p">,</span>
            <span class="n">java_model</span><span class="o">=</span><span class="n">java_model</span>
        <span class="p">)</span>

    <span class="nd">@staticmethod</span>
<div class="viewcode-block" id="TypedDependencyParserModel.pretrained"><a class="viewcode-back" href="../../../../reference/autosummary/sparknlp/annotator/dependency/typed_dependency_parser/index.html#sparknlp.annotator.dependency.typed_dependency_parser.TypedDependencyParserModel.pretrained">[docs]</a>    <span class="k">def</span> <span class="nf">pretrained</span><span class="p">(</span><span class="n">name</span><span class="o">=</span><span class="s2">&quot;dependency_typed_conllu&quot;</span><span class="p">,</span> <span class="n">lang</span><span class="o">=</span><span class="s2">&quot;en&quot;</span><span class="p">,</span> <span class="n">remote_loc</span><span class="o">=</span><span class="kc">None</span><span class="p">):</span>
<span class="w">        </span><span class="sd">&quot;&quot;&quot;Downloads and loads a pretrained model.</span>

<span class="sd">        Parameters</span>
<span class="sd">        ----------</span>
<span class="sd">        name : str, optional</span>
<span class="sd">            Name of the pretrained model, by default &quot;dependency_typed_conllu&quot;</span>
<span class="sd">        lang : str, optional</span>
<span class="sd">            Language of the pretrained model, by default &quot;en&quot;</span>
<span class="sd">        remote_loc : str, optional</span>
<span class="sd">            Optional remote address of the resource, by default None. Will use</span>
<span class="sd">            Spark NLPs repositories otherwise.</span>

<span class="sd">        Returns</span>
<span class="sd">        -------</span>
<span class="sd">        TypedDependencyParserModel</span>
<span class="sd">            The restored model</span>
<span class="sd">        &quot;&quot;&quot;</span>
        <span class="kn">from</span> <span class="nn">sparknlp.pretrained</span> <span class="kn">import</span> <span class="n">ResourceDownloader</span>
        <span class="k">return</span> <span class="n">ResourceDownloader</span><span class="o">.</span><span class="n">downloadModel</span><span class="p">(</span><span class="n">TypedDependencyParserModel</span><span class="p">,</span> <span class="n">name</span><span class="p">,</span> <span class="n">lang</span><span class="p">,</span> <span class="n">remote_loc</span><span class="p">)</span></div></div>

</pre></div>

            </article>
            
            
            
            <footer class="bd-footer-article">
                <!-- Previous / next buttons -->
<div class='prev-next-area'>
</div>
            </footer>
            
          </div>
          
          
          
            <div class="bd-sidebar-secondary bd-toc">
              
<div class="toc-item">
  
<div id="searchbox"></div>
</div>

<div class="toc-item">
  
</div>

<div class="toc-item">
  
</div>

            </div>
          
          
        </div>
        <footer class="bd-footer-content">
          <div class="bd-footer-content__inner">
            
          </div>
        </footer>
        
      </main>
    </div>
  </div>

  
    
  <!-- Scripts loaded after <body> so the DOM is not blocked -->
  <script src="../../../../static/scripts/bootstrap.js?digest=796348d33e8b1d947c94"></script>
<script src="../../../../static/scripts/pydata-sphinx-theme.js?digest=796348d33e8b1d947c94"></script>

  <footer class="bd-footer"><div class="bd-footer__inner container">
  
  <div class="footer-item">
    
<p class="copyright">

    &copy; Copyright 2022, John Snow Labs.<br>

</p>

  </div>
  
  <div class="footer-item">
    <p class="theme-version">
    Built with the
    <a href="https://pydata-sphinx-theme.readthedocs.io/en/stable/index.html">
        PyData Sphinx Theme
    </a>
    0.12.0.
</p>
  </div>
  
  <div class="footer-item">
    
<p class="sphinx-version">
Created using <a href="http://sphinx-doc.org/">Sphinx</a> 5.3.0.<br>
</p>

  </div>
  
</div>
  </footer>
  </body>
</html><|MERGE_RESOLUTION|>--- conflicted
+++ resolved
@@ -5,11 +5,7 @@
   <head>
     <meta charset="utf-8" />
     <meta name="viewport" content="width=device-width, initial-scale=1.0" />
-<<<<<<< HEAD
-    <title>sparknlp.annotator.dependency.typed_dependency_parser &#8212; Spark NLP 4.3.0 documentation</title>
-=======
     <title>sparknlp.annotator.dependency.typed_dependency_parser &#8212; Spark NLP 4.2.8 documentation</title>
->>>>>>> c60c6f53
   
   
   
@@ -496,8 +492,8 @@
 <span class="sd">    For available pretrained models please see the `Models Hub</span>
 <span class="sd">    &lt;https://nlp.johnsnowlabs.com/models&gt;`__.</span>
 
-<span class="sd">    For extended examples of usage, see the `Examples</span>
-<span class="sd">    &lt;https://github.com/JohnSnowLabs/spark-nlp/blob/master/example/python/annotation/text/english/graph-extraction/graph_extraction_intro.ipynb&gt;`__.</span>
+<span class="sd">    For extended examples of usage, see the `Spark NLP Workshop</span>
+<span class="sd">    &lt;https://github.com/JohnSnowLabs/spark-nlp-workshop/blob/master/tutorials/Certification_Trainings/Public/3.SparkNLP_Pretrained_Models.ipynb&gt;`__.</span>
 
 <span class="sd">    ========================== ======================</span>
 <span class="sd">    Input Annotation types     Output Annotation type</span>
