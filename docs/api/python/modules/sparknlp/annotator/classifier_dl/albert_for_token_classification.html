--- conflicted
+++ resolved
@@ -5,11 +5,7 @@
   <head>
     <meta charset="utf-8" />
     <meta name="viewport" content="width=device-width, initial-scale=1.0" />
-<<<<<<< HEAD
-    <title>sparknlp.annotator.classifier_dl.albert_for_token_classification &#8212; Spark NLP 4.3.0 documentation</title>
-=======
     <title>sparknlp.annotator.classifier_dl.albert_for_token_classification &#8212; Spark NLP 4.2.8 documentation</title>
->>>>>>> c60c6f53
   
   
   
