
<!DOCTYPE html>

<html lang="en">
  <head>
    <meta charset="utf-8" />
    <meta name="viewport" content="width=device-width, initial-scale=1.0" />
<<<<<<< HEAD
    <title>sparknlp.annotator.embeddings.distil_bert_embeddings &#8212; Spark NLP 4.3.0 documentation</title>
=======
    <title>sparknlp.annotator.embeddings.distil_bert_embeddings &#8212; Spark NLP 4.2.8 documentation</title>
>>>>>>> c60c6f53
  
  
  
  <script data-cfasync="false">
    document.documentElement.dataset.mode = localStorage.getItem("mode") || "";
    document.documentElement.dataset.theme = localStorage.getItem("theme") || "light";
  </script>
  
  <!-- Loaded before other Sphinx assets -->
  <link href="../../../../static/styles/theme.css?digest=796348d33e8b1d947c94" rel="stylesheet">
<link href="../../../../static/styles/bootstrap.css?digest=796348d33e8b1d947c94" rel="stylesheet">
<link href="../../../../static/styles/pydata-sphinx-theme.css?digest=796348d33e8b1d947c94" rel="stylesheet">

  
  <link href="../../../../static/vendor/fontawesome/6.1.2/css/all.min.css?digest=796348d33e8b1d947c94" rel="stylesheet">
  <link rel="preload" as="font" type="font/woff2" crossorigin href="../../../../static/vendor/fontawesome/6.1.2/webfonts/fa-solid-900.woff2">
<link rel="preload" as="font" type="font/woff2" crossorigin href="../../../../static/vendor/fontawesome/6.1.2/webfonts/fa-brands-400.woff2">
<link rel="preload" as="font" type="font/woff2" crossorigin href="../../../../static/vendor/fontawesome/6.1.2/webfonts/fa-regular-400.woff2">

    <link rel="stylesheet" type="text/css" href="../../../../static/pygments.css" />
    <link rel="stylesheet" type="text/css" href="../../../../static/graphviz.css" />
    <link rel="stylesheet" type="text/css" href="../../../../static/css/custom.css" />
  
  <!-- Pre-loaded scripts that we'll load fully later -->
  <link rel="preload" as="script" href="../../../../static/scripts/bootstrap.js?digest=796348d33e8b1d947c94">
<link rel="preload" as="script" href="../../../../static/scripts/pydata-sphinx-theme.js?digest=796348d33e8b1d947c94">

    <script data-url_root="../../../../" id="documentation_options" src="../../../../static/documentation_options.js"></script>
    <script src="../../../../static/jquery.js"></script>
    <script src="../../../../static/underscore.js"></script>
    <script src="../../../../static/_sphinx_javascript_frameworks_compat.js"></script>
    <script src="../../../../static/doctools.js"></script>
    <script src="../../../../static/sphinx_highlight.js"></script>
    <script src="../../../../static/toggleprompt.js"></script>
    <script>DOCUMENTATION_OPTIONS.pagename = 'modules/sparknlp/annotator/embeddings/distil_bert_embeddings';</script>
    <link rel="shortcut icon" href="../../../../static/fav.ico"/>
    <link rel="index" title="Index" href="../../../../genindex.html" />
    <link rel="search" title="Search" href="../../../../search.html" />
  <meta name="viewport" content="width=device-width, initial-scale=1" />
  <meta name="docsearch:language" content="en">
  </head>
  
  
  <body data-spy="scroll" data-target="#bd-toc-nav" data-offset="180" data-default-mode="">

  
  
  <a class="skip-link" href="#main-content">Skip to main content</a>

  
  <input type="checkbox" class="sidebar-toggle" name="__primary" id="__primary">
  <label class="overlay overlay-primary" for="__primary"></label>

  
  <input type="checkbox" class="sidebar-toggle" name="__secondary" id="__secondary">
  <label class="overlay overlay-secondary" for="__secondary"></label>

  
  <div class="search-button__wrapper">
    <div class="search-button__overlay"></div>
    <div class="search-button__search-container">
      
<form class="bd-search d-flex align-items-center" action="../../../../search.html" method="get">
  <i class="fa-solid fa-magnifying-glass"></i>
  <input type="search" class="form-control" name="q" id="search-input" placeholder="Search the docs ..." aria-label="Search the docs ..." autocomplete="off" autocorrect="off" autocapitalize="off" spellcheck="false">
  <span class="search-button__kbd-shortcut"><kbd class="kbd-shortcut__modifier">Ctrl</kbd>+<kbd>K</kbd></span>
</form>
    </div>
  </div>

  
  <nav class="bd-header navbar navbar-expand-lg bd-navbar" id="navbar-main"><div class="bd-header__inner bd-page-width">
  <label class="sidebar-toggle primary-toggle" for="__primary">
      <span class="fa-solid fa-bars"></span>
  </label>
  <div id="navbar-start">
    
    
  


<a class="navbar-brand logo" href="../../../../index.html">

  
  
  
  
  
  
  

  
    <img src="../../../../static/logo.png" class="logo__image only-light" alt="Logo image">
    <img src="../../../../static/logo.png" class="logo__image only-dark" alt="Logo image">
  
  
</a>
    
  </div>

  
  <div class="col-lg-9 navbar-header-items">
    <div id="navbar-center" class="mr-auto">
      
      <div class="navbar-center-item">
        <nav class="navbar-nav">
    <p class="sidebar-header-items__title" role="heading" aria-level="1" aria-label="Site Navigation">
        Site Navigation
    </p>
    <ul id="navbar-main-elements" class="navbar-nav">
        
                    <li class="nav-item">
                      <a class="nav-link nav-internal" href="../../../../getting_started/index.html">
                        Getting Started
                      </a>
                    </li>
                

                    <li class="nav-item">
                      <a class="nav-link nav-internal" href="../../../../user_guide/index.html">
                        User Guide
                      </a>
                    </li>
                

                    <li class="nav-item">
                      <a class="nav-link nav-internal" href="../../../../third_party/index.html">
                        Third Party Projects
                      </a>
                    </li>
                

                    <li class="nav-item">
                      <a class="nav-link nav-internal" href="../../../../reference/index.html">
                        API Reference
                      </a>
                    </li>
                
    </ul>
</nav>
      </div>
      
    </div>

    <div id="navbar-end">
      
        <div class="navbar-end-item navbar-persistent--container">
          
<button class="btn btn-sm navbar-btn search-button search-button__button" title="Search" aria-label="Search" data-toggle="tooltip">
  <i class="fa-solid fa-magnifying-glass"></i>
</button>
        </div>
      
      
      <div class="navbar-end-item">
        <button class="theme-switch-button btn btn-sm btn-outline-primary navbar-btn rounded-circle" title="light/dark" aria-label="light/dark" data-toggle="tooltip">
    <span class="theme-switch" data-mode="light"><i class="fa-solid fa-sun"></i></span>
    <span class="theme-switch" data-mode="dark"><i class="fa-solid fa-moon"></i></span>
    <span class="theme-switch" data-mode="auto"><i class="fa-solid fa-circle-half-stroke"></i></span>
</button>
      </div>
      
      <div class="navbar-end-item">
        <ul id="navbar-icon-links" class="navbar-nav" aria-label="Icon Links">
      </ul>
      </div>
      
    </div>
  </div>


  
  
    <div class="navbar-persistent--mobile">
<button class="btn btn-sm navbar-btn search-button search-button__button" title="Search" aria-label="Search" data-toggle="tooltip">
  <i class="fa-solid fa-magnifying-glass"></i>
</button>
    </div>
  

  
  <label class="sidebar-toggle secondary-toggle" for="__secondary">
      <span class="fa-solid fa-outdent"></span>
  </label>
  

</div>
  </nav>
  

  <div class="bd-container">
    <div class="bd-container__inner bd-page-width">
      
      <div class="bd-sidebar-primary bd-sidebar hide-on-wide">
        
  
  <div class="sidebar-header-items sidebar-primary__section">
    
    
      <div class="sidebar-header-items__center">
      
      <div class="navbar-center-item">
        <nav class="navbar-nav">
    <p class="sidebar-header-items__title" role="heading" aria-level="1" aria-label="Site Navigation">
        Site Navigation
    </p>
    <ul id="navbar-main-elements" class="navbar-nav">
        
                    <li class="nav-item">
                      <a class="nav-link nav-internal" href="../../../../getting_started/index.html">
                        Getting Started
                      </a>
                    </li>
                

                    <li class="nav-item">
                      <a class="nav-link nav-internal" href="../../../../user_guide/index.html">
                        User Guide
                      </a>
                    </li>
                

                    <li class="nav-item">
                      <a class="nav-link nav-internal" href="../../../../third_party/index.html">
                        Third Party Projects
                      </a>
                    </li>
                

                    <li class="nav-item">
                      <a class="nav-link nav-internal" href="../../../../reference/index.html">
                        API Reference
                      </a>
                    </li>
                
    </ul>
</nav>
      </div>
      
      </div>
    

    
    
    <div class="sidebar-header-items__end">
      
      <div class="navbar-end-item">
        <button class="theme-switch-button btn btn-sm btn-outline-primary navbar-btn rounded-circle" title="light/dark" aria-label="light/dark" data-toggle="tooltip">
    <span class="theme-switch" data-mode="light"><i class="fa-solid fa-sun"></i></span>
    <span class="theme-switch" data-mode="dark"><i class="fa-solid fa-moon"></i></span>
    <span class="theme-switch" data-mode="auto"><i class="fa-solid fa-circle-half-stroke"></i></span>
</button>
      </div>
      
      <div class="navbar-end-item">
        <ul id="navbar-icon-links" class="navbar-nav" aria-label="Icon Links">
      </ul>
      </div>
      
    </div>
    
  </div>

  

  
  <div class="sidebar-end-items sidebar-primary__section">
    <div class="sidebar-end-items__item">
    </div>
  </div>

  
  <div id="rtd-footer-container"></div>

      </div>
      <main id="main-content" class="bd-main">
        
        
        <div class="bd-content">
          <div class="bd-article-container">
            
            <div class="bd-header-article">
                
            </div>
            
            
            <article class="bd-article" role="main">
              
  <h1>Source code for sparknlp.annotator.embeddings.distil_bert_embeddings</h1><div class="highlight"><pre>
<span></span><span class="c1">#  Copyright 2017-2022 John Snow Labs</span>
<span class="c1">#</span>
<span class="c1">#  Licensed under the Apache License, Version 2.0 (the &quot;License&quot;);</span>
<span class="c1">#  you may not use this file except in compliance with the License.</span>
<span class="c1">#  You may obtain a copy of the License at</span>
<span class="c1">#</span>
<span class="c1">#     http://www.apache.org/licenses/LICENSE-2.0</span>
<span class="c1">#</span>
<span class="c1">#  Unless required by applicable law or agreed to in writing, software</span>
<span class="c1">#  distributed under the License is distributed on an &quot;AS IS&quot; BASIS,</span>
<span class="c1">#  WITHOUT WARRANTIES OR CONDITIONS OF ANY KIND, either express or implied.</span>
<span class="c1">#  See the License for the specific language governing permissions and</span>
<span class="c1">#  limitations under the License.</span>
<span class="sd">&quot;&quot;&quot;Contains classes for DistilBertEmbeddings.&quot;&quot;&quot;</span>

<span class="kn">from</span> <span class="nn">sparknlp.common</span> <span class="kn">import</span> <span class="o">*</span>


<div class="viewcode-block" id="DistilBertEmbeddings"><a class="viewcode-back" href="../../../../reference/autosummary/sparknlp/annotator/embeddings/distil_bert_embeddings/index.html#sparknlp.annotator.embeddings.distil_bert_embeddings.DistilBertEmbeddings">[docs]</a><span class="k">class</span> <span class="nc">DistilBertEmbeddings</span><span class="p">(</span><span class="n">AnnotatorModel</span><span class="p">,</span>
                           <span class="n">HasEmbeddingsProperties</span><span class="p">,</span>
                           <span class="n">HasCaseSensitiveProperties</span><span class="p">,</span>
                           <span class="n">HasStorageRef</span><span class="p">,</span>
                           <span class="n">HasBatchedAnnotate</span><span class="p">,</span>
                           <span class="n">HasEngine</span><span class="p">):</span>
<span class="w">    </span><span class="sd">&quot;&quot;&quot;DistilBERT is a small, fast, cheap and light Transformer model trained by</span>
<span class="sd">    distilling BERT base. It has 40% less parameters than ``bert-base-uncased``,</span>
<span class="sd">    runs 60% faster while preserving over 95% of BERT&#39;s performances as measured</span>
<span class="sd">    on the GLUE language understanding benchmark.</span>

<span class="sd">    Pretrained models can be loaded with :meth:`.pretrained` of the companion</span>
<span class="sd">    object:</span>

<span class="sd">    &gt;&gt;&gt; embeddings = DistilBertEmbeddings.pretrained() \\</span>
<span class="sd">    ...     .setInputCols([&quot;document&quot;, &quot;token&quot;]) \\</span>
<span class="sd">    ...     .setOutputCol(&quot;embeddings&quot;)</span>


<span class="sd">    The default model is ``&quot;distilbert_base_cased&quot;``, if no name is provided.</span>
<span class="sd">    For available pretrained models please see the</span>
<span class="sd">    `Models Hub &lt;https://nlp.johnsnowlabs.com/models?task=Embeddings&gt;`__.</span>

<span class="sd">    For extended examples of usage, see the `Examples</span>
<span class="sd">    &lt;https://github.com/JohnSnowLabs/spark-nlp/blob/master/example/python/transformers/HuggingFace%20in%20Spark%20NLP%20-%20DistilBERT.ipynb&gt;`__.</span>
<span class="sd">    To see which models are compatible and how to import them see</span>
<span class="sd">    `Import Transformers into Spark NLP 🚀</span>
<span class="sd">    &lt;https://github.com/JohnSnowLabs/spark-nlp/discussions/5669&gt;`_.</span>

<span class="sd">    ====================== ======================</span>
<span class="sd">    Input Annotation types Output Annotation type</span>
<span class="sd">    ====================== ======================</span>
<span class="sd">    ``DOCUMENT, TOKEN``    ``WORD_EMBEDDINGS``</span>
<span class="sd">    ====================== ======================</span>

<span class="sd">    Parameters</span>
<span class="sd">    ----------</span>
<span class="sd">    batchSize</span>
<span class="sd">        Size of every batch, by default 8</span>
<span class="sd">    dimension</span>
<span class="sd">        Number of embedding dimensions, by default 768</span>
<span class="sd">    caseSensitive</span>
<span class="sd">        Whether to ignore case in tokens for embeddings matching, by default</span>
<span class="sd">        False</span>
<span class="sd">    maxSentenceLength</span>
<span class="sd">        Max sentence length to process, by default 128</span>
<span class="sd">    configProtoBytes</span>
<span class="sd">        ConfigProto from tensorflow, serialized into byte array.</span>

<span class="sd">    Notes</span>
<span class="sd">    -----</span>
<span class="sd">    - DistilBERT doesn&#39;t have ``token_type_ids``, you don&#39;t need to</span>
<span class="sd">      indicate which token belongs to which segment. Just separate your segments</span>
<span class="sd">      with the separation token ``tokenizer.sep_token`` (or ``[SEP]``).</span>
<span class="sd">    - DistilBERT doesn&#39;t have options to select the input positions</span>
<span class="sd">      (``position_ids`` input). This could be added if necessary though,</span>
<span class="sd">      just let us know if you need this option.</span>

<span class="sd">    References</span>
<span class="sd">    ----------</span>
<span class="sd">    The DistilBERT model was proposed in the paper</span>
<span class="sd">    `DistilBERT, a distilled version of BERT: smaller, faster, cheaper and</span>
<span class="sd">    lighter &lt;https://arxiv.org/abs/1910.01108&gt;`__.</span>

<span class="sd">    **Paper Abstract:**</span>

<span class="sd">    *As Transfer Learning from large-scale pre-trained models becomes more</span>
<span class="sd">    prevalent  in Natural Language Processing (NLP), operating these</span>
<span class="sd">    large models in on-the- edge and/or under constrained computational</span>
<span class="sd">    training or inference budgets  remains challenging. In this work, we</span>
<span class="sd">    propose a method to pre-train a smaller  general-purpose language</span>
<span class="sd">    representation model, called DistilBERT, which can  then be</span>
<span class="sd">    fine-tuned with good performances on a wide range of tasks like its</span>
<span class="sd">    larger counterparts. While most prior work investigated the use of</span>
<span class="sd">    distillation  for building task-specific models, we leverage</span>
<span class="sd">    knowledge distillation during  the pretraining phase and show that it</span>
<span class="sd">    is possible to reduce the size of a BERT  model by 40%, while</span>
<span class="sd">    retaining 97% of its language understanding capabilities  and being</span>
<span class="sd">    60% faster. To leverage the inductive biases learned by larger</span>
<span class="sd">    models  during pretraining, we introduce a triple loss combining</span>
<span class="sd">    language modeling,  distillation and cosine-distance losses. Our</span>
<span class="sd">    smaller, faster and lighter model  is cheaper to pre-train and we</span>
<span class="sd">    demonstrate its capabilities for on-device  computations in a</span>
<span class="sd">    proof-of-concept experiment and a comparative on-device study.*</span>

<span class="sd">    Examples</span>
<span class="sd">    --------</span>
<span class="sd">    &gt;&gt;&gt; import sparknlp</span>
<span class="sd">    &gt;&gt;&gt; from sparknlp.base import *</span>
<span class="sd">    &gt;&gt;&gt; from sparknlp.annotator import *</span>
<span class="sd">    &gt;&gt;&gt; from pyspark.ml import Pipeline</span>
<span class="sd">    &gt;&gt;&gt; documentAssembler = DocumentAssembler() \\</span>
<span class="sd">    ...     .setInputCol(&quot;text&quot;) \\</span>
<span class="sd">    ...     .setOutputCol(&quot;document&quot;)</span>
<span class="sd">    &gt;&gt;&gt; tokenizer = Tokenizer() \\</span>
<span class="sd">    ...     .setInputCols([&quot;document&quot;]) \\</span>
<span class="sd">    ...     .setOutputCol(&quot;token&quot;)</span>
<span class="sd">    &gt;&gt;&gt; embeddings = DistilBertEmbeddings.pretrained() \\</span>
<span class="sd">    ...     .setInputCols([&quot;document&quot;, &quot;token&quot;]) \\</span>
<span class="sd">    ...     .setOutputCol(&quot;embeddings&quot;) \\</span>
<span class="sd">    ...     .setCaseSensitive(True)</span>
<span class="sd">    &gt;&gt;&gt; embeddingsFinisher = EmbeddingsFinisher() \\</span>
<span class="sd">    ...     .setInputCols([&quot;embeddings&quot;]) \\</span>
<span class="sd">    ...     .setOutputCols(&quot;finished_embeddings&quot;) \\</span>
<span class="sd">    ...     .setOutputAsVector(True) \\</span>
<span class="sd">    ...     .setCleanAnnotations(False)</span>
<span class="sd">    &gt;&gt;&gt; pipeline = Pipeline() \\</span>
<span class="sd">    ...     .setStages([</span>
<span class="sd">    ...       documentAssembler,</span>
<span class="sd">    ...       tokenizer,</span>
<span class="sd">    ...       embeddings,</span>
<span class="sd">    ...       embeddingsFinisher</span>
<span class="sd">    ...     ])</span>
<span class="sd">    &gt;&gt;&gt; data = spark.createDataFrame([[&quot;This is a sentence.&quot;]]).toDF(&quot;text&quot;)</span>
<span class="sd">    &gt;&gt;&gt; result = pipeline.fit(data).transform(data)</span>
<span class="sd">    &gt;&gt;&gt; result.selectExpr(&quot;explode(finished_embeddings) as result&quot;).show(5, 80)</span>
<span class="sd">    +--------------------------------------------------------------------------------+</span>
<span class="sd">    |                                                                          result|</span>
<span class="sd">    +--------------------------------------------------------------------------------+</span>
<span class="sd">    |[0.1127224713563919,-0.1982710212469101,0.5360898375511169,-0.272536993026733...|</span>
<span class="sd">    |[0.35534414649009705,0.13215228915214539,0.40981462597846985,0.14036104083061...|</span>
<span class="sd">    |[0.328085333108902,-0.06269335001707077,-0.017595693469047546,-0.024373905733...|</span>
<span class="sd">    |[0.15617232024669647,0.2967822253704071,0.22324979305267334,-0.04568954557180...|</span>
<span class="sd">    |[0.45411425828933716,0.01173491682857275,0.190129816532135,0.1178255230188369...|</span>
<span class="sd">    +--------------------------------------------------------------------------------+</span>
<span class="sd">    &quot;&quot;&quot;</span>

    <span class="n">name</span> <span class="o">=</span> <span class="s2">&quot;DistilBertEmbeddings&quot;</span>

    <span class="n">inputAnnotatorTypes</span> <span class="o">=</span> <span class="p">[</span><span class="n">AnnotatorType</span><span class="o">.</span><span class="n">DOCUMENT</span><span class="p">,</span> <span class="n">AnnotatorType</span><span class="o">.</span><span class="n">TOKEN</span><span class="p">]</span>

    <span class="n">outputAnnotatorType</span> <span class="o">=</span> <span class="n">AnnotatorType</span><span class="o">.</span><span class="n">WORD_EMBEDDINGS</span>

    <span class="n">maxSentenceLength</span> <span class="o">=</span> <span class="n">Param</span><span class="p">(</span><span class="n">Params</span><span class="o">.</span><span class="n">_dummy</span><span class="p">(),</span>
                              <span class="s2">&quot;maxSentenceLength&quot;</span><span class="p">,</span>
                              <span class="s2">&quot;Max sentence length to process&quot;</span><span class="p">,</span>
                              <span class="n">typeConverter</span><span class="o">=</span><span class="n">TypeConverters</span><span class="o">.</span><span class="n">toInt</span><span class="p">)</span>

    <span class="n">configProtoBytes</span> <span class="o">=</span> <span class="n">Param</span><span class="p">(</span><span class="n">Params</span><span class="o">.</span><span class="n">_dummy</span><span class="p">(),</span>
                             <span class="s2">&quot;configProtoBytes&quot;</span><span class="p">,</span>
                             <span class="s2">&quot;ConfigProto from tensorflow, serialized into byte array. Get with config_proto.SerializeToString()&quot;</span><span class="p">,</span>
                             <span class="n">TypeConverters</span><span class="o">.</span><span class="n">toListInt</span><span class="p">)</span>

<div class="viewcode-block" id="DistilBertEmbeddings.setConfigProtoBytes"><a class="viewcode-back" href="../../../../reference/autosummary/sparknlp/annotator/embeddings/distil_bert_embeddings/index.html#sparknlp.annotator.embeddings.distil_bert_embeddings.DistilBertEmbeddings.setConfigProtoBytes">[docs]</a>    <span class="k">def</span> <span class="nf">setConfigProtoBytes</span><span class="p">(</span><span class="bp">self</span><span class="p">,</span> <span class="n">b</span><span class="p">):</span>
<span class="w">        </span><span class="sd">&quot;&quot;&quot;Sets configProto from tensorflow, serialized into byte array.</span>

<span class="sd">        Parameters</span>
<span class="sd">        ----------</span>
<span class="sd">        b : List[int]</span>
<span class="sd">            ConfigProto from tensorflow, serialized into byte array</span>
<span class="sd">        &quot;&quot;&quot;</span>
        <span class="k">return</span> <span class="bp">self</span><span class="o">.</span><span class="n">_set</span><span class="p">(</span><span class="n">configProtoBytes</span><span class="o">=</span><span class="n">b</span><span class="p">)</span></div>

<div class="viewcode-block" id="DistilBertEmbeddings.setMaxSentenceLength"><a class="viewcode-back" href="../../../../reference/autosummary/sparknlp/annotator/embeddings/distil_bert_embeddings/index.html#sparknlp.annotator.embeddings.distil_bert_embeddings.DistilBertEmbeddings.setMaxSentenceLength">[docs]</a>    <span class="k">def</span> <span class="nf">setMaxSentenceLength</span><span class="p">(</span><span class="bp">self</span><span class="p">,</span> <span class="n">value</span><span class="p">):</span>
<span class="w">        </span><span class="sd">&quot;&quot;&quot;Sets max sentence length to process.</span>

<span class="sd">        Parameters</span>
<span class="sd">        ----------</span>
<span class="sd">        value : int</span>
<span class="sd">            Max sentence length to process</span>
<span class="sd">        &quot;&quot;&quot;</span>
        <span class="k">return</span> <span class="bp">self</span><span class="o">.</span><span class="n">_set</span><span class="p">(</span><span class="n">maxSentenceLength</span><span class="o">=</span><span class="n">value</span><span class="p">)</span></div>

    <span class="nd">@keyword_only</span>
    <span class="k">def</span> <span class="fm">__init__</span><span class="p">(</span><span class="bp">self</span><span class="p">,</span> <span class="n">classname</span><span class="o">=</span><span class="s2">&quot;com.johnsnowlabs.nlp.embeddings.DistilBertEmbeddings&quot;</span><span class="p">,</span> <span class="n">java_model</span><span class="o">=</span><span class="kc">None</span><span class="p">):</span>
        <span class="nb">super</span><span class="p">(</span><span class="n">DistilBertEmbeddings</span><span class="p">,</span> <span class="bp">self</span><span class="p">)</span><span class="o">.</span><span class="fm">__init__</span><span class="p">(</span>
            <span class="n">classname</span><span class="o">=</span><span class="n">classname</span><span class="p">,</span>
            <span class="n">java_model</span><span class="o">=</span><span class="n">java_model</span>
        <span class="p">)</span>
        <span class="bp">self</span><span class="o">.</span><span class="n">_setDefault</span><span class="p">(</span>
            <span class="n">dimension</span><span class="o">=</span><span class="mi">768</span><span class="p">,</span>
            <span class="n">batchSize</span><span class="o">=</span><span class="mi">8</span><span class="p">,</span>
            <span class="n">maxSentenceLength</span><span class="o">=</span><span class="mi">128</span><span class="p">,</span>
            <span class="n">caseSensitive</span><span class="o">=</span><span class="kc">False</span>
        <span class="p">)</span>

    <span class="nd">@staticmethod</span>
<div class="viewcode-block" id="DistilBertEmbeddings.loadSavedModel"><a class="viewcode-back" href="../../../../reference/autosummary/sparknlp/annotator/embeddings/distil_bert_embeddings/index.html#sparknlp.annotator.embeddings.distil_bert_embeddings.DistilBertEmbeddings.loadSavedModel">[docs]</a>    <span class="k">def</span> <span class="nf">loadSavedModel</span><span class="p">(</span><span class="n">folder</span><span class="p">,</span> <span class="n">spark_session</span><span class="p">):</span>
<span class="w">        </span><span class="sd">&quot;&quot;&quot;Loads a locally saved model.</span>

<span class="sd">        Parameters</span>
<span class="sd">        ----------</span>
<span class="sd">        folder : str</span>
<span class="sd">            Folder of the saved model</span>
<span class="sd">        spark_session : pyspark.sql.SparkSession</span>
<span class="sd">            The current SparkSession</span>

<span class="sd">        Returns</span>
<span class="sd">        -------</span>
<span class="sd">        DistilBertEmbeddings</span>
<span class="sd">            The restored model</span>
<span class="sd">        &quot;&quot;&quot;</span>
        <span class="kn">from</span> <span class="nn">sparknlp.internal</span> <span class="kn">import</span> <span class="n">_DistilBertLoader</span>
        <span class="n">jModel</span> <span class="o">=</span> <span class="n">_DistilBertLoader</span><span class="p">(</span><span class="n">folder</span><span class="p">,</span> <span class="n">spark_session</span><span class="o">.</span><span class="n">_jsparkSession</span><span class="p">)</span><span class="o">.</span><span class="n">_java_obj</span>
        <span class="k">return</span> <span class="n">DistilBertEmbeddings</span><span class="p">(</span><span class="n">java_model</span><span class="o">=</span><span class="n">jModel</span><span class="p">)</span></div>

    <span class="nd">@staticmethod</span>
<div class="viewcode-block" id="DistilBertEmbeddings.pretrained"><a class="viewcode-back" href="../../../../reference/autosummary/sparknlp/annotator/embeddings/distil_bert_embeddings/index.html#sparknlp.annotator.embeddings.distil_bert_embeddings.DistilBertEmbeddings.pretrained">[docs]</a>    <span class="k">def</span> <span class="nf">pretrained</span><span class="p">(</span><span class="n">name</span><span class="o">=</span><span class="s2">&quot;distilbert_base_cased&quot;</span><span class="p">,</span> <span class="n">lang</span><span class="o">=</span><span class="s2">&quot;en&quot;</span><span class="p">,</span> <span class="n">remote_loc</span><span class="o">=</span><span class="kc">None</span><span class="p">):</span>
<span class="w">        </span><span class="sd">&quot;&quot;&quot;Downloads and loads a pretrained model.</span>

<span class="sd">        Parameters</span>
<span class="sd">        ----------</span>
<span class="sd">        name : str, optional</span>
<span class="sd">            Name of the pretrained model, by default &quot;distilbert_base_cased&quot;</span>
<span class="sd">        lang : str, optional</span>
<span class="sd">            Language of the pretrained model, by default &quot;en&quot;</span>
<span class="sd">        remote_loc : str, optional</span>
<span class="sd">            Optional remote address of the resource, by default None. Will use</span>
<span class="sd">            Spark NLPs repositories otherwise.</span>

<span class="sd">        Returns</span>
<span class="sd">        -------</span>
<span class="sd">        DistilBertEmbeddings</span>
<span class="sd">            The restored model</span>
<span class="sd">        &quot;&quot;&quot;</span>
        <span class="kn">from</span> <span class="nn">sparknlp.pretrained</span> <span class="kn">import</span> <span class="n">ResourceDownloader</span>
        <span class="k">return</span> <span class="n">ResourceDownloader</span><span class="o">.</span><span class="n">downloadModel</span><span class="p">(</span><span class="n">DistilBertEmbeddings</span><span class="p">,</span> <span class="n">name</span><span class="p">,</span> <span class="n">lang</span><span class="p">,</span> <span class="n">remote_loc</span><span class="p">)</span></div></div>
</pre></div>

            </article>
            
            
            
            <footer class="bd-footer-article">
                <!-- Previous / next buttons -->
<div class='prev-next-area'>
</div>
            </footer>
            
          </div>
          
          
          
            <div class="bd-sidebar-secondary bd-toc">
              
<div class="toc-item">
  
<div id="searchbox"></div>
</div>

<div class="toc-item">
  
</div>

<div class="toc-item">
  
</div>

            </div>
          
          
        </div>
        <footer class="bd-footer-content">
          <div class="bd-footer-content__inner">
            
          </div>
        </footer>
        
      </main>
    </div>
  </div>

  
    
  <!-- Scripts loaded after <body> so the DOM is not blocked -->
  <script src="../../../../static/scripts/bootstrap.js?digest=796348d33e8b1d947c94"></script>
<script src="../../../../static/scripts/pydata-sphinx-theme.js?digest=796348d33e8b1d947c94"></script>

  <footer class="bd-footer"><div class="bd-footer__inner container">
  
  <div class="footer-item">
    
<p class="copyright">

    &copy; Copyright 2022, John Snow Labs.<br>

</p>

  </div>
  
  <div class="footer-item">
    <p class="theme-version">
    Built with the
    <a href="https://pydata-sphinx-theme.readthedocs.io/en/stable/index.html">
        PyData Sphinx Theme
    </a>
    0.12.0.
</p>
  </div>
  
  <div class="footer-item">
    
<p class="sphinx-version">
Created using <a href="http://sphinx-doc.org/">Sphinx</a> 5.3.0.<br>
</p>

  </div>
  
</div>
  </footer>
  </body>
</html><|MERGE_RESOLUTION|>--- conflicted
+++ resolved
@@ -5,11 +5,7 @@
   <head>
     <meta charset="utf-8" />
     <meta name="viewport" content="width=device-width, initial-scale=1.0" />
-<<<<<<< HEAD
-    <title>sparknlp.annotator.embeddings.distil_bert_embeddings &#8212; Spark NLP 4.3.0 documentation</title>
-=======
     <title>sparknlp.annotator.embeddings.distil_bert_embeddings &#8212; Spark NLP 4.2.8 documentation</title>
->>>>>>> c60c6f53
   
   
   
@@ -340,8 +336,8 @@
 <span class="sd">    For available pretrained models please see the</span>
 <span class="sd">    `Models Hub &lt;https://nlp.johnsnowlabs.com/models?task=Embeddings&gt;`__.</span>
 
-<span class="sd">    For extended examples of usage, see the `Examples</span>
-<span class="sd">    &lt;https://github.com/JohnSnowLabs/spark-nlp/blob/master/example/python/transformers/HuggingFace%20in%20Spark%20NLP%20-%20DistilBERT.ipynb&gt;`__.</span>
+<span class="sd">    For extended examples of usage, see the `Spark NLP Workshop</span>
+<span class="sd">    &lt;https://github.com/JohnSnowLabs/spark-nlp-workshop/blob/master/jupyter/transformers/HuggingFace%20in%20Spark%20NLP%20-%20DistilBERT.ipynb&gt;`__.</span>
 <span class="sd">    To see which models are compatible and how to import them see</span>
 <span class="sd">    `Import Transformers into Spark NLP 🚀</span>
 <span class="sd">    &lt;https://github.com/JohnSnowLabs/spark-nlp/discussions/5669&gt;`_.</span>
