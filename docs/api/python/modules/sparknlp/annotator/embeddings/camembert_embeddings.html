
<!DOCTYPE html>

<html lang="en">
  <head>
    <meta charset="utf-8" />
    <meta name="viewport" content="width=device-width, initial-scale=1.0" />
<<<<<<< HEAD
    <title>sparknlp.annotator.embeddings.camembert_embeddings &#8212; Spark NLP 4.3.0 documentation</title>
=======
    <title>sparknlp.annotator.embeddings.camembert_embeddings &#8212; Spark NLP 4.2.8 documentation</title>
>>>>>>> c60c6f53
  
  
  
  <script data-cfasync="false">
    document.documentElement.dataset.mode = localStorage.getItem("mode") || "";
    document.documentElement.dataset.theme = localStorage.getItem("theme") || "light";
  </script>
  
  <!-- Loaded before other Sphinx assets -->
  <link href="../../../../static/styles/theme.css?digest=796348d33e8b1d947c94" rel="stylesheet">
<link href="../../../../static/styles/bootstrap.css?digest=796348d33e8b1d947c94" rel="stylesheet">
<link href="../../../../static/styles/pydata-sphinx-theme.css?digest=796348d33e8b1d947c94" rel="stylesheet">

  
  <link href="../../../../static/vendor/fontawesome/6.1.2/css/all.min.css?digest=796348d33e8b1d947c94" rel="stylesheet">
  <link rel="preload" as="font" type="font/woff2" crossorigin href="../../../../static/vendor/fontawesome/6.1.2/webfonts/fa-solid-900.woff2">
<link rel="preload" as="font" type="font/woff2" crossorigin href="../../../../static/vendor/fontawesome/6.1.2/webfonts/fa-brands-400.woff2">
<link rel="preload" as="font" type="font/woff2" crossorigin href="../../../../static/vendor/fontawesome/6.1.2/webfonts/fa-regular-400.woff2">

    <link rel="stylesheet" type="text/css" href="../../../../static/pygments.css" />
    <link rel="stylesheet" type="text/css" href="../../../../static/graphviz.css" />
    <link rel="stylesheet" type="text/css" href="../../../../static/css/custom.css" />
  
  <!-- Pre-loaded scripts that we'll load fully later -->
  <link rel="preload" as="script" href="../../../../static/scripts/bootstrap.js?digest=796348d33e8b1d947c94">
<link rel="preload" as="script" href="../../../../static/scripts/pydata-sphinx-theme.js?digest=796348d33e8b1d947c94">

    <script data-url_root="../../../../" id="documentation_options" src="../../../../static/documentation_options.js"></script>
    <script src="../../../../static/jquery.js"></script>
    <script src="../../../../static/underscore.js"></script>
    <script src="../../../../static/_sphinx_javascript_frameworks_compat.js"></script>
    <script src="../../../../static/doctools.js"></script>
    <script src="../../../../static/sphinx_highlight.js"></script>
    <script src="../../../../static/toggleprompt.js"></script>
    <script>DOCUMENTATION_OPTIONS.pagename = 'modules/sparknlp/annotator/embeddings/camembert_embeddings';</script>
    <link rel="shortcut icon" href="../../../../static/fav.ico"/>
    <link rel="index" title="Index" href="../../../../genindex.html" />
    <link rel="search" title="Search" href="../../../../search.html" />
  <meta name="viewport" content="width=device-width, initial-scale=1" />
  <meta name="docsearch:language" content="en">
  </head>
  
  
  <body data-spy="scroll" data-target="#bd-toc-nav" data-offset="180" data-default-mode="">

  
  
  <a class="skip-link" href="#main-content">Skip to main content</a>

  
  <input type="checkbox" class="sidebar-toggle" name="__primary" id="__primary">
  <label class="overlay overlay-primary" for="__primary"></label>

  
  <input type="checkbox" class="sidebar-toggle" name="__secondary" id="__secondary">
  <label class="overlay overlay-secondary" for="__secondary"></label>

  
  <div class="search-button__wrapper">
    <div class="search-button__overlay"></div>
    <div class="search-button__search-container">
      
<form class="bd-search d-flex align-items-center" action="../../../../search.html" method="get">
  <i class="fa-solid fa-magnifying-glass"></i>
  <input type="search" class="form-control" name="q" id="search-input" placeholder="Search the docs ..." aria-label="Search the docs ..." autocomplete="off" autocorrect="off" autocapitalize="off" spellcheck="false">
  <span class="search-button__kbd-shortcut"><kbd class="kbd-shortcut__modifier">Ctrl</kbd>+<kbd>K</kbd></span>
</form>
    </div>
  </div>

  
  <nav class="bd-header navbar navbar-expand-lg bd-navbar" id="navbar-main"><div class="bd-header__inner bd-page-width">
  <label class="sidebar-toggle primary-toggle" for="__primary">
      <span class="fa-solid fa-bars"></span>
  </label>
  <div id="navbar-start">
    
    
  


<a class="navbar-brand logo" href="../../../../index.html">

  
  
  
  
  
  
  

  
    <img src="../../../../static/logo.png" class="logo__image only-light" alt="Logo image">
    <img src="../../../../static/logo.png" class="logo__image only-dark" alt="Logo image">
  
  
</a>
    
  </div>

  
  <div class="col-lg-9 navbar-header-items">
    <div id="navbar-center" class="mr-auto">
      
      <div class="navbar-center-item">
        <nav class="navbar-nav">
    <p class="sidebar-header-items__title" role="heading" aria-level="1" aria-label="Site Navigation">
        Site Navigation
    </p>
    <ul id="navbar-main-elements" class="navbar-nav">
        
                    <li class="nav-item">
                      <a class="nav-link nav-internal" href="../../../../getting_started/index.html">
                        Getting Started
                      </a>
                    </li>
                

                    <li class="nav-item">
                      <a class="nav-link nav-internal" href="../../../../user_guide/index.html">
                        User Guide
                      </a>
                    </li>
                

                    <li class="nav-item">
                      <a class="nav-link nav-internal" href="../../../../third_party/index.html">
                        Third Party Projects
                      </a>
                    </li>
                

                    <li class="nav-item">
                      <a class="nav-link nav-internal" href="../../../../reference/index.html">
                        API Reference
                      </a>
                    </li>
                
    </ul>
</nav>
      </div>
      
    </div>

    <div id="navbar-end">
      
        <div class="navbar-end-item navbar-persistent--container">
          
<button class="btn btn-sm navbar-btn search-button search-button__button" title="Search" aria-label="Search" data-toggle="tooltip">
  <i class="fa-solid fa-magnifying-glass"></i>
</button>
        </div>
      
      
      <div class="navbar-end-item">
        <button class="theme-switch-button btn btn-sm btn-outline-primary navbar-btn rounded-circle" title="light/dark" aria-label="light/dark" data-toggle="tooltip">
    <span class="theme-switch" data-mode="light"><i class="fa-solid fa-sun"></i></span>
    <span class="theme-switch" data-mode="dark"><i class="fa-solid fa-moon"></i></span>
    <span class="theme-switch" data-mode="auto"><i class="fa-solid fa-circle-half-stroke"></i></span>
</button>
      </div>
      
      <div class="navbar-end-item">
        <ul id="navbar-icon-links" class="navbar-nav" aria-label="Icon Links">
      </ul>
      </div>
      
    </div>
  </div>


  
  
    <div class="navbar-persistent--mobile">
<button class="btn btn-sm navbar-btn search-button search-button__button" title="Search" aria-label="Search" data-toggle="tooltip">
  <i class="fa-solid fa-magnifying-glass"></i>
</button>
    </div>
  

  
  <label class="sidebar-toggle secondary-toggle" for="__secondary">
      <span class="fa-solid fa-outdent"></span>
  </label>
  

</div>
  </nav>
  

  <div class="bd-container">
    <div class="bd-container__inner bd-page-width">
      
      <div class="bd-sidebar-primary bd-sidebar hide-on-wide">
        
  
  <div class="sidebar-header-items sidebar-primary__section">
    
    
      <div class="sidebar-header-items__center">
      
      <div class="navbar-center-item">
        <nav class="navbar-nav">
    <p class="sidebar-header-items__title" role="heading" aria-level="1" aria-label="Site Navigation">
        Site Navigation
    </p>
    <ul id="navbar-main-elements" class="navbar-nav">
        
                    <li class="nav-item">
                      <a class="nav-link nav-internal" href="../../../../getting_started/index.html">
                        Getting Started
                      </a>
                    </li>
                

                    <li class="nav-item">
                      <a class="nav-link nav-internal" href="../../../../user_guide/index.html">
                        User Guide
                      </a>
                    </li>
                

                    <li class="nav-item">
                      <a class="nav-link nav-internal" href="../../../../third_party/index.html">
                        Third Party Projects
                      </a>
                    </li>
                

                    <li class="nav-item">
                      <a class="nav-link nav-internal" href="../../../../reference/index.html">
                        API Reference
                      </a>
                    </li>
                
    </ul>
</nav>
      </div>
      
      </div>
    

    
    
    <div class="sidebar-header-items__end">
      
      <div class="navbar-end-item">
        <button class="theme-switch-button btn btn-sm btn-outline-primary navbar-btn rounded-circle" title="light/dark" aria-label="light/dark" data-toggle="tooltip">
    <span class="theme-switch" data-mode="light"><i class="fa-solid fa-sun"></i></span>
    <span class="theme-switch" data-mode="dark"><i class="fa-solid fa-moon"></i></span>
    <span class="theme-switch" data-mode="auto"><i class="fa-solid fa-circle-half-stroke"></i></span>
</button>
      </div>
      
      <div class="navbar-end-item">
        <ul id="navbar-icon-links" class="navbar-nav" aria-label="Icon Links">
      </ul>
      </div>
      
    </div>
    
  </div>

  

  
  <div class="sidebar-end-items sidebar-primary__section">
    <div class="sidebar-end-items__item">
    </div>
  </div>

  
  <div id="rtd-footer-container"></div>

      </div>
      <main id="main-content" class="bd-main">
        
        
        <div class="bd-content">
          <div class="bd-article-container">
            
            <div class="bd-header-article">
                
            </div>
            
            
            <article class="bd-article" role="main">
              
  <h1>Source code for sparknlp.annotator.embeddings.camembert_embeddings</h1><div class="highlight"><pre>
<span></span><span class="c1">#  Copyright 2017-2022 John Snow Labs</span>
<span class="c1">#</span>
<span class="c1">#  Licensed under the Apache License, Version 2.0 (the &quot;License&quot;);</span>
<span class="c1">#  you may not use this file except in compliance with the License.</span>
<span class="c1">#  You may obtain a copy of the License at</span>
<span class="c1">#</span>
<span class="c1">#     http://www.apache.org/licenses/LICENSE-2.0</span>
<span class="c1">#</span>
<span class="c1">#  Unless required by applicable law or agreed to in writing, software</span>
<span class="c1">#  distributed under the License is distributed on an &quot;AS IS&quot; BASIS,</span>
<span class="c1">#  WITHOUT WARRANTIES OR CONDITIONS OF ANY KIND, either express or implied.</span>
<span class="c1">#  See the License for the specific language governing permissions and</span>
<span class="c1">#  limitations under the License.</span>
<span class="sd">&quot;&quot;&quot;Contains classes for CamemBertEmbeddings.&quot;&quot;&quot;</span>

<span class="kn">from</span> <span class="nn">sparknlp.common</span> <span class="kn">import</span> <span class="o">*</span>


<div class="viewcode-block" id="CamemBertEmbeddings"><a class="viewcode-back" href="../../../../reference/autosummary/sparknlp/annotator/embeddings/camembert_embeddings/index.html#sparknlp.annotator.embeddings.camembert_embeddings.CamemBertEmbeddings">[docs]</a><span class="k">class</span> <span class="nc">CamemBertEmbeddings</span><span class="p">(</span><span class="n">AnnotatorModel</span><span class="p">,</span>
                          <span class="n">HasEmbeddingsProperties</span><span class="p">,</span>
                          <span class="n">HasCaseSensitiveProperties</span><span class="p">,</span>
                          <span class="n">HasStorageRef</span><span class="p">,</span>
                          <span class="n">HasBatchedAnnotate</span><span class="p">,</span>
                          <span class="n">HasEngine</span><span class="p">):</span>
<span class="w">    </span><span class="sd">&quot;&quot;&quot;The CamemBERT model was proposed in CamemBERT: a Tasty French Language Model by</span>
<span class="sd">        Louis Martin, Benjamin Muller, Pedro Javier Ortiz Suárez, Yoann Dupont, Laurent</span>
<span class="sd">        Romary, Éric Villemonte de la Clergerie, Djamé Seddah, and Benoît Sagot.</span>

<span class="sd">        It is based on Facebook&#39;s RoBERTa model released in 2019. It is a model trained</span>
<span class="sd">        on 138GB of French text.</span>

<span class="sd">        Pretrained models can be loaded with ``pretrained`` of the companion object:</span>

<span class="sd">        &gt;&gt;&gt; embeddings = CamemBertEmbeddings.pretrained() \\</span>
<span class="sd">        ...     .setInputCols([&quot;token&quot;, &quot;document&quot;]) \\</span>
<span class="sd">        ...     .setOutputCol(&quot;camembert_embeddings&quot;)</span>


<span class="sd">        The default model is ``&quot;camembert_base&quot;``, if no name is provided.</span>

<span class="sd">        For available pretrained models please see the</span>
<span class="sd">        `Models Hub &lt;https://nlp.johnsnowlabs.com/models?task=Embeddings&gt;`__.</span>

<span class="sd">        For extended examples of usage, see the</span>
<span class="sd">        `Examples &lt;https://github.com/JohnSnowLabs/spark-nlp/blob/master/example/python/training/english/dl-ner/ner_bert.ipynb&gt;`__</span>
<span class="sd">        and the</span>
<span class="sd">        `CamemBertEmbeddingsTestSpec &lt;https://github.com/JohnSnowLabs/spark-nlp/blob/master/src/test/scala/com/johnsnowlabs/nlp/embeddings/CamemBertEmbeddingsTestSpec.scala&gt;`__.</span>

<span class="sd">        To see which models are compatible and how to import them see</span>
<span class="sd">        https://github.com/JohnSnowLabs/spark-nlp/discussions/5669.</span>

<span class="sd">        ====================== ======================</span>
<span class="sd">        Input Annotation types Output Annotation type</span>
<span class="sd">        ====================== ======================</span>
<span class="sd">        ``DOCUMENT, TOKEN``    ``WORD_EMBEDDINGS``</span>
<span class="sd">        ====================== ======================</span>

<span class="sd">        Parameters</span>
<span class="sd">        ----------</span>

<span class="sd">        batchSize</span>
<span class="sd">            Size of every batch , by default 8</span>
<span class="sd">        dimension</span>
<span class="sd">            Number of embedding dimensions, by default 768</span>
<span class="sd">        caseSensitive</span>
<span class="sd">            Whether to ignore case in tokens for embeddings matching, by default False</span>
<span class="sd">        maxSentenceLength</span>
<span class="sd">            Max sentence length to process, by default 128</span>
<span class="sd">        configProtoBytes</span>
<span class="sd">            ConfigProto from tensorflow, serialized into byte array.</span>

<span class="sd">        References</span>
<span class="sd">        ----------</span>

<span class="sd">        `CamemBERT: a Tasty French Language Model &lt;https://arxiv.org/abs/1911.03894&gt;`__</span>

<span class="sd">        https://huggingface.co/camembert</span>

<span class="sd">        **Paper abstract**</span>

<span class="sd">        *Pretrained language models are now ubiquitous in Natural Language Processing.</span>
<span class="sd">        Despite their success, most available models have either been trained on English</span>
<span class="sd">        data or on the concatenation of data in multiple languages. This makes practical</span>
<span class="sd">        use of such models --in all languages except English-- very limited. In this</span>
<span class="sd">        paper, we investigate the feasibility of training monolingual Transformer-based</span>
<span class="sd">        language models for other languages, taking French as an example and evaluating</span>
<span class="sd">        our language models on part-of-speech tagging, dependency parsing, named entity</span>
<span class="sd">        recognition and natural language inference tasks. We show that the use of web</span>
<span class="sd">        crawled data is preferable to the use of Wikipedia data. More surprisingly, we</span>
<span class="sd">        show that a relatively small web crawled dataset (4GB) leads to results that are</span>
<span class="sd">        as good as those obtained using larger datasets (130+GB). Our best performing</span>
<span class="sd">        model CamemBERT reaches or improves the state of the art in all four downstream</span>
<span class="sd">        tasks.*</span>

<span class="sd">        Examples</span>
<span class="sd">        --------</span>
<span class="sd">        &gt;&gt;&gt; import sparknlp</span>
<span class="sd">        &gt;&gt;&gt; from sparknlp.base import *</span>
<span class="sd">        &gt;&gt;&gt; from sparknlp.annotator import *</span>
<span class="sd">        &gt;&gt;&gt; from pyspark.ml import Pipeline</span>
<span class="sd">        &gt;&gt;&gt; documentAssembler = DocumentAssembler() \\</span>
<span class="sd">        ...     .setInputCol(&quot;text&quot;) \\</span>
<span class="sd">        ...     .setOutputCol(&quot;document&quot;)</span>
<span class="sd">        &gt;&gt;&gt; tokenizer = Tokenizer() \\</span>
<span class="sd">        ...     .setInputCols([&quot;document&quot;]) \\</span>
<span class="sd">        ...     .setOutputCol(&quot;token&quot;)</span>
<span class="sd">        &gt;&gt;&gt; embeddings = CamemBertEmbeddings.pretrained() \\</span>
<span class="sd">        ...     .setInputCols([&quot;token&quot;, &quot;document&quot;]) \\</span>
<span class="sd">        ...     .setOutputCol(&quot;camembert_embeddings&quot;)</span>
<span class="sd">        &gt;&gt;&gt; embeddingsFinisher = EmbeddingsFinisher() \\</span>
<span class="sd">        ...     .setInputCols([&quot;camembert_embeddings&quot;]) \\</span>
<span class="sd">        ...     .setOutputCols(&quot;finished_embeddings&quot;) \\</span>
<span class="sd">        ...     .setOutputAsVector(True)</span>
<span class="sd">        &gt;&gt;&gt; pipeline = Pipeline().setStages([</span>
<span class="sd">        ...     documentAssembler,</span>
<span class="sd">        ...     tokenizer,</span>
<span class="sd">        ...     embeddings,</span>
<span class="sd">        ...     embeddingsFinisher</span>
<span class="sd">        ... ])</span>
<span class="sd">        &gt;&gt;&gt; data = spark.createDataFrame([[&quot;C&#39;est une phrase.&quot;]]).toDF(&quot;text&quot;)</span>
<span class="sd">        &gt;&gt;&gt; result = pipeline.fit(data).transform(data)</span>
<span class="sd">        &gt;&gt;&gt; result.selectExpr(&quot;explode(finished_embeddings) as result&quot;).show(5, 80)</span>
<span class="sd">        +--------------------------------------------------------------------------------+</span>
<span class="sd">        |                                                                          result|</span>
<span class="sd">        +--------------------------------------------------------------------------------+</span>
<span class="sd">        |[0.08442357927560806,-0.12863239645957947,-0.03835778683423996,0.200479581952...|</span>
<span class="sd">        |[0.048462312668561935,0.12637358903884888,-0.27429091930389404,-0.07516729831...|</span>
<span class="sd">        |[0.02690504491329193,0.12104076147079468,0.012526623904705048,-0.031543646007...|</span>
<span class="sd">        |[0.05877285450696945,-0.08773420006036758,-0.06381352990865707,0.122621834278...|</span>
<span class="sd">        +--------------------------------------------------------------------------------+</span>
<span class="sd">        &quot;&quot;&quot;</span>

    <span class="n">name</span> <span class="o">=</span> <span class="s2">&quot;CamemBertEmbeddings&quot;</span>

    <span class="n">inputAnnotatorTypes</span> <span class="o">=</span> <span class="p">[</span><span class="n">AnnotatorType</span><span class="o">.</span><span class="n">DOCUMENT</span><span class="p">,</span> <span class="n">AnnotatorType</span><span class="o">.</span><span class="n">TOKEN</span><span class="p">]</span>

    <span class="n">outputAnnotatorType</span> <span class="o">=</span> <span class="n">AnnotatorType</span><span class="o">.</span><span class="n">WORD_EMBEDDINGS</span>

    <span class="n">configProtoBytes</span> <span class="o">=</span> <span class="n">Param</span><span class="p">(</span>
        <span class="n">Params</span><span class="o">.</span><span class="n">_dummy</span><span class="p">(),</span>
        <span class="s2">&quot;configProtoBytes&quot;</span><span class="p">,</span>
        <span class="s2">&quot;ConfigProto from tensorflow, serialized into byte array. Get with config_proto.SerializeToString()&quot;</span><span class="p">,</span>
        <span class="n">TypeConverters</span><span class="o">.</span><span class="n">toListInt</span><span class="p">,</span>
    <span class="p">)</span>

    <span class="n">maxSentenceLength</span> <span class="o">=</span> <span class="n">Param</span><span class="p">(</span>
        <span class="n">Params</span><span class="o">.</span><span class="n">_dummy</span><span class="p">(),</span>
        <span class="s2">&quot;maxSentenceLength&quot;</span><span class="p">,</span>
        <span class="s2">&quot;Max sentence length to process&quot;</span><span class="p">,</span>
        <span class="n">typeConverter</span><span class="o">=</span><span class="n">TypeConverters</span><span class="o">.</span><span class="n">toInt</span><span class="p">,</span>
    <span class="p">)</span>

<div class="viewcode-block" id="CamemBertEmbeddings.setConfigProtoBytes"><a class="viewcode-back" href="../../../../reference/autosummary/sparknlp/annotator/embeddings/camembert_embeddings/index.html#sparknlp.annotator.embeddings.camembert_embeddings.CamemBertEmbeddings.setConfigProtoBytes">[docs]</a>    <span class="k">def</span> <span class="nf">setConfigProtoBytes</span><span class="p">(</span><span class="bp">self</span><span class="p">,</span> <span class="n">b</span><span class="p">):</span>
<span class="w">        </span><span class="sd">&quot;&quot;&quot;Sets configProto from tensorflow, serialized into byte array.</span>

<span class="sd">        Parameters</span>
<span class="sd">        ----------</span>
<span class="sd">        b : List[int]</span>
<span class="sd">            ConfigProto from tensorflow, serialized into byte array</span>
<span class="sd">        &quot;&quot;&quot;</span>
        <span class="k">return</span> <span class="bp">self</span><span class="o">.</span><span class="n">_set</span><span class="p">(</span><span class="n">configProtoBytes</span><span class="o">=</span><span class="n">b</span><span class="p">)</span></div>

<div class="viewcode-block" id="CamemBertEmbeddings.setMaxSentenceLength"><a class="viewcode-back" href="../../../../reference/autosummary/sparknlp/annotator/embeddings/camembert_embeddings/index.html#sparknlp.annotator.embeddings.camembert_embeddings.CamemBertEmbeddings.setMaxSentenceLength">[docs]</a>    <span class="k">def</span> <span class="nf">setMaxSentenceLength</span><span class="p">(</span><span class="bp">self</span><span class="p">,</span> <span class="n">value</span><span class="p">):</span>
<span class="w">        </span><span class="sd">&quot;&quot;&quot;Sets max sentence length to process.</span>

<span class="sd">        Parameters</span>
<span class="sd">        ----------</span>
<span class="sd">        value : int</span>
<span class="sd">            Max sentence length to process</span>
<span class="sd">        &quot;&quot;&quot;</span>
        <span class="k">return</span> <span class="bp">self</span><span class="o">.</span><span class="n">_set</span><span class="p">(</span><span class="n">maxSentenceLength</span><span class="o">=</span><span class="n">value</span><span class="p">)</span></div>

    <span class="nd">@keyword_only</span>
    <span class="k">def</span> <span class="fm">__init__</span><span class="p">(</span><span class="bp">self</span><span class="p">,</span> <span class="n">classname</span><span class="o">=</span><span class="s2">&quot;com.johnsnowlabs.nlp.embeddings.CamemBertEmbeddings&quot;</span><span class="p">,</span> <span class="n">java_model</span><span class="o">=</span><span class="kc">None</span><span class="p">):</span>
        <span class="nb">super</span><span class="p">(</span><span class="n">CamemBertEmbeddings</span><span class="p">,</span> <span class="bp">self</span><span class="p">)</span><span class="o">.</span><span class="fm">__init__</span><span class="p">(</span>
            <span class="n">classname</span><span class="o">=</span><span class="n">classname</span><span class="p">,</span>
            <span class="n">java_model</span><span class="o">=</span><span class="n">java_model</span>
        <span class="p">)</span>
        <span class="bp">self</span><span class="o">.</span><span class="n">_setDefault</span><span class="p">(</span>
            <span class="n">batchSize</span><span class="o">=</span><span class="mi">8</span><span class="p">,</span>
            <span class="n">dimension</span><span class="o">=</span><span class="mi">768</span><span class="p">,</span>
            <span class="n">maxSentenceLength</span><span class="o">=</span><span class="mi">128</span><span class="p">,</span>
            <span class="n">caseSensitive</span><span class="o">=</span><span class="kc">True</span>
        <span class="p">)</span>

    <span class="nd">@staticmethod</span>
<div class="viewcode-block" id="CamemBertEmbeddings.loadSavedModel"><a class="viewcode-back" href="../../../../reference/autosummary/sparknlp/annotator/embeddings/camembert_embeddings/index.html#sparknlp.annotator.embeddings.camembert_embeddings.CamemBertEmbeddings.loadSavedModel">[docs]</a>    <span class="k">def</span> <span class="nf">loadSavedModel</span><span class="p">(</span><span class="n">folder</span><span class="p">,</span> <span class="n">spark_session</span><span class="p">):</span>
<span class="w">        </span><span class="sd">&quot;&quot;&quot;Loads a locally saved model.</span>

<span class="sd">        Parameters</span>
<span class="sd">        ----------</span>
<span class="sd">        folder : str</span>
<span class="sd">            Folder of the saved model</span>
<span class="sd">        spark_session : pyspark.sql.SparkSession</span>
<span class="sd">            The current SparkSession</span>

<span class="sd">        Returns</span>
<span class="sd">        -------</span>
<span class="sd">        CamemBertEmbeddings</span>
<span class="sd">            The restored model</span>
<span class="sd">        &quot;&quot;&quot;</span>
        <span class="kn">from</span> <span class="nn">sparknlp.internal</span> <span class="kn">import</span> <span class="n">_CamemBertLoader</span>
        <span class="n">jModel</span> <span class="o">=</span> <span class="n">_CamemBertLoader</span><span class="p">(</span><span class="n">folder</span><span class="p">,</span> <span class="n">spark_session</span><span class="o">.</span><span class="n">_jsparkSession</span><span class="p">)</span><span class="o">.</span><span class="n">_java_obj</span>
        <span class="k">return</span> <span class="n">CamemBertEmbeddings</span><span class="p">(</span><span class="n">java_model</span><span class="o">=</span><span class="n">jModel</span><span class="p">)</span></div>

    <span class="nd">@staticmethod</span>
<div class="viewcode-block" id="CamemBertEmbeddings.pretrained"><a class="viewcode-back" href="../../../../reference/autosummary/sparknlp/annotator/embeddings/camembert_embeddings/index.html#sparknlp.annotator.embeddings.camembert_embeddings.CamemBertEmbeddings.pretrained">[docs]</a>    <span class="k">def</span> <span class="nf">pretrained</span><span class="p">(</span><span class="n">name</span><span class="o">=</span><span class="s2">&quot;camembert_base&quot;</span><span class="p">,</span> <span class="n">lang</span><span class="o">=</span><span class="s2">&quot;fr&quot;</span><span class="p">,</span> <span class="n">remote_loc</span><span class="o">=</span><span class="kc">None</span><span class="p">):</span>
<span class="w">        </span><span class="sd">&quot;&quot;&quot;Downloads and loads a pretrained model.</span>

<span class="sd">        Parameters</span>
<span class="sd">        ----------</span>
<span class="sd">        name : str, optional</span>
<span class="sd">            Name of the pretrained model, by default &quot;camembert_base&quot;</span>
<span class="sd">        lang : str, optional</span>
<span class="sd">            Language of the pretrained model, by default &quot;fr&quot;</span>
<span class="sd">        remote_loc : str, optional</span>
<span class="sd">            Optional remote address of the resource, by default None. Will use</span>
<span class="sd">            Spark NLPs repositories otherwise.</span>

<span class="sd">        Returns</span>
<span class="sd">        -------</span>
<span class="sd">        CamemBertEmbeddings</span>
<span class="sd">            The restored model</span>
<span class="sd">        &quot;&quot;&quot;</span>
        <span class="kn">from</span> <span class="nn">sparknlp.pretrained</span> <span class="kn">import</span> <span class="n">ResourceDownloader</span>
        <span class="k">return</span> <span class="n">ResourceDownloader</span><span class="o">.</span><span class="n">downloadModel</span><span class="p">(</span><span class="n">CamemBertEmbeddings</span><span class="p">,</span> <span class="n">name</span><span class="p">,</span> <span class="n">lang</span><span class="p">,</span> <span class="n">remote_loc</span><span class="p">)</span></div></div>
</pre></div>

            </article>
            
            
            
            <footer class="bd-footer-article">
                <!-- Previous / next buttons -->
<div class='prev-next-area'>
</div>
            </footer>
            
          </div>
          
          
          
            <div class="bd-sidebar-secondary bd-toc">
              
<div class="toc-item">
  
<div id="searchbox"></div>
</div>

<div class="toc-item">
  
</div>

<div class="toc-item">
  
</div>

            </div>
          
          
        </div>
        <footer class="bd-footer-content">
          <div class="bd-footer-content__inner">
            
          </div>
        </footer>
        
      </main>
    </div>
  </div>

  
    
  <!-- Scripts loaded after <body> so the DOM is not blocked -->
  <script src="../../../../static/scripts/bootstrap.js?digest=796348d33e8b1d947c94"></script>
<script src="../../../../static/scripts/pydata-sphinx-theme.js?digest=796348d33e8b1d947c94"></script>

  <footer class="bd-footer"><div class="bd-footer__inner container">
  
  <div class="footer-item">
    
<p class="copyright">

    &copy; Copyright 2022, John Snow Labs.<br>

</p>

  </div>
  
  <div class="footer-item">
    <p class="theme-version">
    Built with the
    <a href="https://pydata-sphinx-theme.readthedocs.io/en/stable/index.html">
        PyData Sphinx Theme
    </a>
    0.12.0.
</p>
  </div>
  
  <div class="footer-item">
    
<p class="sphinx-version">
Created using <a href="http://sphinx-doc.org/">Sphinx</a> 5.3.0.<br>
</p>

  </div>
  
</div>
  </footer>
  </body>
</html><|MERGE_RESOLUTION|>--- conflicted
+++ resolved
@@ -5,11 +5,7 @@
   <head>
     <meta charset="utf-8" />
     <meta name="viewport" content="width=device-width, initial-scale=1.0" />
-<<<<<<< HEAD
-    <title>sparknlp.annotator.embeddings.camembert_embeddings &#8212; Spark NLP 4.3.0 documentation</title>
-=======
     <title>sparknlp.annotator.embeddings.camembert_embeddings &#8212; Spark NLP 4.2.8 documentation</title>
->>>>>>> c60c6f53
   
   
   
@@ -343,7 +339,7 @@
 <span class="sd">        `Models Hub &lt;https://nlp.johnsnowlabs.com/models?task=Embeddings&gt;`__.</span>
 
 <span class="sd">        For extended examples of usage, see the</span>
-<span class="sd">        `Examples &lt;https://github.com/JohnSnowLabs/spark-nlp/blob/master/example/python/training/english/dl-ner/ner_bert.ipynb&gt;`__</span>
+<span class="sd">        `Spark NLP Workshop &lt;https://github.com/JohnSnowLabs/spark-nlp-workshop/blob/master/tutorials/blogposts/3.NER_with_BERT.ipynb&gt;`__</span>
 <span class="sd">        and the</span>
 <span class="sd">        `CamemBertEmbeddingsTestSpec &lt;https://github.com/JohnSnowLabs/spark-nlp/blob/master/src/test/scala/com/johnsnowlabs/nlp/embeddings/CamemBertEmbeddingsTestSpec.scala&gt;`__.</span>
 
