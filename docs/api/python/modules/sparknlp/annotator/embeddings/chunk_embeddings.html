--- conflicted
+++ resolved
@@ -5,11 +5,7 @@
   <head>
     <meta charset="utf-8" />
     <meta name="viewport" content="width=device-width, initial-scale=1.0" />
-<<<<<<< HEAD
-    <title>sparknlp.annotator.embeddings.chunk_embeddings &#8212; Spark NLP 4.3.0 documentation</title>
-=======
     <title>sparknlp.annotator.embeddings.chunk_embeddings &#8212; Spark NLP 4.2.8 documentation</title>
->>>>>>> c60c6f53
   
   
   
@@ -322,7 +318,7 @@
 <span class="sd">    chunk embeddings from either Chunker, NGramGenerator, or NerConverter</span>
 <span class="sd">    outputs.</span>
 
-<span class="sd">    For extended examples of usage, see the `Examples &lt;https://github.com/JohnSnowLabs/spark-nlp/blob/master/example/python/annotation/text/english/embeddings/ChunkEmbeddings.ipynb&gt;`__.</span>
+<span class="sd">    For extended examples of usage, see the `Spark NLP Workshop &lt;https://github.com/JohnSnowLabs/spark-nlp-workshop/blob/master/tutorials/Certification_Trainings/Public/3.SparkNLP_Pretrained_Models.ipynb&gt;`__.</span>
 
 <span class="sd">    ========================== ======================</span>
 <span class="sd">    Input Annotation types     Output Annotation type</span>
