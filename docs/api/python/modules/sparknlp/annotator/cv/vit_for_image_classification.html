
<!DOCTYPE html>

<html lang="en">
  <head>
    <meta charset="utf-8" />
    <meta name="viewport" content="width=device-width, initial-scale=1.0" />
<<<<<<< HEAD
    <title>sparknlp.annotator.cv.vit_for_image_classification &#8212; Spark NLP 4.3.0 documentation</title>
=======
    <title>sparknlp.annotator.cv.vit_for_image_classification &#8212; Spark NLP 4.2.8 documentation</title>
>>>>>>> c60c6f53
  
  
  
  <script data-cfasync="false">
    document.documentElement.dataset.mode = localStorage.getItem("mode") || "";
    document.documentElement.dataset.theme = localStorage.getItem("theme") || "light";
  </script>
  
  <!-- Loaded before other Sphinx assets -->
  <link href="../../../../static/styles/theme.css?digest=796348d33e8b1d947c94" rel="stylesheet">
<link href="../../../../static/styles/bootstrap.css?digest=796348d33e8b1d947c94" rel="stylesheet">
<link href="../../../../static/styles/pydata-sphinx-theme.css?digest=796348d33e8b1d947c94" rel="stylesheet">

  
  <link href="../../../../static/vendor/fontawesome/6.1.2/css/all.min.css?digest=796348d33e8b1d947c94" rel="stylesheet">
  <link rel="preload" as="font" type="font/woff2" crossorigin href="../../../../static/vendor/fontawesome/6.1.2/webfonts/fa-solid-900.woff2">
<link rel="preload" as="font" type="font/woff2" crossorigin href="../../../../static/vendor/fontawesome/6.1.2/webfonts/fa-brands-400.woff2">
<link rel="preload" as="font" type="font/woff2" crossorigin href="../../../../static/vendor/fontawesome/6.1.2/webfonts/fa-regular-400.woff2">

    <link rel="stylesheet" type="text/css" href="../../../../static/pygments.css" />
    <link rel="stylesheet" type="text/css" href="../../../../static/graphviz.css" />
    <link rel="stylesheet" type="text/css" href="../../../../static/css/custom.css" />
  
  <!-- Pre-loaded scripts that we'll load fully later -->
  <link rel="preload" as="script" href="../../../../static/scripts/bootstrap.js?digest=796348d33e8b1d947c94">
<link rel="preload" as="script" href="../../../../static/scripts/pydata-sphinx-theme.js?digest=796348d33e8b1d947c94">

    <script data-url_root="../../../../" id="documentation_options" src="../../../../static/documentation_options.js"></script>
    <script src="../../../../static/jquery.js"></script>
    <script src="../../../../static/underscore.js"></script>
    <script src="../../../../static/_sphinx_javascript_frameworks_compat.js"></script>
    <script src="../../../../static/doctools.js"></script>
    <script src="../../../../static/sphinx_highlight.js"></script>
    <script src="../../../../static/toggleprompt.js"></script>
    <script>DOCUMENTATION_OPTIONS.pagename = 'modules/sparknlp/annotator/cv/vit_for_image_classification';</script>
    <link rel="shortcut icon" href="../../../../static/fav.ico"/>
    <link rel="index" title="Index" href="../../../../genindex.html" />
    <link rel="search" title="Search" href="../../../../search.html" />
  <meta name="viewport" content="width=device-width, initial-scale=1" />
  <meta name="docsearch:language" content="en">
  </head>
  
  
  <body data-spy="scroll" data-target="#bd-toc-nav" data-offset="180" data-default-mode="">

  
  
  <a class="skip-link" href="#main-content">Skip to main content</a>

  
  <input type="checkbox" class="sidebar-toggle" name="__primary" id="__primary">
  <label class="overlay overlay-primary" for="__primary"></label>

  
  <input type="checkbox" class="sidebar-toggle" name="__secondary" id="__secondary">
  <label class="overlay overlay-secondary" for="__secondary"></label>

  
  <div class="search-button__wrapper">
    <div class="search-button__overlay"></div>
    <div class="search-button__search-container">
      
<form class="bd-search d-flex align-items-center" action="../../../../search.html" method="get">
  <i class="fa-solid fa-magnifying-glass"></i>
  <input type="search" class="form-control" name="q" id="search-input" placeholder="Search the docs ..." aria-label="Search the docs ..." autocomplete="off" autocorrect="off" autocapitalize="off" spellcheck="false">
  <span class="search-button__kbd-shortcut"><kbd class="kbd-shortcut__modifier">Ctrl</kbd>+<kbd>K</kbd></span>
</form>
    </div>
  </div>

  
  <nav class="bd-header navbar navbar-expand-lg bd-navbar" id="navbar-main"><div class="bd-header__inner bd-page-width">
  <label class="sidebar-toggle primary-toggle" for="__primary">
      <span class="fa-solid fa-bars"></span>
  </label>
  <div id="navbar-start">
    
    
  


<a class="navbar-brand logo" href="../../../../index.html">

  
  
  
  
  
  
  

  
    <img src="../../../../static/logo.png" class="logo__image only-light" alt="Logo image">
    <img src="../../../../static/logo.png" class="logo__image only-dark" alt="Logo image">
  
  
</a>
    
  </div>

  
  <div class="col-lg-9 navbar-header-items">
    <div id="navbar-center" class="mr-auto">
      
      <div class="navbar-center-item">
        <nav class="navbar-nav">
    <p class="sidebar-header-items__title" role="heading" aria-level="1" aria-label="Site Navigation">
        Site Navigation
    </p>
    <ul id="navbar-main-elements" class="navbar-nav">
        
                    <li class="nav-item">
                      <a class="nav-link nav-internal" href="../../../../getting_started/index.html">
                        Getting Started
                      </a>
                    </li>
                

                    <li class="nav-item">
                      <a class="nav-link nav-internal" href="../../../../user_guide/index.html">
                        User Guide
                      </a>
                    </li>
                

                    <li class="nav-item">
                      <a class="nav-link nav-internal" href="../../../../third_party/index.html">
                        Third Party Projects
                      </a>
                    </li>
                

                    <li class="nav-item">
                      <a class="nav-link nav-internal" href="../../../../reference/index.html">
                        API Reference
                      </a>
                    </li>
                
    </ul>
</nav>
      </div>
      
    </div>

    <div id="navbar-end">
      
        <div class="navbar-end-item navbar-persistent--container">
          
<button class="btn btn-sm navbar-btn search-button search-button__button" title="Search" aria-label="Search" data-toggle="tooltip">
  <i class="fa-solid fa-magnifying-glass"></i>
</button>
        </div>
      
      
      <div class="navbar-end-item">
        <button class="theme-switch-button btn btn-sm btn-outline-primary navbar-btn rounded-circle" title="light/dark" aria-label="light/dark" data-toggle="tooltip">
    <span class="theme-switch" data-mode="light"><i class="fa-solid fa-sun"></i></span>
    <span class="theme-switch" data-mode="dark"><i class="fa-solid fa-moon"></i></span>
    <span class="theme-switch" data-mode="auto"><i class="fa-solid fa-circle-half-stroke"></i></span>
</button>
      </div>
      
      <div class="navbar-end-item">
        <ul id="navbar-icon-links" class="navbar-nav" aria-label="Icon Links">
      </ul>
      </div>
      
    </div>
  </div>


  
  
    <div class="navbar-persistent--mobile">
<button class="btn btn-sm navbar-btn search-button search-button__button" title="Search" aria-label="Search" data-toggle="tooltip">
  <i class="fa-solid fa-magnifying-glass"></i>
</button>
    </div>
  

  
  <label class="sidebar-toggle secondary-toggle" for="__secondary">
      <span class="fa-solid fa-outdent"></span>
  </label>
  

</div>
  </nav>
  

  <div class="bd-container">
    <div class="bd-container__inner bd-page-width">
      
      <div class="bd-sidebar-primary bd-sidebar hide-on-wide">
        
  
  <div class="sidebar-header-items sidebar-primary__section">
    
    
      <div class="sidebar-header-items__center">
      
      <div class="navbar-center-item">
        <nav class="navbar-nav">
    <p class="sidebar-header-items__title" role="heading" aria-level="1" aria-label="Site Navigation">
        Site Navigation
    </p>
    <ul id="navbar-main-elements" class="navbar-nav">
        
                    <li class="nav-item">
                      <a class="nav-link nav-internal" href="../../../../getting_started/index.html">
                        Getting Started
                      </a>
                    </li>
                

                    <li class="nav-item">
                      <a class="nav-link nav-internal" href="../../../../user_guide/index.html">
                        User Guide
                      </a>
                    </li>
                

                    <li class="nav-item">
                      <a class="nav-link nav-internal" href="../../../../third_party/index.html">
                        Third Party Projects
                      </a>
                    </li>
                

                    <li class="nav-item">
                      <a class="nav-link nav-internal" href="../../../../reference/index.html">
                        API Reference
                      </a>
                    </li>
                
    </ul>
</nav>
      </div>
      
      </div>
    

    
    
    <div class="sidebar-header-items__end">
      
      <div class="navbar-end-item">
        <button class="theme-switch-button btn btn-sm btn-outline-primary navbar-btn rounded-circle" title="light/dark" aria-label="light/dark" data-toggle="tooltip">
    <span class="theme-switch" data-mode="light"><i class="fa-solid fa-sun"></i></span>
    <span class="theme-switch" data-mode="dark"><i class="fa-solid fa-moon"></i></span>
    <span class="theme-switch" data-mode="auto"><i class="fa-solid fa-circle-half-stroke"></i></span>
</button>
      </div>
      
      <div class="navbar-end-item">
        <ul id="navbar-icon-links" class="navbar-nav" aria-label="Icon Links">
      </ul>
      </div>
      
    </div>
    
  </div>

  

  
  <div class="sidebar-end-items sidebar-primary__section">
    <div class="sidebar-end-items__item">
    </div>
  </div>

  
  <div id="rtd-footer-container"></div>

      </div>
      <main id="main-content" class="bd-main">
        
        
        <div class="bd-content">
          <div class="bd-article-container">
            
            <div class="bd-header-article">
                
            </div>
            
            
            <article class="bd-article" role="main">
              
  <h1>Source code for sparknlp.annotator.cv.vit_for_image_classification</h1><div class="highlight"><pre>
<span></span><span class="c1">#  Copyright 2017-2022 John Snow Labs</span>
<span class="c1">#</span>
<span class="c1">#  Licensed under the Apache License, Version 2.0 (the &quot;License&quot;);</span>
<span class="c1">#  you may not use this file except in compliance with the License.</span>
<span class="c1">#  You may obtain a copy of the License at</span>
<span class="c1">#</span>
<span class="c1">#     http://www.apache.org/licenses/LICENSE-2.0</span>
<span class="c1">#</span>
<span class="c1">#  Unless required by applicable law or agreed to in writing, software</span>
<span class="c1">#  distributed under the License is distributed on an &quot;AS IS&quot; BASIS,</span>
<span class="c1">#  WITHOUT WARRANTIES OR CONDITIONS OF ANY KIND, either express or implied.</span>
<span class="c1">#  See the License for the specific language governing permissions and</span>
<span class="c1">#  limitations under the License.</span>

<span class="sd">&quot;&quot;&quot;Contains classes concerning ViTForImageClassification.&quot;&quot;&quot;</span>

<span class="kn">from</span> <span class="nn">sparknlp.common</span> <span class="kn">import</span> <span class="o">*</span>


<div class="viewcode-block" id="ViTForImageClassification"><a class="viewcode-back" href="../../../../reference/autosummary/sparknlp/annotator/cv/vit_for_image_classification/index.html#sparknlp.annotator.cv.vit_for_image_classification.ViTForImageClassification">[docs]</a><span class="k">class</span> <span class="nc">ViTForImageClassification</span><span class="p">(</span><span class="n">AnnotatorModel</span><span class="p">,</span>
                                <span class="n">HasBatchedAnnotateImage</span><span class="p">,</span>
                                <span class="n">HasImageFeatureProperties</span><span class="p">,</span>
                                <span class="n">HasEngine</span><span class="p">):</span>
<span class="w">    </span><span class="sd">&quot;&quot;&quot;Vision Transformer (ViT) for image classification.</span>

<span class="sd">    ViT is a transformer based alternative to the convolutional neural networks usually</span>
<span class="sd">    used for image recognition tasks.</span>

<span class="sd">    Pretrained models can be loaded with ``pretrained`` of the companion object:</span>

<span class="sd">    .. code-block:: python</span>

<span class="sd">        imageClassifier = ViTForImageClassification.pretrained() \\</span>
<span class="sd">            .setInputCols([&quot;image_assembler&quot;]) \\</span>
<span class="sd">            .setOutputCol(&quot;class&quot;)</span>


<span class="sd">    The default model is ``&quot;image_classifier_vit_base_patch16_224&quot;``, if no name is</span>
<span class="sd">    provided.</span>

<span class="sd">    For available pretrained models please see the</span>
<span class="sd">    `Models Hub &lt;https://nlp.johnsnowlabs.com/models?task=Image+Classification&gt;`__.</span>

<span class="sd">    Models from the HuggingFace 🤗 Transformers library are also compatible with Spark</span>
<span class="sd">    NLP 🚀. To see which models are compatible and how to import them see</span>
<span class="sd">    https://github.com/JohnSnowLabs/spark-nlp/discussions/5669 and to see more extended</span>
<span class="sd">    examples, see</span>
<span class="sd">    `ViTImageClassificationTestSpec &lt;https://github.com/JohnSnowLabs/spark-nlp/blob/master/src/test/scala/com/johnsnowlabs/nlp/annotators/cv/ViTImageClassificationTestSpec.scala&gt;`__.</span>

<span class="sd">    **Paper Abstract:**</span>

<span class="sd">    *While the Transformer architecture has become the de-facto standard for natural</span>
<span class="sd">    language processing tasks, its applications to computer vision remain limited. In</span>
<span class="sd">    vision, attention is either applied in conjunction with convolutional networks, or</span>
<span class="sd">    used to replace certain components of convolutional networks while keeping their</span>
<span class="sd">    overall structure in place. We show that this reliance on CNNs is not necessary and</span>
<span class="sd">    a pure transformer applied directly to sequences of image patches can perform very</span>
<span class="sd">    well on image classification tasks. When pre-trained on large amounts of data and</span>
<span class="sd">    transferred to multiple mid-sized or small image recognition benchmarks (ImageNet,</span>
<span class="sd">    CIFAR-100, VTAB, etc.), Vision Transformer (ViT) attains excellent results compared</span>
<span class="sd">    to state-of-the-art convolutional networks while requiring substantially fewer</span>
<span class="sd">    computational resources to train.*</span>


<span class="sd">    ====================== ======================</span>
<span class="sd">    Input Annotation types Output Annotation type</span>
<span class="sd">    ====================== ======================</span>
<span class="sd">    ``IMAGE``              ``CATEGORY``</span>
<span class="sd">    ====================== ======================</span>

<span class="sd">    References</span>
<span class="sd">    ----------</span>

<span class="sd">    `An Image is Worth 16x16 Words: Transformers for Image Recognition at Scale</span>
<span class="sd">    &lt;https://arxiv.org/abs/2010.11929&gt;`__</span>


<span class="sd">    Parameters</span>
<span class="sd">    ----------</span>

<span class="sd">    configProtoBytes</span>
<span class="sd">        ConfigProto from tensorflow, serialized into byte array.</span>

<span class="sd">    Examples</span>
<span class="sd">    --------</span>
<span class="sd">    &gt;&gt;&gt; import sparknlp</span>
<span class="sd">    &gt;&gt;&gt; from sparknlp.base import *</span>
<span class="sd">    &gt;&gt;&gt; from sparknlp.annotator import *</span>
<span class="sd">    &gt;&gt;&gt; from pyspark.ml import Pipeline</span>
<span class="sd">    &gt;&gt;&gt; imageDF: DataFrame = spark.read \\</span>
<span class="sd">    ...     .format(&quot;image&quot;) \\</span>
<span class="sd">    ...     .option(&quot;dropInvalid&quot;, value = True) \\</span>
<span class="sd">    ...     .load(&quot;src/test/resources/image/&quot;)</span>
<span class="sd">    &gt;&gt;&gt; imageAssembler = ImageAssembler() \\</span>
<span class="sd">    ...     .setInputCol(&quot;image&quot;) \\</span>
<span class="sd">    ...     .setOutputCol(&quot;image_assembler&quot;)</span>
<span class="sd">    &gt;&gt;&gt; imageClassifier = ViTForImageClassification \\</span>
<span class="sd">    ...     .pretrained() \\</span>
<span class="sd">    ...     .setInputCols([&quot;image_assembler&quot;]) \\</span>
<span class="sd">    ...     .setOutputCol(&quot;class&quot;)</span>
<span class="sd">    &gt;&gt;&gt; pipeline = Pipeline().setStages([imageAssembler, imageClassifier])</span>
<span class="sd">    &gt;&gt;&gt; pipelineDF = pipeline.fit(imageDF).transform(imageDF)</span>
<span class="sd">    &gt;&gt;&gt; pipelineDF \\</span>
<span class="sd">    ...   .selectExpr(&quot;reverse(split(image.origin, &#39;/&#39;))[0] as image_name&quot;, &quot;class.result&quot;) \\</span>
<span class="sd">    ...   .show(truncate=False)</span>
<span class="sd">    +-----------------+----------------------------------------------------------+</span>
<span class="sd">    |image_name       |result                                                    |</span>
<span class="sd">    +-----------------+----------------------------------------------------------+</span>
<span class="sd">    |palace.JPEG      |[palace]                                                  |</span>
<span class="sd">    |egyptian_cat.jpeg|[Egyptian cat]                                            |</span>
<span class="sd">    |hippopotamus.JPEG|[hippopotamus, hippo, river horse, Hippopotamus amphibius]|</span>
<span class="sd">    |hen.JPEG         |[hen]                                                     |</span>
<span class="sd">    |ostrich.JPEG     |[ostrich, Struthio camelus]                               |</span>
<span class="sd">    |junco.JPEG       |[junco, snowbird]                                         |</span>
<span class="sd">    |bluetick.jpg     |[bluetick]                                                |</span>
<span class="sd">    |chihuahua.jpg    |[Chihuahua]                                               |</span>
<span class="sd">    |tractor.JPEG     |[tractor]                                                 |</span>
<span class="sd">    |ox.JPEG          |[ox]                                                      |</span>
<span class="sd">    +-----------------+----------------------------------------------------------+</span>

<span class="sd">    &quot;&quot;&quot;</span>
    <span class="n">name</span> <span class="o">=</span> <span class="s2">&quot;ViTForImageClassification&quot;</span>

    <span class="n">inputAnnotatorTypes</span> <span class="o">=</span> <span class="p">[</span><span class="n">AnnotatorType</span><span class="o">.</span><span class="n">IMAGE</span><span class="p">]</span>

    <span class="n">outputAnnotatorType</span> <span class="o">=</span> <span class="n">AnnotatorType</span><span class="o">.</span><span class="n">CATEGORY</span>

    <span class="n">configProtoBytes</span> <span class="o">=</span> <span class="n">Param</span><span class="p">(</span><span class="n">Params</span><span class="o">.</span><span class="n">_dummy</span><span class="p">(),</span>
                             <span class="s2">&quot;configProtoBytes&quot;</span><span class="p">,</span>
                             <span class="s2">&quot;ConfigProto from tensorflow, serialized into byte array. Get with &quot;</span>
                             <span class="s2">&quot;config_proto.SerializeToString()&quot;</span><span class="p">,</span>
                             <span class="n">TypeConverters</span><span class="o">.</span><span class="n">toListInt</span><span class="p">)</span>

<div class="viewcode-block" id="ViTForImageClassification.getClasses"><a class="viewcode-back" href="../../../../reference/autosummary/sparknlp/annotator/cv/vit_for_image_classification/index.html#sparknlp.annotator.cv.vit_for_image_classification.ViTForImageClassification.getClasses">[docs]</a>    <span class="k">def</span> <span class="nf">getClasses</span><span class="p">(</span><span class="bp">self</span><span class="p">):</span>
<span class="w">        </span><span class="sd">&quot;&quot;&quot;</span>
<span class="sd">        Returns labels used to train this model</span>
<span class="sd">        &quot;&quot;&quot;</span>
        <span class="k">return</span> <span class="bp">self</span><span class="o">.</span><span class="n">_call_java</span><span class="p">(</span><span class="s2">&quot;getClasses&quot;</span><span class="p">)</span></div>

<div class="viewcode-block" id="ViTForImageClassification.setConfigProtoBytes"><a class="viewcode-back" href="../../../../reference/autosummary/sparknlp/annotator/cv/vit_for_image_classification/index.html#sparknlp.annotator.cv.vit_for_image_classification.ViTForImageClassification.setConfigProtoBytes">[docs]</a>    <span class="k">def</span> <span class="nf">setConfigProtoBytes</span><span class="p">(</span><span class="bp">self</span><span class="p">,</span> <span class="n">b</span><span class="p">):</span>
<span class="w">        </span><span class="sd">&quot;&quot;&quot;Sets configProto from tensorflow, serialized into byte array.</span>

<span class="sd">        Parameters</span>
<span class="sd">        ----------</span>
<span class="sd">        b : List[int]</span>
<span class="sd">            ConfigProto from tensorflow, serialized into byte array</span>
<span class="sd">        &quot;&quot;&quot;</span>
        <span class="k">return</span> <span class="bp">self</span><span class="o">.</span><span class="n">_set</span><span class="p">(</span><span class="n">configProtoBytes</span><span class="o">=</span><span class="n">b</span><span class="p">)</span></div>

    <span class="nd">@keyword_only</span>
    <span class="k">def</span> <span class="fm">__init__</span><span class="p">(</span><span class="bp">self</span><span class="p">,</span> <span class="n">classname</span><span class="o">=</span><span class="s2">&quot;com.johnsnowlabs.nlp.annotators.cv.ViTForImageClassification&quot;</span><span class="p">,</span>
                 <span class="n">java_model</span><span class="o">=</span><span class="kc">None</span><span class="p">):</span>
        <span class="nb">super</span><span class="p">(</span><span class="n">ViTForImageClassification</span><span class="p">,</span> <span class="bp">self</span><span class="p">)</span><span class="o">.</span><span class="fm">__init__</span><span class="p">(</span>
            <span class="n">classname</span><span class="o">=</span><span class="n">classname</span><span class="p">,</span>
            <span class="n">java_model</span><span class="o">=</span><span class="n">java_model</span>
        <span class="p">)</span>
        <span class="bp">self</span><span class="o">.</span><span class="n">_setDefault</span><span class="p">(</span>
            <span class="n">batchSize</span><span class="o">=</span><span class="mi">2</span>
        <span class="p">)</span>

    <span class="nd">@staticmethod</span>
<div class="viewcode-block" id="ViTForImageClassification.loadSavedModel"><a class="viewcode-back" href="../../../../reference/autosummary/sparknlp/annotator/cv/vit_for_image_classification/index.html#sparknlp.annotator.cv.vit_for_image_classification.ViTForImageClassification.loadSavedModel">[docs]</a>    <span class="k">def</span> <span class="nf">loadSavedModel</span><span class="p">(</span><span class="n">folder</span><span class="p">,</span> <span class="n">spark_session</span><span class="p">):</span>
<span class="w">        </span><span class="sd">&quot;&quot;&quot;Loads a locally saved model.</span>

<span class="sd">        Parameters</span>
<span class="sd">        ----------</span>
<span class="sd">        folder : str</span>
<span class="sd">            Folder of the saved model</span>
<span class="sd">        spark_session : pyspark.sql.SparkSession</span>
<span class="sd">            The current SparkSession</span>

<span class="sd">        Returns</span>
<span class="sd">        -------</span>
<span class="sd">        ViTForImageClassification</span>
<span class="sd">            The restored model</span>
<span class="sd">        &quot;&quot;&quot;</span>
        <span class="kn">from</span> <span class="nn">sparknlp.internal</span> <span class="kn">import</span> <span class="n">_ViTForImageClassification</span>
        <span class="n">jModel</span> <span class="o">=</span> <span class="n">_ViTForImageClassification</span><span class="p">(</span><span class="n">folder</span><span class="p">,</span> <span class="n">spark_session</span><span class="o">.</span><span class="n">_jsparkSession</span><span class="p">)</span><span class="o">.</span><span class="n">_java_obj</span>
        <span class="k">return</span> <span class="n">ViTForImageClassification</span><span class="p">(</span><span class="n">java_model</span><span class="o">=</span><span class="n">jModel</span><span class="p">)</span></div>

    <span class="nd">@staticmethod</span>
<div class="viewcode-block" id="ViTForImageClassification.pretrained"><a class="viewcode-back" href="../../../../reference/autosummary/sparknlp/annotator/cv/vit_for_image_classification/index.html#sparknlp.annotator.cv.vit_for_image_classification.ViTForImageClassification.pretrained">[docs]</a>    <span class="k">def</span> <span class="nf">pretrained</span><span class="p">(</span><span class="n">name</span><span class="o">=</span><span class="s2">&quot;image_classifier_vit_base_patch16_224&quot;</span><span class="p">,</span> <span class="n">lang</span><span class="o">=</span><span class="s2">&quot;en&quot;</span><span class="p">,</span> <span class="n">remote_loc</span><span class="o">=</span><span class="kc">None</span><span class="p">):</span>
<span class="w">        </span><span class="sd">&quot;&quot;&quot;Downloads and loads a pretrained model.</span>

<span class="sd">        Parameters</span>
<span class="sd">        ----------</span>
<span class="sd">        name : str, optional</span>
<span class="sd">            Name of the pretrained model, by default</span>
<span class="sd">            &quot;image_classifier_vit_base_patch16_224&quot;</span>
<span class="sd">        lang : str, optional</span>
<span class="sd">            Language of the pretrained model, by default &quot;en&quot;</span>
<span class="sd">        remote_loc : str, optional</span>
<span class="sd">            Optional remote address of the resource, by default None. Will use</span>
<span class="sd">            Spark NLPs repositories otherwise.</span>

<span class="sd">        Returns</span>
<span class="sd">        -------</span>
<span class="sd">        ViTForImageClassification</span>
<span class="sd">            The restored model</span>
<span class="sd">        &quot;&quot;&quot;</span>
        <span class="kn">from</span> <span class="nn">sparknlp.pretrained</span> <span class="kn">import</span> <span class="n">ResourceDownloader</span>
        <span class="k">return</span> <span class="n">ResourceDownloader</span><span class="o">.</span><span class="n">downloadModel</span><span class="p">(</span><span class="n">ViTForImageClassification</span><span class="p">,</span> <span class="n">name</span><span class="p">,</span> <span class="n">lang</span><span class="p">,</span> <span class="n">remote_loc</span><span class="p">)</span></div></div>
</pre></div>

            </article>
            
            
            
            <footer class="bd-footer-article">
                <!-- Previous / next buttons -->
<div class='prev-next-area'>
</div>
            </footer>
            
          </div>
          
          
          
            <div class="bd-sidebar-secondary bd-toc">
              
<div class="toc-item">
  
<div id="searchbox"></div>
</div>

<div class="toc-item">
  
</div>

<div class="toc-item">
  
</div>

            </div>
          
          
        </div>
        <footer class="bd-footer-content">
          <div class="bd-footer-content__inner">
            
          </div>
        </footer>
        
      </main>
    </div>
  </div>

  
    
  <!-- Scripts loaded after <body> so the DOM is not blocked -->
  <script src="../../../../static/scripts/bootstrap.js?digest=796348d33e8b1d947c94"></script>
<script src="../../../../static/scripts/pydata-sphinx-theme.js?digest=796348d33e8b1d947c94"></script>

  <footer class="bd-footer"><div class="bd-footer__inner container">
  
  <div class="footer-item">
    
<p class="copyright">

    &copy; Copyright 2022, John Snow Labs.<br>

</p>

  </div>
  
  <div class="footer-item">
    <p class="theme-version">
    Built with the
    <a href="https://pydata-sphinx-theme.readthedocs.io/en/stable/index.html">
        PyData Sphinx Theme
    </a>
    0.12.0.
</p>
  </div>
  
  <div class="footer-item">
    
<p class="sphinx-version">
Created using <a href="http://sphinx-doc.org/">Sphinx</a> 5.3.0.<br>
</p>

  </div>
  
</div>
  </footer>
  </body>
</html><|MERGE_RESOLUTION|>--- conflicted
+++ resolved
@@ -5,11 +5,7 @@
   <head>
     <meta charset="utf-8" />
     <meta name="viewport" content="width=device-width, initial-scale=1.0" />
-<<<<<<< HEAD
-    <title>sparknlp.annotator.cv.vit_for_image_classification &#8212; Spark NLP 4.3.0 documentation</title>
-=======
     <title>sparknlp.annotator.cv.vit_for_image_classification &#8212; Spark NLP 4.2.8 documentation</title>
->>>>>>> c60c6f53
   
   
   
@@ -343,7 +339,7 @@
 <span class="sd">    `Models Hub &lt;https://nlp.johnsnowlabs.com/models?task=Image+Classification&gt;`__.</span>
 
 <span class="sd">    Models from the HuggingFace 🤗 Transformers library are also compatible with Spark</span>
-<span class="sd">    NLP 🚀. To see which models are compatible and how to import them see</span>
+<span class="sd">    NLP 🚀. The Spark NLP Workshop example shows how to import them</span>
 <span class="sd">    https://github.com/JohnSnowLabs/spark-nlp/discussions/5669 and to see more extended</span>
 <span class="sd">    examples, see</span>
 <span class="sd">    `ViTImageClassificationTestSpec &lt;https://github.com/JohnSnowLabs/spark-nlp/blob/master/src/test/scala/com/johnsnowlabs/nlp/annotators/cv/ViTImageClassificationTestSpec.scala&gt;`__.</span>
@@ -401,23 +397,6 @@
 <span class="sd">    ...     .setOutputCol(&quot;class&quot;)</span>
 <span class="sd">    &gt;&gt;&gt; pipeline = Pipeline().setStages([imageAssembler, imageClassifier])</span>
 <span class="sd">    &gt;&gt;&gt; pipelineDF = pipeline.fit(imageDF).transform(imageDF)</span>
-<span class="sd">    &gt;&gt;&gt; pipelineDF \\</span>
-<span class="sd">    ...   .selectExpr(&quot;reverse(split(image.origin, &#39;/&#39;))[0] as image_name&quot;, &quot;class.result&quot;) \\</span>
-<span class="sd">    ...   .show(truncate=False)</span>
-<span class="sd">    +-----------------+----------------------------------------------------------+</span>
-<span class="sd">    |image_name       |result                                                    |</span>
-<span class="sd">    +-----------------+----------------------------------------------------------+</span>
-<span class="sd">    |palace.JPEG      |[palace]                                                  |</span>
-<span class="sd">    |egyptian_cat.jpeg|[Egyptian cat]                                            |</span>
-<span class="sd">    |hippopotamus.JPEG|[hippopotamus, hippo, river horse, Hippopotamus amphibius]|</span>
-<span class="sd">    |hen.JPEG         |[hen]                                                     |</span>
-<span class="sd">    |ostrich.JPEG     |[ostrich, Struthio camelus]                               |</span>
-<span class="sd">    |junco.JPEG       |[junco, snowbird]                                         |</span>
-<span class="sd">    |bluetick.jpg     |[bluetick]                                                |</span>
-<span class="sd">    |chihuahua.jpg    |[Chihuahua]                                               |</span>
-<span class="sd">    |tractor.JPEG     |[tractor]                                                 |</span>
-<span class="sd">    |ox.JPEG          |[ox]                                                      |</span>
-<span class="sd">    +-----------------+----------------------------------------------------------+</span>
 
 <span class="sd">    &quot;&quot;&quot;</span>
     <span class="n">name</span> <span class="o">=</span> <span class="s2">&quot;ViTForImageClassification&quot;</span>
