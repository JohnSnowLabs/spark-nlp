
<!DOCTYPE html>

<html lang="en">
  <head>
    <meta charset="utf-8" />
    <meta name="viewport" content="width=device-width, initial-scale=1.0" /><meta name="generator" content="Docutils 0.19: https://docutils.sourceforge.io/" />

<<<<<<< HEAD
    <title>sparknlp.pretrained.resource_downloader &#8212; Spark NLP 4.3.0 documentation</title>
=======
    <title>sparknlp.pretrained.resource_downloader &#8212; Spark NLP 4.2.8 documentation</title>
>>>>>>> c60c6f53
  
  
  
  <script data-cfasync="false">
    document.documentElement.dataset.mode = localStorage.getItem("mode") || "";
    document.documentElement.dataset.theme = localStorage.getItem("theme") || "light";
  </script>
  
  <!-- Loaded before other Sphinx assets -->
  <link href="../../../../../static/styles/theme.css?digest=796348d33e8b1d947c94" rel="stylesheet">
<link href="../../../../../static/styles/bootstrap.css?digest=796348d33e8b1d947c94" rel="stylesheet">
<link href="../../../../../static/styles/pydata-sphinx-theme.css?digest=796348d33e8b1d947c94" rel="stylesheet">

  
  <link href="../../../../../static/vendor/fontawesome/6.1.2/css/all.min.css?digest=796348d33e8b1d947c94" rel="stylesheet">
  <link rel="preload" as="font" type="font/woff2" crossorigin href="../../../../../static/vendor/fontawesome/6.1.2/webfonts/fa-solid-900.woff2">
<link rel="preload" as="font" type="font/woff2" crossorigin href="../../../../../static/vendor/fontawesome/6.1.2/webfonts/fa-brands-400.woff2">
<link rel="preload" as="font" type="font/woff2" crossorigin href="../../../../../static/vendor/fontawesome/6.1.2/webfonts/fa-regular-400.woff2">

    <link rel="stylesheet" type="text/css" href="../../../../../static/pygments.css" />
    <link rel="stylesheet" type="text/css" href="../../../../../static/graphviz.css" />
    <link rel="stylesheet" type="text/css" href="../../../../../static/css/custom.css" />
  
  <!-- Pre-loaded scripts that we'll load fully later -->
  <link rel="preload" as="script" href="../../../../../static/scripts/bootstrap.js?digest=796348d33e8b1d947c94">
<link rel="preload" as="script" href="../../../../../static/scripts/pydata-sphinx-theme.js?digest=796348d33e8b1d947c94">

    <script data-url_root="../../../../../" id="documentation_options" src="../../../../../static/documentation_options.js"></script>
    <script src="../../../../../static/jquery.js"></script>
    <script src="../../../../../static/underscore.js"></script>
    <script src="../../../../../static/_sphinx_javascript_frameworks_compat.js"></script>
    <script src="../../../../../static/doctools.js"></script>
    <script src="../../../../../static/sphinx_highlight.js"></script>
    <script src="../../../../../static/toggleprompt.js"></script>
    <script>DOCUMENTATION_OPTIONS.pagename = 'reference/autosummary/sparknlp/pretrained/resource_downloader/index';</script>
    <link rel="shortcut icon" href="../../../../../static/fav.ico"/>
    <link rel="index" title="Index" href="../../../../../genindex.html" />
    <link rel="search" title="Search" href="../../../../../search.html" />
  <meta name="viewport" content="width=device-width, initial-scale=1" />
  <meta name="docsearch:language" content="en">
  </head>
  
  
  <body data-spy="scroll" data-target="#bd-toc-nav" data-offset="180" data-default-mode="">

  
  
  <a class="skip-link" href="#main-content">Skip to main content</a>

  
  <input type="checkbox" class="sidebar-toggle" name="__primary" id="__primary">
  <label class="overlay overlay-primary" for="__primary"></label>

  
  <input type="checkbox" class="sidebar-toggle" name="__secondary" id="__secondary">
  <label class="overlay overlay-secondary" for="__secondary"></label>

  
  <div class="search-button__wrapper">
    <div class="search-button__overlay"></div>
    <div class="search-button__search-container">
      
<form class="bd-search d-flex align-items-center" action="../../../../../search.html" method="get">
  <i class="fa-solid fa-magnifying-glass"></i>
  <input type="search" class="form-control" name="q" id="search-input" placeholder="Search the docs ..." aria-label="Search the docs ..." autocomplete="off" autocorrect="off" autocapitalize="off" spellcheck="false">
  <span class="search-button__kbd-shortcut"><kbd class="kbd-shortcut__modifier">Ctrl</kbd>+<kbd>K</kbd></span>
</form>
    </div>
  </div>

  
  <nav class="bd-header navbar navbar-expand-lg bd-navbar" id="navbar-main"><div class="bd-header__inner bd-page-width">
  <label class="sidebar-toggle primary-toggle" for="__primary">
      <span class="fa-solid fa-bars"></span>
  </label>
  <div id="navbar-start">
    
    
  


<a class="navbar-brand logo" href="../../../../../index.html">

  
  
  
  
  
  
  

  
    <img src="../../../../../static/logo.png" class="logo__image only-light" alt="Logo image">
    <img src="../../../../../static/logo.png" class="logo__image only-dark" alt="Logo image">
  
  
</a>
    
  </div>

  
  <div class="col-lg-9 navbar-header-items">
    <div id="navbar-center" class="mr-auto">
      
      <div class="navbar-center-item">
        <nav class="navbar-nav">
    <p class="sidebar-header-items__title" role="heading" aria-level="1" aria-label="Site Navigation">
        Site Navigation
    </p>
    <ul id="navbar-main-elements" class="navbar-nav">
        
                    <li class="nav-item">
                      <a class="nav-link nav-internal" href="../../../../../getting_started/index.html">
                        Getting Started
                      </a>
                    </li>
                

                    <li class="nav-item">
                      <a class="nav-link nav-internal" href="../../../../../user_guide/index.html">
                        User Guide
                      </a>
                    </li>
                

                    <li class="nav-item">
                      <a class="nav-link nav-internal" href="../../../../../third_party/index.html">
                        Third Party Projects
                      </a>
                    </li>
                

                    <li class="nav-item">
                      <a class="nav-link nav-internal" href="../../../../index.html">
                        API Reference
                      </a>
                    </li>
                
    </ul>
</nav>
      </div>
      
    </div>

    <div id="navbar-end">
      
        <div class="navbar-end-item navbar-persistent--container">
          
<button class="btn btn-sm navbar-btn search-button search-button__button" title="Search" aria-label="Search" data-toggle="tooltip">
  <i class="fa-solid fa-magnifying-glass"></i>
</button>
        </div>
      
      
      <div class="navbar-end-item">
        <button class="theme-switch-button btn btn-sm btn-outline-primary navbar-btn rounded-circle" title="light/dark" aria-label="light/dark" data-toggle="tooltip">
    <span class="theme-switch" data-mode="light"><i class="fa-solid fa-sun"></i></span>
    <span class="theme-switch" data-mode="dark"><i class="fa-solid fa-moon"></i></span>
    <span class="theme-switch" data-mode="auto"><i class="fa-solid fa-circle-half-stroke"></i></span>
</button>
      </div>
      
      <div class="navbar-end-item">
        <ul id="navbar-icon-links" class="navbar-nav" aria-label="Icon Links">
      </ul>
      </div>
      
    </div>
  </div>


  
  
    <div class="navbar-persistent--mobile">
<button class="btn btn-sm navbar-btn search-button search-button__button" title="Search" aria-label="Search" data-toggle="tooltip">
  <i class="fa-solid fa-magnifying-glass"></i>
</button>
    </div>
  

  
  <label class="sidebar-toggle secondary-toggle" for="__secondary">
      <span class="fa-solid fa-outdent"></span>
  </label>
  

</div>
  </nav>
  

  <div class="bd-container">
    <div class="bd-container__inner bd-page-width">
      
      <div class="bd-sidebar-primary bd-sidebar">
        
  
  <div class="sidebar-header-items sidebar-primary__section">
    
    
      <div class="sidebar-header-items__center">
      
      <div class="navbar-center-item">
        <nav class="navbar-nav">
    <p class="sidebar-header-items__title" role="heading" aria-level="1" aria-label="Site Navigation">
        Site Navigation
    </p>
    <ul id="navbar-main-elements" class="navbar-nav">
        
                    <li class="nav-item">
                      <a class="nav-link nav-internal" href="../../../../../getting_started/index.html">
                        Getting Started
                      </a>
                    </li>
                

                    <li class="nav-item">
                      <a class="nav-link nav-internal" href="../../../../../user_guide/index.html">
                        User Guide
                      </a>
                    </li>
                

                    <li class="nav-item">
                      <a class="nav-link nav-internal" href="../../../../../third_party/index.html">
                        Third Party Projects
                      </a>
                    </li>
                

                    <li class="nav-item">
                      <a class="nav-link nav-internal" href="../../../../index.html">
                        API Reference
                      </a>
                    </li>
                
    </ul>
</nav>
      </div>
      
      </div>
    

    
    
    <div class="sidebar-header-items__end">
      
      <div class="navbar-end-item">
        <button class="theme-switch-button btn btn-sm btn-outline-primary navbar-btn rounded-circle" title="light/dark" aria-label="light/dark" data-toggle="tooltip">
    <span class="theme-switch" data-mode="light"><i class="fa-solid fa-sun"></i></span>
    <span class="theme-switch" data-mode="dark"><i class="fa-solid fa-moon"></i></span>
    <span class="theme-switch" data-mode="auto"><i class="fa-solid fa-circle-half-stroke"></i></span>
</button>
      </div>
      
      <div class="navbar-end-item">
        <ul id="navbar-icon-links" class="navbar-nav" aria-label="Icon Links">
      </ul>
      </div>
      
    </div>
    
  </div>

  
  <div class="sidebar-start-items sidebar-primary__section">
    <div class="sidebar-start-items__item"><nav class="bd-links" id="bd-docs-nav" aria-label="Section navigation">
  <p class="bd-links__title" role="heading" aria-level="1">
    Section Navigation
  </p>
  <div class="bd-toc-item navbar-nav">
    <ul class="current nav bd-sidenav">
<li class="toctree-l1"><a class="reference internal" href="../pretrained_pipeline/index.html"><code class="xref py py-mod docutils literal notranslate"><span class="pre">sparknlp.pretrained.pretrained_pipeline</span></code></a></li>
<li class="toctree-l1 current active"><a class="current reference internal" href="#"><code class="xref py py-mod docutils literal notranslate"><span class="pre">sparknlp.pretrained.resource_downloader</span></code></a></li>
<li class="toctree-l1"><a class="reference internal" href="../utils/index.html"><code class="xref py py-mod docutils literal notranslate"><span class="pre">sparknlp.pretrained.utils</span></code></a></li>
</ul>

  </div>
</nav>
    </div>
  </div>
  

  
  <div class="sidebar-end-items sidebar-primary__section">
    <div class="sidebar-end-items__item">
    </div>
  </div>

  
  <div id="rtd-footer-container"></div>

      </div>
      <main id="main-content" class="bd-main">
        
        
        <div class="bd-content">
          <div class="bd-article-container">
            
            <div class="bd-header-article">
                
            </div>
            
            
            <article class="bd-article" role="main">
              
  <section id="module-sparknlp.pretrained.resource_downloader">
<span id="sparknlp-pretrained-resource-downloader"></span><h1><a class="reference internal" href="#module-sparknlp.pretrained.resource_downloader" title="sparknlp.pretrained.resource_downloader"><code class="xref py py-mod docutils literal notranslate"><span class="pre">sparknlp.pretrained.resource_downloader</span></code></a><a class="headerlink" href="#module-sparknlp.pretrained.resource_downloader" title="Permalink to this heading">#</a></h1>
<p>Contains classes for the ResourceDownloader.</p>
<section id="module-contents">
<h2>Module Contents<a class="headerlink" href="#module-contents" title="Permalink to this heading">#</a></h2>
<section id="classes">
<h3>Classes<a class="headerlink" href="#classes" title="Permalink to this heading">#</a></h3>
<table class="autosummary longtable table autosummary">
<tbody>
<tr class="row-odd"><td><p><a class="reference internal" href="#sparknlp.pretrained.resource_downloader.ResourceDownloader" title="sparknlp.pretrained.resource_downloader.ResourceDownloader"><code class="xref py py-obj docutils literal notranslate"><span class="pre">ResourceDownloader</span></code></a></p></td>
<td><p>Downloads and manages resources, pretrained models/pipelines.</p></td>
</tr>
</tbody>
</table>
<dl class="py class">
<dt class="sig sig-object py" id="sparknlp.pretrained.resource_downloader.ResourceDownloader">
<em class="property"><span class="pre">class</span><span class="w"> </span></em><span class="sig-name descname"><span class="pre">ResourceDownloader</span></span><a class="reference internal" href="../../../../../modules/sparknlp/pretrained/resource_downloader.html#ResourceDownloader"><span class="viewcode-link"><span class="pre">[source]</span></span></a><a class="headerlink" href="#sparknlp.pretrained.resource_downloader.ResourceDownloader" title="Permalink to this definition">#</a></dt>
<dd><p>Downloads and manages resources, pretrained models/pipelines.</p>
<p>Usually you will not need to use this class directly. It is called by the
<cite>pretrained()</cite> function of annotators.</p>
<p>However, you can use this class to list the available pretrained resources.</p>
<p class="rubric">Examples</p>
<p>If you want to list all NerDLModels for the english language you can run:</p>
<div class="doctest highlight-default notranslate"><div class="highlight"><pre><span></span><span class="gp">&gt;&gt;&gt; </span><span class="n">ResourceDownloader</span><span class="o">.</span><span class="n">showPublicModels</span><span class="p">(</span><span class="s2">&quot;NerDLModel&quot;</span><span class="p">,</span> <span class="s2">&quot;en&quot;</span><span class="p">)</span>
<span class="go">+-------------+------+---------+</span>
<span class="go">| Model       | lang | version |</span>
<span class="go">+-------------+------+---------+</span>
<span class="go">| onto_100    | en   | 2.1.0   |</span>
<span class="go">| onto_300    | en   | 2.1.0   |</span>
<span class="go">| ner_dl_bert | en   | 2.2.0   |</span>
<span class="go">|  ...        | ...  | ...     |</span>
</pre></div>
</div>
<p>Similarly for Pipelines:</p>
<div class="doctest highlight-default notranslate"><div class="highlight"><pre><span></span><span class="gp">&gt;&gt;&gt; </span><span class="n">ResourceDownloader</span><span class="o">.</span><span class="n">showPublicPipelines</span><span class="p">(</span><span class="s2">&quot;en&quot;</span><span class="p">)</span>
<span class="go">+------------------+------+---------+</span>
<span class="go">| Pipeline         | lang | version |</span>
<span class="go">+------------------+------+---------+</span>
<span class="go">| dependency_parse | en   | 2.0.2   |</span>
<span class="go">| check_spelling   | en   | 2.1.0   |</span>
<span class="go">| match_datetime   | en   | 2.1.0   |</span>
<span class="go">|  ...             | ...  | ...     |</span>
</pre></div>
</div>
<dl class="py method">
<dt class="sig sig-object py" id="sparknlp.pretrained.resource_downloader.ResourceDownloader.downloadModel">
<em class="property"><span class="pre">static</span><span class="w"> </span></em><span class="sig-name descname"><span class="pre">downloadModel</span></span><span class="sig-paren">(</span><em class="sig-param"><span class="n"><span class="pre">reader</span></span></em>, <em class="sig-param"><span class="n"><span class="pre">name</span></span></em>, <em class="sig-param"><span class="n"><span class="pre">language</span></span></em>, <em class="sig-param"><span class="n"><span class="pre">remote_loc</span></span><span class="o"><span class="pre">=</span></span><span class="default_value"><span class="pre">None</span></span></em>, <em class="sig-param"><span class="n"><span class="pre">j_dwn</span></span><span class="o"><span class="pre">=</span></span><span class="default_value"><span class="pre">'PythonResourceDownloader'</span></span></em><span class="sig-paren">)</span><a class="reference internal" href="../../../../../modules/sparknlp/pretrained/resource_downloader.html#ResourceDownloader.downloadModel"><span class="viewcode-link"><span class="pre">[source]</span></span></a><a class="headerlink" href="#sparknlp.pretrained.resource_downloader.ResourceDownloader.downloadModel" title="Permalink to this definition">#</a></dt>
<dd><p>Downloads and loads a model with the default downloader. Usually this method
does not need to be called directly, as it is called by the <cite>pretrained()</cite>
method of the annotator.</p>
<dl class="field-list simple">
<dt class="field-odd">Parameters<span class="colon">:</span></dt>
<dd class="field-odd"><dl class="simple">
<dt><strong>reader</strong><span class="classifier">str</span></dt><dd><p>Name of the class to read the model for</p>
</dd>
<dt><strong>name</strong><span class="classifier">str</span></dt><dd><p>Name of the pretrained model</p>
</dd>
<dt><strong>language</strong><span class="classifier">str</span></dt><dd><p>Language of the model</p>
</dd>
<dt><strong>remote_loc</strong><span class="classifier">str, optional</span></dt><dd><p>Directory of the Spark NLP Folder, by default None</p>
</dd>
<dt><strong>j_dwn</strong><span class="classifier">str, optional</span></dt><dd><p>Which java downloader to use, by default ‘PythonResourceDownloader’</p>
</dd>
</dl>
</dd>
<dt class="field-even">Returns<span class="colon">:</span></dt>
<dd class="field-even"><dl class="simple">
<dt>AnnotatorModel</dt><dd><p>Loaded pretrained annotator/pipeline</p>
</dd>
</dl>
</dd>
</dl>
</dd></dl>

<dl class="py method">
<dt class="sig sig-object py" id="sparknlp.pretrained.resource_downloader.ResourceDownloader.downloadModelDirectly">
<em class="property"><span class="pre">static</span><span class="w"> </span></em><span class="sig-name descname"><span class="pre">downloadModelDirectly</span></span><span class="sig-paren">(</span><em class="sig-param"><span class="n"><span class="pre">name</span></span></em>, <em class="sig-param"><span class="n"><span class="pre">remote_loc</span></span><span class="o"><span class="pre">=</span></span><span class="default_value"><span class="pre">'public/models'</span></span></em><span class="sig-paren">)</span><a class="reference internal" href="../../../../../modules/sparknlp/pretrained/resource_downloader.html#ResourceDownloader.downloadModelDirectly"><span class="viewcode-link"><span class="pre">[source]</span></span></a><a class="headerlink" href="#sparknlp.pretrained.resource_downloader.ResourceDownloader.downloadModelDirectly" title="Permalink to this definition">#</a></dt>
<dd><p>Downloads a model directly to the cache folder.</p>
<dl class="field-list simple">
<dt class="field-odd">Parameters<span class="colon">:</span></dt>
<dd class="field-odd"><dl class="simple">
<dt><strong>name</strong><span class="classifier">str</span></dt><dd><p>Name of the model</p>
</dd>
<dt><strong>remote_loc</strong><span class="classifier">str, optional</span></dt><dd><p>Directory of the remote Spark NLP Folder, by default “public/models”</p>
</dd>
</dl>
</dd>
</dl>
</dd></dl>

<dl class="py method">
<dt class="sig sig-object py" id="sparknlp.pretrained.resource_downloader.ResourceDownloader.downloadPipeline">
<em class="property"><span class="pre">static</span><span class="w"> </span></em><span class="sig-name descname"><span class="pre">downloadPipeline</span></span><span class="sig-paren">(</span><em class="sig-param"><span class="n"><span class="pre">name</span></span></em>, <em class="sig-param"><span class="n"><span class="pre">language</span></span></em>, <em class="sig-param"><span class="n"><span class="pre">remote_loc</span></span><span class="o"><span class="pre">=</span></span><span class="default_value"><span class="pre">None</span></span></em><span class="sig-paren">)</span><a class="reference internal" href="../../../../../modules/sparknlp/pretrained/resource_downloader.html#ResourceDownloader.downloadPipeline"><span class="viewcode-link"><span class="pre">[source]</span></span></a><a class="headerlink" href="#sparknlp.pretrained.resource_downloader.ResourceDownloader.downloadPipeline" title="Permalink to this definition">#</a></dt>
<dd><p>Downloads and loads a pipeline with the default downloader.</p>
<dl class="field-list simple">
<dt class="field-odd">Parameters<span class="colon">:</span></dt>
<dd class="field-odd"><dl class="simple">
<dt><strong>name</strong><span class="classifier">str</span></dt><dd><p>Name of the pipeline</p>
</dd>
<dt><strong>language</strong><span class="classifier">str</span></dt><dd><p>Language of the pipeline</p>
</dd>
<dt><strong>remote_loc</strong><span class="classifier">str, optional</span></dt><dd><p>Directory of the remote Spark NLP Folder, by default None</p>
</dd>
</dl>
</dd>
<dt class="field-even">Returns<span class="colon">:</span></dt>
<dd class="field-even"><dl class="simple">
<dt>PipelineModel</dt><dd><p>The loaded pipeline</p>
</dd>
</dl>
</dd>
</dl>
</dd></dl>

<dl class="py method">
<dt class="sig sig-object py" id="sparknlp.pretrained.resource_downloader.ResourceDownloader.clearCache">
<em class="property"><span class="pre">static</span><span class="w"> </span></em><span class="sig-name descname"><span class="pre">clearCache</span></span><span class="sig-paren">(</span><em class="sig-param"><span class="n"><span class="pre">name</span></span></em>, <em class="sig-param"><span class="n"><span class="pre">language</span></span></em>, <em class="sig-param"><span class="n"><span class="pre">remote_loc</span></span><span class="o"><span class="pre">=</span></span><span class="default_value"><span class="pre">None</span></span></em><span class="sig-paren">)</span><a class="reference internal" href="../../../../../modules/sparknlp/pretrained/resource_downloader.html#ResourceDownloader.clearCache"><span class="viewcode-link"><span class="pre">[source]</span></span></a><a class="headerlink" href="#sparknlp.pretrained.resource_downloader.ResourceDownloader.clearCache" title="Permalink to this definition">#</a></dt>
<dd><p>Clears the cache entry of a model.</p>
<dl class="field-list simple">
<dt class="field-odd">Parameters<span class="colon">:</span></dt>
<dd class="field-odd"><dl class="simple">
<dt><strong>name</strong><span class="classifier">str</span></dt><dd><p>Name of the model</p>
</dd>
<dt><strong>language</strong><span class="classifier">en</span></dt><dd><p>Language of the model</p>
</dd>
<dt><strong>remote_loc</strong><span class="classifier">str, optional</span></dt><dd><p>Directory of the remote Spark NLP Folder, by default None</p>
</dd>
</dl>
</dd>
</dl>
</dd></dl>

<dl class="py method">
<dt class="sig sig-object py" id="sparknlp.pretrained.resource_downloader.ResourceDownloader.showPublicModels">
<em class="property"><span class="pre">static</span><span class="w"> </span></em><span class="sig-name descname"><span class="pre">showPublicModels</span></span><span class="sig-paren">(</span><em class="sig-param"><span class="n"><span class="pre">annotator</span></span><span class="o"><span class="pre">=</span></span><span class="default_value"><span class="pre">None</span></span></em>, <em class="sig-param"><span class="n"><span class="pre">lang</span></span><span class="o"><span class="pre">=</span></span><span class="default_value"><span class="pre">None</span></span></em>, <em class="sig-param"><span class="n"><span class="pre">version</span></span><span class="o"><span class="pre">=</span></span><span class="default_value"><span class="pre">None</span></span></em><span class="sig-paren">)</span><a class="reference internal" href="../../../../../modules/sparknlp/pretrained/resource_downloader.html#ResourceDownloader.showPublicModels"><span class="viewcode-link"><span class="pre">[source]</span></span></a><a class="headerlink" href="#sparknlp.pretrained.resource_downloader.ResourceDownloader.showPublicModels" title="Permalink to this definition">#</a></dt>
<dd><p>Prints all pretrained models for a particular annotator model, that are
compatible with a version of Spark NLP. If any of the optional arguments are not
set, the filter is not considered.</p>
<dl class="field-list simple">
<dt class="field-odd">Parameters<span class="colon">:</span></dt>
<dd class="field-odd"><dl class="simple">
<dt><strong>annotator</strong><span class="classifier">str, optional</span></dt><dd><p>Name of the annotator to filer, by default None</p>
</dd>
<dt><strong>lang</strong><span class="classifier">str, optional</span></dt><dd><p>Language of the models to filter, by default None</p>
</dd>
<dt><strong>version</strong><span class="classifier">str, optional</span></dt><dd><p>Version of Spark NLP to filter, by default None</p>
</dd>
</dl>
</dd>
</dl>
</dd></dl>

<dl class="py method">
<dt class="sig sig-object py" id="sparknlp.pretrained.resource_downloader.ResourceDownloader.showPublicPipelines">
<em class="property"><span class="pre">static</span><span class="w"> </span></em><span class="sig-name descname"><span class="pre">showPublicPipelines</span></span><span class="sig-paren">(</span><em class="sig-param"><span class="n"><span class="pre">lang</span></span><span class="o"><span class="pre">=</span></span><span class="default_value"><span class="pre">None</span></span></em>, <em class="sig-param"><span class="n"><span class="pre">version</span></span><span class="o"><span class="pre">=</span></span><span class="default_value"><span class="pre">None</span></span></em><span class="sig-paren">)</span><a class="reference internal" href="../../../../../modules/sparknlp/pretrained/resource_downloader.html#ResourceDownloader.showPublicPipelines"><span class="viewcode-link"><span class="pre">[source]</span></span></a><a class="headerlink" href="#sparknlp.pretrained.resource_downloader.ResourceDownloader.showPublicPipelines" title="Permalink to this definition">#</a></dt>
<dd><p>Prints all pretrained models for a particular annotator model, that are
compatible with a version of Spark NLP. If any of the optional arguments are not
set, the filter is not considered.</p>
<dl class="field-list simple">
<dt class="field-odd">Parameters<span class="colon">:</span></dt>
<dd class="field-odd"><dl class="simple">
<dt><strong>lang</strong><span class="classifier">str, optional</span></dt><dd><p>Language of the models to filter, by default None</p>
</dd>
<dt><strong>version</strong><span class="classifier">str, optional</span></dt><dd><p>Version of Spark NLP to filter, by default None</p>
</dd>
</dl>
</dd>
</dl>
</dd></dl>

<dl class="py method">
<dt class="sig sig-object py" id="sparknlp.pretrained.resource_downloader.ResourceDownloader.showUnCategorizedResources">
<em class="property"><span class="pre">static</span><span class="w"> </span></em><span class="sig-name descname"><span class="pre">showUnCategorizedResources</span></span><span class="sig-paren">(</span><span class="sig-paren">)</span><a class="reference internal" href="../../../../../modules/sparknlp/pretrained/resource_downloader.html#ResourceDownloader.showUnCategorizedResources"><span class="viewcode-link"><span class="pre">[source]</span></span></a><a class="headerlink" href="#sparknlp.pretrained.resource_downloader.ResourceDownloader.showUnCategorizedResources" title="Permalink to this definition">#</a></dt>
<dd><p>Shows models or pipelines in the metadata which has not been categorized yet.</p>
</dd></dl>

<dl class="py method">
<dt class="sig sig-object py" id="sparknlp.pretrained.resource_downloader.ResourceDownloader.showAvailableAnnotators">
<em class="property"><span class="pre">static</span><span class="w"> </span></em><span class="sig-name descname"><span class="pre">showAvailableAnnotators</span></span><span class="sig-paren">(</span><span class="sig-paren">)</span><a class="reference internal" href="../../../../../modules/sparknlp/pretrained/resource_downloader.html#ResourceDownloader.showAvailableAnnotators"><span class="viewcode-link"><span class="pre">[source]</span></span></a><a class="headerlink" href="#sparknlp.pretrained.resource_downloader.ResourceDownloader.showAvailableAnnotators" title="Permalink to this definition">#</a></dt>
<dd><p>Shows all available annotators in Spark NLP.</p>
</dd></dl>

</dd></dl>

</section>
</section>
</section>


            </article>
            
            
            
            <footer class="bd-footer-article">
                <!-- Previous / next buttons -->
<div class='prev-next-area'>
</div>
            </footer>
            
          </div>
          
          
          
            <div class="bd-sidebar-secondary bd-toc">
              
<div class="toc-item">
  
<div class="tocsection onthispage">
    <i class="fa-solid fa-list"></i> On this page
</div>
<nav id="bd-toc-nav" class="page-toc">
    <ul class="visible nav section-nav flex-column">
 <li class="toc-h2 nav-item toc-entry">
  <a class="reference internal nav-link" href="#module-contents">
   Module Contents
  </a>
  <ul class="nav section-nav flex-column">
   <li class="toc-h3 nav-item toc-entry">
    <a class="reference internal nav-link" href="#classes">
     Classes
    </a>
    <ul class="nav section-nav flex-column">
     <li class="toc-h4 nav-item toc-entry">
      <a class="reference internal nav-link" href="#sparknlp.pretrained.resource_downloader.ResourceDownloader">
       <code class="docutils literal notranslate">
        <span class="pre">
         ResourceDownloader
        </span>
       </code>
      </a>
      <ul class="nav section-nav flex-column">
       <li class="toc-h5 nav-item toc-entry">
        <a class="reference internal nav-link" href="#sparknlp.pretrained.resource_downloader.ResourceDownloader.downloadModel">
         <code class="docutils literal notranslate">
          <span class="pre">
           ResourceDownloader.downloadModel()
          </span>
         </code>
        </a>
       </li>
       <li class="toc-h5 nav-item toc-entry">
        <a class="reference internal nav-link" href="#sparknlp.pretrained.resource_downloader.ResourceDownloader.downloadModelDirectly">
         <code class="docutils literal notranslate">
          <span class="pre">
           ResourceDownloader.downloadModelDirectly()
          </span>
         </code>
        </a>
       </li>
       <li class="toc-h5 nav-item toc-entry">
        <a class="reference internal nav-link" href="#sparknlp.pretrained.resource_downloader.ResourceDownloader.downloadPipeline">
         <code class="docutils literal notranslate">
          <span class="pre">
           ResourceDownloader.downloadPipeline()
          </span>
         </code>
        </a>
       </li>
       <li class="toc-h5 nav-item toc-entry">
        <a class="reference internal nav-link" href="#sparknlp.pretrained.resource_downloader.ResourceDownloader.clearCache">
         <code class="docutils literal notranslate">
          <span class="pre">
           ResourceDownloader.clearCache()
          </span>
         </code>
        </a>
       </li>
       <li class="toc-h5 nav-item toc-entry">
        <a class="reference internal nav-link" href="#sparknlp.pretrained.resource_downloader.ResourceDownloader.showPublicModels">
         <code class="docutils literal notranslate">
          <span class="pre">
           ResourceDownloader.showPublicModels()
          </span>
         </code>
        </a>
       </li>
       <li class="toc-h5 nav-item toc-entry">
        <a class="reference internal nav-link" href="#sparknlp.pretrained.resource_downloader.ResourceDownloader.showPublicPipelines">
         <code class="docutils literal notranslate">
          <span class="pre">
           ResourceDownloader.showPublicPipelines()
          </span>
         </code>
        </a>
       </li>
       <li class="toc-h5 nav-item toc-entry">
        <a class="reference internal nav-link" href="#sparknlp.pretrained.resource_downloader.ResourceDownloader.showUnCategorizedResources">
         <code class="docutils literal notranslate">
          <span class="pre">
           ResourceDownloader.showUnCategorizedResources()
          </span>
         </code>
        </a>
       </li>
       <li class="toc-h5 nav-item toc-entry">
        <a class="reference internal nav-link" href="#sparknlp.pretrained.resource_downloader.ResourceDownloader.showAvailableAnnotators">
         <code class="docutils literal notranslate">
          <span class="pre">
           ResourceDownloader.showAvailableAnnotators()
          </span>
         </code>
        </a>
       </li>
      </ul>
     </li>
     <li class="toc-h4 nav-item toc-entry">
      <a class="reference internal nav-link" href="#sparknlp.pretrained.resource_downloader.ResourceDownloader">
       ResourceDownloader
      </a>
      <ul class="nav section-nav flex-column">
       <li class="toc-h5 nav-item toc-entry">
        <a class="reference internal nav-link" href="#sparknlp.pretrained.resource_downloader.ResourceDownloader.downloadModel">
         downloadModel
        </a>
       </li>
       <li class="toc-h5 nav-item toc-entry">
        <a class="reference internal nav-link" href="#sparknlp.pretrained.resource_downloader.ResourceDownloader.downloadModelDirectly">
         downloadModelDirectly
        </a>
       </li>
       <li class="toc-h5 nav-item toc-entry">
        <a class="reference internal nav-link" href="#sparknlp.pretrained.resource_downloader.ResourceDownloader.downloadPipeline">
         downloadPipeline
        </a>
       </li>
       <li class="toc-h5 nav-item toc-entry">
        <a class="reference internal nav-link" href="#sparknlp.pretrained.resource_downloader.ResourceDownloader.clearCache">
         clearCache
        </a>
       </li>
       <li class="toc-h5 nav-item toc-entry">
        <a class="reference internal nav-link" href="#sparknlp.pretrained.resource_downloader.ResourceDownloader.showPublicModels">
         showPublicModels
        </a>
       </li>
       <li class="toc-h5 nav-item toc-entry">
        <a class="reference internal nav-link" href="#sparknlp.pretrained.resource_downloader.ResourceDownloader.showPublicPipelines">
         showPublicPipelines
        </a>
       </li>
       <li class="toc-h5 nav-item toc-entry">
        <a class="reference internal nav-link" href="#sparknlp.pretrained.resource_downloader.ResourceDownloader.showUnCategorizedResources">
         showUnCategorizedResources
        </a>
       </li>
       <li class="toc-h5 nav-item toc-entry">
        <a class="reference internal nav-link" href="#sparknlp.pretrained.resource_downloader.ResourceDownloader.showAvailableAnnotators">
         showAvailableAnnotators
        </a>
       </li>
      </ul>
     </li>
    </ul>
   </li>
  </ul>
 </li>
</ul>

</nav>
</div>

<div class="toc-item">
  
<div id="searchbox"></div>
</div>

<div class="toc-item">
  
</div>

<div class="toc-item">
  
<div class="tocsection sourcelink">
    <a href="../../../../../_sources/reference/autosummary/sparknlp/pretrained/resource_downloader/index.rst.txt">
        <i class="fa-solid fa-file-lines"></i> Show Source
    </a>
</div>

</div>

            </div>
          
          
        </div>
        <footer class="bd-footer-content">
          <div class="bd-footer-content__inner">
            
          </div>
        </footer>
        
      </main>
    </div>
  </div>

  
    
  <!-- Scripts loaded after <body> so the DOM is not blocked -->
  <script src="../../../../../static/scripts/bootstrap.js?digest=796348d33e8b1d947c94"></script>
<script src="../../../../../static/scripts/pydata-sphinx-theme.js?digest=796348d33e8b1d947c94"></script>

  <footer class="bd-footer"><div class="bd-footer__inner container">
  
  <div class="footer-item">
    
<p class="copyright">

    &copy; Copyright 2022, John Snow Labs.<br>

</p>

  </div>
  
  <div class="footer-item">
    <p class="theme-version">
    Built with the
    <a href="https://pydata-sphinx-theme.readthedocs.io/en/stable/index.html">
        PyData Sphinx Theme
    </a>
    0.12.0.
</p>
  </div>
  
  <div class="footer-item">
    
<p class="sphinx-version">
Created using <a href="http://sphinx-doc.org/">Sphinx</a> 5.3.0.<br>
</p>

  </div>
  
</div>
  </footer>
  </body>
</html><|MERGE_RESOLUTION|>--- conflicted
+++ resolved
@@ -6,11 +6,7 @@
     <meta charset="utf-8" />
     <meta name="viewport" content="width=device-width, initial-scale=1.0" /><meta name="generator" content="Docutils 0.19: https://docutils.sourceforge.io/" />
 
-<<<<<<< HEAD
-    <title>sparknlp.pretrained.resource_downloader &#8212; Spark NLP 4.3.0 documentation</title>
-=======
     <title>sparknlp.pretrained.resource_downloader &#8212; Spark NLP 4.2.8 documentation</title>
->>>>>>> c60c6f53
   
   
   
@@ -319,189 +315,6 @@
   <section id="module-sparknlp.pretrained.resource_downloader">
 <span id="sparknlp-pretrained-resource-downloader"></span><h1><a class="reference internal" href="#module-sparknlp.pretrained.resource_downloader" title="sparknlp.pretrained.resource_downloader"><code class="xref py py-mod docutils literal notranslate"><span class="pre">sparknlp.pretrained.resource_downloader</span></code></a><a class="headerlink" href="#module-sparknlp.pretrained.resource_downloader" title="Permalink to this heading">#</a></h1>
 <p>Contains classes for the ResourceDownloader.</p>
-<section id="module-contents">
-<h2>Module Contents<a class="headerlink" href="#module-contents" title="Permalink to this heading">#</a></h2>
-<section id="classes">
-<h3>Classes<a class="headerlink" href="#classes" title="Permalink to this heading">#</a></h3>
-<table class="autosummary longtable table autosummary">
-<tbody>
-<tr class="row-odd"><td><p><a class="reference internal" href="#sparknlp.pretrained.resource_downloader.ResourceDownloader" title="sparknlp.pretrained.resource_downloader.ResourceDownloader"><code class="xref py py-obj docutils literal notranslate"><span class="pre">ResourceDownloader</span></code></a></p></td>
-<td><p>Downloads and manages resources, pretrained models/pipelines.</p></td>
-</tr>
-</tbody>
-</table>
-<dl class="py class">
-<dt class="sig sig-object py" id="sparknlp.pretrained.resource_downloader.ResourceDownloader">
-<em class="property"><span class="pre">class</span><span class="w"> </span></em><span class="sig-name descname"><span class="pre">ResourceDownloader</span></span><a class="reference internal" href="../../../../../modules/sparknlp/pretrained/resource_downloader.html#ResourceDownloader"><span class="viewcode-link"><span class="pre">[source]</span></span></a><a class="headerlink" href="#sparknlp.pretrained.resource_downloader.ResourceDownloader" title="Permalink to this definition">#</a></dt>
-<dd><p>Downloads and manages resources, pretrained models/pipelines.</p>
-<p>Usually you will not need to use this class directly. It is called by the
-<cite>pretrained()</cite> function of annotators.</p>
-<p>However, you can use this class to list the available pretrained resources.</p>
-<p class="rubric">Examples</p>
-<p>If you want to list all NerDLModels for the english language you can run:</p>
-<div class="doctest highlight-default notranslate"><div class="highlight"><pre><span></span><span class="gp">&gt;&gt;&gt; </span><span class="n">ResourceDownloader</span><span class="o">.</span><span class="n">showPublicModels</span><span class="p">(</span><span class="s2">&quot;NerDLModel&quot;</span><span class="p">,</span> <span class="s2">&quot;en&quot;</span><span class="p">)</span>
-<span class="go">+-------------+------+---------+</span>
-<span class="go">| Model       | lang | version |</span>
-<span class="go">+-------------+------+---------+</span>
-<span class="go">| onto_100    | en   | 2.1.0   |</span>
-<span class="go">| onto_300    | en   | 2.1.0   |</span>
-<span class="go">| ner_dl_bert | en   | 2.2.0   |</span>
-<span class="go">|  ...        | ...  | ...     |</span>
-</pre></div>
-</div>
-<p>Similarly for Pipelines:</p>
-<div class="doctest highlight-default notranslate"><div class="highlight"><pre><span></span><span class="gp">&gt;&gt;&gt; </span><span class="n">ResourceDownloader</span><span class="o">.</span><span class="n">showPublicPipelines</span><span class="p">(</span><span class="s2">&quot;en&quot;</span><span class="p">)</span>
-<span class="go">+------------------+------+---------+</span>
-<span class="go">| Pipeline         | lang | version |</span>
-<span class="go">+------------------+------+---------+</span>
-<span class="go">| dependency_parse | en   | 2.0.2   |</span>
-<span class="go">| check_spelling   | en   | 2.1.0   |</span>
-<span class="go">| match_datetime   | en   | 2.1.0   |</span>
-<span class="go">|  ...             | ...  | ...     |</span>
-</pre></div>
-</div>
-<dl class="py method">
-<dt class="sig sig-object py" id="sparknlp.pretrained.resource_downloader.ResourceDownloader.downloadModel">
-<em class="property"><span class="pre">static</span><span class="w"> </span></em><span class="sig-name descname"><span class="pre">downloadModel</span></span><span class="sig-paren">(</span><em class="sig-param"><span class="n"><span class="pre">reader</span></span></em>, <em class="sig-param"><span class="n"><span class="pre">name</span></span></em>, <em class="sig-param"><span class="n"><span class="pre">language</span></span></em>, <em class="sig-param"><span class="n"><span class="pre">remote_loc</span></span><span class="o"><span class="pre">=</span></span><span class="default_value"><span class="pre">None</span></span></em>, <em class="sig-param"><span class="n"><span class="pre">j_dwn</span></span><span class="o"><span class="pre">=</span></span><span class="default_value"><span class="pre">'PythonResourceDownloader'</span></span></em><span class="sig-paren">)</span><a class="reference internal" href="../../../../../modules/sparknlp/pretrained/resource_downloader.html#ResourceDownloader.downloadModel"><span class="viewcode-link"><span class="pre">[source]</span></span></a><a class="headerlink" href="#sparknlp.pretrained.resource_downloader.ResourceDownloader.downloadModel" title="Permalink to this definition">#</a></dt>
-<dd><p>Downloads and loads a model with the default downloader. Usually this method
-does not need to be called directly, as it is called by the <cite>pretrained()</cite>
-method of the annotator.</p>
-<dl class="field-list simple">
-<dt class="field-odd">Parameters<span class="colon">:</span></dt>
-<dd class="field-odd"><dl class="simple">
-<dt><strong>reader</strong><span class="classifier">str</span></dt><dd><p>Name of the class to read the model for</p>
-</dd>
-<dt><strong>name</strong><span class="classifier">str</span></dt><dd><p>Name of the pretrained model</p>
-</dd>
-<dt><strong>language</strong><span class="classifier">str</span></dt><dd><p>Language of the model</p>
-</dd>
-<dt><strong>remote_loc</strong><span class="classifier">str, optional</span></dt><dd><p>Directory of the Spark NLP Folder, by default None</p>
-</dd>
-<dt><strong>j_dwn</strong><span class="classifier">str, optional</span></dt><dd><p>Which java downloader to use, by default ‘PythonResourceDownloader’</p>
-</dd>
-</dl>
-</dd>
-<dt class="field-even">Returns<span class="colon">:</span></dt>
-<dd class="field-even"><dl class="simple">
-<dt>AnnotatorModel</dt><dd><p>Loaded pretrained annotator/pipeline</p>
-</dd>
-</dl>
-</dd>
-</dl>
-</dd></dl>
-
-<dl class="py method">
-<dt class="sig sig-object py" id="sparknlp.pretrained.resource_downloader.ResourceDownloader.downloadModelDirectly">
-<em class="property"><span class="pre">static</span><span class="w"> </span></em><span class="sig-name descname"><span class="pre">downloadModelDirectly</span></span><span class="sig-paren">(</span><em class="sig-param"><span class="n"><span class="pre">name</span></span></em>, <em class="sig-param"><span class="n"><span class="pre">remote_loc</span></span><span class="o"><span class="pre">=</span></span><span class="default_value"><span class="pre">'public/models'</span></span></em><span class="sig-paren">)</span><a class="reference internal" href="../../../../../modules/sparknlp/pretrained/resource_downloader.html#ResourceDownloader.downloadModelDirectly"><span class="viewcode-link"><span class="pre">[source]</span></span></a><a class="headerlink" href="#sparknlp.pretrained.resource_downloader.ResourceDownloader.downloadModelDirectly" title="Permalink to this definition">#</a></dt>
-<dd><p>Downloads a model directly to the cache folder.</p>
-<dl class="field-list simple">
-<dt class="field-odd">Parameters<span class="colon">:</span></dt>
-<dd class="field-odd"><dl class="simple">
-<dt><strong>name</strong><span class="classifier">str</span></dt><dd><p>Name of the model</p>
-</dd>
-<dt><strong>remote_loc</strong><span class="classifier">str, optional</span></dt><dd><p>Directory of the remote Spark NLP Folder, by default “public/models”</p>
-</dd>
-</dl>
-</dd>
-</dl>
-</dd></dl>
-
-<dl class="py method">
-<dt class="sig sig-object py" id="sparknlp.pretrained.resource_downloader.ResourceDownloader.downloadPipeline">
-<em class="property"><span class="pre">static</span><span class="w"> </span></em><span class="sig-name descname"><span class="pre">downloadPipeline</span></span><span class="sig-paren">(</span><em class="sig-param"><span class="n"><span class="pre">name</span></span></em>, <em class="sig-param"><span class="n"><span class="pre">language</span></span></em>, <em class="sig-param"><span class="n"><span class="pre">remote_loc</span></span><span class="o"><span class="pre">=</span></span><span class="default_value"><span class="pre">None</span></span></em><span class="sig-paren">)</span><a class="reference internal" href="../../../../../modules/sparknlp/pretrained/resource_downloader.html#ResourceDownloader.downloadPipeline"><span class="viewcode-link"><span class="pre">[source]</span></span></a><a class="headerlink" href="#sparknlp.pretrained.resource_downloader.ResourceDownloader.downloadPipeline" title="Permalink to this definition">#</a></dt>
-<dd><p>Downloads and loads a pipeline with the default downloader.</p>
-<dl class="field-list simple">
-<dt class="field-odd">Parameters<span class="colon">:</span></dt>
-<dd class="field-odd"><dl class="simple">
-<dt><strong>name</strong><span class="classifier">str</span></dt><dd><p>Name of the pipeline</p>
-</dd>
-<dt><strong>language</strong><span class="classifier">str</span></dt><dd><p>Language of the pipeline</p>
-</dd>
-<dt><strong>remote_loc</strong><span class="classifier">str, optional</span></dt><dd><p>Directory of the remote Spark NLP Folder, by default None</p>
-</dd>
-</dl>
-</dd>
-<dt class="field-even">Returns<span class="colon">:</span></dt>
-<dd class="field-even"><dl class="simple">
-<dt>PipelineModel</dt><dd><p>The loaded pipeline</p>
-</dd>
-</dl>
-</dd>
-</dl>
-</dd></dl>
-
-<dl class="py method">
-<dt class="sig sig-object py" id="sparknlp.pretrained.resource_downloader.ResourceDownloader.clearCache">
-<em class="property"><span class="pre">static</span><span class="w"> </span></em><span class="sig-name descname"><span class="pre">clearCache</span></span><span class="sig-paren">(</span><em class="sig-param"><span class="n"><span class="pre">name</span></span></em>, <em class="sig-param"><span class="n"><span class="pre">language</span></span></em>, <em class="sig-param"><span class="n"><span class="pre">remote_loc</span></span><span class="o"><span class="pre">=</span></span><span class="default_value"><span class="pre">None</span></span></em><span class="sig-paren">)</span><a class="reference internal" href="../../../../../modules/sparknlp/pretrained/resource_downloader.html#ResourceDownloader.clearCache"><span class="viewcode-link"><span class="pre">[source]</span></span></a><a class="headerlink" href="#sparknlp.pretrained.resource_downloader.ResourceDownloader.clearCache" title="Permalink to this definition">#</a></dt>
-<dd><p>Clears the cache entry of a model.</p>
-<dl class="field-list simple">
-<dt class="field-odd">Parameters<span class="colon">:</span></dt>
-<dd class="field-odd"><dl class="simple">
-<dt><strong>name</strong><span class="classifier">str</span></dt><dd><p>Name of the model</p>
-</dd>
-<dt><strong>language</strong><span class="classifier">en</span></dt><dd><p>Language of the model</p>
-</dd>
-<dt><strong>remote_loc</strong><span class="classifier">str, optional</span></dt><dd><p>Directory of the remote Spark NLP Folder, by default None</p>
-</dd>
-</dl>
-</dd>
-</dl>
-</dd></dl>
-
-<dl class="py method">
-<dt class="sig sig-object py" id="sparknlp.pretrained.resource_downloader.ResourceDownloader.showPublicModels">
-<em class="property"><span class="pre">static</span><span class="w"> </span></em><span class="sig-name descname"><span class="pre">showPublicModels</span></span><span class="sig-paren">(</span><em class="sig-param"><span class="n"><span class="pre">annotator</span></span><span class="o"><span class="pre">=</span></span><span class="default_value"><span class="pre">None</span></span></em>, <em class="sig-param"><span class="n"><span class="pre">lang</span></span><span class="o"><span class="pre">=</span></span><span class="default_value"><span class="pre">None</span></span></em>, <em class="sig-param"><span class="n"><span class="pre">version</span></span><span class="o"><span class="pre">=</span></span><span class="default_value"><span class="pre">None</span></span></em><span class="sig-paren">)</span><a class="reference internal" href="../../../../../modules/sparknlp/pretrained/resource_downloader.html#ResourceDownloader.showPublicModels"><span class="viewcode-link"><span class="pre">[source]</span></span></a><a class="headerlink" href="#sparknlp.pretrained.resource_downloader.ResourceDownloader.showPublicModels" title="Permalink to this definition">#</a></dt>
-<dd><p>Prints all pretrained models for a particular annotator model, that are
-compatible with a version of Spark NLP. If any of the optional arguments are not
-set, the filter is not considered.</p>
-<dl class="field-list simple">
-<dt class="field-odd">Parameters<span class="colon">:</span></dt>
-<dd class="field-odd"><dl class="simple">
-<dt><strong>annotator</strong><span class="classifier">str, optional</span></dt><dd><p>Name of the annotator to filer, by default None</p>
-</dd>
-<dt><strong>lang</strong><span class="classifier">str, optional</span></dt><dd><p>Language of the models to filter, by default None</p>
-</dd>
-<dt><strong>version</strong><span class="classifier">str, optional</span></dt><dd><p>Version of Spark NLP to filter, by default None</p>
-</dd>
-</dl>
-</dd>
-</dl>
-</dd></dl>
-
-<dl class="py method">
-<dt class="sig sig-object py" id="sparknlp.pretrained.resource_downloader.ResourceDownloader.showPublicPipelines">
-<em class="property"><span class="pre">static</span><span class="w"> </span></em><span class="sig-name descname"><span class="pre">showPublicPipelines</span></span><span class="sig-paren">(</span><em class="sig-param"><span class="n"><span class="pre">lang</span></span><span class="o"><span class="pre">=</span></span><span class="default_value"><span class="pre">None</span></span></em>, <em class="sig-param"><span class="n"><span class="pre">version</span></span><span class="o"><span class="pre">=</span></span><span class="default_value"><span class="pre">None</span></span></em><span class="sig-paren">)</span><a class="reference internal" href="../../../../../modules/sparknlp/pretrained/resource_downloader.html#ResourceDownloader.showPublicPipelines"><span class="viewcode-link"><span class="pre">[source]</span></span></a><a class="headerlink" href="#sparknlp.pretrained.resource_downloader.ResourceDownloader.showPublicPipelines" title="Permalink to this definition">#</a></dt>
-<dd><p>Prints all pretrained models for a particular annotator model, that are
-compatible with a version of Spark NLP. If any of the optional arguments are not
-set, the filter is not considered.</p>
-<dl class="field-list simple">
-<dt class="field-odd">Parameters<span class="colon">:</span></dt>
-<dd class="field-odd"><dl class="simple">
-<dt><strong>lang</strong><span class="classifier">str, optional</span></dt><dd><p>Language of the models to filter, by default None</p>
-</dd>
-<dt><strong>version</strong><span class="classifier">str, optional</span></dt><dd><p>Version of Spark NLP to filter, by default None</p>
-</dd>
-</dl>
-</dd>
-</dl>
-</dd></dl>
-
-<dl class="py method">
-<dt class="sig sig-object py" id="sparknlp.pretrained.resource_downloader.ResourceDownloader.showUnCategorizedResources">
-<em class="property"><span class="pre">static</span><span class="w"> </span></em><span class="sig-name descname"><span class="pre">showUnCategorizedResources</span></span><span class="sig-paren">(</span><span class="sig-paren">)</span><a class="reference internal" href="../../../../../modules/sparknlp/pretrained/resource_downloader.html#ResourceDownloader.showUnCategorizedResources"><span class="viewcode-link"><span class="pre">[source]</span></span></a><a class="headerlink" href="#sparknlp.pretrained.resource_downloader.ResourceDownloader.showUnCategorizedResources" title="Permalink to this definition">#</a></dt>
-<dd><p>Shows models or pipelines in the metadata which has not been categorized yet.</p>
-</dd></dl>
-
-<dl class="py method">
-<dt class="sig sig-object py" id="sparknlp.pretrained.resource_downloader.ResourceDownloader.showAvailableAnnotators">
-<em class="property"><span class="pre">static</span><span class="w"> </span></em><span class="sig-name descname"><span class="pre">showAvailableAnnotators</span></span><span class="sig-paren">(</span><span class="sig-paren">)</span><a class="reference internal" href="../../../../../modules/sparknlp/pretrained/resource_downloader.html#ResourceDownloader.showAvailableAnnotators"><span class="viewcode-link"><span class="pre">[source]</span></span></a><a class="headerlink" href="#sparknlp.pretrained.resource_downloader.ResourceDownloader.showAvailableAnnotators" title="Permalink to this definition">#</a></dt>
-<dd><p>Shows all available annotators in Spark NLP.</p>
-</dd></dl>
-
-</dd></dl>
-
-</section>
-</section>
 </section>
 
 
@@ -521,162 +334,6 @@
           
             <div class="bd-sidebar-secondary bd-toc">
               
-<div class="toc-item">
-  
-<div class="tocsection onthispage">
-    <i class="fa-solid fa-list"></i> On this page
-</div>
-<nav id="bd-toc-nav" class="page-toc">
-    <ul class="visible nav section-nav flex-column">
- <li class="toc-h2 nav-item toc-entry">
-  <a class="reference internal nav-link" href="#module-contents">
-   Module Contents
-  </a>
-  <ul class="nav section-nav flex-column">
-   <li class="toc-h3 nav-item toc-entry">
-    <a class="reference internal nav-link" href="#classes">
-     Classes
-    </a>
-    <ul class="nav section-nav flex-column">
-     <li class="toc-h4 nav-item toc-entry">
-      <a class="reference internal nav-link" href="#sparknlp.pretrained.resource_downloader.ResourceDownloader">
-       <code class="docutils literal notranslate">
-        <span class="pre">
-         ResourceDownloader
-        </span>
-       </code>
-      </a>
-      <ul class="nav section-nav flex-column">
-       <li class="toc-h5 nav-item toc-entry">
-        <a class="reference internal nav-link" href="#sparknlp.pretrained.resource_downloader.ResourceDownloader.downloadModel">
-         <code class="docutils literal notranslate">
-          <span class="pre">
-           ResourceDownloader.downloadModel()
-          </span>
-         </code>
-        </a>
-       </li>
-       <li class="toc-h5 nav-item toc-entry">
-        <a class="reference internal nav-link" href="#sparknlp.pretrained.resource_downloader.ResourceDownloader.downloadModelDirectly">
-         <code class="docutils literal notranslate">
-          <span class="pre">
-           ResourceDownloader.downloadModelDirectly()
-          </span>
-         </code>
-        </a>
-       </li>
-       <li class="toc-h5 nav-item toc-entry">
-        <a class="reference internal nav-link" href="#sparknlp.pretrained.resource_downloader.ResourceDownloader.downloadPipeline">
-         <code class="docutils literal notranslate">
-          <span class="pre">
-           ResourceDownloader.downloadPipeline()
-          </span>
-         </code>
-        </a>
-       </li>
-       <li class="toc-h5 nav-item toc-entry">
-        <a class="reference internal nav-link" href="#sparknlp.pretrained.resource_downloader.ResourceDownloader.clearCache">
-         <code class="docutils literal notranslate">
-          <span class="pre">
-           ResourceDownloader.clearCache()
-          </span>
-         </code>
-        </a>
-       </li>
-       <li class="toc-h5 nav-item toc-entry">
-        <a class="reference internal nav-link" href="#sparknlp.pretrained.resource_downloader.ResourceDownloader.showPublicModels">
-         <code class="docutils literal notranslate">
-          <span class="pre">
-           ResourceDownloader.showPublicModels()
-          </span>
-         </code>
-        </a>
-       </li>
-       <li class="toc-h5 nav-item toc-entry">
-        <a class="reference internal nav-link" href="#sparknlp.pretrained.resource_downloader.ResourceDownloader.showPublicPipelines">
-         <code class="docutils literal notranslate">
-          <span class="pre">
-           ResourceDownloader.showPublicPipelines()
-          </span>
-         </code>
-        </a>
-       </li>
-       <li class="toc-h5 nav-item toc-entry">
-        <a class="reference internal nav-link" href="#sparknlp.pretrained.resource_downloader.ResourceDownloader.showUnCategorizedResources">
-         <code class="docutils literal notranslate">
-          <span class="pre">
-           ResourceDownloader.showUnCategorizedResources()
-          </span>
-         </code>
-        </a>
-       </li>
-       <li class="toc-h5 nav-item toc-entry">
-        <a class="reference internal nav-link" href="#sparknlp.pretrained.resource_downloader.ResourceDownloader.showAvailableAnnotators">
-         <code class="docutils literal notranslate">
-          <span class="pre">
-           ResourceDownloader.showAvailableAnnotators()
-          </span>
-         </code>
-        </a>
-       </li>
-      </ul>
-     </li>
-     <li class="toc-h4 nav-item toc-entry">
-      <a class="reference internal nav-link" href="#sparknlp.pretrained.resource_downloader.ResourceDownloader">
-       ResourceDownloader
-      </a>
-      <ul class="nav section-nav flex-column">
-       <li class="toc-h5 nav-item toc-entry">
-        <a class="reference internal nav-link" href="#sparknlp.pretrained.resource_downloader.ResourceDownloader.downloadModel">
-         downloadModel
-        </a>
-       </li>
-       <li class="toc-h5 nav-item toc-entry">
-        <a class="reference internal nav-link" href="#sparknlp.pretrained.resource_downloader.ResourceDownloader.downloadModelDirectly">
-         downloadModelDirectly
-        </a>
-       </li>
-       <li class="toc-h5 nav-item toc-entry">
-        <a class="reference internal nav-link" href="#sparknlp.pretrained.resource_downloader.ResourceDownloader.downloadPipeline">
-         downloadPipeline
-        </a>
-       </li>
-       <li class="toc-h5 nav-item toc-entry">
-        <a class="reference internal nav-link" href="#sparknlp.pretrained.resource_downloader.ResourceDownloader.clearCache">
-         clearCache
-        </a>
-       </li>
-       <li class="toc-h5 nav-item toc-entry">
-        <a class="reference internal nav-link" href="#sparknlp.pretrained.resource_downloader.ResourceDownloader.showPublicModels">
-         showPublicModels
-        </a>
-       </li>
-       <li class="toc-h5 nav-item toc-entry">
-        <a class="reference internal nav-link" href="#sparknlp.pretrained.resource_downloader.ResourceDownloader.showPublicPipelines">
-         showPublicPipelines
-        </a>
-       </li>
-       <li class="toc-h5 nav-item toc-entry">
-        <a class="reference internal nav-link" href="#sparknlp.pretrained.resource_downloader.ResourceDownloader.showUnCategorizedResources">
-         showUnCategorizedResources
-        </a>
-       </li>
-       <li class="toc-h5 nav-item toc-entry">
-        <a class="reference internal nav-link" href="#sparknlp.pretrained.resource_downloader.ResourceDownloader.showAvailableAnnotators">
-         showAvailableAnnotators
-        </a>
-       </li>
-      </ul>
-     </li>
-    </ul>
-   </li>
-  </ul>
- </li>
-</ul>
-
-</nav>
-</div>
-
 <div class="toc-item">
   
 <div id="searchbox"></div>
