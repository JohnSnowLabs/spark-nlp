--- conflicted
+++ resolved
@@ -16,14 +16,6 @@
   <link href="../static/styles/theme.css?digest=92025949c220c2e29695" rel="stylesheet">
 <link href="../static/styles/pydata-sphinx-theme.css?digest=92025949c220c2e29695" rel="stylesheet">
 
-<<<<<<< HEAD
-    <title>API Reference &#8212; Spark NLP 3.4.4 documentation</title>
-    
-  <!-- Loaded before other Sphinx assets -->
-  <link href="../static/styles/theme.css?digest=1999514e3f237ded88cf" rel="stylesheet">
-<link href="../static/styles/pydata-sphinx-theme.css?digest=1999514e3f237ded88cf" rel="stylesheet">
-=======
->>>>>>> 5e41363b
 
   <link rel="stylesheet"
     href="../static/vendor/fontawesome/5.13.0/css/all.min.css">
@@ -33,18 +25,11 @@
     href="../static/vendor/fontawesome/5.13.0/webfonts/fa-brands-400.woff2">
 
     <link rel="stylesheet" type="text/css" href="../static/pygments.css" />
-<<<<<<< HEAD
-    <link rel="stylesheet" type="text/css" href="../static/css/custom.css" />
-    
-  <!-- Pre-loaded scripts that we'll load fully later -->
-  <link rel="preload" as="script" href="../static/scripts/pydata-sphinx-theme.js?digest=1999514e3f237ded88cf">
-=======
     <link rel="stylesheet" type="text/css" href="../static/graphviz.css" />
     <link rel="stylesheet" type="text/css" href="../static/css/custom.css" />
 
   <!-- Pre-loaded scripts that we'll load fully later -->
   <link rel="preload" as="script" href="../static/scripts/pydata-sphinx-theme.js?digest=92025949c220c2e29695">
->>>>>>> 5e41363b
 
     <script data-url_root="../" id="documentation_options" src="../static/documentation_options.js"></script>
     <script src="../static/jquery.js"></script>
@@ -55,20 +40,6 @@
     <link rel="shortcut icon" href="../static/fav.ico"/>
     <link rel="index" title="Index" href="../genindex.html" />
     <link rel="search" title="Search" href="../search.html" />
-<<<<<<< HEAD
-    <link rel="next" title="sparknlp.annotator" href="autosummary/sparknlp.annotator.html" />
-    <link rel="prev" title="MLflow - a platform for the machine learning lifecycle" href="../third_party/MLflow.html" />
-    <meta name="viewport" content="width=device-width, initial-scale=1" />
-    <meta name="docsearch:language" content="None">
-    
-
-    <!-- Google Analytics -->
-    
-  </head>
-  <body data-spy="scroll" data-target="#bd-toc-nav" data-offset="60">
-    
-    <div class="container-fluid" id="banner"></div>
-=======
     <link rel="prev" title="MLflow - a platform for the machine learning lifecycle" href="../third_party/MLflow.html" />
 <meta name="viewport" content="width=device-width, initial-scale=1" />
 <meta name="docsearch:language" content="en">
@@ -80,7 +51,6 @@
       
 
     </div>
->>>>>>> 5e41363b
 
     
     <nav class="bd-header navbar navbar-light navbar-expand-lg bg-light fixed-top bd-navbar" id="navbar-main"><div class="bd-header__inner container-xl">
@@ -168,771 +138,17 @@
     <div class="bd-container container-xl">
       <div class="bd-container__inner row">
           
-<<<<<<< HEAD
-            
-            <!-- Only show if we have sidebars configured, else just a small margin  -->
-            <div class="col-12 col-md-3 bd-sidebar">
-              <div class="sidebar-start-items"><form class="bd-search d-flex align-items-center" action="../search.html" method="get">
-=======
 
 <!-- Only show if we have sidebars configured, else just a small margin  -->
 <div class="bd-sidebar-primary col-12 col-md-3 bd-sidebar">
   <div class="sidebar-start-items"><form class="bd-search d-flex align-items-center" action="../search.html" method="get">
->>>>>>> 5e41363b
   <i class="icon fas fa-search"></i>
   <input type="search" class="form-control" name="q" id="search-input" placeholder="Search the docs ..." aria-label="Search the docs ..." autocomplete="off" >
 </form><nav class="bd-links" id="bd-docs-nav" aria-label="Main navigation">
   <div class="bd-toc-item active">
-<<<<<<< HEAD
-    <ul class="nav bd-sidenav">
- <li class="toctree-l1 has-children">
-  <a class="reference internal" href="autosummary/sparknlp.annotator.html">
-   sparknlp.annotator
-  </a>
-  <input class="toctree-checkbox" id="toctree-checkbox-1" name="toctree-checkbox-1" type="checkbox"/>
-  <label for="toctree-checkbox-1">
-   <i class="fas fa-chevron-down">
-   </i>
-  </label>
-  <ul>
-   <li class="toctree-l2">
-    <a class="reference internal" href="autosummary/sparknlp.annotator.AlbertEmbeddings.html">
-     sparknlp.annotator.AlbertEmbeddings
-    </a>
-   </li>
-   <li class="toctree-l2">
-    <a class="reference internal" href="autosummary/sparknlp.annotator.AlbertForSequenceClassification.html">
-     sparknlp.annotator.AlbertForSequenceClassification
-    </a>
-   </li>
-   <li class="toctree-l2">
-    <a class="reference internal" href="autosummary/sparknlp.annotator.AlbertForTokenClassification.html">
-     sparknlp.annotator.AlbertForTokenClassification
-    </a>
-   </li>
-   <li class="toctree-l2">
-    <a class="reference internal" href="autosummary/sparknlp.annotator.BertEmbeddings.html">
-     sparknlp.annotator.BertEmbeddings
-    </a>
-   </li>
-   <li class="toctree-l2">
-    <a class="reference internal" href="autosummary/sparknlp.annotator.BertForSequenceClassification.html">
-     sparknlp.annotator.BertForSequenceClassification
-    </a>
-   </li>
-   <li class="toctree-l2">
-    <a class="reference internal" href="autosummary/sparknlp.annotator.BertForTokenClassification.html">
-     sparknlp.annotator.BertForTokenClassification
-    </a>
-   </li>
-   <li class="toctree-l2">
-    <a class="reference internal" href="autosummary/sparknlp.annotator.BertSentenceEmbeddings.html">
-     sparknlp.annotator.BertSentenceEmbeddings
-    </a>
-   </li>
-   <li class="toctree-l2">
-    <a class="reference internal" href="autosummary/sparknlp.annotator.BigTextMatcher.html">
-     sparknlp.annotator.BigTextMatcher
-    </a>
-   </li>
-   <li class="toctree-l2">
-    <a class="reference internal" href="autosummary/sparknlp.annotator.BigTextMatcherModel.html">
-     sparknlp.annotator.BigTextMatcherModel
-    </a>
-   </li>
-   <li class="toctree-l2">
-    <a class="reference internal" href="autosummary/sparknlp.annotator.CamemBertEmbeddings.html">
-     sparknlp.annotator.CamemBertEmbeddings
-    </a>
-   </li>
-   <li class="toctree-l2">
-    <a class="reference internal" href="autosummary/sparknlp.annotator.ChunkEmbeddings.html">
-     sparknlp.annotator.ChunkEmbeddings
-    </a>
-   </li>
-   <li class="toctree-l2">
-    <a class="reference internal" href="autosummary/sparknlp.annotator.ChunkTokenizer.html">
-     sparknlp.annotator.ChunkTokenizer
-    </a>
-   </li>
-   <li class="toctree-l2">
-    <a class="reference internal" href="autosummary/sparknlp.annotator.ChunkTokenizerModel.html">
-     sparknlp.annotator.ChunkTokenizerModel
-    </a>
-   </li>
-   <li class="toctree-l2">
-    <a class="reference internal" href="autosummary/sparknlp.annotator.Chunker.html">
-     sparknlp.annotator.Chunker
-    </a>
-   </li>
-   <li class="toctree-l2">
-    <a class="reference internal" href="autosummary/sparknlp.annotator.ClassifierDLApproach.html">
-     sparknlp.annotator.ClassifierDLApproach
-    </a>
-   </li>
-   <li class="toctree-l2">
-    <a class="reference internal" href="autosummary/sparknlp.annotator.ClassifierDLModel.html">
-     sparknlp.annotator.ClassifierDLModel
-    </a>
-   </li>
-   <li class="toctree-l2">
-    <a class="reference internal" href="autosummary/sparknlp.annotator.ContextSpellCheckerApproach.html">
-     sparknlp.annotator.ContextSpellCheckerApproach
-    </a>
-   </li>
-   <li class="toctree-l2">
-    <a class="reference internal" href="autosummary/sparknlp.annotator.ContextSpellCheckerModel.html">
-     sparknlp.annotator.ContextSpellCheckerModel
-    </a>
-   </li>
-   <li class="toctree-l2">
-    <a class="reference internal" href="autosummary/sparknlp.annotator.DateMatcher.html">
-     sparknlp.annotator.DateMatcher
-    </a>
-   </li>
-   <li class="toctree-l2">
-    <a class="reference internal" href="autosummary/sparknlp.annotator.DateMatcherUtils.html">
-     sparknlp.annotator.DateMatcherUtils
-    </a>
-   </li>
-   <li class="toctree-l2">
-    <a class="reference internal" href="autosummary/sparknlp.annotator.DeBertaEmbeddings.html">
-     sparknlp.annotator.DeBertaEmbeddings
-    </a>
-   </li>
-   <li class="toctree-l2">
-    <a class="reference internal" href="autosummary/sparknlp.annotator.DeBertaForSequenceClassification.html">
-     sparknlp.annotator.DeBertaForSequenceClassification
-    </a>
-   </li>
-   <li class="toctree-l2">
-    <a class="reference internal" href="autosummary/sparknlp.annotator.DeBertaForTokenClassification.html">
-     sparknlp.annotator.DeBertaForTokenClassification
-    </a>
-   </li>
-   <li class="toctree-l2">
-    <a class="reference internal" href="autosummary/sparknlp.annotator.DependencyParserApproach.html">
-     sparknlp.annotator.DependencyParserApproach
-    </a>
-   </li>
-   <li class="toctree-l2">
-    <a class="reference internal" href="autosummary/sparknlp.annotator.DependencyParserModel.html">
-     sparknlp.annotator.DependencyParserModel
-    </a>
-   </li>
-   <li class="toctree-l2">
-    <a class="reference internal" href="autosummary/sparknlp.annotator.DistilBertEmbeddings.html">
-     sparknlp.annotator.DistilBertEmbeddings
-    </a>
-   </li>
-   <li class="toctree-l2">
-    <a class="reference internal" href="autosummary/sparknlp.annotator.DistilBertForSequenceClassification.html">
-     sparknlp.annotator.DistilBertForSequenceClassification
-    </a>
-   </li>
-   <li class="toctree-l2">
-    <a class="reference internal" href="autosummary/sparknlp.annotator.DistilBertForTokenClassification.html">
-     sparknlp.annotator.DistilBertForTokenClassification
-    </a>
-   </li>
-   <li class="toctree-l2">
-    <a class="reference internal" href="autosummary/sparknlp.annotator.Doc2VecApproach.html">
-     sparknlp.annotator.Doc2VecApproach
-    </a>
-   </li>
-   <li class="toctree-l2">
-    <a class="reference internal" href="autosummary/sparknlp.annotator.Doc2VecModel.html">
-     sparknlp.annotator.Doc2VecModel
-    </a>
-   </li>
-   <li class="toctree-l2">
-    <a class="reference internal" href="autosummary/sparknlp.annotator.DocumentNormalizer.html">
-     sparknlp.annotator.DocumentNormalizer
-    </a>
-   </li>
-   <li class="toctree-l2">
-    <a class="reference internal" href="autosummary/sparknlp.annotator.ElmoEmbeddings.html">
-     sparknlp.annotator.ElmoEmbeddings
-    </a>
-   </li>
-   <li class="toctree-l2">
-    <a class="reference internal" href="autosummary/sparknlp.annotator.EntityRulerApproach.html">
-     sparknlp.annotator.EntityRulerApproach
-    </a>
-   </li>
-   <li class="toctree-l2">
-    <a class="reference internal" href="autosummary/sparknlp.annotator.EntityRulerModel.html">
-     sparknlp.annotator.EntityRulerModel
-    </a>
-   </li>
-   <li class="toctree-l2">
-    <a class="reference internal" href="autosummary/sparknlp.annotator.GPT2Transformer.html">
-     sparknlp.annotator.GPT2Transformer
-    </a>
-   </li>
-   <li class="toctree-l2">
-    <a class="reference internal" href="autosummary/sparknlp.annotator.GraphExtraction.html">
-     sparknlp.annotator.GraphExtraction
-    </a>
-   </li>
-   <li class="toctree-l2">
-    <a class="reference internal" href="autosummary/sparknlp.annotator.LanguageDetectorDL.html">
-     sparknlp.annotator.LanguageDetectorDL
-    </a>
-   </li>
-   <li class="toctree-l2">
-    <a class="reference internal" href="autosummary/sparknlp.annotator.Lemmatizer.html">
-     sparknlp.annotator.Lemmatizer
-    </a>
-   </li>
-   <li class="toctree-l2">
-    <a class="reference internal" href="autosummary/sparknlp.annotator.LemmatizerModel.html">
-     sparknlp.annotator.LemmatizerModel
-    </a>
-   </li>
-   <li class="toctree-l2">
-    <a class="reference internal" href="autosummary/sparknlp.annotator.LongformerEmbeddings.html">
-     sparknlp.annotator.LongformerEmbeddings
-    </a>
-   </li>
-   <li class="toctree-l2">
-    <a class="reference internal" href="autosummary/sparknlp.annotator.LongformerForSequenceClassification.html">
-     sparknlp.annotator.LongformerForSequenceClassification
-    </a>
-   </li>
-   <li class="toctree-l2">
-    <a class="reference internal" href="autosummary/sparknlp.annotator.LongformerForTokenClassification.html">
-     sparknlp.annotator.LongformerForTokenClassification
-    </a>
-   </li>
-   <li class="toctree-l2">
-    <a class="reference internal" href="autosummary/sparknlp.annotator.MarianTransformer.html">
-     sparknlp.annotator.MarianTransformer
-    </a>
-   </li>
-   <li class="toctree-l2">
-    <a class="reference internal" href="autosummary/sparknlp.annotator.MultiClassifierDLApproach.html">
-     sparknlp.annotator.MultiClassifierDLApproach
-    </a>
-   </li>
-   <li class="toctree-l2">
-    <a class="reference internal" href="autosummary/sparknlp.annotator.MultiClassifierDLModel.html">
-     sparknlp.annotator.MultiClassifierDLModel
-    </a>
-   </li>
-   <li class="toctree-l2">
-    <a class="reference internal" href="autosummary/sparknlp.annotator.MultiDateMatcher.html">
-     sparknlp.annotator.MultiDateMatcher
-    </a>
-   </li>
-   <li class="toctree-l2">
-    <a class="reference internal" href="autosummary/sparknlp.annotator.NGramGenerator.html">
-     sparknlp.annotator.NGramGenerator
-    </a>
-   </li>
-   <li class="toctree-l2">
-    <a class="reference internal" href="autosummary/sparknlp.annotator.NerApproach.html">
-     sparknlp.annotator.NerApproach
-    </a>
-   </li>
-   <li class="toctree-l2">
-    <a class="reference internal" href="autosummary/sparknlp.annotator.NerConverter.html">
-     sparknlp.annotator.NerConverter
-    </a>
-   </li>
-   <li class="toctree-l2">
-    <a class="reference internal" href="autosummary/sparknlp.annotator.NerCrfApproach.html">
-     sparknlp.annotator.NerCrfApproach
-    </a>
-   </li>
-   <li class="toctree-l2">
-    <a class="reference internal" href="autosummary/sparknlp.annotator.NerCrfModel.html">
-     sparknlp.annotator.NerCrfModel
-    </a>
-   </li>
-   <li class="toctree-l2">
-    <a class="reference internal" href="autosummary/sparknlp.annotator.NerDLApproach.html">
-     sparknlp.annotator.NerDLApproach
-    </a>
-   </li>
-   <li class="toctree-l2">
-    <a class="reference internal" href="autosummary/sparknlp.annotator.NerDLModel.html">
-     sparknlp.annotator.NerDLModel
-    </a>
-   </li>
-   <li class="toctree-l2">
-    <a class="reference internal" href="autosummary/sparknlp.annotator.NerOverwriter.html">
-     sparknlp.annotator.NerOverwriter
-    </a>
-   </li>
-   <li class="toctree-l2">
-    <a class="reference internal" href="autosummary/sparknlp.annotator.Normalizer.html">
-     sparknlp.annotator.Normalizer
-    </a>
-   </li>
-   <li class="toctree-l2">
-    <a class="reference internal" href="autosummary/sparknlp.annotator.NormalizerModel.html">
-     sparknlp.annotator.NormalizerModel
-    </a>
-   </li>
-   <li class="toctree-l2">
-    <a class="reference internal" href="autosummary/sparknlp.annotator.NorvigSweetingApproach.html">
-     sparknlp.annotator.NorvigSweetingApproach
-    </a>
-   </li>
-   <li class="toctree-l2">
-    <a class="reference internal" href="autosummary/sparknlp.annotator.NorvigSweetingModel.html">
-     sparknlp.annotator.NorvigSweetingModel
-    </a>
-   </li>
-   <li class="toctree-l2">
-    <a class="reference internal" href="autosummary/sparknlp.annotator.PerceptronApproach.html">
-     sparknlp.annotator.PerceptronApproach
-    </a>
-   </li>
-   <li class="toctree-l2">
-    <a class="reference internal" href="autosummary/sparknlp.annotator.PerceptronModel.html">
-     sparknlp.annotator.PerceptronModel
-    </a>
-   </li>
-   <li class="toctree-l2">
-    <a class="reference internal" href="autosummary/sparknlp.annotator.RecursiveTokenizer.html">
-     sparknlp.annotator.RecursiveTokenizer
-    </a>
-   </li>
-   <li class="toctree-l2">
-    <a class="reference internal" href="autosummary/sparknlp.annotator.RecursiveTokenizerModel.html">
-     sparknlp.annotator.RecursiveTokenizerModel
-    </a>
-   </li>
-   <li class="toctree-l2">
-    <a class="reference internal" href="autosummary/sparknlp.annotator.RegexMatcher.html">
-     sparknlp.annotator.RegexMatcher
-    </a>
-   </li>
-   <li class="toctree-l2">
-    <a class="reference internal" href="autosummary/sparknlp.annotator.RegexMatcherModel.html">
-     sparknlp.annotator.RegexMatcherModel
-    </a>
-   </li>
-   <li class="toctree-l2">
-    <a class="reference internal" href="autosummary/sparknlp.annotator.RegexTokenizer.html">
-     sparknlp.annotator.RegexTokenizer
-    </a>
-   </li>
-   <li class="toctree-l2">
-    <a class="reference internal" href="autosummary/sparknlp.annotator.RoBertaEmbeddings.html">
-     sparknlp.annotator.RoBertaEmbeddings
-    </a>
-   </li>
-   <li class="toctree-l2">
-    <a class="reference internal" href="autosummary/sparknlp.annotator.RoBertaForSequenceClassification.html">
-     sparknlp.annotator.RoBertaForSequenceClassification
-    </a>
-   </li>
-   <li class="toctree-l2">
-    <a class="reference internal" href="autosummary/sparknlp.annotator.RoBertaForTokenClassification.html">
-     sparknlp.annotator.RoBertaForTokenClassification
-    </a>
-   </li>
-   <li class="toctree-l2">
-    <a class="reference internal" href="autosummary/sparknlp.annotator.RoBertaSentenceEmbeddings.html">
-     sparknlp.annotator.RoBertaSentenceEmbeddings
-    </a>
-   </li>
-   <li class="toctree-l2">
-    <a class="reference internal" href="autosummary/sparknlp.annotator.SentenceDetector.html">
-     sparknlp.annotator.SentenceDetector
-    </a>
-   </li>
-   <li class="toctree-l2">
-    <a class="reference internal" href="autosummary/sparknlp.annotator.SentenceDetectorDLApproach.html">
-     sparknlp.annotator.SentenceDetectorDLApproach
-    </a>
-   </li>
-   <li class="toctree-l2">
-    <a class="reference internal" href="autosummary/sparknlp.annotator.SentenceDetectorDLModel.html">
-     sparknlp.annotator.SentenceDetectorDLModel
-    </a>
-   </li>
-   <li class="toctree-l2">
-    <a class="reference internal" href="autosummary/sparknlp.annotator.SentenceDetectorParams.html">
-     sparknlp.annotator.SentenceDetectorParams
-    </a>
-   </li>
-   <li class="toctree-l2">
-    <a class="reference internal" href="autosummary/sparknlp.annotator.SentenceEmbeddings.html">
-     sparknlp.annotator.SentenceEmbeddings
-    </a>
-   </li>
-   <li class="toctree-l2">
-    <a class="reference internal" href="autosummary/sparknlp.annotator.SentimentDLApproach.html">
-     sparknlp.annotator.SentimentDLApproach
-    </a>
-   </li>
-   <li class="toctree-l2">
-    <a class="reference internal" href="autosummary/sparknlp.annotator.SentimentDLModel.html">
-     sparknlp.annotator.SentimentDLModel
-    </a>
-   </li>
-   <li class="toctree-l2">
-    <a class="reference internal" href="autosummary/sparknlp.annotator.SentimentDetector.html">
-     sparknlp.annotator.SentimentDetector
-    </a>
-   </li>
-   <li class="toctree-l2">
-    <a class="reference internal" href="autosummary/sparknlp.annotator.SentimentDetectorModel.html">
-     sparknlp.annotator.SentimentDetectorModel
-    </a>
-   </li>
-   <li class="toctree-l2">
-    <a class="reference internal" href="autosummary/sparknlp.annotator.Stemmer.html">
-     sparknlp.annotator.Stemmer
-    </a>
-   </li>
-   <li class="toctree-l2">
-    <a class="reference internal" href="autosummary/sparknlp.annotator.StopWordsCleaner.html">
-     sparknlp.annotator.StopWordsCleaner
-    </a>
-   </li>
-   <li class="toctree-l2">
-    <a class="reference internal" href="autosummary/sparknlp.annotator.SymmetricDeleteApproach.html">
-     sparknlp.annotator.SymmetricDeleteApproach
-    </a>
-   </li>
-   <li class="toctree-l2">
-    <a class="reference internal" href="autosummary/sparknlp.annotator.SymmetricDeleteModel.html">
-     sparknlp.annotator.SymmetricDeleteModel
-    </a>
-   </li>
-   <li class="toctree-l2">
-    <a class="reference internal" href="autosummary/sparknlp.annotator.T5Transformer.html">
-     sparknlp.annotator.T5Transformer
-    </a>
-   </li>
-   <li class="toctree-l2">
-    <a class="reference internal" href="autosummary/sparknlp.annotator.TextMatcher.html">
-     sparknlp.annotator.TextMatcher
-    </a>
-   </li>
-   <li class="toctree-l2">
-    <a class="reference internal" href="autosummary/sparknlp.annotator.TextMatcherModel.html">
-     sparknlp.annotator.TextMatcherModel
-    </a>
-   </li>
-   <li class="toctree-l2">
-    <a class="reference internal" href="autosummary/sparknlp.annotator.Token2Chunk.html">
-     sparknlp.annotator.Token2Chunk
-    </a>
-   </li>
-   <li class="toctree-l2">
-    <a class="reference internal" href="autosummary/sparknlp.annotator.Tokenizer.html">
-     sparknlp.annotator.Tokenizer
-    </a>
-   </li>
-   <li class="toctree-l2">
-    <a class="reference internal" href="autosummary/sparknlp.annotator.TokenizerModel.html">
-     sparknlp.annotator.TokenizerModel
-    </a>
-   </li>
-   <li class="toctree-l2">
-    <a class="reference internal" href="autosummary/sparknlp.annotator.TypedDependencyParserApproach.html">
-     sparknlp.annotator.TypedDependencyParserApproach
-    </a>
-   </li>
-   <li class="toctree-l2">
-    <a class="reference internal" href="autosummary/sparknlp.annotator.TypedDependencyParserModel.html">
-     sparknlp.annotator.TypedDependencyParserModel
-    </a>
-   </li>
-   <li class="toctree-l2">
-    <a class="reference internal" href="autosummary/sparknlp.annotator.UniversalSentenceEncoder.html">
-     sparknlp.annotator.UniversalSentenceEncoder
-    </a>
-   </li>
-   <li class="toctree-l2">
-    <a class="reference internal" href="autosummary/sparknlp.annotator.ViveknSentimentApproach.html">
-     sparknlp.annotator.ViveknSentimentApproach
-    </a>
-   </li>
-   <li class="toctree-l2">
-    <a class="reference internal" href="autosummary/sparknlp.annotator.ViveknSentimentModel.html">
-     sparknlp.annotator.ViveknSentimentModel
-    </a>
-   </li>
-   <li class="toctree-l2">
-    <a class="reference internal" href="autosummary/sparknlp.annotator.Word2VecApproach.html">
-     sparknlp.annotator.Word2VecApproach
-    </a>
-   </li>
-   <li class="toctree-l2">
-    <a class="reference internal" href="autosummary/sparknlp.annotator.Word2VecModel.html">
-     sparknlp.annotator.Word2VecModel
-    </a>
-   </li>
-   <li class="toctree-l2">
-    <a class="reference internal" href="autosummary/sparknlp.annotator.WordEmbeddings.html">
-     sparknlp.annotator.WordEmbeddings
-    </a>
-   </li>
-   <li class="toctree-l2">
-    <a class="reference internal" href="autosummary/sparknlp.annotator.WordEmbeddingsModel.html">
-     sparknlp.annotator.WordEmbeddingsModel
-    </a>
-   </li>
-   <li class="toctree-l2">
-    <a class="reference internal" href="autosummary/sparknlp.annotator.WordSegmenterApproach.html">
-     sparknlp.annotator.WordSegmenterApproach
-    </a>
-   </li>
-   <li class="toctree-l2">
-    <a class="reference internal" href="autosummary/sparknlp.annotator.WordSegmenterModel.html">
-     sparknlp.annotator.WordSegmenterModel
-    </a>
-   </li>
-   <li class="toctree-l2">
-    <a class="reference internal" href="autosummary/sparknlp.annotator.XlmRoBertaEmbeddings.html">
-     sparknlp.annotator.XlmRoBertaEmbeddings
-    </a>
-   </li>
-   <li class="toctree-l2">
-    <a class="reference internal" href="autosummary/sparknlp.annotator.XlmRoBertaForSequenceClassification.html">
-     sparknlp.annotator.XlmRoBertaForSequenceClassification
-    </a>
-   </li>
-   <li class="toctree-l2">
-    <a class="reference internal" href="autosummary/sparknlp.annotator.XlmRoBertaForTokenClassification.html">
-     sparknlp.annotator.XlmRoBertaForTokenClassification
-    </a>
-   </li>
-   <li class="toctree-l2">
-    <a class="reference internal" href="autosummary/sparknlp.annotator.XlmRoBertaSentenceEmbeddings.html">
-     sparknlp.annotator.XlmRoBertaSentenceEmbeddings
-    </a>
-   </li>
-   <li class="toctree-l2">
-    <a class="reference internal" href="autosummary/sparknlp.annotator.XlnetEmbeddings.html">
-     sparknlp.annotator.XlnetEmbeddings
-    </a>
-   </li>
-   <li class="toctree-l2">
-    <a class="reference internal" href="autosummary/sparknlp.annotator.XlnetForSequenceClassification.html">
-     sparknlp.annotator.XlnetForSequenceClassification
-    </a>
-   </li>
-   <li class="toctree-l2">
-    <a class="reference internal" href="autosummary/sparknlp.annotator.XlnetForTokenClassification.html">
-     sparknlp.annotator.XlnetForTokenClassification
-    </a>
-   </li>
-   <li class="toctree-l2">
-    <a class="reference internal" href="autosummary/sparknlp.annotator.YakeKeywordExtraction.html">
-     sparknlp.annotator.YakeKeywordExtraction
-    </a>
-   </li>
-  </ul>
- </li>
- <li class="toctree-l1 has-children">
-  <a class="reference internal" href="autosummary/sparknlp.base.html">
-   sparknlp.base
-  </a>
-  <input class="toctree-checkbox" id="toctree-checkbox-2" name="toctree-checkbox-2" type="checkbox"/>
-  <label for="toctree-checkbox-2">
-   <i class="fas fa-chevron-down">
-   </i>
-  </label>
-  <ul>
-   <li class="toctree-l2">
-    <a class="reference internal" href="autosummary/sparknlp.base.Chunk2Doc.html">
-     sparknlp.base.Chunk2Doc
-    </a>
-   </li>
-   <li class="toctree-l2">
-    <a class="reference internal" href="autosummary/sparknlp.base.Doc2Chunk.html">
-     sparknlp.base.Doc2Chunk
-    </a>
-   </li>
-   <li class="toctree-l2">
-    <a class="reference internal" href="autosummary/sparknlp.base.DocumentAssembler.html">
-     sparknlp.base.DocumentAssembler
-    </a>
-   </li>
-   <li class="toctree-l2">
-    <a class="reference internal" href="autosummary/sparknlp.base.EmbeddingsFinisher.html">
-     sparknlp.base.EmbeddingsFinisher
-    </a>
-   </li>
-   <li class="toctree-l2">
-    <a class="reference internal" href="autosummary/sparknlp.base.Finisher.html">
-     sparknlp.base.Finisher
-    </a>
-   </li>
-   <li class="toctree-l2">
-    <a class="reference internal" href="autosummary/sparknlp.base.GraphFinisher.html">
-     sparknlp.base.GraphFinisher
-    </a>
-   </li>
-   <li class="toctree-l2">
-    <a class="reference internal" href="autosummary/sparknlp.base.HasRecursiveFit.html">
-     sparknlp.base.HasRecursiveFit
-    </a>
-   </li>
-   <li class="toctree-l2">
-    <a class="reference internal" href="autosummary/sparknlp.base.HasRecursiveTransform.html">
-     sparknlp.base.HasRecursiveTransform
-    </a>
-   </li>
-   <li class="toctree-l2">
-    <a class="reference internal" href="autosummary/sparknlp.base.LightPipeline.html">
-     sparknlp.base.LightPipeline
-    </a>
-   </li>
-   <li class="toctree-l2">
-    <a class="reference internal" href="autosummary/sparknlp.base.RecursivePipeline.html">
-     sparknlp.base.RecursivePipeline
-    </a>
-   </li>
-   <li class="toctree-l2">
-    <a class="reference internal" href="autosummary/sparknlp.base.RecursivePipelineModel.html">
-     sparknlp.base.RecursivePipelineModel
-    </a>
-   </li>
-   <li class="toctree-l2">
-    <a class="reference internal" href="autosummary/sparknlp.base.TokenAssembler.html">
-     sparknlp.base.TokenAssembler
-    </a>
-   </li>
-  </ul>
- </li>
- <li class="toctree-l1 has-children">
-  <a class="reference internal" href="autosummary/sparknlp.functions.html">
-   sparknlp.functions
-  </a>
-  <input class="toctree-checkbox" id="toctree-checkbox-3" name="toctree-checkbox-3" type="checkbox"/>
-  <label for="toctree-checkbox-3">
-   <i class="fas fa-chevron-down">
-   </i>
-  </label>
-  <ul>
-   <li class="toctree-l2">
-    <a class="reference internal" href="autosummary/sparknlp.functions.explode_annotations_col.html">
-     sparknlp.functions.explode_annotations_col
-    </a>
-   </li>
-   <li class="toctree-l2">
-    <a class="reference internal" href="autosummary/sparknlp.functions.filter_by_annotations_col.html">
-     sparknlp.functions.filter_by_annotations_col
-    </a>
-   </li>
-   <li class="toctree-l2">
-    <a class="reference internal" href="autosummary/sparknlp.functions.map_annotations.html">
-     sparknlp.functions.map_annotations
-    </a>
-   </li>
-   <li class="toctree-l2">
-    <a class="reference internal" href="autosummary/sparknlp.functions.map_annotations_array.html">
-     sparknlp.functions.map_annotations_array
-    </a>
-   </li>
-   <li class="toctree-l2">
-    <a class="reference internal" href="autosummary/sparknlp.functions.map_annotations_col.html">
-     sparknlp.functions.map_annotations_col
-    </a>
-   </li>
-   <li class="toctree-l2">
-    <a class="reference internal" href="autosummary/sparknlp.functions.map_annotations_cols.html">
-     sparknlp.functions.map_annotations_cols
-    </a>
-   </li>
-   <li class="toctree-l2">
-    <a class="reference internal" href="autosummary/sparknlp.functions.map_annotations_strict.html">
-     sparknlp.functions.map_annotations_strict
-    </a>
-   </li>
-  </ul>
- </li>
- <li class="toctree-l1 has-children">
-  <a class="reference internal" href="autosummary/sparknlp.training.html">
-   sparknlp.training
-  </a>
-  <input class="toctree-checkbox" id="toctree-checkbox-4" name="toctree-checkbox-4" type="checkbox"/>
-  <label for="toctree-checkbox-4">
-   <i class="fas fa-chevron-down">
-   </i>
-  </label>
-  <ul>
-   <li class="toctree-l2">
-    <a class="reference internal" href="autosummary/sparknlp.training.CoNLL.html">
-     sparknlp.training.CoNLL
-    </a>
-   </li>
-   <li class="toctree-l2">
-    <a class="reference internal" href="autosummary/sparknlp.training.CoNLLU.html">
-     sparknlp.training.CoNLLU
-    </a>
-   </li>
-   <li class="toctree-l2">
-    <a class="reference internal" href="autosummary/sparknlp.training.POS.html">
-     sparknlp.training.POS
-    </a>
-   </li>
-   <li class="toctree-l2">
-    <a class="reference internal" href="autosummary/sparknlp.training.PubTator.html">
-     sparknlp.training.PubTator
-    </a>
-   </li>
-  </ul>
- </li>
- <li class="toctree-l1 has-children">
-  <a class="reference internal" href="autosummary/sparknlp.logging.html">
-   sparknlp.logging
-  </a>
-  <input class="toctree-checkbox" id="toctree-checkbox-5" name="toctree-checkbox-5" type="checkbox"/>
-  <label for="toctree-checkbox-5">
-   <i class="fas fa-chevron-down">
-   </i>
-  </label>
-  <ul>
-   <li class="toctree-l2 has-children">
-    <a class="reference internal" href="autosummary/sparknlp.logging.comet.html">
-     sparknlp.logging.comet
-    </a>
-    <input class="toctree-checkbox" id="toctree-checkbox-6" name="toctree-checkbox-6" type="checkbox"/>
-    <label for="toctree-checkbox-6">
-     <i class="fas fa-chevron-down">
-     </i>
-    </label>
-    <ul>
-     <li class="toctree-l3">
-      <a class="reference internal" href="autosummary/sparknlp.logging.comet.CometLogger.html">
-       sparknlp.logging.comet.CometLogger
-      </a>
-     </li>
-    </ul>
-   </li>
-  </ul>
- </li>
-</ul>
-
+    
   </div>
 </nav>
-              </div>
-              <div class="sidebar-end-items">
-              </div>
-            </div>
-            
-          
-
-          
-          <div class="d-none d-xl-block col-xl-2 bd-toc">
-            
-              
-              <div class="toc-item">
-                
-=======
-    
-  </div>
-</nav>
   </div>
   <div class="sidebar-end-items">
   </div>
@@ -947,7 +163,6 @@
     
     <div class="toc-item">
       
->>>>>>> 5e41363b
 <div class="tocsection onthispage mt-5 pt-1 pb-3">
     <i class="fas fa-list"></i> On this page
 </div>
@@ -979,24 +194,12 @@
               <article class="bd-article" role="main">
                 
   <section id="api-reference">
-<<<<<<< HEAD
-<h1>API Reference<a class="headerlink" href="#api-reference" title="Permalink to this headline">#</a></h1>
-<p>This page lists an overview of all Spark NLP modules, classes, functions and methods.</p>
-<section id="modules">
-<h2>Modules<a class="headerlink" href="#modules" title="Permalink to this headline">#</a></h2>
-<table class="autosummary longtable table autosummary">
-<colgroup>
-<col style="width: 10%" />
-<col style="width: 90%" />
-</colgroup>
-=======
 <h1>API Reference<a class="headerlink" href="#api-reference" title="Permalink to this heading">#</a></h1>
 <p>This page lists an overview of all Spark NLP modules, classes, functions and
 methods.</p>
 <section id="modules">
 <h2>Modules<a class="headerlink" href="#modules" title="Permalink to this heading">#</a></h2>
 <table class="autosummary longtable table autosummary">
->>>>>>> 5e41363b
 <tbody>
 <tr class="row-odd"><td><p><a class="reference internal" href="autosummary/sparknlp/annotator/index.html#module-sparknlp.annotator" title="sparknlp.annotator"><code class="xref py py-obj docutils literal notranslate"><span class="pre">sparknlp.annotator</span></code></a></p></td>
 <td><p>Module containing all available Annotators of Spark NLP and their base classes.</p></td>
@@ -1023,24 +226,6 @@
               
 
               
-<<<<<<< HEAD
-              <!-- Previous / next buttons -->
-<div class='prev-next-area'>
-    <a class='left-prev' id="prev-link" href="../third_party/MLflow.html" title="previous page">
-        <i class="fas fa-angle-left"></i>
-        <div class="prev-next-info">
-            <p class="prev-next-subtitle">previous</p>
-            <p class="prev-next-title">MLflow - a platform for the machine learning lifecycle</p>
-        </div>
-    </a>
-    <a class='right-next' id="next-link" href="autosummary/sparknlp.annotator.html" title="next page">
-    <div class="prev-next-info">
-        <p class="prev-next-subtitle">next</p>
-        <p class="prev-next-title">sparknlp.annotator</p>
-    </div>
-    <i class="fas fa-angle-right"></i>
-    </a>
-=======
               <footer class="bd-footer-article">
                   <!-- Previous / next buttons -->
 <div class='prev-next-area'>
@@ -1051,7 +236,6 @@
           <p class="prev-next-title">MLflow - a platform for the machine learning lifecycle</p>
       </div>
   </a>
->>>>>>> 5e41363b
 </div>
               </footer>
               
@@ -1061,22 +245,6 @@
     </div>
 
   
-<<<<<<< HEAD
-  <!-- Scripts loaded after <body> so the DOM is not blocked -->
-  <script src="../static/scripts/pydata-sphinx-theme.js?digest=1999514e3f237ded88cf"></script>
-<footer class="footer mt-5 mt-md-0">
-  <div class="container">
-    
-    <div class="footer-item">
-      <p class="copyright">
-    &copy; Copyright 2021, John Snow Labs.<br>
-</p>
-    </div>
-    
-    <div class="footer-item">
-      <p class="sphinx-version">
-Created using <a href="http://sphinx-doc.org/">Sphinx</a> 4.5.0.<br>
-=======
   
   <!-- Scripts loaded after <body> so the DOM is not blocked -->
   <script src="../static/scripts/pydata-sphinx-theme.js?digest=92025949c220c2e29695"></script>
@@ -1092,7 +260,6 @@
   <div class="footer-item">
     <p class="sphinx-version">
 Created using <a href="http://sphinx-doc.org/">Sphinx</a> 5.0.2.<br>
->>>>>>> 5e41363b
 </p>
   </div>
   
