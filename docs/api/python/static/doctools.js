--- conflicted
+++ resolved
@@ -82,21 +82,11 @@
 /**
  * Small JavaScript module for the documentation.
  */
-<<<<<<< HEAD
-var Documentation = {
-
-  init : function() {
-    this.fixFirefoxAnchorBug();
-    this.highlightSearchWords();
-    this.initIndexTable();
-    this.initOnKeyListeners();
-=======
 const Documentation = {
   init: () => {
     Documentation.highlightSearchWords();
     Documentation.initDomainIndexTable();
     Documentation.initOnKeyListeners();
->>>>>>> 5e41363b
   },
 
   /**
@@ -169,21 +159,6 @@
   /**
    * helper function to hide the search marks again
    */
-<<<<<<< HEAD
-  hideSearchWords : function() {
-    $('#searchbox .highlight-link').fadeOut(300);
-    $('span.highlighted').removeClass('highlighted');
-    var url = new URL(window.location);
-    url.searchParams.delete('highlight');
-    window.history.replaceState({}, '', url);
-  },
-
-   /**
-   * helper function to focus on search bar
-   */
-  focusSearchBar : function() {
-    $('input[name=q]').first().focus();
-=======
   hideSearchWords: () => {
     document
       .querySelectorAll("#searchbox .highlight-link")
@@ -194,7 +169,6 @@
     const url = new URL(window.location);
     url.searchParams.delete("highlight");
     window.history.replaceState({}, "", url);
->>>>>>> 5e41363b
   },
 
   /**
@@ -228,57 +202,6 @@
     if (DOCUMENTATION_OPTIONS.COLLAPSE_INDEX) togglerElements.forEach(toggler);
   },
 
-<<<<<<< HEAD
-  initOnKeyListeners: function() {
-    // only install a listener if it is really needed
-    if (!DOCUMENTATION_OPTIONS.NAVIGATION_WITH_KEYS &&
-        !DOCUMENTATION_OPTIONS.ENABLE_SEARCH_SHORTCUTS)
-        return;
-
-    $(document).keydown(function(event) {
-      var activeElementType = document.activeElement.tagName;
-      // don't navigate when in search box, textarea, dropdown or button
-      if (activeElementType !== 'TEXTAREA' && activeElementType !== 'INPUT' && activeElementType !== 'SELECT'
-          && activeElementType !== 'BUTTON') {
-        if (event.altKey || event.ctrlKey || event.metaKey)
-          return;
-
-          if (!event.shiftKey) {
-            switch (event.key) {
-              case 'ArrowLeft':
-                if (!DOCUMENTATION_OPTIONS.NAVIGATION_WITH_KEYS)
-                  break;
-                var prevHref = $('link[rel="prev"]').prop('href');
-                if (prevHref) {
-                  window.location.href = prevHref;
-                  return false;
-                }
-                break;
-              case 'ArrowRight':
-                if (!DOCUMENTATION_OPTIONS.NAVIGATION_WITH_KEYS)
-                  break;
-                var nextHref = $('link[rel="next"]').prop('href');
-                if (nextHref) {
-                  window.location.href = nextHref;
-                  return false;
-                }
-                break;
-              case 'Escape':
-                if (!DOCUMENTATION_OPTIONS.ENABLE_SEARCH_SHORTCUTS)
-                  break;
-                Documentation.hideSearchWords();
-                return false;
-          }
-        }
-
-        // some keyboard layouts may need Shift to get /
-        switch (event.key) {
-          case '/':
-            if (!DOCUMENTATION_OPTIONS.ENABLE_SEARCH_SHORTCUTS)
-              break;
-            Documentation.focusSearchBar();
-            return false;
-=======
   initOnKeyListeners: () => {
     // only install a listener if it is really needed
     if (
@@ -321,7 +244,6 @@
             if (!DOCUMENTATION_OPTIONS.ENABLE_SEARCH_SHORTCUTS) break;
             Documentation.hideSearchWords();
             event.preventDefault();
->>>>>>> 5e41363b
         }
       }
 
