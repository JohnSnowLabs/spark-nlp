--- conflicted
+++ resolved
@@ -1,8 +1,4 @@
 # Sphinx build info version 1
 # This file hashes the configuration used when building these files. When it is not found, a full rebuild will be done.
-<<<<<<< HEAD
-config: a7c8e078ec2525c2998b0fa4d13cd49d
-=======
 config: 1b03eb7fac40f80b66b9065969c428c6
->>>>>>> c60c6f53
 tags: 645f666f9bcd5a90fca523b33c5a78b7