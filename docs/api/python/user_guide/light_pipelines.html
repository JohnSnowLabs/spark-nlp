--- conflicted
+++ resolved
@@ -16,14 +16,6 @@
   <link href="../static/styles/theme.css?digest=92025949c220c2e29695" rel="stylesheet">
 <link href="../static/styles/pydata-sphinx-theme.css?digest=92025949c220c2e29695" rel="stylesheet">
 
-<<<<<<< HEAD
-    <title>Light Pipelines &#8212; Spark NLP 3.4.4 documentation</title>
-    
-  <!-- Loaded before other Sphinx assets -->
-  <link href="../static/styles/theme.css?digest=1999514e3f237ded88cf" rel="stylesheet">
-<link href="../static/styles/pydata-sphinx-theme.css?digest=1999514e3f237ded88cf" rel="stylesheet">
-=======
->>>>>>> 5e41363b
 
   <link rel="stylesheet"
     href="../static/vendor/fontawesome/5.13.0/css/all.min.css">
@@ -33,18 +25,11 @@
     href="../static/vendor/fontawesome/5.13.0/webfonts/fa-brands-400.woff2">
 
     <link rel="stylesheet" type="text/css" href="../static/pygments.css" />
-<<<<<<< HEAD
-    <link rel="stylesheet" type="text/css" href="../static/css/custom.css" />
-    
-  <!-- Pre-loaded scripts that we'll load fully later -->
-  <link rel="preload" as="script" href="../static/scripts/pydata-sphinx-theme.js?digest=1999514e3f237ded88cf">
-=======
     <link rel="stylesheet" type="text/css" href="../static/graphviz.css" />
     <link rel="stylesheet" type="text/css" href="../static/css/custom.css" />
 
   <!-- Pre-loaded scripts that we'll load fully later -->
   <link rel="preload" as="script" href="../static/scripts/pydata-sphinx-theme.js?digest=92025949c220c2e29695">
->>>>>>> 5e41363b
 
     <script data-url_root="../" id="documentation_options" src="../static/documentation_options.js"></script>
     <script src="../static/jquery.js"></script>
@@ -60,11 +45,6 @@
 <meta name="viewport" content="width=device-width, initial-scale=1" />
 <meta name="docsearch:language" content="en">
   </head>
-<<<<<<< HEAD
-  <body data-spy="scroll" data-target="#bd-toc-nav" data-offset="60">
-    
-    <div class="container-fluid" id="banner"></div>
-=======
   
   
   <body data-spy="scroll" data-target="#bd-toc-nav" data-offset="180" data-default-mode="">
@@ -72,7 +52,6 @@
       
 
     </div>
->>>>>>> 5e41363b
 
     
     <nav class="bd-header navbar navbar-light navbar-expand-lg bg-light fixed-top bd-navbar" id="navbar-main"><div class="bd-header__inner container-xl">
@@ -160,17 +139,10 @@
     <div class="bd-container container-xl">
       <div class="bd-container__inner row">
           
-<<<<<<< HEAD
-            
-            <!-- Only show if we have sidebars configured, else just a small margin  -->
-            <div class="col-12 col-md-3 bd-sidebar">
-              <div class="sidebar-start-items"><form class="bd-search d-flex align-items-center" action="../search.html" method="get">
-=======
 
 <!-- Only show if we have sidebars configured, else just a small margin  -->
 <div class="bd-sidebar-primary col-12 col-md-3 bd-sidebar">
   <div class="sidebar-start-items"><form class="bd-search d-flex align-items-center" action="../search.html" method="get">
->>>>>>> 5e41363b
   <i class="icon fas fa-search"></i>
   <input type="search" class="form-control" name="q" id="search-input" placeholder="Search the docs ..." aria-label="Search the docs ..." autocomplete="off" >
 </form><nav class="bd-links" id="bd-docs-nav" aria-label="Main navigation">
@@ -215,21 +187,6 @@
 
   </div>
 </nav>
-<<<<<<< HEAD
-              </div>
-              <div class="sidebar-end-items">
-              </div>
-            </div>
-            
-          
-
-          
-          <div class="d-none d-xl-block col-xl-2 bd-toc">
-            
-              
-              <div class="toc-item">
-                
-=======
   </div>
   <div class="sidebar-end-items">
   </div>
@@ -244,7 +201,6 @@
     
     <div class="toc-item">
       
->>>>>>> 5e41363b
 <div class="tocsection onthispage mt-5 pt-1 pb-3">
     <i class="fas fa-list"></i> On this page
 </div>
@@ -281,11 +237,7 @@
               <article class="bd-article" role="main">
                 
   <section id="light-pipelines">
-<<<<<<< HEAD
-<h1>Light Pipelines<a class="headerlink" href="#light-pipelines" title="Permalink to this headline">#</a></h1>
-=======
 <h1>Light Pipelines<a class="headerlink" href="#light-pipelines" title="Permalink to this heading">#</a></h1>
->>>>>>> 5e41363b
 <p>LightPipeline is a Spark NLP specific Pipeline class equivalent to the Spark ML Pipeline.
 The difference is that it’s execution does not hold to Spark principles, instead it computes
 everything locally (but in parallel) in order to achieve fast results when dealing with
@@ -295,11 +247,7 @@
 already trained (fit) Spark ML Pipeline. It’s <code class="docutils literal notranslate"><span class="pre">transform()</span></code> stage is converted into <code class="docutils literal notranslate"><span class="pre">annotate()</span></code>
 instead.</p>
 <section id="converting-pipelinemodels">
-<<<<<<< HEAD
-<h2>Converting PipelineModels<a class="headerlink" href="#converting-pipelinemodels" title="Permalink to this headline">#</a></h2>
-=======
 <h2>Converting PipelineModels<a class="headerlink" href="#converting-pipelinemodels" title="Permalink to this heading">#</a></h2>
->>>>>>> 5e41363b
 <p>For example, the pipeline defined in the last section <a class="reference internal" href="custom_pipelines.html#setting-up-your-own-pipeline"><span class="std std-ref">Setting up your own pipeline</span></a> can be converted into a LightPipeline:</p>
 <div class="doctest highlight-default notranslate"><div class="highlight"><pre><span></span><span class="gp">&gt;&gt;&gt; </span><span class="kn">from</span> <span class="nn">sparknlp.base</span> <span class="kn">import</span> <span class="n">LightPipeline</span>
 <span class="gp">&gt;&gt;&gt; </span><span class="n">light</span> <span class="o">=</span> <span class="n">LightPipeline</span><span class="p">(</span><span class="n">pipeline</span><span class="o">.</span><span class="n">fit</span><span class="p">(</span><span class="n">data</span><span class="p">))</span>
@@ -309,11 +257,7 @@
 </div>
 </section>
 <section id="pretrained-light-pipelines">
-<<<<<<< HEAD
-<h2>Pretrained Light Pipelines<a class="headerlink" href="#pretrained-light-pipelines" title="Permalink to this headline">#</a></h2>
-=======
 <h2>Pretrained Light Pipelines<a class="headerlink" href="#pretrained-light-pipelines" title="Permalink to this heading">#</a></h2>
->>>>>>> 5e41363b
 <p>PretrainedPipelines have a LightPipeline component and therefore have an interface for <code class="docutils literal notranslate"><span class="pre">annotate()</span></code>:</p>
 <div class="doctest highlight-default notranslate"><div class="highlight"><pre><span></span><span class="gp">&gt;&gt;&gt; </span><span class="kn">from</span> <span class="nn">sparknlp.pretrained</span> <span class="kn">import</span> <span class="n">PretrainedPipeline</span>
 <span class="gp">&gt;&gt;&gt; </span><span class="n">explain_document_pipeline</span> <span class="o">=</span> <span class="n">PretrainedPipeline</span><span class="p">(</span><span class="s2">&quot;explain_document_ml&quot;</span><span class="p">)</span>
@@ -338,24 +282,6 @@
               
 
               
-<<<<<<< HEAD
-              <!-- Previous / next buttons -->
-<div class='prev-next-area'>
-    <a class='left-prev' id="prev-link" href="training.html" title="previous page">
-        <i class="fas fa-angle-left"></i>
-        <div class="prev-next-info">
-            <p class="prev-next-subtitle">previous</p>
-            <p class="prev-next-title">Loading datasets for training</p>
-        </div>
-    </a>
-    <a class='right-next' id="next-link" href="helpers.html" title="next page">
-    <div class="prev-next-info">
-        <p class="prev-next-subtitle">next</p>
-        <p class="prev-next-title">Helper Functions</p>
-    </div>
-    <i class="fas fa-angle-right"></i>
-    </a>
-=======
               <footer class="bd-footer-article">
                   <!-- Previous / next buttons -->
 <div class='prev-next-area'>
@@ -373,7 +299,6 @@
   </div>
   <i class="fas fa-angle-right"></i>
   </a>
->>>>>>> 5e41363b
 </div>
               </footer>
               
@@ -383,22 +308,6 @@
     </div>
 
   
-<<<<<<< HEAD
-  <!-- Scripts loaded after <body> so the DOM is not blocked -->
-  <script src="../static/scripts/pydata-sphinx-theme.js?digest=1999514e3f237ded88cf"></script>
-<footer class="footer mt-5 mt-md-0">
-  <div class="container">
-    
-    <div class="footer-item">
-      <p class="copyright">
-    &copy; Copyright 2021, John Snow Labs.<br>
-</p>
-    </div>
-    
-    <div class="footer-item">
-      <p class="sphinx-version">
-Created using <a href="http://sphinx-doc.org/">Sphinx</a> 4.5.0.<br>
-=======
   
   <!-- Scripts loaded after <body> so the DOM is not blocked -->
   <script src="../static/scripts/pydata-sphinx-theme.js?digest=92025949c220c2e29695"></script>
@@ -414,7 +323,6 @@
   <div class="footer-item">
     <p class="sphinx-version">
 Created using <a href="http://sphinx-doc.org/">Sphinx</a> 5.0.2.<br>
->>>>>>> 5e41363b
 </p>
   </div>
   
