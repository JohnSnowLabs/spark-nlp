
<!DOCTYPE html>

<html lang="en">
  <head>
    <meta charset="utf-8" />
    <meta name="viewport" content="width=device-width, initial-scale=1.0" /><meta name="generator" content="Docutils 0.19: https://docutils.sourceforge.io/" />

<<<<<<< HEAD
    <title>Light Pipelines &#8212; Spark NLP 4.3.0 documentation</title>
=======
    <title>Light Pipelines &#8212; Spark NLP 4.2.8 documentation</title>
>>>>>>> c60c6f53
  
  
  
  <script data-cfasync="false">
    document.documentElement.dataset.mode = localStorage.getItem("mode") || "";
    document.documentElement.dataset.theme = localStorage.getItem("theme") || "light";
  </script>
  
  <!-- Loaded before other Sphinx assets -->
  <link href="../static/styles/theme.css?digest=796348d33e8b1d947c94" rel="stylesheet">
<link href="../static/styles/bootstrap.css?digest=796348d33e8b1d947c94" rel="stylesheet">
<link href="../static/styles/pydata-sphinx-theme.css?digest=796348d33e8b1d947c94" rel="stylesheet">

  
  <link href="../static/vendor/fontawesome/6.1.2/css/all.min.css?digest=796348d33e8b1d947c94" rel="stylesheet">
  <link rel="preload" as="font" type="font/woff2" crossorigin href="../static/vendor/fontawesome/6.1.2/webfonts/fa-solid-900.woff2">
<link rel="preload" as="font" type="font/woff2" crossorigin href="../static/vendor/fontawesome/6.1.2/webfonts/fa-brands-400.woff2">
<link rel="preload" as="font" type="font/woff2" crossorigin href="../static/vendor/fontawesome/6.1.2/webfonts/fa-regular-400.woff2">

    <link rel="stylesheet" type="text/css" href="../static/pygments.css" />
    <link rel="stylesheet" type="text/css" href="../static/graphviz.css" />
    <link rel="stylesheet" type="text/css" href="../static/css/custom.css" />
  
  <!-- Pre-loaded scripts that we'll load fully later -->
  <link rel="preload" as="script" href="../static/scripts/bootstrap.js?digest=796348d33e8b1d947c94">
<link rel="preload" as="script" href="../static/scripts/pydata-sphinx-theme.js?digest=796348d33e8b1d947c94">

    <script data-url_root="../" id="documentation_options" src="../static/documentation_options.js"></script>
    <script src="../static/jquery.js"></script>
    <script src="../static/underscore.js"></script>
    <script src="../static/_sphinx_javascript_frameworks_compat.js"></script>
    <script src="../static/doctools.js"></script>
    <script src="../static/sphinx_highlight.js"></script>
    <script src="../static/toggleprompt.js"></script>
    <script>DOCUMENTATION_OPTIONS.pagename = 'user_guide/light_pipelines';</script>
    <link rel="shortcut icon" href="../static/fav.ico"/>
    <link rel="index" title="Index" href="../genindex.html" />
    <link rel="search" title="Search" href="../search.html" />
    <link rel="next" title="Helper Functions" href="helpers.html" />
    <link rel="prev" title="Loading datasets for training" href="training.html" />
  <meta name="viewport" content="width=device-width, initial-scale=1" />
  <meta name="docsearch:language" content="en">
  </head>
  
  
  <body data-spy="scroll" data-target="#bd-toc-nav" data-offset="180" data-default-mode="">

  
  
  <a class="skip-link" href="#main-content">Skip to main content</a>

  
  <input type="checkbox" class="sidebar-toggle" name="__primary" id="__primary">
  <label class="overlay overlay-primary" for="__primary"></label>

  
  <input type="checkbox" class="sidebar-toggle" name="__secondary" id="__secondary">
  <label class="overlay overlay-secondary" for="__secondary"></label>

  
  <div class="search-button__wrapper">
    <div class="search-button__overlay"></div>
    <div class="search-button__search-container">
      
<form class="bd-search d-flex align-items-center" action="../search.html" method="get">
  <i class="fa-solid fa-magnifying-glass"></i>
  <input type="search" class="form-control" name="q" id="search-input" placeholder="Search the docs ..." aria-label="Search the docs ..." autocomplete="off" autocorrect="off" autocapitalize="off" spellcheck="false">
  <span class="search-button__kbd-shortcut"><kbd class="kbd-shortcut__modifier">Ctrl</kbd>+<kbd>K</kbd></span>
</form>
    </div>
  </div>

  
  <nav class="bd-header navbar navbar-expand-lg bd-navbar" id="navbar-main"><div class="bd-header__inner bd-page-width">
  <label class="sidebar-toggle primary-toggle" for="__primary">
      <span class="fa-solid fa-bars"></span>
  </label>
  <div id="navbar-start">
    
    
  


<a class="navbar-brand logo" href="../index.html">

  
  
  
  
  
  
  

  
    <img src="../static/logo.png" class="logo__image only-light" alt="Logo image">
    <img src="../static/logo.png" class="logo__image only-dark" alt="Logo image">
  
  
</a>
    
  </div>

  
  <div class="col-lg-9 navbar-header-items">
    <div id="navbar-center" class="mr-auto">
      
      <div class="navbar-center-item">
        <nav class="navbar-nav">
    <p class="sidebar-header-items__title" role="heading" aria-level="1" aria-label="Site Navigation">
        Site Navigation
    </p>
    <ul id="navbar-main-elements" class="navbar-nav">
        
                    <li class="nav-item">
                      <a class="nav-link nav-internal" href="../getting_started/index.html">
                        Getting Started
                      </a>
                    </li>
                

                    <li class="nav-item current active">
                      <a class="nav-link nav-internal" href="index.html">
                        User Guide
                      </a>
                    </li>
                

                    <li class="nav-item">
                      <a class="nav-link nav-internal" href="../third_party/index.html">
                        Third Party Projects
                      </a>
                    </li>
                

                    <li class="nav-item">
                      <a class="nav-link nav-internal" href="../reference/index.html">
                        API Reference
                      </a>
                    </li>
                
    </ul>
</nav>
      </div>
      
    </div>

    <div id="navbar-end">
      
        <div class="navbar-end-item navbar-persistent--container">
          
<button class="btn btn-sm navbar-btn search-button search-button__button" title="Search" aria-label="Search" data-toggle="tooltip">
  <i class="fa-solid fa-magnifying-glass"></i>
</button>
        </div>
      
      
      <div class="navbar-end-item">
        <button class="theme-switch-button btn btn-sm btn-outline-primary navbar-btn rounded-circle" title="light/dark" aria-label="light/dark" data-toggle="tooltip">
    <span class="theme-switch" data-mode="light"><i class="fa-solid fa-sun"></i></span>
    <span class="theme-switch" data-mode="dark"><i class="fa-solid fa-moon"></i></span>
    <span class="theme-switch" data-mode="auto"><i class="fa-solid fa-circle-half-stroke"></i></span>
</button>
      </div>
      
      <div class="navbar-end-item">
        <ul id="navbar-icon-links" class="navbar-nav" aria-label="Icon Links">
      </ul>
      </div>
      
    </div>
  </div>


  
  
    <div class="navbar-persistent--mobile">
<button class="btn btn-sm navbar-btn search-button search-button__button" title="Search" aria-label="Search" data-toggle="tooltip">
  <i class="fa-solid fa-magnifying-glass"></i>
</button>
    </div>
  

  
  <label class="sidebar-toggle secondary-toggle" for="__secondary">
      <span class="fa-solid fa-outdent"></span>
  </label>
  

</div>
  </nav>
  

  <div class="bd-container">
    <div class="bd-container__inner bd-page-width">
      
      <div class="bd-sidebar-primary bd-sidebar">
        
  
  <div class="sidebar-header-items sidebar-primary__section">
    
    
      <div class="sidebar-header-items__center">
      
      <div class="navbar-center-item">
        <nav class="navbar-nav">
    <p class="sidebar-header-items__title" role="heading" aria-level="1" aria-label="Site Navigation">
        Site Navigation
    </p>
    <ul id="navbar-main-elements" class="navbar-nav">
        
                    <li class="nav-item">
                      <a class="nav-link nav-internal" href="../getting_started/index.html">
                        Getting Started
                      </a>
                    </li>
                

                    <li class="nav-item current active">
                      <a class="nav-link nav-internal" href="index.html">
                        User Guide
                      </a>
                    </li>
                

                    <li class="nav-item">
                      <a class="nav-link nav-internal" href="../third_party/index.html">
                        Third Party Projects
                      </a>
                    </li>
                

                    <li class="nav-item">
                      <a class="nav-link nav-internal" href="../reference/index.html">
                        API Reference
                      </a>
                    </li>
                
    </ul>
</nav>
      </div>
      
      </div>
    

    
    
    <div class="sidebar-header-items__end">
      
      <div class="navbar-end-item">
        <button class="theme-switch-button btn btn-sm btn-outline-primary navbar-btn rounded-circle" title="light/dark" aria-label="light/dark" data-toggle="tooltip">
    <span class="theme-switch" data-mode="light"><i class="fa-solid fa-sun"></i></span>
    <span class="theme-switch" data-mode="dark"><i class="fa-solid fa-moon"></i></span>
    <span class="theme-switch" data-mode="auto"><i class="fa-solid fa-circle-half-stroke"></i></span>
</button>
      </div>
      
      <div class="navbar-end-item">
        <ul id="navbar-icon-links" class="navbar-nav" aria-label="Icon Links">
      </ul>
      </div>
      
    </div>
    
  </div>

  
  <div class="sidebar-start-items sidebar-primary__section">
    <div class="sidebar-start-items__item"><nav class="bd-links" id="bd-docs-nav" aria-label="Section navigation">
  <p class="bd-links__title" role="heading" aria-level="1">
    Section Navigation
  </p>
  <div class="bd-toc-item navbar-nav">
    <ul class="current nav bd-sidenav">
<li class="toctree-l1"><a class="reference internal" href="annotation.html">Annotation</a></li>
<li class="toctree-l1"><a class="reference internal" href="annotators.html">Annotators</a></li>
<li class="toctree-l1"><a class="reference internal" href="custom_pipelines.html">Setting up your own pipeline</a></li>
<li class="toctree-l1"><a class="reference internal" href="pretrained_pipelines.html">Pretrained Pipelines</a></li>
<li class="toctree-l1"><a class="reference internal" href="training.html">Loading datasets for training</a></li>
<li class="toctree-l1 current active"><a class="current reference internal" href="#">Light Pipelines</a></li>
<li class="toctree-l1"><a class="reference internal" href="helpers.html">Helper Functions</a></li>
</ul>

  </div>
</nav>
    </div>
  </div>
  

  
  <div class="sidebar-end-items sidebar-primary__section">
    <div class="sidebar-end-items__item">
    </div>
  </div>

  
  <div id="rtd-footer-container"></div>

      </div>
      <main id="main-content" class="bd-main">
        
        
        <div class="bd-content">
          <div class="bd-article-container">
            
            <div class="bd-header-article">
                
            </div>
            
            
            <article class="bd-article" role="main">
              
  <section id="light-pipelines">
<h1>Light Pipelines<a class="headerlink" href="#light-pipelines" title="Permalink to this heading">#</a></h1>
<p>LightPipeline is a Spark NLP specific Pipeline class equivalent to the Spark ML
Pipeline. The difference is that it’s execution does not hold to Spark principles,
instead it computes everything locally (but in parallel) in order to achieve fast
results when dealing with small amounts of data.</p>
<p>This means, we do not input a Spark Dataframe, but a string or an Array of strings
instead, to be annotated. To create Light Pipelines, you need to input an already
trained (fit) Spark ML Pipeline. It’s <code class="docutils literal notranslate"><span class="pre">transform()</span></code> stage is converted into
<code class="docutils literal notranslate"><span class="pre">annotate()</span></code> instead.</p>
<section id="converting-pipelinemodels">
<h2>Converting PipelineModels<a class="headerlink" href="#converting-pipelinemodels" title="Permalink to this heading">#</a></h2>
<p>For example, the pipeline defined in the last section <a class="reference internal" href="custom_pipelines.html"><span class="doc">Setting up your own pipeline</span></a> can be
converted into a LightPipeline:</p>
<div class="doctest highlight-default notranslate"><div class="highlight"><pre><span></span><span class="gp">&gt;&gt;&gt; </span><span class="kn">from</span> <span class="nn">sparknlp.base</span> <span class="kn">import</span> <span class="n">LightPipeline</span>
<span class="gp">&gt;&gt;&gt; </span><span class="n">light</span> <span class="o">=</span> <span class="n">LightPipeline</span><span class="p">(</span><span class="n">pipeline</span><span class="o">.</span><span class="n">fit</span><span class="p">(</span><span class="n">data</span><span class="p">))</span>
<span class="gp">&gt;&gt;&gt; </span><span class="n">light</span><span class="o">.</span><span class="n">annotate</span><span class="p">(</span><span class="s2">&quot;We are very happy about Spark NLP&quot;</span><span class="p">)</span>
<span class="go">{&#39;token&#39;: [&#39;We&#39;, &#39;are&#39;, &#39;very&#39;, &#39;happy&#39;, &#39;about&#39;, &#39;Spark&#39;, &#39;NLP&#39;]}</span>
</pre></div>
</div>
</section>
<section id="pretrained-light-pipelines">
<h2>Pretrained Light Pipelines<a class="headerlink" href="#pretrained-light-pipelines" title="Permalink to this heading">#</a></h2>
<p>PretrainedPipelines have a LightPipeline component and therefore have an interface for <code class="docutils literal notranslate"><span class="pre">annotate()</span></code>:</p>
<div class="doctest highlight-default notranslate"><div class="highlight"><pre><span></span><span class="gp">&gt;&gt;&gt; </span><span class="kn">from</span> <span class="nn">sparknlp.pretrained</span> <span class="kn">import</span> <span class="n">PretrainedPipeline</span>
<span class="gp">&gt;&gt;&gt; </span><span class="n">explain_document_pipeline</span> <span class="o">=</span> <span class="n">PretrainedPipeline</span><span class="p">(</span><span class="s2">&quot;explain_document_ml&quot;</span><span class="p">)</span>
<span class="go">explain_document_ml download started this may take some time.</span>
<span class="go">Approx size to download 9.1 MB</span>
<span class="go">[OK!]</span>
<span class="gp">&gt;&gt;&gt; </span><span class="n">explain_document_pipeline</span><span class="o">.</span><span class="n">annotate</span><span class="p">(</span><span class="s2">&quot;We are very happy about Spark NLP&quot;</span><span class="p">)</span>
<span class="go">{&#39;document&#39;: [&#39;We are very happy about Spark NLP&#39;],</span>
<span class="go"> &#39;lemmas&#39;: [&#39;We&#39;, &#39;be&#39;, &#39;very&#39;, &#39;happy&#39;, &#39;about&#39;, &#39;Spark&#39;, &#39;NLP&#39;],</span>
<span class="go"> &#39;pos&#39;: [&#39;PRP&#39;, &#39;VBP&#39;, &#39;RB&#39;, &#39;JJ&#39;, &#39;IN&#39;, &#39;NNP&#39;, &#39;NNP&#39;],</span>
<span class="go"> &#39;sentence&#39;: [&#39;We are very happy about Spark NLP&#39;],</span>
<span class="go"> &#39;spell&#39;: [&#39;We&#39;, &#39;are&#39;, &#39;very&#39;, &#39;happy&#39;, &#39;about&#39;, &#39;Spark&#39;, &#39;NLP&#39;],</span>
<span class="go"> &#39;stems&#39;: [&#39;we&#39;, &#39;ar&#39;, &#39;veri&#39;, &#39;happi&#39;, &#39;about&#39;, &#39;spark&#39;, &#39;nlp&#39;],</span>
<span class="go"> &#39;token&#39;: [&#39;We&#39;, &#39;are&#39;, &#39;very&#39;, &#39;happy&#39;, &#39;about&#39;, &#39;Spark&#39;, &#39;NLP&#39;]}</span>
</pre></div>
</div>
</section>
</section>


            </article>
            
            
            
            <footer class="bd-footer-article">
                <!-- Previous / next buttons -->
<div class='prev-next-area'>
  <a class='left-prev' id="prev-link" href="training.html" title="previous page">
      <i class="fa-solid fa-angle-left"></i>
      <div class="prev-next-info">
          <p class="prev-next-subtitle">previous</p>
          <p class="prev-next-title">Loading datasets for training</p>
      </div>
  </a>
  <a class='right-next' id="next-link" href="helpers.html" title="next page">
  <div class="prev-next-info">
      <p class="prev-next-subtitle">next</p>
      <p class="prev-next-title">Helper Functions</p>
  </div>
  <i class="fa-solid fa-angle-right"></i>
  </a>
</div>
            </footer>
            
          </div>
          
          
          
            <div class="bd-sidebar-secondary bd-toc">
              
<div class="toc-item">
  
<div class="tocsection onthispage">
    <i class="fa-solid fa-list"></i> On this page
</div>
<nav id="bd-toc-nav" class="page-toc">
    <ul class="visible nav section-nav flex-column">
 <li class="toc-h2 nav-item toc-entry">
  <a class="reference internal nav-link" href="#converting-pipelinemodels">
   Converting PipelineModels
  </a>
 </li>
 <li class="toc-h2 nav-item toc-entry">
  <a class="reference internal nav-link" href="#pretrained-light-pipelines">
   Pretrained Light Pipelines
  </a>
 </li>
</ul>

</nav>
</div>

<div class="toc-item">
  
<div id="searchbox"></div>
</div>

<div class="toc-item">
  
</div>

<div class="toc-item">
  
<div class="tocsection sourcelink">
    <a href="../_sources/user_guide/light_pipelines.rst.txt">
        <i class="fa-solid fa-file-lines"></i> Show Source
    </a>
</div>

</div>

            </div>
          
          
        </div>
        <footer class="bd-footer-content">
          <div class="bd-footer-content__inner">
            
          </div>
        </footer>
        
      </main>
    </div>
  </div>

  
    
  <!-- Scripts loaded after <body> so the DOM is not blocked -->
  <script src="../static/scripts/bootstrap.js?digest=796348d33e8b1d947c94"></script>
<script src="../static/scripts/pydata-sphinx-theme.js?digest=796348d33e8b1d947c94"></script>

  <footer class="bd-footer"><div class="bd-footer__inner container">
  
  <div class="footer-item">
    
<p class="copyright">

    &copy; Copyright 2022, John Snow Labs.<br>

</p>

  </div>
  
  <div class="footer-item">
    <p class="theme-version">
    Built with the
    <a href="https://pydata-sphinx-theme.readthedocs.io/en/stable/index.html">
        PyData Sphinx Theme
    </a>
    0.12.0.
</p>
  </div>
  
  <div class="footer-item">
    
<p class="sphinx-version">
Created using <a href="http://sphinx-doc.org/">Sphinx</a> 5.3.0.<br>
</p>

  </div>
  
</div>
  </footer>
  </body>
</html><|MERGE_RESOLUTION|>--- conflicted
+++ resolved
@@ -6,11 +6,7 @@
     <meta charset="utf-8" />
     <meta name="viewport" content="width=device-width, initial-scale=1.0" /><meta name="generator" content="Docutils 0.19: https://docutils.sourceforge.io/" />
 
-<<<<<<< HEAD
-    <title>Light Pipelines &#8212; Spark NLP 4.3.0 documentation</title>
-=======
     <title>Light Pipelines &#8212; Spark NLP 4.2.8 documentation</title>
->>>>>>> c60c6f53
   
   
   
@@ -324,18 +320,17 @@
               
   <section id="light-pipelines">
 <h1>Light Pipelines<a class="headerlink" href="#light-pipelines" title="Permalink to this heading">#</a></h1>
-<p>LightPipeline is a Spark NLP specific Pipeline class equivalent to the Spark ML
-Pipeline. The difference is that it’s execution does not hold to Spark principles,
-instead it computes everything locally (but in parallel) in order to achieve fast
-results when dealing with small amounts of data.</p>
-<p>This means, we do not input a Spark Dataframe, but a string or an Array of strings
-instead, to be annotated. To create Light Pipelines, you need to input an already
-trained (fit) Spark ML Pipeline. It’s <code class="docutils literal notranslate"><span class="pre">transform()</span></code> stage is converted into
-<code class="docutils literal notranslate"><span class="pre">annotate()</span></code> instead.</p>
+<p>LightPipeline is a Spark NLP specific Pipeline class equivalent to the Spark ML Pipeline.
+The difference is that it’s execution does not hold to Spark principles, instead it computes
+everything locally (but in parallel) in order to achieve fast results when dealing with
+small amounts of data.</p>
+<p>This means, we do not input a Spark Dataframe, but a string or an
+Array of strings instead, to be annotated. To create Light Pipelines, you need to input an
+already trained (fit) Spark ML Pipeline. It’s <code class="docutils literal notranslate"><span class="pre">transform()</span></code> stage is converted into <code class="docutils literal notranslate"><span class="pre">annotate()</span></code>
+instead.</p>
 <section id="converting-pipelinemodels">
 <h2>Converting PipelineModels<a class="headerlink" href="#converting-pipelinemodels" title="Permalink to this heading">#</a></h2>
-<p>For example, the pipeline defined in the last section <a class="reference internal" href="custom_pipelines.html"><span class="doc">Setting up your own pipeline</span></a> can be
-converted into a LightPipeline:</p>
+<p>For example, the pipeline defined in the last section <a class="reference internal" href="custom_pipelines.html#setting-up-your-own-pipeline"><span class="std std-ref">Setting up your own pipeline</span></a> can be converted into a LightPipeline:</p>
 <div class="doctest highlight-default notranslate"><div class="highlight"><pre><span></span><span class="gp">&gt;&gt;&gt; </span><span class="kn">from</span> <span class="nn">sparknlp.base</span> <span class="kn">import</span> <span class="n">LightPipeline</span>
 <span class="gp">&gt;&gt;&gt; </span><span class="n">light</span> <span class="o">=</span> <span class="n">LightPipeline</span><span class="p">(</span><span class="n">pipeline</span><span class="o">.</span><span class="n">fit</span><span class="p">(</span><span class="n">data</span><span class="p">))</span>
 <span class="gp">&gt;&gt;&gt; </span><span class="n">light</span><span class="o">.</span><span class="n">annotate</span><span class="p">(</span><span class="s2">&quot;We are very happy about Spark NLP&quot;</span><span class="p">)</span>
