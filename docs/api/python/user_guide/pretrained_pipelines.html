--- conflicted
+++ resolved
@@ -6,11 +6,7 @@
     <meta charset="utf-8" />
     <meta name="viewport" content="width=device-width, initial-scale=1.0" /><meta name="generator" content="Docutils 0.19: https://docutils.sourceforge.io/" />
 
-<<<<<<< HEAD
-    <title>Pretrained Pipelines &#8212; Spark NLP 4.3.0 documentation</title>
-=======
     <title>Pretrained Pipelines &#8212; Spark NLP 4.2.8 documentation</title>
->>>>>>> c60c6f53
   
   
   
@@ -370,18 +366,6 @@
 <section id="available-pipelines">
 <h2>Available Pipelines<a class="headerlink" href="#available-pipelines" title="Permalink to this heading">#</a></h2>
 <p>Please see the <a class="reference external" href="https://nlp.johnsnowlabs.com/docs/en/pipelines">Pipelines Page</a> for all available pipelines.</p>
-<p>Alternatively you can also check for pretrained
-pipelines using <a class="reference internal" href="../reference/autosummary/sparknlp/pretrained/resource_downloader/index.html#sparknlp.pretrained.resource_downloader.ResourceDownloader.showPublicPipelines" title="sparknlp.pretrained.resource_downloader.ResourceDownloader.showPublicPipelines"><code class="xref py py-meth docutils literal notranslate"><span class="pre">ResourceDownloader.showPublicPipelines()</span></code></a>.</p>
-<div class="doctest highlight-default notranslate"><div class="highlight"><pre><span></span><span class="gp">&gt;&gt;&gt; </span><span class="n">ResourceDownloader</span><span class="o">.</span><span class="n">showPublicPipelines</span><span class="p">(</span><span class="s2">&quot;en&quot;</span><span class="p">)</span>
-<span class="go">+------------------+------+---------+</span>
-<span class="go">| Pipeline         | lang | version |</span>
-<span class="go">+------------------+------+---------+</span>
-<span class="go">| dependency_parse | en   | 2.0.2   |</span>
-<span class="go">| check_spelling   | en   | 2.1.0   |</span>
-<span class="go">| match_datetime   | en   | 2.1.0   |</span>
-<span class="go">|  ...             | ...  | ...     |</span>
-</pre></div>
-</div>
 </section>
 </section>
 
