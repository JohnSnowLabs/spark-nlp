--- conflicted
+++ resolved
@@ -16,14 +16,6 @@
   <link href="../static/styles/theme.css?digest=92025949c220c2e29695" rel="stylesheet">
 <link href="../static/styles/pydata-sphinx-theme.css?digest=92025949c220c2e29695" rel="stylesheet">
 
-<<<<<<< HEAD
-    <title>Annotators &#8212; Spark NLP 3.4.4 documentation</title>
-    
-  <!-- Loaded before other Sphinx assets -->
-  <link href="../static/styles/theme.css?digest=1999514e3f237ded88cf" rel="stylesheet">
-<link href="../static/styles/pydata-sphinx-theme.css?digest=1999514e3f237ded88cf" rel="stylesheet">
-=======
->>>>>>> 5e41363b
 
   <link rel="stylesheet"
     href="../static/vendor/fontawesome/5.13.0/css/all.min.css">
@@ -33,18 +25,11 @@
     href="../static/vendor/fontawesome/5.13.0/webfonts/fa-brands-400.woff2">
 
     <link rel="stylesheet" type="text/css" href="../static/pygments.css" />
-<<<<<<< HEAD
-    <link rel="stylesheet" type="text/css" href="../static/css/custom.css" />
-    
-  <!-- Pre-loaded scripts that we'll load fully later -->
-  <link rel="preload" as="script" href="../static/scripts/pydata-sphinx-theme.js?digest=1999514e3f237ded88cf">
-=======
     <link rel="stylesheet" type="text/css" href="../static/graphviz.css" />
     <link rel="stylesheet" type="text/css" href="../static/css/custom.css" />
 
   <!-- Pre-loaded scripts that we'll load fully later -->
   <link rel="preload" as="script" href="../static/scripts/pydata-sphinx-theme.js?digest=92025949c220c2e29695">
->>>>>>> 5e41363b
 
     <script data-url_root="../" id="documentation_options" src="../static/documentation_options.js"></script>
     <script src="../static/jquery.js"></script>
@@ -60,11 +45,6 @@
 <meta name="viewport" content="width=device-width, initial-scale=1" />
 <meta name="docsearch:language" content="en">
   </head>
-<<<<<<< HEAD
-  <body data-spy="scroll" data-target="#bd-toc-nav" data-offset="60">
-    
-    <div class="container-fluid" id="banner"></div>
-=======
   
   
   <body data-spy="scroll" data-target="#bd-toc-nav" data-offset="180" data-default-mode="">
@@ -72,7 +52,6 @@
       
 
     </div>
->>>>>>> 5e41363b
 
     
     <nav class="bd-header navbar navbar-light navbar-expand-lg bg-light fixed-top bd-navbar" id="navbar-main"><div class="bd-header__inner container-xl">
@@ -160,17 +139,10 @@
     <div class="bd-container container-xl">
       <div class="bd-container__inner row">
           
-<<<<<<< HEAD
-            
-            <!-- Only show if we have sidebars configured, else just a small margin  -->
-            <div class="col-12 col-md-3 bd-sidebar">
-              <div class="sidebar-start-items"><form class="bd-search d-flex align-items-center" action="../search.html" method="get">
-=======
 
 <!-- Only show if we have sidebars configured, else just a small margin  -->
 <div class="bd-sidebar-primary col-12 col-md-3 bd-sidebar">
   <div class="sidebar-start-items"><form class="bd-search d-flex align-items-center" action="../search.html" method="get">
->>>>>>> 5e41363b
   <i class="icon fas fa-search"></i>
   <input type="search" class="form-control" name="q" id="search-input" placeholder="Search the docs ..." aria-label="Search the docs ..." autocomplete="off" >
 </form><nav class="bd-links" id="bd-docs-nav" aria-label="Main navigation">
@@ -215,36 +187,20 @@
 
   </div>
 </nav>
-<<<<<<< HEAD
-              </div>
-              <div class="sidebar-end-items">
-              </div>
-            </div>
-            
+  </div>
+  <div class="sidebar-end-items">
+  </div>
+</div>
+
+
           
 
-          
-          <div class="d-none d-xl-block col-xl-2 bd-toc">
-            
-              
-              <div class="toc-item">
-                
-=======
-  </div>
-  <div class="sidebar-end-items">
-  </div>
-</div>
-
-
-          
-
 
 <div class="bd-sidebar-secondary d-none d-xl-block col-xl-2 bd-toc">
   
     
     <div class="toc-item">
       
->>>>>>> 5e41363b
 <div class="tocsection onthispage mt-5 pt-1 pb-3">
     <i class="fas fa-list"></i> On this page
 </div>
@@ -303,19 +259,11 @@
               <article class="bd-article" role="main">
                 
   <section id="annotators">
-<<<<<<< HEAD
-<h1>Annotators<a class="headerlink" href="#annotators" title="Permalink to this headline">#</a></h1>
-<p>Annotators are the spearhead of NLP functions in Spark NLP. Let’s take the <code class="docutils literal notranslate"><span class="pre">ClassifierDL</span></code>
-Annotators as an example. There are two forms of annotators:</p>
-<section id="annotator-approaches">
-<h2>Annotator Approaches<a class="headerlink" href="#annotator-approaches" title="Permalink to this headline">#</a></h2>
-=======
 <h1>Annotators<a class="headerlink" href="#annotators" title="Permalink to this heading">#</a></h1>
 <p>Annotators are the spearhead of NLP functions in Spark NLP. Let’s take the <code class="docutils literal notranslate"><span class="pre">ClassifierDL</span></code>
 Annotators as an example. There are two forms of annotators:</p>
 <section id="annotator-approaches">
 <h2>Annotator Approaches<a class="headerlink" href="#annotator-approaches" title="Permalink to this heading">#</a></h2>
->>>>>>> 5e41363b
 <p>Annotator Approaches are those who represent a Spark ML Estimator and require a training stage.
 They have a function called <code class="docutils literal notranslate"><span class="pre">fit(data)</span></code> which trains a model based on some data. They produce the
 second type of annotator which is an annotator model or transformer.</p>
@@ -368,11 +316,7 @@
 <p>The result is a <code class="docutils literal notranslate"><span class="pre">PipelineModel</span></code> that can be used with <code class="docutils literal notranslate"><span class="pre">transform(data)</span></code> to classify sentiment.</p>
 </section>
 <section id="annotator-models">
-<<<<<<< HEAD
-<h2>Annotator Models<a class="headerlink" href="#annotator-models" title="Permalink to this headline">#</a></h2>
-=======
 <h2>Annotator Models<a class="headerlink" href="#annotator-models" title="Permalink to this heading">#</a></h2>
->>>>>>> 5e41363b
 <p>Annotator Models are Spark models or transformers, meaning they have a <code class="docutils literal notranslate"><span class="pre">transform(data)</span></code> function.
 This function takes as input a dataframe to which it adds a new column containing the result of the
 current annotation. All transformers are additive, meaning they append to current data, never replace
@@ -382,11 +326,7 @@
 is turned into a <code class="docutils literal notranslate"><span class="pre">PipelineModel</span></code> after the <code class="docutils literal notranslate"><span class="pre">fit()</span></code> stage. The Pipeline can be saved to disk and re-loaded
 at any time.</p>
 <section id="note">
-<<<<<<< HEAD
-<h3>Note<a class="headerlink" href="#note" title="Permalink to this headline">#</a></h3>
-=======
 <h3>Note<a class="headerlink" href="#note" title="Permalink to this heading">#</a></h3>
->>>>>>> 5e41363b
 <p>The <code class="docutils literal notranslate"><span class="pre">Model</span></code> suffix is explicitly stated when the annotator is the result of a training process.
 Some annotators, such as <code class="docutils literal notranslate"><span class="pre">Tokenizer</span></code> are transformers, but do not contain the word Model since
 they are not
@@ -441,11 +381,7 @@
 </section>
 </section>
 <section id="pretrained-models">
-<<<<<<< HEAD
-<h2>Pretrained Models<a class="headerlink" href="#pretrained-models" title="Permalink to this headline">#</a></h2>
-=======
 <h2>Pretrained Models<a class="headerlink" href="#pretrained-models" title="Permalink to this heading">#</a></h2>
->>>>>>> 5e41363b
 <p>Model annotators have a <code class="docutils literal notranslate"><span class="pre">pretrained()</span></code> on it’s static object, to retrieve the public pre-trained
 version of a model.</p>
 <div class="doctest highlight-default notranslate"><div class="highlight"><pre><span></span><span class="gp">&gt;&gt;&gt; </span><span class="kn">import</span> <span class="nn">sparknlp</span>
@@ -460,11 +396,7 @@
 location to download them.</p>
 </section>
 <section id="common-functions">
-<<<<<<< HEAD
-<h2>Common Functions<a class="headerlink" href="#common-functions" title="Permalink to this headline">#</a></h2>
-=======
 <h2>Common Functions<a class="headerlink" href="#common-functions" title="Permalink to this heading">#</a></h2>
->>>>>>> 5e41363b
 <ul class="simple">
 <li><dl class="simple">
 <dt><code class="docutils literal notranslate"><span class="pre">setInputCols(column_names)</span></code></dt><dd><p>Takes a list of column names of annotations required by this
@@ -483,13 +415,8 @@
 </ul>
 </section>
 <section id="available-annotators">
-<<<<<<< HEAD
-<h2>Available Annotators<a class="headerlink" href="#available-annotators" title="Permalink to this headline">#</a></h2>
-<p>For all available Annotators refer to the full API reference <a class="reference internal" href="../reference/autosummary/sparknlp.annotator.html#module-sparknlp.annotator" title="sparknlp.annotator"><code class="xref py py-mod docutils literal notranslate"><span class="pre">sparknlp.annotator</span></code></a>.</p>
-=======
 <h2>Available Annotators<a class="headerlink" href="#available-annotators" title="Permalink to this heading">#</a></h2>
 <p>For all available Annotators refer to the full API reference <a class="reference internal" href="../reference/autosummary/sparknlp/annotator/index.html#module-sparknlp.annotator" title="sparknlp.annotator"><code class="xref py py-mod docutils literal notranslate"><span class="pre">sparknlp.annotator</span></code></a>.</p>
->>>>>>> 5e41363b
 </section>
 </section>
 
@@ -498,24 +425,6 @@
               
 
               
-<<<<<<< HEAD
-              <!-- Previous / next buttons -->
-<div class='prev-next-area'>
-    <a class='left-prev' id="prev-link" href="annotation.html" title="previous page">
-        <i class="fas fa-angle-left"></i>
-        <div class="prev-next-info">
-            <p class="prev-next-subtitle">previous</p>
-            <p class="prev-next-title">Annotation</p>
-        </div>
-    </a>
-    <a class='right-next' id="next-link" href="custom_pipelines.html" title="next page">
-    <div class="prev-next-info">
-        <p class="prev-next-subtitle">next</p>
-        <p class="prev-next-title">Setting up your own pipeline</p>
-    </div>
-    <i class="fas fa-angle-right"></i>
-    </a>
-=======
               <footer class="bd-footer-article">
                   <!-- Previous / next buttons -->
 <div class='prev-next-area'>
@@ -533,7 +442,6 @@
   </div>
   <i class="fas fa-angle-right"></i>
   </a>
->>>>>>> 5e41363b
 </div>
               </footer>
               
@@ -543,22 +451,6 @@
     </div>
 
   
-<<<<<<< HEAD
-  <!-- Scripts loaded after <body> so the DOM is not blocked -->
-  <script src="../static/scripts/pydata-sphinx-theme.js?digest=1999514e3f237ded88cf"></script>
-<footer class="footer mt-5 mt-md-0">
-  <div class="container">
-    
-    <div class="footer-item">
-      <p class="copyright">
-    &copy; Copyright 2021, John Snow Labs.<br>
-</p>
-    </div>
-    
-    <div class="footer-item">
-      <p class="sphinx-version">
-Created using <a href="http://sphinx-doc.org/">Sphinx</a> 4.5.0.<br>
-=======
   
   <!-- Scripts loaded after <body> so the DOM is not blocked -->
   <script src="../static/scripts/pydata-sphinx-theme.js?digest=92025949c220c2e29695"></script>
@@ -574,7 +466,6 @@
   <div class="footer-item">
     <p class="sphinx-version">
 Created using <a href="http://sphinx-doc.org/">Sphinx</a> 5.0.2.<br>
->>>>>>> 5e41363b
 </p>
   </div>
   
