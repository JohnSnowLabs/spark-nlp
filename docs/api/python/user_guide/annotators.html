
<!DOCTYPE html>

<html lang="en">
  <head>
    <meta charset="utf-8" />
    <meta name="viewport" content="width=device-width, initial-scale=1.0" /><meta name="generator" content="Docutils 0.19: https://docutils.sourceforge.io/" />

<<<<<<< HEAD
    <title>Annotators &#8212; Spark NLP 4.3.0 documentation</title>
=======
    <title>Annotators &#8212; Spark NLP 4.2.8 documentation</title>
>>>>>>> c60c6f53
  
  
  
  <script data-cfasync="false">
    document.documentElement.dataset.mode = localStorage.getItem("mode") || "";
    document.documentElement.dataset.theme = localStorage.getItem("theme") || "light";
  </script>
  
  <!-- Loaded before other Sphinx assets -->
  <link href="../static/styles/theme.css?digest=796348d33e8b1d947c94" rel="stylesheet">
<link href="../static/styles/bootstrap.css?digest=796348d33e8b1d947c94" rel="stylesheet">
<link href="../static/styles/pydata-sphinx-theme.css?digest=796348d33e8b1d947c94" rel="stylesheet">

  
  <link href="../static/vendor/fontawesome/6.1.2/css/all.min.css?digest=796348d33e8b1d947c94" rel="stylesheet">
  <link rel="preload" as="font" type="font/woff2" crossorigin href="../static/vendor/fontawesome/6.1.2/webfonts/fa-solid-900.woff2">
<link rel="preload" as="font" type="font/woff2" crossorigin href="../static/vendor/fontawesome/6.1.2/webfonts/fa-brands-400.woff2">
<link rel="preload" as="font" type="font/woff2" crossorigin href="../static/vendor/fontawesome/6.1.2/webfonts/fa-regular-400.woff2">

    <link rel="stylesheet" type="text/css" href="../static/pygments.css" />
    <link rel="stylesheet" type="text/css" href="../static/graphviz.css" />
    <link rel="stylesheet" type="text/css" href="../static/css/custom.css" />
  
  <!-- Pre-loaded scripts that we'll load fully later -->
  <link rel="preload" as="script" href="../static/scripts/bootstrap.js?digest=796348d33e8b1d947c94">
<link rel="preload" as="script" href="../static/scripts/pydata-sphinx-theme.js?digest=796348d33e8b1d947c94">

    <script data-url_root="../" id="documentation_options" src="../static/documentation_options.js"></script>
    <script src="../static/jquery.js"></script>
    <script src="../static/underscore.js"></script>
    <script src="../static/_sphinx_javascript_frameworks_compat.js"></script>
    <script src="../static/doctools.js"></script>
    <script src="../static/sphinx_highlight.js"></script>
    <script src="../static/toggleprompt.js"></script>
    <script>DOCUMENTATION_OPTIONS.pagename = 'user_guide/annotators';</script>
    <link rel="shortcut icon" href="../static/fav.ico"/>
    <link rel="index" title="Index" href="../genindex.html" />
    <link rel="search" title="Search" href="../search.html" />
    <link rel="next" title="Setting up your own pipeline" href="custom_pipelines.html" />
    <link rel="prev" title="Annotation" href="annotation.html" />
  <meta name="viewport" content="width=device-width, initial-scale=1" />
  <meta name="docsearch:language" content="en">
  </head>
  
  
  <body data-spy="scroll" data-target="#bd-toc-nav" data-offset="180" data-default-mode="">

  
  
  <a class="skip-link" href="#main-content">Skip to main content</a>

  
  <input type="checkbox" class="sidebar-toggle" name="__primary" id="__primary">
  <label class="overlay overlay-primary" for="__primary"></label>

  
  <input type="checkbox" class="sidebar-toggle" name="__secondary" id="__secondary">
  <label class="overlay overlay-secondary" for="__secondary"></label>

  
  <div class="search-button__wrapper">
    <div class="search-button__overlay"></div>
    <div class="search-button__search-container">
      
<form class="bd-search d-flex align-items-center" action="../search.html" method="get">
  <i class="fa-solid fa-magnifying-glass"></i>
  <input type="search" class="form-control" name="q" id="search-input" placeholder="Search the docs ..." aria-label="Search the docs ..." autocomplete="off" autocorrect="off" autocapitalize="off" spellcheck="false">
  <span class="search-button__kbd-shortcut"><kbd class="kbd-shortcut__modifier">Ctrl</kbd>+<kbd>K</kbd></span>
</form>
    </div>
  </div>

  
  <nav class="bd-header navbar navbar-expand-lg bd-navbar" id="navbar-main"><div class="bd-header__inner bd-page-width">
  <label class="sidebar-toggle primary-toggle" for="__primary">
      <span class="fa-solid fa-bars"></span>
  </label>
  <div id="navbar-start">
    
    
  


<a class="navbar-brand logo" href="../index.html">

  
  
  
  
  
  
  

  
    <img src="../static/logo.png" class="logo__image only-light" alt="Logo image">
    <img src="../static/logo.png" class="logo__image only-dark" alt="Logo image">
  
  
</a>
    
  </div>

  
  <div class="col-lg-9 navbar-header-items">
    <div id="navbar-center" class="mr-auto">
      
      <div class="navbar-center-item">
        <nav class="navbar-nav">
    <p class="sidebar-header-items__title" role="heading" aria-level="1" aria-label="Site Navigation">
        Site Navigation
    </p>
    <ul id="navbar-main-elements" class="navbar-nav">
        
                    <li class="nav-item">
                      <a class="nav-link nav-internal" href="../getting_started/index.html">
                        Getting Started
                      </a>
                    </li>
                

                    <li class="nav-item current active">
                      <a class="nav-link nav-internal" href="index.html">
                        User Guide
                      </a>
                    </li>
                

                    <li class="nav-item">
                      <a class="nav-link nav-internal" href="../third_party/index.html">
                        Third Party Projects
                      </a>
                    </li>
                

                    <li class="nav-item">
                      <a class="nav-link nav-internal" href="../reference/index.html">
                        API Reference
                      </a>
                    </li>
                
    </ul>
</nav>
      </div>
      
    </div>

    <div id="navbar-end">
      
        <div class="navbar-end-item navbar-persistent--container">
          
<button class="btn btn-sm navbar-btn search-button search-button__button" title="Search" aria-label="Search" data-toggle="tooltip">
  <i class="fa-solid fa-magnifying-glass"></i>
</button>
        </div>
      
      
      <div class="navbar-end-item">
        <button class="theme-switch-button btn btn-sm btn-outline-primary navbar-btn rounded-circle" title="light/dark" aria-label="light/dark" data-toggle="tooltip">
    <span class="theme-switch" data-mode="light"><i class="fa-solid fa-sun"></i></span>
    <span class="theme-switch" data-mode="dark"><i class="fa-solid fa-moon"></i></span>
    <span class="theme-switch" data-mode="auto"><i class="fa-solid fa-circle-half-stroke"></i></span>
</button>
      </div>
      
      <div class="navbar-end-item">
        <ul id="navbar-icon-links" class="navbar-nav" aria-label="Icon Links">
      </ul>
      </div>
      
    </div>
  </div>


  
  
    <div class="navbar-persistent--mobile">
<button class="btn btn-sm navbar-btn search-button search-button__button" title="Search" aria-label="Search" data-toggle="tooltip">
  <i class="fa-solid fa-magnifying-glass"></i>
</button>
    </div>
  

  
  <label class="sidebar-toggle secondary-toggle" for="__secondary">
      <span class="fa-solid fa-outdent"></span>
  </label>
  

</div>
  </nav>
  

  <div class="bd-container">
    <div class="bd-container__inner bd-page-width">
      
      <div class="bd-sidebar-primary bd-sidebar">
        
  
  <div class="sidebar-header-items sidebar-primary__section">
    
    
      <div class="sidebar-header-items__center">
      
      <div class="navbar-center-item">
        <nav class="navbar-nav">
    <p class="sidebar-header-items__title" role="heading" aria-level="1" aria-label="Site Navigation">
        Site Navigation
    </p>
    <ul id="navbar-main-elements" class="navbar-nav">
        
                    <li class="nav-item">
                      <a class="nav-link nav-internal" href="../getting_started/index.html">
                        Getting Started
                      </a>
                    </li>
                

                    <li class="nav-item current active">
                      <a class="nav-link nav-internal" href="index.html">
                        User Guide
                      </a>
                    </li>
                

                    <li class="nav-item">
                      <a class="nav-link nav-internal" href="../third_party/index.html">
                        Third Party Projects
                      </a>
                    </li>
                

                    <li class="nav-item">
                      <a class="nav-link nav-internal" href="../reference/index.html">
                        API Reference
                      </a>
                    </li>
                
    </ul>
</nav>
      </div>
      
      </div>
    

    
    
    <div class="sidebar-header-items__end">
      
      <div class="navbar-end-item">
        <button class="theme-switch-button btn btn-sm btn-outline-primary navbar-btn rounded-circle" title="light/dark" aria-label="light/dark" data-toggle="tooltip">
    <span class="theme-switch" data-mode="light"><i class="fa-solid fa-sun"></i></span>
    <span class="theme-switch" data-mode="dark"><i class="fa-solid fa-moon"></i></span>
    <span class="theme-switch" data-mode="auto"><i class="fa-solid fa-circle-half-stroke"></i></span>
</button>
      </div>
      
      <div class="navbar-end-item">
        <ul id="navbar-icon-links" class="navbar-nav" aria-label="Icon Links">
      </ul>
      </div>
      
    </div>
    
  </div>

  
  <div class="sidebar-start-items sidebar-primary__section">
    <div class="sidebar-start-items__item"><nav class="bd-links" id="bd-docs-nav" aria-label="Section navigation">
  <p class="bd-links__title" role="heading" aria-level="1">
    Section Navigation
  </p>
  <div class="bd-toc-item navbar-nav">
    <ul class="current nav bd-sidenav">
<li class="toctree-l1"><a class="reference internal" href="annotation.html">Annotation</a></li>
<li class="toctree-l1 current active"><a class="current reference internal" href="#">Annotators</a></li>
<li class="toctree-l1"><a class="reference internal" href="custom_pipelines.html">Setting up your own pipeline</a></li>
<li class="toctree-l1"><a class="reference internal" href="pretrained_pipelines.html">Pretrained Pipelines</a></li>
<li class="toctree-l1"><a class="reference internal" href="training.html">Loading datasets for training</a></li>
<li class="toctree-l1"><a class="reference internal" href="light_pipelines.html">Light Pipelines</a></li>
<li class="toctree-l1"><a class="reference internal" href="helpers.html">Helper Functions</a></li>
</ul>

  </div>
</nav>
    </div>
  </div>
  

  
  <div class="sidebar-end-items sidebar-primary__section">
    <div class="sidebar-end-items__item">
    </div>
  </div>

  
  <div id="rtd-footer-container"></div>

      </div>
      <main id="main-content" class="bd-main">
        
        
        <div class="bd-content">
          <div class="bd-article-container">
            
            <div class="bd-header-article">
                
            </div>
            
            
            <article class="bd-article" role="main">
              
  <section id="annotators">
<h1>Annotators<a class="headerlink" href="#annotators" title="Permalink to this heading">#</a></h1>
<p>Annotators are the spearhead of NLP functions in Spark NLP. Let’s take the <code class="docutils literal notranslate"><span class="pre">ClassifierDL</span></code>
Annotators as an example. There are two forms of annotators:</p>
<section id="annotator-approaches">
<h2>Annotator Approaches<a class="headerlink" href="#annotator-approaches" title="Permalink to this heading">#</a></h2>
<p>Annotator Approaches are those who represent a Spark ML Estimator and require a training stage.
They have a function called <code class="docutils literal notranslate"><span class="pre">fit(data)</span></code> which trains a model based on some data. They produce the
second type of annotator which is an annotator model or transformer.</p>
<p><strong>Example</strong></p>
<p>First we need to declare all the prerequisite steps and the training data:</p>
<div class="doctest highlight-default notranslate"><div class="highlight"><pre><span></span><span class="gp">&gt;&gt;&gt; </span><span class="kn">import</span> <span class="nn">sparknlp</span>
<span class="gp">&gt;&gt;&gt; </span><span class="kn">from</span> <span class="nn">sparknlp.base</span> <span class="kn">import</span> <span class="o">*</span>
<span class="gp">&gt;&gt;&gt; </span><span class="kn">from</span> <span class="nn">sparknlp.annotator</span> <span class="kn">import</span> <span class="o">*</span>
<span class="gp">&gt;&gt;&gt; </span><span class="kn">from</span> <span class="nn">pyspark.ml</span> <span class="kn">import</span> <span class="n">Pipeline</span>
<span class="gp">&gt;&gt;&gt; </span><span class="n">documentAssembler</span> <span class="o">=</span> <span class="n">DocumentAssembler</span><span class="p">()</span> \
<span class="gp">... </span>    <span class="o">.</span><span class="n">setInputCol</span><span class="p">(</span><span class="s2">&quot;text&quot;</span><span class="p">)</span> \
<span class="gp">... </span>    <span class="o">.</span><span class="n">setOutputCol</span><span class="p">(</span><span class="s2">&quot;document&quot;</span><span class="p">)</span>
<span class="gp">&gt;&gt;&gt; </span><span class="n">useEmbeddings</span> <span class="o">=</span> <span class="n">UniversalSentenceEncoder</span><span class="o">.</span><span class="n">pretrained</span><span class="p">()</span> \
<span class="gp">... </span>    <span class="o">.</span><span class="n">setInputCols</span><span class="p">([</span><span class="s2">&quot;document&quot;</span><span class="p">])</span> \
<span class="gp">... </span>    <span class="o">.</span><span class="n">setOutputCol</span><span class="p">(</span><span class="s2">&quot;sentence_embeddings&quot;</span><span class="p">)</span>
</pre></div>
</div>
<p>In this example, the training data <code class="docutils literal notranslate"><span class="pre">&quot;sentiment.csv&quot;</span></code> has the form of:</p>
<div class="highlight-default notranslate"><div class="highlight"><pre><span></span>text,label
This movie is the best movie I have wached ever! In my opinion this movie can win an award.,0
This was a terrible movie! The acting was bad really bad!,1
...
</pre></div>
</div>
<p>and will be loaded with Spark:</p>
<div class="doctest highlight-default notranslate"><div class="highlight"><pre><span></span><span class="gp">&gt;&gt;&gt; </span><span class="n">smallCorpus</span> <span class="o">=</span> <span class="n">spark</span><span class="o">.</span><span class="n">read</span><span class="o">.</span><span class="n">option</span><span class="p">(</span><span class="s2">&quot;header&quot;</span><span class="p">,</span><span class="s2">&quot;True&quot;</span><span class="p">)</span><span class="o">.</span><span class="n">csv</span><span class="p">(</span><span class="s2">&quot;src/test/resources/classifier/sentiment.csv&quot;</span><span class="p">)</span>
</pre></div>
</div>
<p>Then we declare the <a class="reference internal" href="../reference/autosummary/sparknlp/annotator/classifier_dl/classifier_dl/index.html#sparknlp.annotator.classifier_dl.classifier_dl.ClassifierDLApproach" title="sparknlp.annotator.classifier_dl.classifier_dl.ClassifierDLApproach"><code class="xref py py-class docutils literal notranslate"><span class="pre">ClassifierDLApproach</span></code></a> that is going to be trained in the pipeline. Note that in this case,
the Annotator also requires a label column, set with <code class="docutils literal notranslate"><span class="pre">setLabelColumn(&quot;label&quot;)</span></code>, to classify the text.</p>
<div class="doctest highlight-default notranslate"><div class="highlight"><pre><span></span><span class="gp">&gt;&gt;&gt; </span><span class="n">docClassifier</span> <span class="o">=</span> <span class="n">ClassifierDLApproach</span><span class="p">()</span> \
<span class="gp">... </span>    <span class="o">.</span><span class="n">setInputCols</span><span class="p">([</span><span class="s2">&quot;sentence_embeddings&quot;</span><span class="p">])</span> \
<span class="gp">... </span>    <span class="o">.</span><span class="n">setOutputCol</span><span class="p">(</span><span class="s2">&quot;category&quot;</span><span class="p">)</span> \
<span class="gp">... </span>    <span class="o">.</span><span class="n">setLabelColumn</span><span class="p">(</span><span class="s2">&quot;label&quot;</span><span class="p">)</span> \
<span class="gp">... </span>    <span class="o">.</span><span class="n">setBatchSize</span><span class="p">(</span><span class="mi">64</span><span class="p">)</span> \
<span class="gp">... </span>    <span class="o">.</span><span class="n">setMaxEpochs</span><span class="p">(</span><span class="mi">20</span><span class="p">)</span> \
<span class="gp">... </span>    <span class="o">.</span><span class="n">setLr</span><span class="p">(</span><span class="mf">5e-3</span><span class="p">)</span> \
<span class="gp">... </span>    <span class="o">.</span><span class="n">setDropout</span><span class="p">(</span><span class="mf">0.5</span><span class="p">)</span>
<span class="gp">&gt;&gt;&gt; </span><span class="n">pipeline</span> <span class="o">=</span> <span class="n">Pipeline</span><span class="p">()</span><span class="o">.</span><span class="n">setStages</span><span class="p">([</span>
<span class="gp">... </span>    <span class="n">documentAssembler</span><span class="p">,</span>
<span class="gp">... </span>    <span class="n">useEmbeddings</span><span class="p">,</span>
<span class="gp">... </span>    <span class="n">docClassifier</span>
<span class="gp">... </span><span class="p">])</span>
</pre></div>
</div>
<p>Finally the data is fit to the pipeline and the Annotator is trained:</p>
<div class="doctest highlight-default notranslate"><div class="highlight"><pre><span></span><span class="gp">&gt;&gt;&gt; </span><span class="n">pipelineModel</span> <span class="o">=</span> <span class="n">pipeline</span><span class="o">.</span><span class="n">fit</span><span class="p">(</span><span class="n">smallCorpus</span><span class="p">)</span>
</pre></div>
</div>
<p>The result is a <code class="docutils literal notranslate"><span class="pre">PipelineModel</span></code> that can be used with <code class="docutils literal notranslate"><span class="pre">transform(data)</span></code> to classify sentiment.</p>
</section>
<section id="annotator-models">
<h2>Annotator Models<a class="headerlink" href="#annotator-models" title="Permalink to this heading">#</a></h2>
<p>Annotator Models are Spark models or transformers, meaning they have a <code class="docutils literal notranslate"><span class="pre">transform(data)</span></code> function.
This function takes as input a dataframe to which it adds a new column containing the result of the
current annotation. All transformers are additive, meaning they append to current data, never replace
or delete previous information.</p>
<p>Both forms of annotators can be included in a Pipeline. All annotators included in a Pipeline will
be automatically executed in the defined order and will transform the data accordingly. A Pipeline
is turned into a <code class="docutils literal notranslate"><span class="pre">PipelineModel</span></code> after the <code class="docutils literal notranslate"><span class="pre">fit()</span></code> stage. The Pipeline can be saved to disk and re-loaded
at any time.</p>
<section id="note">
<h3>Note<a class="headerlink" href="#note" title="Permalink to this heading">#</a></h3>
<p>The <code class="docutils literal notranslate"><span class="pre">Model</span></code> suffix is explicitly stated when the annotator is the result of a training process.
Some annotators, such as <code class="docutils literal notranslate"><span class="pre">Tokenizer</span></code> are transformers, but do not contain the word Model since
they are not
trained annotators.</p>
<p><strong>Example</strong></p>
<p>First we need to declare all the prerequisite steps:</p>
<div class="doctest highlight-default notranslate"><div class="highlight"><pre><span></span><span class="gp">&gt;&gt;&gt; </span><span class="kn">import</span> <span class="nn">sparknlp</span>
<span class="gp">&gt;&gt;&gt; </span><span class="kn">from</span> <span class="nn">sparknlp.base</span> <span class="kn">import</span> <span class="o">*</span>
<span class="gp">&gt;&gt;&gt; </span><span class="kn">from</span> <span class="nn">sparknlp.annotator</span> <span class="kn">import</span> <span class="o">*</span>
<span class="gp">&gt;&gt;&gt; </span><span class="kn">from</span> <span class="nn">pyspark.ml</span> <span class="kn">import</span> <span class="n">Pipeline</span>
<span class="gp">&gt;&gt;&gt; </span><span class="n">documentAssembler</span> <span class="o">=</span> <span class="n">DocumentAssembler</span><span class="p">()</span> \
<span class="gp">... </span>    <span class="o">.</span><span class="n">setInputCol</span><span class="p">(</span><span class="s2">&quot;text&quot;</span><span class="p">)</span> \
<span class="gp">... </span>    <span class="o">.</span><span class="n">setOutputCol</span><span class="p">(</span><span class="s2">&quot;document&quot;</span><span class="p">)</span>
<span class="gp">&gt;&gt;&gt; </span><span class="n">sentence</span> <span class="o">=</span> <span class="n">SentenceDetector</span><span class="p">()</span> \
<span class="gp">... </span>    <span class="o">.</span><span class="n">setInputCols</span><span class="p">(</span><span class="s2">&quot;document&quot;</span><span class="p">)</span> \
<span class="gp">... </span>    <span class="o">.</span><span class="n">setOutputCol</span><span class="p">(</span><span class="s2">&quot;sentence&quot;</span><span class="p">)</span>
<span class="gp">&gt;&gt;&gt; </span><span class="n">useEmbeddings</span> <span class="o">=</span> <span class="n">UniversalSentenceEncoder</span><span class="o">.</span><span class="n">pretrained</span><span class="p">()</span> \
<span class="gp">... </span>   <span class="o">.</span><span class="n">setInputCols</span><span class="p">(</span><span class="s2">&quot;document&quot;</span><span class="p">)</span> \
<span class="gp">... </span>   <span class="o">.</span><span class="n">setOutputCol</span><span class="p">(</span><span class="s2">&quot;sentence_embeddings&quot;</span><span class="p">)</span>
</pre></div>
</div>
<p>Here we use a pretrained <a class="reference internal" href="../reference/autosummary/sparknlp/annotator/classifier_dl/classifier_dl/index.html#sparknlp.annotator.classifier_dl.classifier_dl.ClassifierDLModel" title="sparknlp.annotator.classifier_dl.classifier_dl.ClassifierDLModel"><code class="xref py py-class docutils literal notranslate"><span class="pre">ClassifierDLModel</span></code></a>. Your trained approach from the previous example could
also be inserted.</p>
<div class="doctest highlight-default notranslate"><div class="highlight"><pre><span></span><span class="gp">&gt;&gt;&gt; </span><span class="n">sarcasmDL</span> <span class="o">=</span> <span class="n">ClassifierDLModel</span><span class="o">.</span><span class="n">pretrained</span><span class="p">(</span><span class="s2">&quot;classifierdl_use_sarcasm&quot;</span><span class="p">)</span> \
<span class="gp">... </span>    <span class="o">.</span><span class="n">setInputCols</span><span class="p">(</span><span class="s2">&quot;sentence_embeddings&quot;</span><span class="p">)</span> \
<span class="gp">... </span>    <span class="o">.</span><span class="n">setOutputCol</span><span class="p">(</span><span class="s2">&quot;sarcasm&quot;</span><span class="p">)</span>
<span class="gp">&gt;&gt;&gt; </span><span class="n">pipeline</span> <span class="o">=</span> <span class="n">Pipeline</span><span class="p">()</span><span class="o">.</span><span class="n">setStages</span><span class="p">([</span>
<span class="gp">... </span>    <span class="n">documentAssembler</span><span class="p">,</span>
<span class="gp">... </span>    <span class="n">sentence</span><span class="p">,</span>
<span class="gp">... </span>    <span class="n">useEmbeddings</span><span class="p">,</span>
<span class="gp">... </span>    <span class="n">sarcasmDL</span>
<span class="gp">... </span><span class="p">])</span>
</pre></div>
</div>
<p>Then we can create some data to classify and use <code class="docutils literal notranslate"><span class="pre">transform(data)</span></code> to get the results.</p>
<div class="doctest highlight-default notranslate"><div class="highlight"><pre><span></span><span class="gp">&gt;&gt;&gt; </span><span class="n">data</span> <span class="o">=</span> <span class="n">spark</span><span class="o">.</span><span class="n">createDataFrame</span><span class="p">([</span>
<span class="gp">... </span>    <span class="p">[</span><span class="s2">&quot;I&#39;m ready!&quot;</span><span class="p">],</span>
<span class="gp">... </span>    <span class="p">[</span><span class="s2">&quot;If I could put into words how much I love waking up at 6 am on Mondays I would.&quot;</span><span class="p">]</span>
<span class="gp">... </span><span class="p">])</span><span class="o">.</span><span class="n">toDF</span><span class="p">(</span><span class="s2">&quot;text&quot;</span><span class="p">)</span>
<span class="gp">&gt;&gt;&gt; </span><span class="n">result</span> <span class="o">=</span> <span class="n">pipeline</span><span class="o">.</span><span class="n">fit</span><span class="p">(</span><span class="n">data</span><span class="p">)</span><span class="o">.</span><span class="n">transform</span><span class="p">(</span><span class="n">data</span><span class="p">)</span>
<span class="gp">&gt;&gt;&gt; </span><span class="n">result</span><span class="o">.</span><span class="n">selectExpr</span><span class="p">(</span><span class="s2">&quot;explode(arrays_zip(sentence, sarcasm)) as out&quot;</span><span class="p">)</span> \
<span class="gp">... </span>    <span class="o">.</span><span class="n">selectExpr</span><span class="p">(</span><span class="s2">&quot;out.sentence.result as sentence&quot;</span><span class="p">,</span> <span class="s2">&quot;out.sarcasm.result as sarcasm&quot;</span><span class="p">)</span> \
<span class="gp">... </span>    <span class="o">.</span><span class="n">show</span><span class="p">(</span><span class="n">truncate</span><span class="o">=</span><span class="kc">False</span><span class="p">)</span>
<span class="go">+-------------------------------------------------------------------------------+-------+</span>
<span class="go">|sentence                                                                       |sarcasm|</span>
<span class="go">+-------------------------------------------------------------------------------+-------+</span>
<span class="go">|I&#39;m ready!                                                                     |normal |</span>
<span class="go">|If I could put into words how much I love waking up at 6 am on Mondays I would.|sarcasm|</span>
<span class="go">+-------------------------------------------------------------------------------+-------+</span>
</pre></div>
</div>
</section>
</section>
<section id="pretrained-models">
<h2>Pretrained Models<a class="headerlink" href="#pretrained-models" title="Permalink to this heading">#</a></h2>
<p>Model annotators have a <code class="docutils literal notranslate"><span class="pre">pretrained()</span></code> on it’s static object, to retrieve the public pre-trained
version of a model.</p>
<div class="doctest highlight-default notranslate"><div class="highlight"><pre><span></span><span class="gp">&gt;&gt;&gt; </span><span class="kn">import</span> <span class="nn">sparknlp</span>
<span class="gp">&gt;&gt;&gt; </span><span class="kn">from</span> <span class="nn">sparknlp.annotator</span> <span class="kn">import</span> <span class="o">*</span>
<span class="gp">&gt;&gt;&gt; </span><span class="n">classifierDL</span> <span class="o">=</span> <span class="n">ClassifierDLModel</span><span class="o">.</span><span class="n">pretrained</span><span class="p">()</span> \
<span class="gp">... </span>    <span class="o">.</span><span class="n">setInputCols</span><span class="p">([</span><span class="s2">&quot;sentence_embeddings&quot;</span><span class="p">])</span> \
<span class="gp">... </span>    <span class="o">.</span><span class="n">setOutputCol</span><span class="p">(</span><span class="s2">&quot;classification&quot;</span><span class="p">)</span>
</pre></div>
</div>
<p><code class="docutils literal notranslate"><span class="pre">pretrained(name,</span> <span class="pre">language,</span> <span class="pre">extra_location)</span></code> will by default, bring a default pre-trained model.
Sometimes we offer more than one model, in which case, you may have to use name, language or extra
location to download them.</p>
<p>For a complete list of available pretrained models, head to the <a class="reference external" href="https://nlp.johnsnowlabs.com/models">Spark NLP Models</a>. Alternatively you can also check for pretrained
models of a particular annotator using <a class="reference internal" href="../reference/autosummary/sparknlp/pretrained/resource_downloader/index.html#sparknlp.pretrained.resource_downloader.ResourceDownloader.showPublicModels" title="sparknlp.pretrained.resource_downloader.ResourceDownloader.showPublicModels"><code class="xref py py-meth docutils literal notranslate"><span class="pre">ResourceDownloader.showPublicModels()</span></code></a>.</p>
<div class="doctest highlight-default notranslate"><div class="highlight"><pre><span></span><span class="gp">&gt;&gt;&gt; </span><span class="n">ResourceDownloader</span><span class="o">.</span><span class="n">showPublicModels</span><span class="p">(</span><span class="s2">&quot;ClassifierDLModel&quot;</span><span class="p">,</span> <span class="s2">&quot;en&quot;</span><span class="p">)</span>
<span class="go">+-------------------------+------+---------+</span>
<span class="go">| Model                   | lang | version |</span>
<span class="go">+-------------------------+------+---------+</span>
<span class="go">| classifierdl_use_trec6  |  en  | 2.5.0   |</span>
<span class="go">| classifierdl_use_trec50 |  en  | 2.5.0   |</span>
<span class="go">| classifierdl_use_spam   |  en  | 2.5.3   |</span>
<span class="go">| ...                     |  en  | ...     |</span>
</pre></div>
</div>
</section>
<section id="common-functions">
<h2>Common Functions<a class="headerlink" href="#common-functions" title="Permalink to this heading">#</a></h2>
<ul class="simple">
<li><dl class="simple">
<dt><code class="docutils literal notranslate"><span class="pre">setInputCols(column_names)</span></code></dt><dd><p>Takes a list of column names of annotations required by this
annotator. Those are generated by the annotators which precede the current annotator in the
pipeline.</p>
</dd>
</dl>
</li>
<li><dl class="simple">
<dt><code class="docutils literal notranslate"><span class="pre">setOutputCol(column_name)</span></code></dt><dd><p>Defines the name of the column containing the result of the current
annotator. Use this name as an input for other annotators down the pipeline requiring the outputs
generated by the current annotator.</p>
</dd>
</dl>
</li>
</ul>
</section>
<section id="available-annotators">
<h2>Available Annotators<a class="headerlink" href="#available-annotators" title="Permalink to this heading">#</a></h2>
<p>For all available Annotators refer to the full API reference <a class="reference internal" href="../reference/autosummary/sparknlp/annotator/index.html#module-sparknlp.annotator" title="sparknlp.annotator"><code class="xref py py-mod docutils literal notranslate"><span class="pre">sparknlp.annotator</span></code></a>.</p>
</section>
</section>


            </article>
            
            
            
            <footer class="bd-footer-article">
                <!-- Previous / next buttons -->
<div class='prev-next-area'>
  <a class='left-prev' id="prev-link" href="annotation.html" title="previous page">
      <i class="fa-solid fa-angle-left"></i>
      <div class="prev-next-info">
          <p class="prev-next-subtitle">previous</p>
          <p class="prev-next-title">Annotation</p>
      </div>
  </a>
  <a class='right-next' id="next-link" href="custom_pipelines.html" title="next page">
  <div class="prev-next-info">
      <p class="prev-next-subtitle">next</p>
      <p class="prev-next-title">Setting up your own pipeline</p>
  </div>
  <i class="fa-solid fa-angle-right"></i>
  </a>
</div>
            </footer>
            
          </div>
          
          
          
            <div class="bd-sidebar-secondary bd-toc">
              
<div class="toc-item">
  
<div class="tocsection onthispage">
    <i class="fa-solid fa-list"></i> On this page
</div>
<nav id="bd-toc-nav" class="page-toc">
    <ul class="visible nav section-nav flex-column">
 <li class="toc-h2 nav-item toc-entry">
  <a class="reference internal nav-link" href="#annotator-approaches">
   Annotator Approaches
  </a>
 </li>
 <li class="toc-h2 nav-item toc-entry">
  <a class="reference internal nav-link" href="#annotator-models">
   Annotator Models
  </a>
  <ul class="nav section-nav flex-column">
   <li class="toc-h3 nav-item toc-entry">
    <a class="reference internal nav-link" href="#note">
     Note
    </a>
   </li>
  </ul>
 </li>
 <li class="toc-h2 nav-item toc-entry">
  <a class="reference internal nav-link" href="#pretrained-models">
   Pretrained Models
  </a>
 </li>
 <li class="toc-h2 nav-item toc-entry">
  <a class="reference internal nav-link" href="#common-functions">
   Common Functions
  </a>
 </li>
 <li class="toc-h2 nav-item toc-entry">
  <a class="reference internal nav-link" href="#available-annotators">
   Available Annotators
  </a>
 </li>
</ul>

</nav>
</div>

<div class="toc-item">
  
<div id="searchbox"></div>
</div>

<div class="toc-item">
  
</div>

<div class="toc-item">
  
<div class="tocsection sourcelink">
    <a href="../_sources/user_guide/annotators.rst.txt">
        <i class="fa-solid fa-file-lines"></i> Show Source
    </a>
</div>

</div>

            </div>
          
          
        </div>
        <footer class="bd-footer-content">
          <div class="bd-footer-content__inner">
            
          </div>
        </footer>
        
      </main>
    </div>
  </div>

  
    
  <!-- Scripts loaded after <body> so the DOM is not blocked -->
  <script src="../static/scripts/bootstrap.js?digest=796348d33e8b1d947c94"></script>
<script src="../static/scripts/pydata-sphinx-theme.js?digest=796348d33e8b1d947c94"></script>

  <footer class="bd-footer"><div class="bd-footer__inner container">
  
  <div class="footer-item">
    
<p class="copyright">

    &copy; Copyright 2022, John Snow Labs.<br>

</p>

  </div>
  
  <div class="footer-item">
    <p class="theme-version">
    Built with the
    <a href="https://pydata-sphinx-theme.readthedocs.io/en/stable/index.html">
        PyData Sphinx Theme
    </a>
    0.12.0.
</p>
  </div>
  
  <div class="footer-item">
    
<p class="sphinx-version">
Created using <a href="http://sphinx-doc.org/">Sphinx</a> 5.3.0.<br>
</p>

  </div>
  
</div>
  </footer>
  </body>
</html><|MERGE_RESOLUTION|>--- conflicted
+++ resolved
@@ -6,11 +6,7 @@
     <meta charset="utf-8" />
     <meta name="viewport" content="width=device-width, initial-scale=1.0" /><meta name="generator" content="Docutils 0.19: https://docutils.sourceforge.io/" />
 
-<<<<<<< HEAD
-    <title>Annotators &#8212; Spark NLP 4.3.0 documentation</title>
-=======
     <title>Annotators &#8212; Spark NLP 4.2.8 documentation</title>
->>>>>>> c60c6f53
   
   
   
@@ -458,18 +454,6 @@
 <p><code class="docutils literal notranslate"><span class="pre">pretrained(name,</span> <span class="pre">language,</span> <span class="pre">extra_location)</span></code> will by default, bring a default pre-trained model.
 Sometimes we offer more than one model, in which case, you may have to use name, language or extra
 location to download them.</p>
-<p>For a complete list of available pretrained models, head to the <a class="reference external" href="https://nlp.johnsnowlabs.com/models">Spark NLP Models</a>. Alternatively you can also check for pretrained
-models of a particular annotator using <a class="reference internal" href="../reference/autosummary/sparknlp/pretrained/resource_downloader/index.html#sparknlp.pretrained.resource_downloader.ResourceDownloader.showPublicModels" title="sparknlp.pretrained.resource_downloader.ResourceDownloader.showPublicModels"><code class="xref py py-meth docutils literal notranslate"><span class="pre">ResourceDownloader.showPublicModels()</span></code></a>.</p>
-<div class="doctest highlight-default notranslate"><div class="highlight"><pre><span></span><span class="gp">&gt;&gt;&gt; </span><span class="n">ResourceDownloader</span><span class="o">.</span><span class="n">showPublicModels</span><span class="p">(</span><span class="s2">&quot;ClassifierDLModel&quot;</span><span class="p">,</span> <span class="s2">&quot;en&quot;</span><span class="p">)</span>
-<span class="go">+-------------------------+------+---------+</span>
-<span class="go">| Model                   | lang | version |</span>
-<span class="go">+-------------------------+------+---------+</span>
-<span class="go">| classifierdl_use_trec6  |  en  | 2.5.0   |</span>
-<span class="go">| classifierdl_use_trec50 |  en  | 2.5.0   |</span>
-<span class="go">| classifierdl_use_spam   |  en  | 2.5.3   |</span>
-<span class="go">| ...                     |  en  | ...     |</span>
-</pre></div>
-</div>
 </section>
 <section id="common-functions">
 <h2>Common Functions<a class="headerlink" href="#common-functions" title="Permalink to this heading">#</a></h2>
