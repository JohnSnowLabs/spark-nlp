
<!DOCTYPE html>

<html lang="en">
  <head>
    <meta charset="utf-8" />
    <meta name="viewport" content="width=device-width, initial-scale=1.0" /><meta name="generator" content="Docutils 0.18.1: http://docutils.sourceforge.net/" />

    <title>Getting Started &#8212; Spark NLP 4.0.2 documentation</title>
<script>
  document.documentElement.dataset.mode = localStorage.getItem("mode") || "";
  document.documentElement.dataset.theme = localStorage.getItem("theme") || "light"
</script>

  <!-- Loaded before other Sphinx assets -->
  <link href="../static/styles/theme.css?digest=92025949c220c2e29695" rel="stylesheet">
<link href="../static/styles/pydata-sphinx-theme.css?digest=92025949c220c2e29695" rel="stylesheet">

<<<<<<< HEAD
    <title>Getting Started &#8212; Spark NLP 3.4.4 documentation</title>
    
  <!-- Loaded before other Sphinx assets -->
  <link href="../static/styles/theme.css?digest=1999514e3f237ded88cf" rel="stylesheet">
<link href="../static/styles/pydata-sphinx-theme.css?digest=1999514e3f237ded88cf" rel="stylesheet">
=======
>>>>>>> 5e41363b

  <link rel="stylesheet"
    href="../static/vendor/fontawesome/5.13.0/css/all.min.css">
  <link rel="preload" as="font" type="font/woff2" crossorigin
    href="../static/vendor/fontawesome/5.13.0/webfonts/fa-solid-900.woff2">
  <link rel="preload" as="font" type="font/woff2" crossorigin
    href="../static/vendor/fontawesome/5.13.0/webfonts/fa-brands-400.woff2">

    <link rel="stylesheet" type="text/css" href="../static/pygments.css" />
<<<<<<< HEAD
    <link rel="stylesheet" type="text/css" href="../static/css/custom.css" />
    
  <!-- Pre-loaded scripts that we'll load fully later -->
  <link rel="preload" as="script" href="../static/scripts/pydata-sphinx-theme.js?digest=1999514e3f237ded88cf">
=======
    <link rel="stylesheet" type="text/css" href="../static/graphviz.css" />
    <link rel="stylesheet" type="text/css" href="../static/css/custom.css" />

  <!-- Pre-loaded scripts that we'll load fully later -->
  <link rel="preload" as="script" href="../static/scripts/pydata-sphinx-theme.js?digest=92025949c220c2e29695">
>>>>>>> 5e41363b

    <script data-url_root="../" id="documentation_options" src="../static/documentation_options.js"></script>
    <script src="../static/jquery.js"></script>
    <script src="../static/underscore.js"></script>
    <script src="../static/_sphinx_javascript_frameworks_compat.js"></script>
    <script src="../static/doctools.js"></script>
    <script src="../static/toggleprompt.js"></script>
    <link rel="shortcut icon" href="../static/fav.ico"/>
    <link rel="index" title="Index" href="../genindex.html" />
    <link rel="search" title="Search" href="../search.html" />
    <link rel="next" title="User Guide" href="../user_guide/index.html" />
    <link rel="prev" title="Spark NLP Documentation" href="../index.html" />
<meta name="viewport" content="width=device-width, initial-scale=1" />
<meta name="docsearch:language" content="en">
  </head>
<<<<<<< HEAD
  <body data-spy="scroll" data-target="#bd-toc-nav" data-offset="60">
    
    <div class="container-fluid" id="banner"></div>
=======
  
  
  <body data-spy="scroll" data-target="#bd-toc-nav" data-offset="180" data-default-mode="">
    <div class="bd-header-announcement container-fluid" id="banner">
      

    </div>
>>>>>>> 5e41363b

    
    <nav class="bd-header navbar navbar-light navbar-expand-lg bg-light fixed-top bd-navbar" id="navbar-main"><div class="bd-header__inner container-xl">

  <div id="navbar-start">
    
    
  


<a class="navbar-brand logo" href="../index.html">
  
  
  
  
    <img src="../static/logo.png" class="logo__image only-light" alt="Logo image">
    <img src="../static/logo.png" class="logo__image only-dark" alt="Logo image">
  
  
</a>
    
  </div>

  <button class="navbar-toggler" type="button" data-toggle="collapse" data-target="#navbar-collapsible" aria-controls="navbar-collapsible" aria-expanded="false" aria-label="Toggle navigation">
    <span class="fas fa-bars"></span>
  </button>

  
  <div id="navbar-collapsible" class="col-lg-9 collapse navbar-collapse">
    <div id="navbar-center" class="mr-auto">
      
      <div class="navbar-center-item">
        <ul id="navbar-main-elements" class="navbar-nav">
    <li class="toctree-l1 current active nav-item">
 <a class="current reference internal nav-link" href="#">
  Getting Started
 </a>
</li>

<li class="toctree-l1 nav-item">
 <a class="reference internal nav-link" href="../user_guide/index.html">
  User Guide
 </a>
</li>

<li class="toctree-l1 nav-item">
 <a class="reference internal nav-link" href="../third_party/index.html">
  Third Party Projects
 </a>
</li>

<li class="toctree-l1 nav-item">
 <a class="reference internal nav-link" href="../reference/index.html">
  API Reference
 </a>
</li>

    
</ul>
      </div>
      
    </div>

    <div id="navbar-end">
      
      <div class="navbar-end-item">
        <span id="theme-switch" class="btn btn-sm btn-outline-primary navbar-btn rounded-circle">
    <a class="theme-switch" data-mode="light"><i class="fas fa-sun"></i></a>
    <a class="theme-switch" data-mode="dark"><i class="far fa-moon"></i></a>
    <a class="theme-switch" data-mode="auto"><i class="fas fa-adjust"></i></a>
</span>
      </div>
      
      <div class="navbar-end-item">
        <ul id="navbar-icon-links" class="navbar-nav" aria-label="Icon Links">
      </ul>
      </div>
      
    </div>
  </div>
</div>
    </nav>
    

    <div class="bd-container container-xl">
      <div class="bd-container__inner row">
          
<<<<<<< HEAD
            
            <!-- Only show if we have sidebars configured, else just a small margin  -->
            <div class="col-12 col-md-3 bd-sidebar">
              <div class="sidebar-start-items"><form class="bd-search d-flex align-items-center" action="../search.html" method="get">
=======

<!-- Only show if we have sidebars configured, else just a small margin  -->
<div class="bd-sidebar-primary col-12 col-md-3 bd-sidebar">
  <div class="sidebar-start-items"><form class="bd-search d-flex align-items-center" action="../search.html" method="get">
>>>>>>> 5e41363b
  <i class="icon fas fa-search"></i>
  <input type="search" class="form-control" name="q" id="search-input" placeholder="Search the docs ..." aria-label="Search the docs ..." autocomplete="off" >
</form><nav class="bd-links" id="bd-docs-nav" aria-label="Main navigation">
  <div class="bd-toc-item active">
    
  </div>
</nav>
<<<<<<< HEAD
              </div>
              <div class="sidebar-end-items">
              </div>
            </div>
            
          

          
          <div class="d-none d-xl-block col-xl-2 bd-toc">
            
              
              <div class="toc-item">
                
=======
  </div>
  <div class="sidebar-end-items">
  </div>
</div>


          


<div class="bd-sidebar-secondary d-none d-xl-block col-xl-2 bd-toc">
  
    
    <div class="toc-item">
      
>>>>>>> 5e41363b
<div class="tocsection onthispage mt-5 pt-1 pb-3">
    <i class="fas fa-list"></i> On this page
</div>

<nav id="bd-toc-nav">
    <ul class="visible nav section-nav flex-column">
 <li class="toc-h2 nav-item toc-entry">
  <a class="reference internal nav-link" href="#spark-nlp-cheat-sheet">
   Spark NLP Cheat Sheet
  </a>
 </li>
 <li class="toc-h2 nav-item toc-entry">
  <a class="reference internal nav-link" href="#requirements">
   Requirements
  </a>
 </li>
 <li class="toc-h2 nav-item toc-entry">
  <a class="reference internal nav-link" href="#installation">
   Installation
  </a>
  <ul class="nav section-nav flex-column">
   <li class="toc-h3 nav-item toc-entry">
    <a class="reference internal nav-link" href="#using-conda">
     Using Conda
    </a>
   </li>
   <li class="toc-h3 nav-item toc-entry">
    <a class="reference internal nav-link" href="#using-virtualenv">
     Using Virtualenv
    </a>
   </li>
  </ul>
 </li>
 <li class="toc-h2 nav-item toc-entry">
  <a class="reference internal nav-link" href="#starting-a-spark-nlp-session-from-python">
   Starting a Spark NLP Session from Python
  </a>
 </li>
</ul>

</nav>
    </div>
    
    <div class="toc-item">
      
    </div>
    
  
</div>


          
          
          <div class="bd-content col-12 col-md-9 col-xl-7">
              
              <article class="bd-article" role="main">
                
  <section id="getting-started">
<<<<<<< HEAD
<h1>Getting Started<a class="headerlink" href="#getting-started" title="Permalink to this headline">#</a></h1>
<section id="spark-nlp-cheat-sheet">
<h2>Spark NLP Cheat Sheet<a class="headerlink" href="#spark-nlp-cheat-sheet" title="Permalink to this headline">#</a></h2>
<p>This cheat sheet can be used as a quick reference on how to set up your environment:</p>
<div class="highlight-bash notranslate"><div class="highlight"><pre><span></span><span class="c1"># Install Spark NLP from PyPI</span>
pip install spark-nlp<span class="o">==</span><span class="m">3</span>.4.4

<span class="c1"># Install Spark NLP from Anaconda/Conda</span>
conda install -c johnsnowlabs spark-nlp<span class="o">==</span><span class="m">3</span>.4.4

<span class="c1"># Load Spark NLP with Spark Shell</span>
spark-shell --packages com.johnsnowlabs.nlp:spark-nlp_2.12:3.4.4

<span class="c1"># Load Spark NLP with PySpark</span>
pyspark --packages com.johnsnowlabs.nlp:spark-nlp_2.12:3.4.4

<span class="c1"># Load Spark NLP with Spark Submit</span>
spark-submit --packages com.johnsnowlabs.nlp:spark-nlp_2.12:3.4.4

<span class="c1"># Load Spark NLP as external JAR after compiling and building Spark NLP by `sbt assembly`</span>
spark-shell --jar spark-nlp-assembly-3.4.4
=======
<h1>Getting Started<a class="headerlink" href="#getting-started" title="Permalink to this heading">#</a></h1>
<section id="spark-nlp-cheat-sheet">
<h2>Spark NLP Cheat Sheet<a class="headerlink" href="#spark-nlp-cheat-sheet" title="Permalink to this heading">#</a></h2>
<p>This cheat sheet can be used as a quick reference on how to set up your environment:</p>
<div class="highlight-bash notranslate"><div class="highlight"><pre><span></span><span class="c1"># Install Spark NLP from PyPI</span>
pip install spark-nlp<span class="o">==</span><span class="m">4</span>.0.2

<span class="c1"># Install Spark NLP from Anaconda/Conda</span>
conda install -c johnsnowlabs spark-nlp<span class="o">==</span><span class="m">4</span>.0.2

<span class="c1"># Load Spark NLP with Spark Shell</span>
spark-shell --packages com.johnsnowlabs.nlp:spark-nlp_2.12:4.0.2

<span class="c1"># Load Spark NLP with PySpark</span>
pyspark --packages com.johnsnowlabs.nlp:spark-nlp_2.12:4.0.2

<span class="c1"># Load Spark NLP with Spark Submit</span>
spark-submit --packages com.johnsnowlabs.nlp:spark-nlp_2.12:4.0.2

<span class="c1"># Load Spark NLP as external JAR after compiling and building Spark NLP by `sbt assembly`</span>
spark-shell --jar spark-nlp-assembly-4.0.2
>>>>>>> 5e41363b
</pre></div>
</div>
</section>
<section id="requirements">
<<<<<<< HEAD
<h2>Requirements<a class="headerlink" href="#requirements" title="Permalink to this headline">#</a></h2>
=======
<h2>Requirements<a class="headerlink" href="#requirements" title="Permalink to this heading">#</a></h2>
>>>>>>> 5e41363b
<p>Spark NLP is built on top of Apache Spark <cite>3.x</cite>. For using Spark NLP you need:</p>
<ul class="simple">
<li><p>Java 8</p></li>
<li><p>Apache Spark <code class="docutils literal notranslate"><span class="pre">3.1.x</span></code> (or <code class="docutils literal notranslate"><span class="pre">3.0.x</span></code>, or <code class="docutils literal notranslate"><span class="pre">2.4.x</span></code>, or <code class="docutils literal notranslate"><span class="pre">2.3.x</span></code>)</p></li>
<li><p>Python <code class="docutils literal notranslate"><span class="pre">3.8.x</span></code> if you are using PySpark <code class="docutils literal notranslate"><span class="pre">3.x</span></code></p>
<ul>
<li><p>Python <code class="docutils literal notranslate"><span class="pre">3.6.x</span></code> and <code class="docutils literal notranslate"><span class="pre">3.7.x</span></code> if you are using PySpark <code class="docutils literal notranslate"><span class="pre">2.3.x</span></code> or <code class="docutils literal notranslate"><span class="pre">2.4.x</span></code></p></li>
</ul>
</li>
</ul>
<p>It is recommended to have basic knowledge of the framework and a working environment before using Spark NLP.
Please refer to <a class="reference external" href="https://spark.apache.org/docs/latest/api/python/index.html">Spark documentation</a> to get started with Spark.</p>
</section>
<section id="installation">
<<<<<<< HEAD
<h2>Installation<a class="headerlink" href="#installation" title="Permalink to this headline">#</a></h2>
=======
<h2>Installation<a class="headerlink" href="#installation" title="Permalink to this heading">#</a></h2>
>>>>>>> 5e41363b
<p>First, let’s make sure the installed java version is Java 8 (Oracle or OpenJDK):</p>
<div class="highlight-bash notranslate"><div class="highlight"><pre><span></span>java -version
<span class="c1"># openjdk version &quot;1.8.0_292&quot;</span>
</pre></div>
</div>
<section id="using-conda">
<<<<<<< HEAD
<h3>Using Conda<a class="headerlink" href="#using-conda" title="Permalink to this headline">#</a></h3>
=======
<h3>Using Conda<a class="headerlink" href="#using-conda" title="Permalink to this heading">#</a></h3>
>>>>>>> 5e41363b
<p>Let’s create a new <a class="reference external" href="https://docs.conda.io/projects/conda/en/latest/index.html">conda</a> environment to manage all the dependencies there.</p>
<p>Then we can create a new environment <code class="docutils literal notranslate"><span class="pre">sparknlp</span></code> and install the <code class="docutils literal notranslate"><span class="pre">spark-nlp</span></code> package with pip:</p>
<div class="highlight-bash notranslate"><div class="highlight"><pre><span></span>conda create -n sparknlp <span class="nv">python</span><span class="o">=</span><span class="m">3</span>.8 -y
conda activate sparknlp
<<<<<<< HEAD
conda install -c johnsnowlabs spark-nlp<span class="o">==</span><span class="m">3</span>.4.4 <span class="nv">pyspark</span><span class="o">==</span><span class="m">3</span>.0.3 jupyter
=======
conda install -c johnsnowlabs spark-nlp<span class="o">==</span><span class="m">4</span>.0.2 <span class="nv">pyspark</span><span class="o">==</span><span class="m">3</span>.2.1 jupyter
>>>>>>> 5e41363b
</pre></div>
</div>
<p>Now you should be ready to create a jupyter notebook with Spark NLP running:</p>
<div class="highlight-bash notranslate"><div class="highlight"><pre><span></span>jupyter notebook
</pre></div>
</div>
</section>
<section id="using-virtualenv">
<<<<<<< HEAD
<h3>Using Virtualenv<a class="headerlink" href="#using-virtualenv" title="Permalink to this headline">#</a></h3>
<p>We can also create a Python <a class="reference external" href="https://virtualenv.pypa.io/en/latest/">Virtualenv</a>:</p>
<div class="highlight-bash notranslate"><div class="highlight"><pre><span></span>virtualenv sparknlp --python<span class="o">=</span>python3.8 <span class="c1"># depends on how your Python installation is set up</span>
<span class="nb">source</span> sparknlp/bin/activate
pip install spark-nlp<span class="o">==</span><span class="m">3</span>.4.4 <span class="nv">pyspark</span><span class="o">==</span><span class="m">3</span>.0.3 jupyter
=======
<h3>Using Virtualenv<a class="headerlink" href="#using-virtualenv" title="Permalink to this heading">#</a></h3>
<p>We can also create a Python <a class="reference external" href="https://virtualenv.pypa.io/en/latest/">Virtualenv</a>:</p>
<div class="highlight-bash notranslate"><div class="highlight"><pre><span></span>virtualenv sparknlp --python<span class="o">=</span>python3.8 <span class="c1"># depends on how your Python installation is set up</span>
<span class="nb">source</span> sparknlp/bin/activate
pip install spark-nlp<span class="o">==</span><span class="m">4</span>.0.2 <span class="nv">pyspark</span><span class="o">==</span><span class="m">3</span>.2.1 jupyter
>>>>>>> 5e41363b
</pre></div>
</div>
<p>Now you should be ready to create a jupyter notebook with Spark NLP running:</p>
<div class="highlight-bash notranslate"><div class="highlight"><pre><span></span>jupyter notebook
</pre></div>
</div>
</section>
</section>
<section id="starting-a-spark-nlp-session-from-python">
<<<<<<< HEAD
<h2>Starting a Spark NLP Session from Python<a class="headerlink" href="#starting-a-spark-nlp-session-from-python" title="Permalink to this headline">#</a></h2>
<p>A Spark session for Spark NLP can be created (or retrieved) by using <code class="xref py py-func docutils literal notranslate"><span class="pre">sparknlp.start()</span></code>:</p>
=======
<h2>Starting a Spark NLP Session from Python<a class="headerlink" href="#starting-a-spark-nlp-session-from-python" title="Permalink to this heading">#</a></h2>
<p>A Spark session for Spark NLP can be created (or retrieved) by using <a class="reference internal" href="../reference/autosummary/sparknlp/index.html#sparknlp.start" title="sparknlp.start"><code class="xref py py-func docutils literal notranslate"><span class="pre">sparknlp.start()</span></code></a>:</p>
>>>>>>> 5e41363b
<div class="highlight-python notranslate"><div class="highlight"><pre><span></span><span class="kn">import</span> <span class="nn">sparknlp</span>
<span class="n">spark</span> <span class="o">=</span> <span class="n">sparknlp</span><span class="o">.</span><span class="n">start</span><span class="p">()</span>
</pre></div>
</div>
<p>If you need to manually start SparkSession because you have other configurations and <code class="docutils literal notranslate"><span class="pre">sparknlp.start()</span></code> is not including them,
you can manually start the SparkSession with:</p>
<div class="highlight-python notranslate"><div class="highlight"><pre><span></span><span class="n">spark</span> <span class="o">=</span> <span class="n">SparkSession</span><span class="o">.</span><span class="n">builder</span> \
    <span class="o">.</span><span class="n">appName</span><span class="p">(</span><span class="s2">&quot;Spark NLP&quot;</span><span class="p">)</span>\
    <span class="o">.</span><span class="n">master</span><span class="p">(</span><span class="s2">&quot;local[4]&quot;</span><span class="p">)</span>\
    <span class="o">.</span><span class="n">config</span><span class="p">(</span><span class="s2">&quot;spark.driver.memory&quot;</span><span class="p">,</span><span class="s2">&quot;16G&quot;</span><span class="p">)</span>\
    <span class="o">.</span><span class="n">config</span><span class="p">(</span><span class="s2">&quot;spark.driver.maxResultSize&quot;</span><span class="p">,</span> <span class="s2">&quot;0&quot;</span><span class="p">)</span> \
    <span class="o">.</span><span class="n">config</span><span class="p">(</span><span class="s2">&quot;spark.kryoserializer.buffer.max&quot;</span><span class="p">,</span> <span class="s2">&quot;2000M&quot;</span><span class="p">)</span>\
<<<<<<< HEAD
    <span class="o">.</span><span class="n">config</span><span class="p">(</span><span class="s2">&quot;spark.jars.packages&quot;</span><span class="p">,</span> <span class="s2">&quot;com.johnsnowlabs.nlp:spark-nlp_2.12:3.4.4&quot;</span><span class="p">)</span>\
=======
    <span class="o">.</span><span class="n">config</span><span class="p">(</span><span class="s2">&quot;spark.jars.packages&quot;</span><span class="p">,</span> <span class="s2">&quot;com.johnsnowlabs.nlp:spark-nlp_2.12:4.0.2&quot;</span><span class="p">)</span>\
>>>>>>> 5e41363b
    <span class="o">.</span><span class="n">getOrCreate</span><span class="p">()</span>
</pre></div>
</div>
</section>
</section>


              </article>
              

              
<<<<<<< HEAD
              <!-- Previous / next buttons -->
<div class='prev-next-area'>
    <a class='left-prev' id="prev-link" href="../index.html" title="previous page">
        <i class="fas fa-angle-left"></i>
        <div class="prev-next-info">
            <p class="prev-next-subtitle">previous</p>
            <p class="prev-next-title">Spark NLP Documentation</p>
        </div>
    </a>
    <a class='right-next' id="next-link" href="../user_guide/index.html" title="next page">
    <div class="prev-next-info">
        <p class="prev-next-subtitle">next</p>
        <p class="prev-next-title">User Guide</p>
    </div>
    <i class="fas fa-angle-right"></i>
    </a>
=======
              <footer class="bd-footer-article">
                  <!-- Previous / next buttons -->
<div class='prev-next-area'>
  <a class='left-prev' id="prev-link" href="../index.html" title="previous page">
      <i class="fas fa-angle-left"></i>
      <div class="prev-next-info">
          <p class="prev-next-subtitle">previous</p>
          <p class="prev-next-title">Spark NLP Documentation</p>
      </div>
  </a>
  <a class='right-next' id="next-link" href="../user_guide/index.html" title="next page">
  <div class="prev-next-info">
      <p class="prev-next-subtitle">next</p>
      <p class="prev-next-title">User Guide</p>
  </div>
  <i class="fas fa-angle-right"></i>
  </a>
>>>>>>> 5e41363b
</div>
              </footer>
              
          </div>
          
      </div>
    </div>

  
<<<<<<< HEAD
  <!-- Scripts loaded after <body> so the DOM is not blocked -->
  <script src="../static/scripts/pydata-sphinx-theme.js?digest=1999514e3f237ded88cf"></script>
<footer class="footer mt-5 mt-md-0">
  <div class="container">
    
    <div class="footer-item">
      <p class="copyright">
    &copy; Copyright 2021, John Snow Labs.<br>
</p>
    </div>
    
    <div class="footer-item">
      <p class="sphinx-version">
Created using <a href="http://sphinx-doc.org/">Sphinx</a> 4.5.0.<br>
=======
  
  <!-- Scripts loaded after <body> so the DOM is not blocked -->
  <script src="../static/scripts/pydata-sphinx-theme.js?digest=92025949c220c2e29695"></script>

<footer class="bd-footer"><div class="bd-footer__inner container">
  
  <div class="footer-item">
    <p class="copyright">
    &copy; Copyright 2022, John Snow Labs.<br>
</p>
  </div>
  
  <div class="footer-item">
    <p class="sphinx-version">
Created using <a href="http://sphinx-doc.org/">Sphinx</a> 5.0.2.<br>
>>>>>>> 5e41363b
</p>
  </div>
  
</div>
</footer>
  </body>
</html><|MERGE_RESOLUTION|>--- conflicted
+++ resolved
@@ -16,14 +16,6 @@
   <link href="../static/styles/theme.css?digest=92025949c220c2e29695" rel="stylesheet">
 <link href="../static/styles/pydata-sphinx-theme.css?digest=92025949c220c2e29695" rel="stylesheet">
 
-<<<<<<< HEAD
-    <title>Getting Started &#8212; Spark NLP 3.4.4 documentation</title>
-    
-  <!-- Loaded before other Sphinx assets -->
-  <link href="../static/styles/theme.css?digest=1999514e3f237ded88cf" rel="stylesheet">
-<link href="../static/styles/pydata-sphinx-theme.css?digest=1999514e3f237ded88cf" rel="stylesheet">
-=======
->>>>>>> 5e41363b
 
   <link rel="stylesheet"
     href="../static/vendor/fontawesome/5.13.0/css/all.min.css">
@@ -33,18 +25,11 @@
     href="../static/vendor/fontawesome/5.13.0/webfonts/fa-brands-400.woff2">
 
     <link rel="stylesheet" type="text/css" href="../static/pygments.css" />
-<<<<<<< HEAD
-    <link rel="stylesheet" type="text/css" href="../static/css/custom.css" />
-    
-  <!-- Pre-loaded scripts that we'll load fully later -->
-  <link rel="preload" as="script" href="../static/scripts/pydata-sphinx-theme.js?digest=1999514e3f237ded88cf">
-=======
     <link rel="stylesheet" type="text/css" href="../static/graphviz.css" />
     <link rel="stylesheet" type="text/css" href="../static/css/custom.css" />
 
   <!-- Pre-loaded scripts that we'll load fully later -->
   <link rel="preload" as="script" href="../static/scripts/pydata-sphinx-theme.js?digest=92025949c220c2e29695">
->>>>>>> 5e41363b
 
     <script data-url_root="../" id="documentation_options" src="../static/documentation_options.js"></script>
     <script src="../static/jquery.js"></script>
@@ -60,11 +45,6 @@
 <meta name="viewport" content="width=device-width, initial-scale=1" />
 <meta name="docsearch:language" content="en">
   </head>
-<<<<<<< HEAD
-  <body data-spy="scroll" data-target="#bd-toc-nav" data-offset="60">
-    
-    <div class="container-fluid" id="banner"></div>
-=======
   
   
   <body data-spy="scroll" data-target="#bd-toc-nav" data-offset="180" data-default-mode="">
@@ -72,7 +52,6 @@
       
 
     </div>
->>>>>>> 5e41363b
 
     
     <nav class="bd-header navbar navbar-light navbar-expand-lg bg-light fixed-top bd-navbar" id="navbar-main"><div class="bd-header__inner container-xl">
@@ -160,17 +139,10 @@
     <div class="bd-container container-xl">
       <div class="bd-container__inner row">
           
-<<<<<<< HEAD
-            
-            <!-- Only show if we have sidebars configured, else just a small margin  -->
-            <div class="col-12 col-md-3 bd-sidebar">
-              <div class="sidebar-start-items"><form class="bd-search d-flex align-items-center" action="../search.html" method="get">
-=======
 
 <!-- Only show if we have sidebars configured, else just a small margin  -->
 <div class="bd-sidebar-primary col-12 col-md-3 bd-sidebar">
   <div class="sidebar-start-items"><form class="bd-search d-flex align-items-center" action="../search.html" method="get">
->>>>>>> 5e41363b
   <i class="icon fas fa-search"></i>
   <input type="search" class="form-control" name="q" id="search-input" placeholder="Search the docs ..." aria-label="Search the docs ..." autocomplete="off" >
 </form><nav class="bd-links" id="bd-docs-nav" aria-label="Main navigation">
@@ -178,21 +150,6 @@
     
   </div>
 </nav>
-<<<<<<< HEAD
-              </div>
-              <div class="sidebar-end-items">
-              </div>
-            </div>
-            
-          
-
-          
-          <div class="d-none d-xl-block col-xl-2 bd-toc">
-            
-              
-              <div class="toc-item">
-                
-=======
   </div>
   <div class="sidebar-end-items">
   </div>
@@ -207,7 +164,6 @@
     
     <div class="toc-item">
       
->>>>>>> 5e41363b
 <div class="tocsection onthispage mt-5 pt-1 pb-3">
     <i class="fas fa-list"></i> On this page
 </div>
@@ -266,29 +222,6 @@
               <article class="bd-article" role="main">
                 
   <section id="getting-started">
-<<<<<<< HEAD
-<h1>Getting Started<a class="headerlink" href="#getting-started" title="Permalink to this headline">#</a></h1>
-<section id="spark-nlp-cheat-sheet">
-<h2>Spark NLP Cheat Sheet<a class="headerlink" href="#spark-nlp-cheat-sheet" title="Permalink to this headline">#</a></h2>
-<p>This cheat sheet can be used as a quick reference on how to set up your environment:</p>
-<div class="highlight-bash notranslate"><div class="highlight"><pre><span></span><span class="c1"># Install Spark NLP from PyPI</span>
-pip install spark-nlp<span class="o">==</span><span class="m">3</span>.4.4
-
-<span class="c1"># Install Spark NLP from Anaconda/Conda</span>
-conda install -c johnsnowlabs spark-nlp<span class="o">==</span><span class="m">3</span>.4.4
-
-<span class="c1"># Load Spark NLP with Spark Shell</span>
-spark-shell --packages com.johnsnowlabs.nlp:spark-nlp_2.12:3.4.4
-
-<span class="c1"># Load Spark NLP with PySpark</span>
-pyspark --packages com.johnsnowlabs.nlp:spark-nlp_2.12:3.4.4
-
-<span class="c1"># Load Spark NLP with Spark Submit</span>
-spark-submit --packages com.johnsnowlabs.nlp:spark-nlp_2.12:3.4.4
-
-<span class="c1"># Load Spark NLP as external JAR after compiling and building Spark NLP by `sbt assembly`</span>
-spark-shell --jar spark-nlp-assembly-3.4.4
-=======
 <h1>Getting Started<a class="headerlink" href="#getting-started" title="Permalink to this heading">#</a></h1>
 <section id="spark-nlp-cheat-sheet">
 <h2>Spark NLP Cheat Sheet<a class="headerlink" href="#spark-nlp-cheat-sheet" title="Permalink to this heading">#</a></h2>
@@ -310,16 +243,11 @@
 
 <span class="c1"># Load Spark NLP as external JAR after compiling and building Spark NLP by `sbt assembly`</span>
 spark-shell --jar spark-nlp-assembly-4.0.2
->>>>>>> 5e41363b
 </pre></div>
 </div>
 </section>
 <section id="requirements">
-<<<<<<< HEAD
-<h2>Requirements<a class="headerlink" href="#requirements" title="Permalink to this headline">#</a></h2>
-=======
 <h2>Requirements<a class="headerlink" href="#requirements" title="Permalink to this heading">#</a></h2>
->>>>>>> 5e41363b
 <p>Spark NLP is built on top of Apache Spark <cite>3.x</cite>. For using Spark NLP you need:</p>
 <ul class="simple">
 <li><p>Java 8</p></li>
@@ -334,31 +262,19 @@
 Please refer to <a class="reference external" href="https://spark.apache.org/docs/latest/api/python/index.html">Spark documentation</a> to get started with Spark.</p>
 </section>
 <section id="installation">
-<<<<<<< HEAD
-<h2>Installation<a class="headerlink" href="#installation" title="Permalink to this headline">#</a></h2>
-=======
 <h2>Installation<a class="headerlink" href="#installation" title="Permalink to this heading">#</a></h2>
->>>>>>> 5e41363b
 <p>First, let’s make sure the installed java version is Java 8 (Oracle or OpenJDK):</p>
 <div class="highlight-bash notranslate"><div class="highlight"><pre><span></span>java -version
 <span class="c1"># openjdk version &quot;1.8.0_292&quot;</span>
 </pre></div>
 </div>
 <section id="using-conda">
-<<<<<<< HEAD
-<h3>Using Conda<a class="headerlink" href="#using-conda" title="Permalink to this headline">#</a></h3>
-=======
 <h3>Using Conda<a class="headerlink" href="#using-conda" title="Permalink to this heading">#</a></h3>
->>>>>>> 5e41363b
 <p>Let’s create a new <a class="reference external" href="https://docs.conda.io/projects/conda/en/latest/index.html">conda</a> environment to manage all the dependencies there.</p>
 <p>Then we can create a new environment <code class="docutils literal notranslate"><span class="pre">sparknlp</span></code> and install the <code class="docutils literal notranslate"><span class="pre">spark-nlp</span></code> package with pip:</p>
 <div class="highlight-bash notranslate"><div class="highlight"><pre><span></span>conda create -n sparknlp <span class="nv">python</span><span class="o">=</span><span class="m">3</span>.8 -y
 conda activate sparknlp
-<<<<<<< HEAD
-conda install -c johnsnowlabs spark-nlp<span class="o">==</span><span class="m">3</span>.4.4 <span class="nv">pyspark</span><span class="o">==</span><span class="m">3</span>.0.3 jupyter
-=======
 conda install -c johnsnowlabs spark-nlp<span class="o">==</span><span class="m">4</span>.0.2 <span class="nv">pyspark</span><span class="o">==</span><span class="m">3</span>.2.1 jupyter
->>>>>>> 5e41363b
 </pre></div>
 </div>
 <p>Now you should be ready to create a jupyter notebook with Spark NLP running:</p>
@@ -367,19 +283,11 @@
 </div>
 </section>
 <section id="using-virtualenv">
-<<<<<<< HEAD
-<h3>Using Virtualenv<a class="headerlink" href="#using-virtualenv" title="Permalink to this headline">#</a></h3>
-<p>We can also create a Python <a class="reference external" href="https://virtualenv.pypa.io/en/latest/">Virtualenv</a>:</p>
-<div class="highlight-bash notranslate"><div class="highlight"><pre><span></span>virtualenv sparknlp --python<span class="o">=</span>python3.8 <span class="c1"># depends on how your Python installation is set up</span>
-<span class="nb">source</span> sparknlp/bin/activate
-pip install spark-nlp<span class="o">==</span><span class="m">3</span>.4.4 <span class="nv">pyspark</span><span class="o">==</span><span class="m">3</span>.0.3 jupyter
-=======
 <h3>Using Virtualenv<a class="headerlink" href="#using-virtualenv" title="Permalink to this heading">#</a></h3>
 <p>We can also create a Python <a class="reference external" href="https://virtualenv.pypa.io/en/latest/">Virtualenv</a>:</p>
 <div class="highlight-bash notranslate"><div class="highlight"><pre><span></span>virtualenv sparknlp --python<span class="o">=</span>python3.8 <span class="c1"># depends on how your Python installation is set up</span>
 <span class="nb">source</span> sparknlp/bin/activate
 pip install spark-nlp<span class="o">==</span><span class="m">4</span>.0.2 <span class="nv">pyspark</span><span class="o">==</span><span class="m">3</span>.2.1 jupyter
->>>>>>> 5e41363b
 </pre></div>
 </div>
 <p>Now you should be ready to create a jupyter notebook with Spark NLP running:</p>
@@ -389,13 +297,8 @@
 </section>
 </section>
 <section id="starting-a-spark-nlp-session-from-python">
-<<<<<<< HEAD
-<h2>Starting a Spark NLP Session from Python<a class="headerlink" href="#starting-a-spark-nlp-session-from-python" title="Permalink to this headline">#</a></h2>
-<p>A Spark session for Spark NLP can be created (or retrieved) by using <code class="xref py py-func docutils literal notranslate"><span class="pre">sparknlp.start()</span></code>:</p>
-=======
 <h2>Starting a Spark NLP Session from Python<a class="headerlink" href="#starting-a-spark-nlp-session-from-python" title="Permalink to this heading">#</a></h2>
 <p>A Spark session for Spark NLP can be created (or retrieved) by using <a class="reference internal" href="../reference/autosummary/sparknlp/index.html#sparknlp.start" title="sparknlp.start"><code class="xref py py-func docutils literal notranslate"><span class="pre">sparknlp.start()</span></code></a>:</p>
->>>>>>> 5e41363b
 <div class="highlight-python notranslate"><div class="highlight"><pre><span></span><span class="kn">import</span> <span class="nn">sparknlp</span>
 <span class="n">spark</span> <span class="o">=</span> <span class="n">sparknlp</span><span class="o">.</span><span class="n">start</span><span class="p">()</span>
 </pre></div>
@@ -408,11 +311,7 @@
     <span class="o">.</span><span class="n">config</span><span class="p">(</span><span class="s2">&quot;spark.driver.memory&quot;</span><span class="p">,</span><span class="s2">&quot;16G&quot;</span><span class="p">)</span>\
     <span class="o">.</span><span class="n">config</span><span class="p">(</span><span class="s2">&quot;spark.driver.maxResultSize&quot;</span><span class="p">,</span> <span class="s2">&quot;0&quot;</span><span class="p">)</span> \
     <span class="o">.</span><span class="n">config</span><span class="p">(</span><span class="s2">&quot;spark.kryoserializer.buffer.max&quot;</span><span class="p">,</span> <span class="s2">&quot;2000M&quot;</span><span class="p">)</span>\
-<<<<<<< HEAD
-    <span class="o">.</span><span class="n">config</span><span class="p">(</span><span class="s2">&quot;spark.jars.packages&quot;</span><span class="p">,</span> <span class="s2">&quot;com.johnsnowlabs.nlp:spark-nlp_2.12:3.4.4&quot;</span><span class="p">)</span>\
-=======
     <span class="o">.</span><span class="n">config</span><span class="p">(</span><span class="s2">&quot;spark.jars.packages&quot;</span><span class="p">,</span> <span class="s2">&quot;com.johnsnowlabs.nlp:spark-nlp_2.12:4.0.2&quot;</span><span class="p">)</span>\
->>>>>>> 5e41363b
     <span class="o">.</span><span class="n">getOrCreate</span><span class="p">()</span>
 </pre></div>
 </div>
@@ -424,24 +323,6 @@
               
 
               
-<<<<<<< HEAD
-              <!-- Previous / next buttons -->
-<div class='prev-next-area'>
-    <a class='left-prev' id="prev-link" href="../index.html" title="previous page">
-        <i class="fas fa-angle-left"></i>
-        <div class="prev-next-info">
-            <p class="prev-next-subtitle">previous</p>
-            <p class="prev-next-title">Spark NLP Documentation</p>
-        </div>
-    </a>
-    <a class='right-next' id="next-link" href="../user_guide/index.html" title="next page">
-    <div class="prev-next-info">
-        <p class="prev-next-subtitle">next</p>
-        <p class="prev-next-title">User Guide</p>
-    </div>
-    <i class="fas fa-angle-right"></i>
-    </a>
-=======
               <footer class="bd-footer-article">
                   <!-- Previous / next buttons -->
 <div class='prev-next-area'>
@@ -459,7 +340,6 @@
   </div>
   <i class="fas fa-angle-right"></i>
   </a>
->>>>>>> 5e41363b
 </div>
               </footer>
               
@@ -469,22 +349,6 @@
     </div>
 
   
-<<<<<<< HEAD
-  <!-- Scripts loaded after <body> so the DOM is not blocked -->
-  <script src="../static/scripts/pydata-sphinx-theme.js?digest=1999514e3f237ded88cf"></script>
-<footer class="footer mt-5 mt-md-0">
-  <div class="container">
-    
-    <div class="footer-item">
-      <p class="copyright">
-    &copy; Copyright 2021, John Snow Labs.<br>
-</p>
-    </div>
-    
-    <div class="footer-item">
-      <p class="sphinx-version">
-Created using <a href="http://sphinx-doc.org/">Sphinx</a> 4.5.0.<br>
-=======
   
   <!-- Scripts loaded after <body> so the DOM is not blocked -->
   <script src="../static/scripts/pydata-sphinx-theme.js?digest=92025949c220c2e29695"></script>
@@ -500,7 +364,6 @@
   <div class="footer-item">
     <p class="sphinx-version">
 Created using <a href="http://sphinx-doc.org/">Sphinx</a> 5.0.2.<br>
->>>>>>> 5e41363b
 </p>
   </div>
   
