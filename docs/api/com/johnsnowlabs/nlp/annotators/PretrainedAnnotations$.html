<!DOCTYPE html >
<html>
        <head>
          <meta http-equiv="X-UA-Compatible" content="IE=edge" />
          <meta name="viewport" content="width=device-width, initial-scale=1.0, maximum-scale=1.0, user-scalable=no" />
<<<<<<< HEAD
          <title>Spark NLP 4.3.0 ScalaDoc  - com.johnsnowlabs.nlp.annotators.PretrainedAnnotations</title>
          <meta name="description" content="Spark NLP 4.3.0 ScalaDoc - com.johnsnowlabs.nlp.annotators.PretrainedAnnotations" />
          <meta name="keywords" content="Spark NLP 4.3.0 ScalaDoc com.johnsnowlabs.nlp.annotators.PretrainedAnnotations" />
=======
          <title>Spark NLP 4.2.8 ScalaDoc  - com.johnsnowlabs.nlp.annotators.PretrainedAnnotations</title>
          <meta name="description" content="Spark NLP 4.2.8 ScalaDoc - com.johnsnowlabs.nlp.annotators.PretrainedAnnotations" />
          <meta name="keywords" content="Spark NLP 4.2.8 ScalaDoc com.johnsnowlabs.nlp.annotators.PretrainedAnnotations" />
>>>>>>> c60c6f53
          <meta http-equiv="content-type" content="text/html; charset=UTF-8" />
          
      
      <link href="../../../../lib/index.css" media="screen" type="text/css" rel="stylesheet" />
      <link href="../../../../lib/template.css" media="screen" type="text/css" rel="stylesheet" />
      <link href="../../../../lib/diagrams.css" media="screen" type="text/css" rel="stylesheet" id="diagrams-css" />
      <script type="text/javascript" src="../../../../lib/jquery.min.js"></script>
      <script type="text/javascript" src="../../../../lib/jquery.panzoom.min.js"></script>
      <script type="text/javascript" src="../../../../lib/jquery.mousewheel.min.js"></script>
      <script type="text/javascript" src="../../../../lib/index.js"></script>
      <script type="text/javascript" src="../../../../index.js"></script>
      <script type="text/javascript" src="../../../../lib/scheduler.js"></script>
      <script type="text/javascript" src="../../../../lib/template.js"></script>
      
      <script type="text/javascript">
        /* this variable can be used by the JS to determine the path to the root document */
        var toRoot = '../../../../';
      </script>
    
        </head>
        <body>
      <div id="search">
<<<<<<< HEAD
        <span id="doc-title">Spark NLP 4.3.0 ScalaDoc<span id="doc-version"></span></span>
=======
        <span id="doc-title">Spark NLP 4.2.8 ScalaDoc<span id="doc-version"></span></span>
>>>>>>> c60c6f53
        <span class="close-results"><span class="left">&lt;</span> Back</span>
        <div id="textfilter">
          <span class="input">
            <input autocapitalize="none" placeholder="Search" id="index-input" type="text" accesskey="/" />
            <i class="clear material-icons"></i>
            <i id="search-icon" class="material-icons"></i>
          </span>
        </div>
    </div>
      <div id="search-results">
        <div id="search-progress">
          <div id="progress-fill"></div>
        </div>
        <div id="results-content">
          <div id="entity-results"></div>
          <div id="member-results"></div>
        </div>
      </div>
      <div id="content-scroll-container" style="-webkit-overflow-scrolling: touch;">
        <div id="content-container" style="-webkit-overflow-scrolling: touch;">
          <div id="subpackage-spacer">
            <div id="packages">
              <h1>Packages</h1>
              <ul>
                <li name="_root_.root" visbl="pub" class="indented0 " data-isabs="false" fullComment="yes" group="Ungrouped">
      <a id="_root_"></a><a id="root:_root_"></a>
      <span class="permalink">
      <a href="../../../../index.html" title="Permalink">
        <i class="material-icons"></i>
      </a>
    </span>
      <span class="modifier_kind">
        <span class="modifier"></span>
        <span class="kind">package</span>
      </span>
      <span class="symbol">
        <a title="" href="../../../../index.html"><span class="name">root</span></a>
      </span>
      
      <div class="fullcomment"><dl class="attributes block"> <dt>Definition Classes</dt><dd><a href="../../../../index.html" class="extype" name="_root_">root</a></dd></dl></div>
    </li><li name="_root_.com" visbl="pub" class="indented1 " data-isabs="false" fullComment="yes" group="Ungrouped">
      <a id="com"></a><a id="com:com"></a>
      <span class="permalink">
      <a href="../../../../com/index.html" title="Permalink">
        <i class="material-icons"></i>
      </a>
    </span>
      <span class="modifier_kind">
        <span class="modifier"></span>
        <span class="kind">package</span>
      </span>
      <span class="symbol">
        <a title="" href="../../../index.html"><span class="name">com</span></a>
      </span>
      
      <div class="fullcomment"><dl class="attributes block"> <dt>Definition Classes</dt><dd><a href="../../../../index.html" class="extype" name="_root_">root</a></dd></dl></div>
    </li><li name="com.johnsnowlabs" visbl="pub" class="indented2 " data-isabs="false" fullComment="yes" group="Ungrouped">
      <a id="johnsnowlabs"></a><a id="johnsnowlabs:johnsnowlabs"></a>
      <span class="permalink">
      <a href="../../../../com/johnsnowlabs/index.html" title="Permalink">
        <i class="material-icons"></i>
      </a>
    </span>
      <span class="modifier_kind">
        <span class="modifier"></span>
        <span class="kind">package</span>
      </span>
      <span class="symbol">
        <a title="" href="../../index.html"><span class="name">johnsnowlabs</span></a>
      </span>
      
      <div class="fullcomment"><dl class="attributes block"> <dt>Definition Classes</dt><dd><a href="../../../index.html" class="extype" name="com">com</a></dd></dl></div>
    </li><li name="com.johnsnowlabs.nlp" visbl="pub" class="indented3 " data-isabs="false" fullComment="yes" group="Ungrouped">
      <a id="nlp"></a><a id="nlp:nlp"></a>
      <span class="permalink">
      <a href="../../../../com/johnsnowlabs/nlp/index.html" title="Permalink">
        <i class="material-icons"></i>
      </a>
    </span>
      <span class="modifier_kind">
        <span class="modifier"></span>
        <span class="kind">package</span>
      </span>
      <span class="symbol">
        <a title="" href="../index.html"><span class="name">nlp</span></a>
      </span>
      
      <div class="fullcomment"><dl class="attributes block"> <dt>Definition Classes</dt><dd><a href="../../index.html" class="extype" name="com.johnsnowlabs">johnsnowlabs</a></dd></dl></div>
    </li><li name="com.johnsnowlabs.nlp.annotators" visbl="pub" class="indented4 " data-isabs="false" fullComment="yes" group="Ungrouped">
      <a id="annotators"></a><a id="annotators:annotators"></a>
      <span class="permalink">
      <a href="../../../../com/johnsnowlabs/nlp/annotators/index.html" title="Permalink">
        <i class="material-icons"></i>
      </a>
    </span>
      <span class="modifier_kind">
        <span class="modifier"></span>
        <span class="kind">package</span>
      </span>
      <span class="symbol">
        <a title="" href="index.html"><span class="name">annotators</span></a>
      </span>
      
      <div class="fullcomment"><dl class="attributes block"> <dt>Definition Classes</dt><dd><a href="../index.html" class="extype" name="com.johnsnowlabs.nlp">nlp</a></dd></dl></div>
    </li><li name="com.johnsnowlabs.nlp.annotators.audio" visbl="pub" class="indented5 " data-isabs="false" fullComment="yes" group="Ungrouped">
      <a id="audio"></a><a id="audio:audio"></a>
      <span class="permalink">
      <a href="../../../../com/johnsnowlabs/nlp/annotators/audio/index.html" title="Permalink">
        <i class="material-icons"></i>
      </a>
    </span>
      <span class="modifier_kind">
        <span class="modifier"></span>
        <span class="kind">package</span>
      </span>
      <span class="symbol">
        <a title="" href="audio/index.html"><span class="name">audio</span></a>
      </span>
      
      <div class="fullcomment"><dl class="attributes block"> <dt>Definition Classes</dt><dd><a href="index.html" class="extype" name="com.johnsnowlabs.nlp.annotators">annotators</a></dd></dl></div>
    </li><li name="com.johnsnowlabs.nlp.annotators.btm" visbl="pub" class="indented5 " data-isabs="false" fullComment="yes" group="Ungrouped">
      <a id="btm"></a><a id="btm:btm"></a>
      <span class="permalink">
      <a href="../../../../com/johnsnowlabs/nlp/annotators/btm/index.html" title="Permalink">
        <i class="material-icons"></i>
      </a>
    </span>
      <span class="modifier_kind">
        <span class="modifier"></span>
        <span class="kind">package</span>
      </span>
      <span class="symbol">
        <a title="" href="btm/index.html"><span class="name">btm</span></a>
      </span>
      
      <div class="fullcomment"><dl class="attributes block"> <dt>Definition Classes</dt><dd><a href="index.html" class="extype" name="com.johnsnowlabs.nlp.annotators">annotators</a></dd></dl></div>
    </li><li name="com.johnsnowlabs.nlp.annotators.classifier" visbl="pub" class="indented5 " data-isabs="false" fullComment="yes" group="Ungrouped">
      <a id="classifier"></a><a id="classifier:classifier"></a>
      <span class="permalink">
      <a href="../../../../com/johnsnowlabs/nlp/annotators/classifier/index.html" title="Permalink">
        <i class="material-icons"></i>
      </a>
    </span>
      <span class="modifier_kind">
        <span class="modifier"></span>
        <span class="kind">package</span>
      </span>
      <span class="symbol">
        <a title="" href="classifier/index.html"><span class="name">classifier</span></a>
      </span>
      
      <div class="fullcomment"><dl class="attributes block"> <dt>Definition Classes</dt><dd><a href="index.html" class="extype" name="com.johnsnowlabs.nlp.annotators">annotators</a></dd></dl></div>
    </li><li name="com.johnsnowlabs.nlp.annotators.common" visbl="pub" class="indented5 " data-isabs="false" fullComment="yes" group="Ungrouped">
      <a id="common"></a><a id="common:common"></a>
      <span class="permalink">
      <a href="../../../../com/johnsnowlabs/nlp/annotators/common/index.html" title="Permalink">
        <i class="material-icons"></i>
      </a>
    </span>
      <span class="modifier_kind">
        <span class="modifier"></span>
        <span class="kind">package</span>
      </span>
      <span class="symbol">
        <a title="" href="common/index.html"><span class="name">common</span></a>
      </span>
      
      <div class="fullcomment"><dl class="attributes block"> <dt>Definition Classes</dt><dd><a href="index.html" class="extype" name="com.johnsnowlabs.nlp.annotators">annotators</a></dd></dl></div>
    </li><li name="com.johnsnowlabs.nlp.annotators.coref" visbl="pub" class="indented5 " data-isabs="false" fullComment="yes" group="Ungrouped">
      <a id="coref"></a><a id="coref:coref"></a>
      <span class="permalink">
      <a href="../../../../com/johnsnowlabs/nlp/annotators/coref/index.html" title="Permalink">
        <i class="material-icons"></i>
      </a>
    </span>
      <span class="modifier_kind">
        <span class="modifier"></span>
        <span class="kind">package</span>
      </span>
      <span class="symbol">
        <a title="" href="coref/index.html"><span class="name">coref</span></a>
      </span>
      
      <div class="fullcomment"><dl class="attributes block"> <dt>Definition Classes</dt><dd><a href="index.html" class="extype" name="com.johnsnowlabs.nlp.annotators">annotators</a></dd></dl></div>
    </li><li name="com.johnsnowlabs.nlp.annotators.cv" visbl="pub" class="indented5 " data-isabs="false" fullComment="yes" group="Ungrouped">
      <a id="cv"></a><a id="cv:cv"></a>
      <span class="permalink">
      <a href="../../../../com/johnsnowlabs/nlp/annotators/cv/index.html" title="Permalink">
        <i class="material-icons"></i>
      </a>
    </span>
      <span class="modifier_kind">
        <span class="modifier"></span>
        <span class="kind">package</span>
      </span>
      <span class="symbol">
        <a title="" href="cv/index.html"><span class="name">cv</span></a>
      </span>
      
      <div class="fullcomment"><dl class="attributes block"> <dt>Definition Classes</dt><dd><a href="index.html" class="extype" name="com.johnsnowlabs.nlp.annotators">annotators</a></dd></dl></div>
    </li><li name="com.johnsnowlabs.nlp.annotators.er" visbl="pub" class="indented5 " data-isabs="false" fullComment="yes" group="Ungrouped">
      <a id="er"></a><a id="er:er"></a>
      <span class="permalink">
      <a href="../../../../com/johnsnowlabs/nlp/annotators/er/index.html" title="Permalink">
        <i class="material-icons"></i>
      </a>
    </span>
      <span class="modifier_kind">
        <span class="modifier"></span>
        <span class="kind">package</span>
      </span>
      <span class="symbol">
        <a title="" href="er/index.html"><span class="name">er</span></a>
      </span>
      
      <div class="fullcomment"><dl class="attributes block"> <dt>Definition Classes</dt><dd><a href="index.html" class="extype" name="com.johnsnowlabs.nlp.annotators">annotators</a></dd></dl></div>
    </li><li name="com.johnsnowlabs.nlp.annotators.keyword" visbl="pub" class="indented5 " data-isabs="false" fullComment="yes" group="Ungrouped">
      <a id="keyword"></a><a id="keyword:keyword"></a>
      <span class="permalink">
      <a href="../../../../com/johnsnowlabs/nlp/annotators/keyword/index.html" title="Permalink">
        <i class="material-icons"></i>
      </a>
    </span>
      <span class="modifier_kind">
        <span class="modifier"></span>
        <span class="kind">package</span>
      </span>
      <span class="symbol">
        <a title="" href="keyword/index.html"><span class="name">keyword</span></a>
      </span>
      
      <div class="fullcomment"><dl class="attributes block"> <dt>Definition Classes</dt><dd><a href="index.html" class="extype" name="com.johnsnowlabs.nlp.annotators">annotators</a></dd></dl></div>
    </li><li name="com.johnsnowlabs.nlp.annotators.ld" visbl="pub" class="indented5 " data-isabs="false" fullComment="yes" group="Ungrouped">
      <a id="ld"></a><a id="ld:ld"></a>
      <span class="permalink">
      <a href="../../../../com/johnsnowlabs/nlp/annotators/ld/index.html" title="Permalink">
        <i class="material-icons"></i>
      </a>
    </span>
      <span class="modifier_kind">
        <span class="modifier"></span>
        <span class="kind">package</span>
      </span>
      <span class="symbol">
        <a title="" href="ld/index.html"><span class="name">ld</span></a>
      </span>
      
      <div class="fullcomment"><dl class="attributes block"> <dt>Definition Classes</dt><dd><a href="index.html" class="extype" name="com.johnsnowlabs.nlp.annotators">annotators</a></dd></dl></div>
    </li><li name="com.johnsnowlabs.nlp.annotators.ner" visbl="pub" class="indented5 " data-isabs="false" fullComment="yes" group="Ungrouped">
      <a id="ner"></a><a id="ner:ner"></a>
      <span class="permalink">
      <a href="../../../../com/johnsnowlabs/nlp/annotators/ner/index.html" title="Permalink">
        <i class="material-icons"></i>
      </a>
    </span>
      <span class="modifier_kind">
        <span class="modifier"></span>
        <span class="kind">package</span>
      </span>
      <span class="symbol">
        <a title="" href="ner/index.html"><span class="name">ner</span></a>
      </span>
      
      <div class="fullcomment"><dl class="attributes block"> <dt>Definition Classes</dt><dd><a href="index.html" class="extype" name="com.johnsnowlabs.nlp.annotators">annotators</a></dd></dl></div>
    </li><li name="com.johnsnowlabs.nlp.annotators.param" visbl="pub" class="indented5 " data-isabs="false" fullComment="yes" group="Ungrouped">
      <a id="param"></a><a id="param:param"></a>
      <span class="permalink">
      <a href="../../../../com/johnsnowlabs/nlp/annotators/param/index.html" title="Permalink">
        <i class="material-icons"></i>
      </a>
    </span>
      <span class="modifier_kind">
        <span class="modifier"></span>
        <span class="kind">package</span>
      </span>
      <span class="symbol">
        <a title="" href="param/index.html"><span class="name">param</span></a>
      </span>
      
      <div class="fullcomment"><dl class="attributes block"> <dt>Definition Classes</dt><dd><a href="index.html" class="extype" name="com.johnsnowlabs.nlp.annotators">annotators</a></dd></dl></div>
    </li><li name="com.johnsnowlabs.nlp.annotators.parser" visbl="pub" class="indented5 " data-isabs="false" fullComment="yes" group="Ungrouped">
      <a id="parser"></a><a id="parser:parser"></a>
      <span class="permalink">
      <a href="../../../../com/johnsnowlabs/nlp/annotators/parser/index.html" title="Permalink">
        <i class="material-icons"></i>
      </a>
    </span>
      <span class="modifier_kind">
        <span class="modifier"></span>
        <span class="kind">package</span>
      </span>
      <span class="symbol">
        <a title="" href="parser/index.html"><span class="name">parser</span></a>
      </span>
      
      <div class="fullcomment"><dl class="attributes block"> <dt>Definition Classes</dt><dd><a href="index.html" class="extype" name="com.johnsnowlabs.nlp.annotators">annotators</a></dd></dl></div>
    </li><li name="com.johnsnowlabs.nlp.annotators.pos" visbl="pub" class="indented5 " data-isabs="false" fullComment="yes" group="Ungrouped">
      <a id="pos"></a><a id="pos:pos"></a>
      <span class="permalink">
      <a href="../../../../com/johnsnowlabs/nlp/annotators/pos/index.html" title="Permalink">
        <i class="material-icons"></i>
      </a>
    </span>
      <span class="modifier_kind">
        <span class="modifier"></span>
        <span class="kind">package</span>
      </span>
      <span class="symbol">
        <a title="" href="pos/index.html"><span class="name">pos</span></a>
      </span>
      
      <div class="fullcomment"><dl class="attributes block"> <dt>Definition Classes</dt><dd><a href="index.html" class="extype" name="com.johnsnowlabs.nlp.annotators">annotators</a></dd></dl></div>
    </li><li name="com.johnsnowlabs.nlp.annotators.sbd" visbl="pub" class="indented5 " data-isabs="false" fullComment="yes" group="Ungrouped">
      <a id="sbd"></a><a id="sbd:sbd"></a>
      <span class="permalink">
      <a href="../../../../com/johnsnowlabs/nlp/annotators/sbd/index.html" title="Permalink">
        <i class="material-icons"></i>
      </a>
    </span>
      <span class="modifier_kind">
        <span class="modifier"></span>
        <span class="kind">package</span>
      </span>
      <span class="symbol">
        <a title="" href="sbd/index.html"><span class="name">sbd</span></a>
      </span>
      
      <div class="fullcomment"><dl class="attributes block"> <dt>Definition Classes</dt><dd><a href="index.html" class="extype" name="com.johnsnowlabs.nlp.annotators">annotators</a></dd></dl></div>
    </li><li name="com.johnsnowlabs.nlp.annotators.sda" visbl="pub" class="indented5 " data-isabs="false" fullComment="yes" group="Ungrouped">
      <a id="sda"></a><a id="sda:sda"></a>
      <span class="permalink">
      <a href="../../../../com/johnsnowlabs/nlp/annotators/sda/index.html" title="Permalink">
        <i class="material-icons"></i>
      </a>
    </span>
      <span class="modifier_kind">
        <span class="modifier"></span>
        <span class="kind">package</span>
      </span>
      <span class="symbol">
        <a title="" href="sda/index.html"><span class="name">sda</span></a>
      </span>
      
      <div class="fullcomment"><dl class="attributes block"> <dt>Definition Classes</dt><dd><a href="index.html" class="extype" name="com.johnsnowlabs.nlp.annotators">annotators</a></dd></dl></div>
    </li><li name="com.johnsnowlabs.nlp.annotators.sentence_detector_dl" visbl="pub" class="indented5 " data-isabs="false" fullComment="yes" group="Ungrouped">
      <a id="sentence_detector_dl"></a><a id="sentence_detector_dl:sentence_detector_dl"></a>
      <span class="permalink">
      <a href="../../../../com/johnsnowlabs/nlp/annotators/sentence_detector_dl/index.html" title="Permalink">
        <i class="material-icons"></i>
      </a>
    </span>
      <span class="modifier_kind">
        <span class="modifier"></span>
        <span class="kind">package</span>
      </span>
      <span class="symbol">
        <a title="" href="sentence_detector_dl/index.html"><span class="name">sentence_detector_dl</span></a>
      </span>
      
      <div class="fullcomment"><dl class="attributes block"> <dt>Definition Classes</dt><dd><a href="index.html" class="extype" name="com.johnsnowlabs.nlp.annotators">annotators</a></dd></dl></div>
    </li><li name="com.johnsnowlabs.nlp.annotators.seq2seq" visbl="pub" class="indented5 " data-isabs="false" fullComment="yes" group="Ungrouped">
      <a id="seq2seq"></a><a id="seq2seq:seq2seq"></a>
      <span class="permalink">
      <a href="../../../../com/johnsnowlabs/nlp/annotators/seq2seq/index.html" title="Permalink">
        <i class="material-icons"></i>
      </a>
    </span>
      <span class="modifier_kind">
        <span class="modifier"></span>
        <span class="kind">package</span>
      </span>
      <span class="symbol">
        <a title="" href="seq2seq/index.html"><span class="name">seq2seq</span></a>
      </span>
      
      <div class="fullcomment"><dl class="attributes block"> <dt>Definition Classes</dt><dd><a href="index.html" class="extype" name="com.johnsnowlabs.nlp.annotators">annotators</a></dd></dl></div>
    </li><li name="com.johnsnowlabs.nlp.annotators.spell" visbl="pub" class="indented5 " data-isabs="false" fullComment="yes" group="Ungrouped">
      <a id="spell"></a><a id="spell:spell"></a>
      <span class="permalink">
      <a href="../../../../com/johnsnowlabs/nlp/annotators/spell/index.html" title="Permalink">
        <i class="material-icons"></i>
      </a>
    </span>
      <span class="modifier_kind">
        <span class="modifier"></span>
        <span class="kind">package</span>
      </span>
      <span class="symbol">
        <a title="" href="spell/index.html"><span class="name">spell</span></a>
      </span>
      
      <div class="fullcomment"><dl class="attributes block"> <dt>Definition Classes</dt><dd><a href="index.html" class="extype" name="com.johnsnowlabs.nlp.annotators">annotators</a></dd></dl></div>
    </li><li name="com.johnsnowlabs.nlp.annotators.tapas" visbl="pub" class="indented5 " data-isabs="false" fullComment="yes" group="Ungrouped">
      <a id="tapas"></a><a id="tapas:tapas"></a>
      <span class="permalink">
      <a href="../../../../com/johnsnowlabs/nlp/annotators/tapas/index.html" title="Permalink">
        <i class="material-icons"></i>
      </a>
    </span>
      <span class="modifier_kind">
        <span class="modifier"></span>
        <span class="kind">package</span>
      </span>
      <span class="symbol">
        <a title="" href="tapas/index.html"><span class="name">tapas</span></a>
      </span>
      
      <div class="fullcomment"><dl class="attributes block"> <dt>Definition Classes</dt><dd><a href="index.html" class="extype" name="com.johnsnowlabs.nlp.annotators">annotators</a></dd></dl></div>
    </li><li name="com.johnsnowlabs.nlp.annotators.tokenizer" visbl="pub" class="indented5 " data-isabs="false" fullComment="yes" group="Ungrouped">
      <a id="tokenizer"></a><a id="tokenizer:tokenizer"></a>
      <span class="permalink">
      <a href="../../../../com/johnsnowlabs/nlp/annotators/tokenizer/index.html" title="Permalink">
        <i class="material-icons"></i>
      </a>
    </span>
      <span class="modifier_kind">
        <span class="modifier"></span>
        <span class="kind">package</span>
      </span>
      <span class="symbol">
        <a title="" href="tokenizer/index.html"><span class="name">tokenizer</span></a>
      </span>
      
      <div class="fullcomment"><dl class="attributes block"> <dt>Definition Classes</dt><dd><a href="index.html" class="extype" name="com.johnsnowlabs.nlp.annotators">annotators</a></dd></dl></div>
    </li><li name="com.johnsnowlabs.nlp.annotators.ws" visbl="pub" class="indented5 " data-isabs="false" fullComment="yes" group="Ungrouped">
      <a id="ws"></a><a id="ws:ws"></a>
      <span class="permalink">
      <a href="../../../../com/johnsnowlabs/nlp/annotators/ws/index.html" title="Permalink">
        <i class="material-icons"></i>
      </a>
    </span>
      <span class="modifier_kind">
        <span class="modifier"></span>
        <span class="kind">package</span>
      </span>
      <span class="symbol">
        <a title="" href="ws/index.html"><span class="name">ws</span></a>
      </span>
      
      <div class="fullcomment"><dl class="attributes block"> <dt>Definition Classes</dt><dd><a href="index.html" class="extype" name="com.johnsnowlabs.nlp.annotators">annotators</a></dd></dl></div>
    </li><li class="current-entities indented4">
                        <a class="object" href="ChunkTokenizer$.html" title="This is the companion object of ChunkTokenizer."></a>
                        <a class="class" href="ChunkTokenizer.html" title="Tokenizes and flattens extracted NER chunks."></a>
                        <a href="ChunkTokenizer.html" title="Tokenizes and flattens extracted NER chunks.">ChunkTokenizer</a>
                      </li><li class="current-entities indented4">
                        <a class="object" href="ChunkTokenizerModel$.html" title=""></a>
                        <a class="class" href="ChunkTokenizerModel.html" title="Instantiated model of the ChunkTokenizer."></a>
                        <a href="ChunkTokenizerModel.html" title="Instantiated model of the ChunkTokenizer.">ChunkTokenizerModel</a>
                      </li><li class="current-entities indented4">
                        <a class="object" href="Chunker$.html" title="This is the companion object of Chunker."></a>
                        <a class="class" href="Chunker.html" title="This annotator matches a pattern of part-of-speech tags in order to return meaningful phrases from document."></a>
                        <a href="Chunker.html" title="This annotator matches a pattern of part-of-speech tags in order to return meaningful phrases from document.">Chunker</a>
                      </li><li class="current-entities indented4">
                        <a class="object" href="Date2Chunk$.html" title="This is the companion object of Date2Chunk."></a>
                        <a class="class" href="Date2Chunk.html" title="Converts DATE type Annotations to CHUNK type."></a>
                        <a href="Date2Chunk.html" title="Converts DATE type Annotations to CHUNK type.">Date2Chunk</a>
                      </li><li class="current-entities indented4">
                        <a class="object" href="DateMatcher$.html" title="This is the companion object of DateMatcher."></a>
                        <a class="class" href="DateMatcher.html" title="Matches standard date formats into a provided format Reads from different forms of date and time expressions and converts them to a provided date format."></a>
                        <a href="DateMatcher.html" title="Matches standard date formats into a provided format Reads from different forms of date and time expressions and converts them to a provided date format.">DateMatcher</a>
                      </li><li class="current-entities indented4">
                        <span class="separator"></span>
                        <a class="class" href="DateMatcherTranslator.html" title=""></a>
                        <a href="DateMatcherTranslator.html" title="">DateMatcherTranslator</a>
                      </li><li class="current-entities indented4">
                        <span class="separator"></span>
                        <a class="trait" href="DateMatcherTranslatorPolicy.html" title=""></a>
                        <a href="DateMatcherTranslatorPolicy.html" title="">DateMatcherTranslatorPolicy</a>
                      </li><li class="current-entities indented4">
                        <span class="separator"></span>
                        <a class="trait" href="DateMatcherUtils.html" title=""></a>
                        <a href="DateMatcherUtils.html" title="">DateMatcherUtils</a>
                      </li><li class="current-entities indented4">
                        <a class="object" href="DocumentNormalizer$.html" title="This is the companion object of DocumentNormalizer."></a>
                        <a class="class" href="DocumentNormalizer.html" title="Annotator which normalizes raw text from tagged text, e.g."></a>
                        <a href="DocumentNormalizer.html" title="Annotator which normalizes raw text from tagged text, e.g.">DocumentNormalizer</a>
                      </li><li class="current-entities indented4">
                        <span class="separator"></span>
                        <a class="object" href="EnglishStemmer$.html" title=""></a>
                        <a href="EnglishStemmer$.html" title="">EnglishStemmer</a>
                      </li><li class="current-entities indented4">
                        <span class="separator"></span>
                        <a class="class" href="GraphExtraction.html" title="Extracts a dependency graph between entities."></a>
                        <a href="GraphExtraction.html" title="Extracts a dependency graph between entities.">GraphExtraction</a>
                      </li><li class="current-entities indented4">
                        <a class="object" href="Lemmatizer$.html" title="This is the companion object of Lemmatizer."></a>
                        <a class="class" href="Lemmatizer.html" title="Class to find lemmas out of words with the objective of returning a base dictionary word."></a>
                        <a href="Lemmatizer.html" title="Class to find lemmas out of words with the objective of returning a base dictionary word.">Lemmatizer</a>
                      </li><li class="current-entities indented4">
                        <a class="object" href="LemmatizerModel$.html" title="This is the companion object of LemmatizerModel."></a>
                        <a class="class" href="LemmatizerModel.html" title="Instantiated Model of the Lemmatizer."></a>
                        <a href="LemmatizerModel.html" title="Instantiated Model of the Lemmatizer.">LemmatizerModel</a>
                      </li><li class="current-entities indented4">
                        <span class="separator"></span>
                        <a class="object" href="LookAroundManager$.html" title=""></a>
                        <a href="LookAroundManager$.html" title="">LookAroundManager</a>
                      </li><li class="current-entities indented4">
                        <a class="object" href="MultiDateMatcher$.html" title="This is the companion object of MultiDateMatcher."></a>
                        <a class="class" href="MultiDateMatcher.html" title="Matches standard date formats into a provided format."></a>
                        <a href="MultiDateMatcher.html" title="Matches standard date formats into a provided format.">MultiDateMatcher</a>
                      </li><li class="current-entities indented4">
                        <span class="separator"></span>
                        <a class="object" href="MultiDatePolicy$.html" title=""></a>
                        <a href="MultiDatePolicy$.html" title="">MultiDatePolicy</a>
                      </li><li class="current-entities indented4">
                        <a class="object" href="NGramGenerator$.html" title=""></a>
                        <a class="class" href="NGramGenerator.html" title="A feature transformer that converts the input array of strings (annotatorType TOKEN) into an array of n-grams (annotatorType CHUNK)."></a>
                        <a href="NGramGenerator.html" title="A feature transformer that converts the input array of strings (annotatorType TOKEN) into an array of n-grams (annotatorType CHUNK).">NGramGenerator</a>
                      </li><li class="current-entities indented4">
                        <a class="object" href="Normalizer$.html" title="This is the companion object of Normalizer."></a>
                        <a class="class" href="Normalizer.html" title="Annotator that cleans out tokens."></a>
                        <a href="Normalizer.html" title="Annotator that cleans out tokens.">Normalizer</a>
                      </li><li class="current-entities indented4">
                        <a class="object" href="NormalizerModel$.html" title=""></a>
                        <a class="class" href="NormalizerModel.html" title="Instantiated Model of the Normalizer."></a>
                        <a href="NormalizerModel.html" title="Instantiated Model of the Normalizer.">NormalizerModel</a>
                      </li><li class="current-entities indented4">
                        <span class="separator"></span>
                        <a class="object" href="" title=""></a>
                        <a href="" title="">PretrainedAnnotations</a>
                      </li><li class="current-entities indented4">
                        <span class="separator"></span>
                        <a class="trait" href="ReadablePretrainedLemmatizer.html" title=""></a>
                        <a href="ReadablePretrainedLemmatizer.html" title="">ReadablePretrainedLemmatizer</a>
                      </li><li class="current-entities indented4">
                        <span class="separator"></span>
                        <a class="trait" href="ReadablePretrainedStopWordsCleanerModel.html" title=""></a>
                        <a href="ReadablePretrainedStopWordsCleanerModel.html" title="">ReadablePretrainedStopWordsCleanerModel</a>
                      </li><li class="current-entities indented4">
                        <span class="separator"></span>
                        <a class="trait" href="ReadablePretrainedTextMatcher.html" title=""></a>
                        <a href="ReadablePretrainedTextMatcher.html" title="">ReadablePretrainedTextMatcher</a>
                      </li><li class="current-entities indented4">
                        <span class="separator"></span>
                        <a class="trait" href="ReadablePretrainedTokenizer.html" title=""></a>
                        <a href="ReadablePretrainedTokenizer.html" title="">ReadablePretrainedTokenizer</a>
                      </li><li class="current-entities indented4">
                        <span class="separator"></span>
                        <a class="class" href="RecursiveTokenizer.html" title="Tokenizes raw text recursively based on a handful of definable rules."></a>
                        <a href="RecursiveTokenizer.html" title="Tokenizes raw text recursively based on a handful of definable rules.">RecursiveTokenizer</a>
                      </li><li class="current-entities indented4">
                        <a class="object" href="RecursiveTokenizerModel$.html" title=""></a>
                        <a class="class" href="RecursiveTokenizerModel.html" title="Instantiated model of the RecursiveTokenizer."></a>
                        <a href="RecursiveTokenizerModel.html" title="Instantiated model of the RecursiveTokenizer.">RecursiveTokenizerModel</a>
                      </li><li class="current-entities indented4">
                        <a class="object" href="RegexMatcher$.html" title="This is the companion object of RegexMatcher."></a>
                        <a class="class" href="RegexMatcher.html" title="Uses rules to match a set of regular expressions and associate them with a provided identifier."></a>
                        <a href="RegexMatcher.html" title="Uses rules to match a set of regular expressions and associate them with a provided identifier.">RegexMatcher</a>
                      </li><li class="current-entities indented4">
                        <a class="object" href="RegexMatcherModel$.html" title=""></a>
                        <a class="class" href="RegexMatcherModel.html" title="Instantiated model of the RegexMatcher."></a>
                        <a href="RegexMatcherModel.html" title="Instantiated model of the RegexMatcher.">RegexMatcherModel</a>
                      </li><li class="current-entities indented4">
                        <a class="object" href="RegexTokenizer$.html" title="This is the companion object of RegexTokenizer."></a>
                        <a class="class" href="RegexTokenizer.html" title="A tokenizer that splits text by a regex pattern."></a>
                        <a href="RegexTokenizer.html" title="A tokenizer that splits text by a regex pattern.">RegexTokenizer</a>
                      </li><li class="current-entities indented4">
                        <span class="separator"></span>
                        <a class="object" href="SingleDatePolicy$.html" title=""></a>
                        <a href="SingleDatePolicy$.html" title="">SingleDatePolicy</a>
                      </li><li class="current-entities indented4">
                        <a class="object" href="Stemmer$.html" title="This is the companion object of Stemmer."></a>
                        <a class="class" href="Stemmer.html" title="Returns hard-stems out of words with the objective of retrieving the meaningful part of the word."></a>
                        <a href="Stemmer.html" title="Returns hard-stems out of words with the objective of retrieving the meaningful part of the word.">Stemmer</a>
                      </li><li class="current-entities indented4">
                        <a class="object" href="StopWordsCleaner$.html" title=""></a>
                        <a class="class" href="StopWordsCleaner.html" title="This annotator takes a sequence of strings (e.g."></a>
                        <a href="StopWordsCleaner.html" title="This annotator takes a sequence of strings (e.g.">StopWordsCleaner</a>
                      </li><li class="current-entities indented4">
                        <a class="object" href="TextMatcher$.html" title="This is the companion object of TextMatcher."></a>
                        <a class="class" href="TextMatcher.html" title="Annotator to match exact phrases (by token) provided in a file against a Document."></a>
                        <a href="TextMatcher.html" title="Annotator to match exact phrases (by token) provided in a file against a Document.">TextMatcher</a>
                      </li><li class="current-entities indented4">
                        <a class="object" href="TextMatcherModel$.html" title="This is the companion object of TextMatcherModel."></a>
                        <a class="class" href="TextMatcherModel.html" title="Instantiated model of the TextMatcher."></a>
                        <a href="TextMatcherModel.html" title="Instantiated model of the TextMatcher.">TextMatcherModel</a>
                      </li><li class="current-entities indented4">
                        <a class="object" href="Token2Chunk$.html" title="This is the companion object of Token2Chunk."></a>
                        <a class="class" href="Token2Chunk.html" title="Converts TOKEN type Annotations to CHUNK type."></a>
                        <a href="Token2Chunk.html" title="Converts TOKEN type Annotations to CHUNK type.">Token2Chunk</a>
                      </li><li class="current-entities indented4">
                        <a class="object" href="Tokenizer$.html" title="This is the companion object of Tokenizer."></a>
                        <a class="class" href="Tokenizer.html" title="Tokenizes raw text in document type columns into TokenizedSentence ."></a>
                        <a href="Tokenizer.html" title="Tokenizes raw text in document type columns into TokenizedSentence .">Tokenizer</a>
                      </li><li class="current-entities indented4">
                        <a class="object" href="TokenizerModel$.html" title="This is the companion object of TokenizerModel."></a>
                        <a class="class" href="TokenizerModel.html" title="Tokenizes raw text into word pieces, tokens."></a>
                        <a href="TokenizerModel.html" title="Tokenizes raw text into word pieces, tokens.">TokenizerModel</a>
                      </li>
              </ul>
            </div>
          </div>
          <div id="content">
            <body class="object value">
      <div id="definition">
        <div class="big-circle object">o</div>
        <p id="owner"><a href="../../../index.html" class="extype" name="com">com</a>.<a href="../../index.html" class="extype" name="com.johnsnowlabs">johnsnowlabs</a>.<a href="../index.html" class="extype" name="com.johnsnowlabs.nlp">nlp</a>.<a href="index.html" class="extype" name="com.johnsnowlabs.nlp.annotators">annotators</a></p>
        <h1>PretrainedAnnotations<span class="permalink">
      <a href="../../../../com/johnsnowlabs/nlp/annotators/PretrainedAnnotations$.html" title="Permalink">
        <i class="material-icons"></i>
      </a>
    </span></h1>
        <h3><span class="morelinks"></span></h3>
      </div>

      <h4 id="signature" class="signature">
      <span class="modifier_kind">
        <span class="modifier"></span>
        <span class="kind">object</span>
      </span>
      <span class="symbol">
        <span class="name">PretrainedAnnotations</span>
      </span>
      </h4>

      
          <div id="comment" class="fullcommenttop"><div class="toggleContainer block">
          <span class="toggle">
            Linear Supertypes
          </span>
          <div class="superTypes hiddenContent"><span class="extype" name="scala.AnyRef">AnyRef</span>, <span class="extype" name="scala.Any">Any</span></div>
        </div></div>
        

      <div id="mbrsel">
        <div class="toggle"></div>
        <div id="memberfilter">
          <i class="material-icons arrow"></i>
          <span class="input">
            <input id="mbrsel-input" placeholder="Filter all members" type="text" accesskey="/" />
          </span>
          <i class="clear material-icons"></i>
        </div>
        <div id="filterby">
          <div id="order">
            <span class="filtertype">Ordering</span>
            <ol>
              
              <li class="alpha in"><span>Alphabetic</span></li>
              <li class="inherit out"><span>By Inheritance</span></li>
            </ol>
          </div>
          <div class="ancestors">
                  <span class="filtertype">Inherited<br />
                  </span>
                  <ol id="linearization">
                    <li class="in" name="com.johnsnowlabs.nlp.annotators.PretrainedAnnotations"><span>PretrainedAnnotations</span></li><li class="in" name="scala.AnyRef"><span>AnyRef</span></li><li class="in" name="scala.Any"><span>Any</span></li>
                  </ol>
                </div><div class="ancestors">
              <span class="filtertype"></span>
              <ol>
                <li class="hideall out"><span>Hide All</span></li>
                <li class="showall in"><span>Show All</span></li>
              </ol>
            </div>
          <div id="visbl">
              <span class="filtertype">Visibility</span>
              <ol><li class="public in"><span>Public</span></li><li class="all out"><span>All</span></li></ol>
            </div>
        </div>
      </div>

      <div id="template">
        <div id="allMembers">
        

        

        

        <div class="values members">
              <h3>Value Members</h3>
              <ol>
                <li name="scala.AnyRef#!=" visbl="pub" class="indented0 " data-isabs="false" fullComment="yes" group="Ungrouped">
      <a id="!=(x$1:Any):Boolean"></a><a id="!=(Any):Boolean"></a>
      <span class="permalink">
      <a href="../../../../com/johnsnowlabs/nlp/annotators/PretrainedAnnotations$.html#!=(x$1:Any):Boolean" title="Permalink">
        <i class="material-icons"></i>
      </a>
    </span>
      <span class="modifier_kind">
        <span class="modifier">final </span>
        <span class="kind">def</span>
      </span>
      <span class="symbol">
        <span title="gt4s: $bang$eq" class="name">!=</span><span class="params">(<span name="arg0">arg0: <span class="extype" name="scala.Any">Any</span></span>)</span><span class="result">: <span class="extype" name="scala.Boolean">Boolean</span></span>
      </span>
      
      <div class="fullcomment"><dl class="attributes block"> <dt>Definition Classes</dt><dd>AnyRef → Any</dd></dl></div>
    </li><li name="scala.AnyRef###" visbl="pub" class="indented0 " data-isabs="false" fullComment="yes" group="Ungrouped">
      <a id="##():Int"></a>
      <span class="permalink">
      <a href="../../../../com/johnsnowlabs/nlp/annotators/PretrainedAnnotations$.html###():Int" title="Permalink">
        <i class="material-icons"></i>
      </a>
    </span>
      <span class="modifier_kind">
        <span class="modifier">final </span>
        <span class="kind">def</span>
      </span>
      <span class="symbol">
        <span title="gt4s: $hash$hash" class="name">##</span><span class="params">()</span><span class="result">: <span class="extype" name="scala.Int">Int</span></span>
      </span>
      
      <div class="fullcomment"><dl class="attributes block"> <dt>Definition Classes</dt><dd>AnyRef → Any</dd></dl></div>
    </li><li name="scala.AnyRef#==" visbl="pub" class="indented0 " data-isabs="false" fullComment="yes" group="Ungrouped">
      <a id="==(x$1:Any):Boolean"></a><a id="==(Any):Boolean"></a>
      <span class="permalink">
      <a href="../../../../com/johnsnowlabs/nlp/annotators/PretrainedAnnotations$.html#==(x$1:Any):Boolean" title="Permalink">
        <i class="material-icons"></i>
      </a>
    </span>
      <span class="modifier_kind">
        <span class="modifier">final </span>
        <span class="kind">def</span>
      </span>
      <span class="symbol">
        <span title="gt4s: $eq$eq" class="name">==</span><span class="params">(<span name="arg0">arg0: <span class="extype" name="scala.Any">Any</span></span>)</span><span class="result">: <span class="extype" name="scala.Boolean">Boolean</span></span>
      </span>
      
      <div class="fullcomment"><dl class="attributes block"> <dt>Definition Classes</dt><dd>AnyRef → Any</dd></dl></div>
    </li><li name="scala.Any#asInstanceOf" visbl="pub" class="indented0 " data-isabs="false" fullComment="yes" group="Ungrouped">
      <a id="asInstanceOf[T0]:T0"></a>
      <span class="permalink">
      <a href="../../../../com/johnsnowlabs/nlp/annotators/PretrainedAnnotations$.html#asInstanceOf[T0]:T0" title="Permalink">
        <i class="material-icons"></i>
      </a>
    </span>
      <span class="modifier_kind">
        <span class="modifier">final </span>
        <span class="kind">def</span>
      </span>
      <span class="symbol">
        <span class="name">asInstanceOf</span><span class="tparams">[<span name="T0">T0</span>]</span><span class="result">: <span class="extype" name="scala.Any.asInstanceOf.T0">T0</span></span>
      </span>
      
      <div class="fullcomment"><dl class="attributes block"> <dt>Definition Classes</dt><dd>Any</dd></dl></div>
    </li><li name="scala.AnyRef#clone" visbl="prt" class="indented0 " data-isabs="false" fullComment="yes" group="Ungrouped">
      <a id="clone():Object"></a><a id="clone():AnyRef"></a>
      <span class="permalink">
      <a href="../../../../com/johnsnowlabs/nlp/annotators/PretrainedAnnotations$.html#clone():Object" title="Permalink">
        <i class="material-icons"></i>
      </a>
    </span>
      <span class="modifier_kind">
        <span class="modifier"></span>
        <span class="kind">def</span>
      </span>
      <span class="symbol">
        <span class="name">clone</span><span class="params">()</span><span class="result">: <span class="extype" name="scala.AnyRef">AnyRef</span></span>
      </span>
      
      <div class="fullcomment"><dl class="attributes block"> <dt>Attributes</dt><dd>protected[<span class="extype" name="java.lang">lang</span>] </dd><dt>Definition Classes</dt><dd>AnyRef</dd><dt>Annotations</dt><dd>
                <span class="name">@throws</span><span class="args">(<span>
      
      <span class="defval" name="classOf[java.lang.CloneNotSupportedException]">...</span>
    </span>)</span>
              
                <span class="name">@native</span><span class="args">()</span>
              
        </dd></dl></div>
    </li><li name="scala.AnyRef#eq" visbl="pub" class="indented0 " data-isabs="false" fullComment="yes" group="Ungrouped">
      <a id="eq(x$1:AnyRef):Boolean"></a><a id="eq(AnyRef):Boolean"></a>
      <span class="permalink">
      <a href="../../../../com/johnsnowlabs/nlp/annotators/PretrainedAnnotations$.html#eq(x$1:AnyRef):Boolean" title="Permalink">
        <i class="material-icons"></i>
      </a>
    </span>
      <span class="modifier_kind">
        <span class="modifier">final </span>
        <span class="kind">def</span>
      </span>
      <span class="symbol">
        <span class="name">eq</span><span class="params">(<span name="arg0">arg0: <span class="extype" name="scala.AnyRef">AnyRef</span></span>)</span><span class="result">: <span class="extype" name="scala.Boolean">Boolean</span></span>
      </span>
      
      <div class="fullcomment"><dl class="attributes block"> <dt>Definition Classes</dt><dd>AnyRef</dd></dl></div>
    </li><li name="scala.AnyRef#equals" visbl="pub" class="indented0 " data-isabs="false" fullComment="yes" group="Ungrouped">
      <a id="equals(x$1:Any):Boolean"></a><a id="equals(Any):Boolean"></a>
      <span class="permalink">
      <a href="../../../../com/johnsnowlabs/nlp/annotators/PretrainedAnnotations$.html#equals(x$1:Any):Boolean" title="Permalink">
        <i class="material-icons"></i>
      </a>
    </span>
      <span class="modifier_kind">
        <span class="modifier"></span>
        <span class="kind">def</span>
      </span>
      <span class="symbol">
        <span class="name">equals</span><span class="params">(<span name="arg0">arg0: <span class="extype" name="scala.Any">Any</span></span>)</span><span class="result">: <span class="extype" name="scala.Boolean">Boolean</span></span>
      </span>
      
      <div class="fullcomment"><dl class="attributes block"> <dt>Definition Classes</dt><dd>AnyRef → Any</dd></dl></div>
    </li><li name="scala.AnyRef#finalize" visbl="prt" class="indented0 " data-isabs="false" fullComment="yes" group="Ungrouped">
      <a id="finalize():Unit"></a>
      <span class="permalink">
      <a href="../../../../com/johnsnowlabs/nlp/annotators/PretrainedAnnotations$.html#finalize():Unit" title="Permalink">
        <i class="material-icons"></i>
      </a>
    </span>
      <span class="modifier_kind">
        <span class="modifier"></span>
        <span class="kind">def</span>
      </span>
      <span class="symbol">
        <span class="name">finalize</span><span class="params">()</span><span class="result">: <span class="extype" name="scala.Unit">Unit</span></span>
      </span>
      
      <div class="fullcomment"><dl class="attributes block"> <dt>Attributes</dt><dd>protected[<span class="extype" name="java.lang">lang</span>] </dd><dt>Definition Classes</dt><dd>AnyRef</dd><dt>Annotations</dt><dd>
                <span class="name">@throws</span><span class="args">(<span>
      
      <span class="symbol">classOf[java.lang.Throwable]</span>
    </span>)</span>
              
        </dd></dl></div>
    </li><li name="scala.AnyRef#getClass" visbl="pub" class="indented0 " data-isabs="false" fullComment="yes" group="Ungrouped">
      <a id="getClass():Class[_]"></a>
      <span class="permalink">
      <a href="../../../../com/johnsnowlabs/nlp/annotators/PretrainedAnnotations$.html#getClass():Class[_]" title="Permalink">
        <i class="material-icons"></i>
      </a>
    </span>
      <span class="modifier_kind">
        <span class="modifier">final </span>
        <span class="kind">def</span>
      </span>
      <span class="symbol">
        <span class="name">getClass</span><span class="params">()</span><span class="result">: <span class="extype" name="java.lang.Class">Class</span>[_]</span>
      </span>
      
      <div class="fullcomment"><dl class="attributes block"> <dt>Definition Classes</dt><dd>AnyRef → Any</dd><dt>Annotations</dt><dd>
                <span class="name">@native</span><span class="args">()</span>
              
        </dd></dl></div>
    </li><li name="com.johnsnowlabs.nlp.annotators.PretrainedAnnotations#getDependencyParser" visbl="pub" class="indented0 " data-isabs="false" fullComment="no" group="Ungrouped">
      <a id="getDependencyParser(dependencyParserModelCoordinates:Array[String]):com.johnsnowlabs.nlp.annotators.parser.dep.DependencyParserModel"></a><a id="getDependencyParser(Array[String]):DependencyParserModel"></a>
      <span class="permalink">
      <a href="../../../../com/johnsnowlabs/nlp/annotators/PretrainedAnnotations$.html#getDependencyParser(dependencyParserModelCoordinates:Array[String]):com.johnsnowlabs.nlp.annotators.parser.dep.DependencyParserModel" title="Permalink">
        <i class="material-icons"></i>
      </a>
    </span>
      <span class="modifier_kind">
        <span class="modifier"></span>
        <span class="kind">def</span>
      </span>
      <span class="symbol">
        <span class="name">getDependencyParser</span><span class="params">(<span name="dependencyParserModelCoordinates">dependencyParserModelCoordinates: <span class="extype" name="scala.Array">Array</span>[<span class="extype" name="scala.Predef.String">String</span>]</span>)</span><span class="result">: <a href="parser/dep/DependencyParserModel.html" class="extype" name="com.johnsnowlabs.nlp.annotators.parser.dep.DependencyParserModel">DependencyParserModel</a></span>
      </span>
      
      
    </li><li name="com.johnsnowlabs.nlp.annotators.PretrainedAnnotations#getDependencyParserOutput" visbl="pub" class="indented0 " data-isabs="false" fullComment="no" group="Ungrouped">
      <a id="getDependencyParserOutput(annotations:Seq[com.johnsnowlabs.nlp.Annotation],dependencyParserModel:com.johnsnowlabs.nlp.annotators.parser.dep.DependencyParserModel):Seq[com.johnsnowlabs.nlp.Annotation]"></a><a id="getDependencyParserOutput(Seq[Annotation],DependencyParserModel):Seq[Annotation]"></a>
      <span class="permalink">
      <a href="../../../../com/johnsnowlabs/nlp/annotators/PretrainedAnnotations$.html#getDependencyParserOutput(annotations:Seq[com.johnsnowlabs.nlp.Annotation],dependencyParserModel:com.johnsnowlabs.nlp.annotators.parser.dep.DependencyParserModel):Seq[com.johnsnowlabs.nlp.Annotation]" title="Permalink">
        <i class="material-icons"></i>
      </a>
    </span>
      <span class="modifier_kind">
        <span class="modifier"></span>
        <span class="kind">def</span>
      </span>
      <span class="symbol">
        <span class="name">getDependencyParserOutput</span><span class="params">(<span name="annotations">annotations: <span class="extype" name="scala.Seq">Seq</span>[<a href="../Annotation.html" class="extype" name="com.johnsnowlabs.nlp.Annotation">Annotation</a>]</span>, <span name="dependencyParserModel">dependencyParserModel: <a href="parser/dep/DependencyParserModel.html" class="extype" name="com.johnsnowlabs.nlp.annotators.parser.dep.DependencyParserModel">DependencyParserModel</a></span>)</span><span class="result">: <span class="extype" name="scala.Seq">Seq</span>[<a href="../Annotation.html" class="extype" name="com.johnsnowlabs.nlp.Annotation">Annotation</a>]</span>
      </span>
      
      
    </li><li name="com.johnsnowlabs.nlp.annotators.PretrainedAnnotations#getPosOutput" visbl="pub" class="indented0 " data-isabs="false" fullComment="no" group="Ungrouped">
      <a id="getPosOutput(annotations:Seq[com.johnsnowlabs.nlp.Annotation],perceptronModel:com.johnsnowlabs.nlp.annotators.pos.perceptron.PerceptronModel):Seq[com.johnsnowlabs.nlp.Annotation]"></a><a id="getPosOutput(Seq[Annotation],PerceptronModel):Seq[Annotation]"></a>
      <span class="permalink">
      <a href="../../../../com/johnsnowlabs/nlp/annotators/PretrainedAnnotations$.html#getPosOutput(annotations:Seq[com.johnsnowlabs.nlp.Annotation],perceptronModel:com.johnsnowlabs.nlp.annotators.pos.perceptron.PerceptronModel):Seq[com.johnsnowlabs.nlp.Annotation]" title="Permalink">
        <i class="material-icons"></i>
      </a>
    </span>
      <span class="modifier_kind">
        <span class="modifier"></span>
        <span class="kind">def</span>
      </span>
      <span class="symbol">
        <span class="name">getPosOutput</span><span class="params">(<span name="annotations">annotations: <span class="extype" name="scala.Seq">Seq</span>[<a href="../Annotation.html" class="extype" name="com.johnsnowlabs.nlp.Annotation">Annotation</a>]</span>, <span name="perceptronModel">perceptronModel: <a href="pos/perceptron/PerceptronModel.html" class="extype" name="com.johnsnowlabs.nlp.annotators.pos.perceptron.PerceptronModel">PerceptronModel</a></span>)</span><span class="result">: <span class="extype" name="scala.Seq">Seq</span>[<a href="../Annotation.html" class="extype" name="com.johnsnowlabs.nlp.Annotation">Annotation</a>]</span>
      </span>
      
      
    </li><li name="com.johnsnowlabs.nlp.annotators.PretrainedAnnotations#getPretrainedPos" visbl="pub" class="indented0 " data-isabs="false" fullComment="no" group="Ungrouped">
      <a id="getPretrainedPos(posModelCoordinates:Array[String]):com.johnsnowlabs.nlp.annotators.pos.perceptron.PerceptronModel"></a><a id="getPretrainedPos(Array[String]):PerceptronModel"></a>
      <span class="permalink">
      <a href="../../../../com/johnsnowlabs/nlp/annotators/PretrainedAnnotations$.html#getPretrainedPos(posModelCoordinates:Array[String]):com.johnsnowlabs.nlp.annotators.pos.perceptron.PerceptronModel" title="Permalink">
        <i class="material-icons"></i>
      </a>
    </span>
      <span class="modifier_kind">
        <span class="modifier"></span>
        <span class="kind">def</span>
      </span>
      <span class="symbol">
        <span class="name">getPretrainedPos</span><span class="params">(<span name="posModelCoordinates">posModelCoordinates: <span class="extype" name="scala.Array">Array</span>[<span class="extype" name="scala.Predef.String">String</span>]</span>)</span><span class="result">: <a href="pos/perceptron/PerceptronModel.html" class="extype" name="com.johnsnowlabs.nlp.annotators.pos.perceptron.PerceptronModel">PerceptronModel</a></span>
      </span>
      
      
    </li><li name="com.johnsnowlabs.nlp.annotators.PretrainedAnnotations#getTypedDependencyParser" visbl="pub" class="indented0 " data-isabs="false" fullComment="no" group="Ungrouped">
      <a id="getTypedDependencyParser(typedDependencyParserModelCoordinates:Array[String]):com.johnsnowlabs.nlp.annotators.parser.typdep.TypedDependencyParserModel"></a><a id="getTypedDependencyParser(Array[String]):TypedDependencyParserModel"></a>
      <span class="permalink">
      <a href="../../../../com/johnsnowlabs/nlp/annotators/PretrainedAnnotations$.html#getTypedDependencyParser(typedDependencyParserModelCoordinates:Array[String]):com.johnsnowlabs.nlp.annotators.parser.typdep.TypedDependencyParserModel" title="Permalink">
        <i class="material-icons"></i>
      </a>
    </span>
      <span class="modifier_kind">
        <span class="modifier"></span>
        <span class="kind">def</span>
      </span>
      <span class="symbol">
        <span class="name">getTypedDependencyParser</span><span class="params">(<span name="typedDependencyParserModelCoordinates">typedDependencyParserModelCoordinates: <span class="extype" name="scala.Array">Array</span>[<span class="extype" name="scala.Predef.String">String</span>]</span>)</span><span class="result">: <a href="parser/typdep/TypedDependencyParserModel.html" class="extype" name="com.johnsnowlabs.nlp.annotators.parser.typdep.TypedDependencyParserModel">TypedDependencyParserModel</a></span>
      </span>
      
      
    </li><li name="com.johnsnowlabs.nlp.annotators.PretrainedAnnotations#getTypedDependencyParserOutput" visbl="pub" class="indented0 " data-isabs="false" fullComment="no" group="Ungrouped">
      <a id="getTypedDependencyParserOutput(annotations:Seq[com.johnsnowlabs.nlp.Annotation],typedDependencyParser:com.johnsnowlabs.nlp.annotators.parser.typdep.TypedDependencyParserModel):Seq[com.johnsnowlabs.nlp.Annotation]"></a><a id="getTypedDependencyParserOutput(Seq[Annotation],TypedDependencyParserModel):Seq[Annotation]"></a>
      <span class="permalink">
      <a href="../../../../com/johnsnowlabs/nlp/annotators/PretrainedAnnotations$.html#getTypedDependencyParserOutput(annotations:Seq[com.johnsnowlabs.nlp.Annotation],typedDependencyParser:com.johnsnowlabs.nlp.annotators.parser.typdep.TypedDependencyParserModel):Seq[com.johnsnowlabs.nlp.Annotation]" title="Permalink">
        <i class="material-icons"></i>
      </a>
    </span>
      <span class="modifier_kind">
        <span class="modifier"></span>
        <span class="kind">def</span>
      </span>
      <span class="symbol">
        <span class="name">getTypedDependencyParserOutput</span><span class="params">(<span name="annotations">annotations: <span class="extype" name="scala.Seq">Seq</span>[<a href="../Annotation.html" class="extype" name="com.johnsnowlabs.nlp.Annotation">Annotation</a>]</span>, <span name="typedDependencyParser">typedDependencyParser: <a href="parser/typdep/TypedDependencyParserModel.html" class="extype" name="com.johnsnowlabs.nlp.annotators.parser.typdep.TypedDependencyParserModel">TypedDependencyParserModel</a></span>)</span><span class="result">: <span class="extype" name="scala.Seq">Seq</span>[<a href="../Annotation.html" class="extype" name="com.johnsnowlabs.nlp.Annotation">Annotation</a>]</span>
      </span>
      
      
    </li><li name="scala.AnyRef#hashCode" visbl="pub" class="indented0 " data-isabs="false" fullComment="yes" group="Ungrouped">
      <a id="hashCode():Int"></a>
      <span class="permalink">
      <a href="../../../../com/johnsnowlabs/nlp/annotators/PretrainedAnnotations$.html#hashCode():Int" title="Permalink">
        <i class="material-icons"></i>
      </a>
    </span>
      <span class="modifier_kind">
        <span class="modifier"></span>
        <span class="kind">def</span>
      </span>
      <span class="symbol">
        <span class="name">hashCode</span><span class="params">()</span><span class="result">: <span class="extype" name="scala.Int">Int</span></span>
      </span>
      
      <div class="fullcomment"><dl class="attributes block"> <dt>Definition Classes</dt><dd>AnyRef → Any</dd><dt>Annotations</dt><dd>
                <span class="name">@native</span><span class="args">()</span>
              
        </dd></dl></div>
    </li><li name="scala.Any#isInstanceOf" visbl="pub" class="indented0 " data-isabs="false" fullComment="yes" group="Ungrouped">
      <a id="isInstanceOf[T0]:Boolean"></a>
      <span class="permalink">
      <a href="../../../../com/johnsnowlabs/nlp/annotators/PretrainedAnnotations$.html#isInstanceOf[T0]:Boolean" title="Permalink">
        <i class="material-icons"></i>
      </a>
    </span>
      <span class="modifier_kind">
        <span class="modifier">final </span>
        <span class="kind">def</span>
      </span>
      <span class="symbol">
        <span class="name">isInstanceOf</span><span class="tparams">[<span name="T0">T0</span>]</span><span class="result">: <span class="extype" name="scala.Boolean">Boolean</span></span>
      </span>
      
      <div class="fullcomment"><dl class="attributes block"> <dt>Definition Classes</dt><dd>Any</dd></dl></div>
    </li><li name="scala.AnyRef#ne" visbl="pub" class="indented0 " data-isabs="false" fullComment="yes" group="Ungrouped">
      <a id="ne(x$1:AnyRef):Boolean"></a><a id="ne(AnyRef):Boolean"></a>
      <span class="permalink">
      <a href="../../../../com/johnsnowlabs/nlp/annotators/PretrainedAnnotations$.html#ne(x$1:AnyRef):Boolean" title="Permalink">
        <i class="material-icons"></i>
      </a>
    </span>
      <span class="modifier_kind">
        <span class="modifier">final </span>
        <span class="kind">def</span>
      </span>
      <span class="symbol">
        <span class="name">ne</span><span class="params">(<span name="arg0">arg0: <span class="extype" name="scala.AnyRef">AnyRef</span></span>)</span><span class="result">: <span class="extype" name="scala.Boolean">Boolean</span></span>
      </span>
      
      <div class="fullcomment"><dl class="attributes block"> <dt>Definition Classes</dt><dd>AnyRef</dd></dl></div>
    </li><li name="scala.AnyRef#notify" visbl="pub" class="indented0 " data-isabs="false" fullComment="yes" group="Ungrouped">
      <a id="notify():Unit"></a>
      <span class="permalink">
      <a href="../../../../com/johnsnowlabs/nlp/annotators/PretrainedAnnotations$.html#notify():Unit" title="Permalink">
        <i class="material-icons"></i>
      </a>
    </span>
      <span class="modifier_kind">
        <span class="modifier">final </span>
        <span class="kind">def</span>
      </span>
      <span class="symbol">
        <span class="name">notify</span><span class="params">()</span><span class="result">: <span class="extype" name="scala.Unit">Unit</span></span>
      </span>
      
      <div class="fullcomment"><dl class="attributes block"> <dt>Definition Classes</dt><dd>AnyRef</dd><dt>Annotations</dt><dd>
                <span class="name">@native</span><span class="args">()</span>
              
        </dd></dl></div>
    </li><li name="scala.AnyRef#notifyAll" visbl="pub" class="indented0 " data-isabs="false" fullComment="yes" group="Ungrouped">
      <a id="notifyAll():Unit"></a>
      <span class="permalink">
      <a href="../../../../com/johnsnowlabs/nlp/annotators/PretrainedAnnotations$.html#notifyAll():Unit" title="Permalink">
        <i class="material-icons"></i>
      </a>
    </span>
      <span class="modifier_kind">
        <span class="modifier">final </span>
        <span class="kind">def</span>
      </span>
      <span class="symbol">
        <span class="name">notifyAll</span><span class="params">()</span><span class="result">: <span class="extype" name="scala.Unit">Unit</span></span>
      </span>
      
      <div class="fullcomment"><dl class="attributes block"> <dt>Definition Classes</dt><dd>AnyRef</dd><dt>Annotations</dt><dd>
                <span class="name">@native</span><span class="args">()</span>
              
        </dd></dl></div>
    </li><li name="scala.AnyRef#synchronized" visbl="pub" class="indented0 " data-isabs="false" fullComment="yes" group="Ungrouped">
      <a id="synchronized[T0](x$1:=&gt;T0):T0"></a><a id="synchronized[T0](⇒T0):T0"></a>
      <span class="permalink">
      <a href="../../../../com/johnsnowlabs/nlp/annotators/PretrainedAnnotations$.html#synchronized[T0](x$1:=&gt;T0):T0" title="Permalink">
        <i class="material-icons"></i>
      </a>
    </span>
      <span class="modifier_kind">
        <span class="modifier">final </span>
        <span class="kind">def</span>
      </span>
      <span class="symbol">
        <span class="name">synchronized</span><span class="tparams">[<span name="T0">T0</span>]</span><span class="params">(<span name="arg0">arg0: ⇒ <span class="extype" name="java.lang.AnyRef.synchronized.T0">T0</span></span>)</span><span class="result">: <span class="extype" name="java.lang.AnyRef.synchronized.T0">T0</span></span>
      </span>
      
      <div class="fullcomment"><dl class="attributes block"> <dt>Definition Classes</dt><dd>AnyRef</dd></dl></div>
    </li><li name="scala.AnyRef#toString" visbl="pub" class="indented0 " data-isabs="false" fullComment="yes" group="Ungrouped">
      <a id="toString():String"></a>
      <span class="permalink">
      <a href="../../../../com/johnsnowlabs/nlp/annotators/PretrainedAnnotations$.html#toString():String" title="Permalink">
        <i class="material-icons"></i>
      </a>
    </span>
      <span class="modifier_kind">
        <span class="modifier"></span>
        <span class="kind">def</span>
      </span>
      <span class="symbol">
        <span class="name">toString</span><span class="params">()</span><span class="result">: <span class="extype" name="java.lang.String">String</span></span>
      </span>
      
      <div class="fullcomment"><dl class="attributes block"> <dt>Definition Classes</dt><dd>AnyRef → Any</dd></dl></div>
    </li><li name="scala.AnyRef#wait" visbl="pub" class="indented0 " data-isabs="false" fullComment="yes" group="Ungrouped">
      <a id="wait():Unit"></a>
      <span class="permalink">
      <a href="../../../../com/johnsnowlabs/nlp/annotators/PretrainedAnnotations$.html#wait():Unit" title="Permalink">
        <i class="material-icons"></i>
      </a>
    </span>
      <span class="modifier_kind">
        <span class="modifier">final </span>
        <span class="kind">def</span>
      </span>
      <span class="symbol">
        <span class="name">wait</span><span class="params">()</span><span class="result">: <span class="extype" name="scala.Unit">Unit</span></span>
      </span>
      
      <div class="fullcomment"><dl class="attributes block"> <dt>Definition Classes</dt><dd>AnyRef</dd><dt>Annotations</dt><dd>
                <span class="name">@throws</span><span class="args">(<span>
      
      <span class="defval" name="classOf[java.lang.InterruptedException]">...</span>
    </span>)</span>
              
        </dd></dl></div>
    </li><li name="scala.AnyRef#wait" visbl="pub" class="indented0 " data-isabs="false" fullComment="yes" group="Ungrouped">
      <a id="wait(x$1:Long,x$2:Int):Unit"></a><a id="wait(Long,Int):Unit"></a>
      <span class="permalink">
      <a href="../../../../com/johnsnowlabs/nlp/annotators/PretrainedAnnotations$.html#wait(x$1:Long,x$2:Int):Unit" title="Permalink">
        <i class="material-icons"></i>
      </a>
    </span>
      <span class="modifier_kind">
        <span class="modifier">final </span>
        <span class="kind">def</span>
      </span>
      <span class="symbol">
        <span class="name">wait</span><span class="params">(<span name="arg0">arg0: <span class="extype" name="scala.Long">Long</span></span>, <span name="arg1">arg1: <span class="extype" name="scala.Int">Int</span></span>)</span><span class="result">: <span class="extype" name="scala.Unit">Unit</span></span>
      </span>
      
      <div class="fullcomment"><dl class="attributes block"> <dt>Definition Classes</dt><dd>AnyRef</dd><dt>Annotations</dt><dd>
                <span class="name">@throws</span><span class="args">(<span>
      
      <span class="defval" name="classOf[java.lang.InterruptedException]">...</span>
    </span>)</span>
              
        </dd></dl></div>
    </li><li name="scala.AnyRef#wait" visbl="pub" class="indented0 " data-isabs="false" fullComment="yes" group="Ungrouped">
      <a id="wait(x$1:Long):Unit"></a><a id="wait(Long):Unit"></a>
      <span class="permalink">
      <a href="../../../../com/johnsnowlabs/nlp/annotators/PretrainedAnnotations$.html#wait(x$1:Long):Unit" title="Permalink">
        <i class="material-icons"></i>
      </a>
    </span>
      <span class="modifier_kind">
        <span class="modifier">final </span>
        <span class="kind">def</span>
      </span>
      <span class="symbol">
        <span class="name">wait</span><span class="params">(<span name="arg0">arg0: <span class="extype" name="scala.Long">Long</span></span>)</span><span class="result">: <span class="extype" name="scala.Unit">Unit</span></span>
      </span>
      
      <div class="fullcomment"><dl class="attributes block"> <dt>Definition Classes</dt><dd>AnyRef</dd><dt>Annotations</dt><dd>
                <span class="name">@throws</span><span class="args">(<span>
      
      <span class="defval" name="classOf[java.lang.InterruptedException]">...</span>
    </span>)</span>
              
                <span class="name">@native</span><span class="args">()</span>
              
        </dd></dl></div>
    </li>
              </ol>
            </div>

        

        
        </div>

        <div id="inheritedMembers">
        <div class="parent" name="scala.AnyRef">
              <h3>Inherited from <span class="extype" name="scala.AnyRef">AnyRef</span></h3>
            </div><div class="parent" name="scala.Any">
              <h3>Inherited from <span class="extype" name="scala.Any">Any</span></h3>
            </div>
        
        </div>

        <div id="groupedMembers">
        <div class="group" name="Ungrouped">
              <h3>Ungrouped</h3>
              
            </div>
        </div>

      </div>

      <div id="tooltip"></div>

      <div id="footer">  </div>
    </body>
          </div>
        </div>
      </div>
    </body>
      </html><|MERGE_RESOLUTION|>--- conflicted
+++ resolved
@@ -3,15 +3,9 @@
         <head>
           <meta http-equiv="X-UA-Compatible" content="IE=edge" />
           <meta name="viewport" content="width=device-width, initial-scale=1.0, maximum-scale=1.0, user-scalable=no" />
-<<<<<<< HEAD
-          <title>Spark NLP 4.3.0 ScalaDoc  - com.johnsnowlabs.nlp.annotators.PretrainedAnnotations</title>
-          <meta name="description" content="Spark NLP 4.3.0 ScalaDoc - com.johnsnowlabs.nlp.annotators.PretrainedAnnotations" />
-          <meta name="keywords" content="Spark NLP 4.3.0 ScalaDoc com.johnsnowlabs.nlp.annotators.PretrainedAnnotations" />
-=======
           <title>Spark NLP 4.2.8 ScalaDoc  - com.johnsnowlabs.nlp.annotators.PretrainedAnnotations</title>
           <meta name="description" content="Spark NLP 4.2.8 ScalaDoc - com.johnsnowlabs.nlp.annotators.PretrainedAnnotations" />
           <meta name="keywords" content="Spark NLP 4.2.8 ScalaDoc com.johnsnowlabs.nlp.annotators.PretrainedAnnotations" />
->>>>>>> c60c6f53
           <meta http-equiv="content-type" content="text/html; charset=UTF-8" />
           
       
@@ -34,11 +28,7 @@
         </head>
         <body>
       <div id="search">
-<<<<<<< HEAD
-        <span id="doc-title">Spark NLP 4.3.0 ScalaDoc<span id="doc-version"></span></span>
-=======
         <span id="doc-title">Spark NLP 4.2.8 ScalaDoc<span id="doc-version"></span></span>
->>>>>>> c60c6f53
         <span class="close-results"><span class="left">&lt;</span> Back</span>
         <div id="textfilter">
           <span class="input">
@@ -492,10 +482,6 @@
                         <a class="class" href="Chunker.html" title="This annotator matches a pattern of part-of-speech tags in order to return meaningful phrases from document."></a>
                         <a href="Chunker.html" title="This annotator matches a pattern of part-of-speech tags in order to return meaningful phrases from document.">Chunker</a>
                       </li><li class="current-entities indented4">
-                        <a class="object" href="Date2Chunk$.html" title="This is the companion object of Date2Chunk."></a>
-                        <a class="class" href="Date2Chunk.html" title="Converts DATE type Annotations to CHUNK type."></a>
-                        <a href="Date2Chunk.html" title="Converts DATE type Annotations to CHUNK type.">Date2Chunk</a>
-                      </li><li class="current-entities indented4">
                         <a class="object" href="DateMatcher$.html" title="This is the companion object of DateMatcher."></a>
                         <a class="class" href="DateMatcher.html" title="Matches standard date formats into a provided format Reads from different forms of date and time expressions and converts them to a provided date format."></a>
                         <a href="DateMatcher.html" title="Matches standard date formats into a provided format Reads from different forms of date and time expressions and converts them to a provided date format.">DateMatcher</a>
