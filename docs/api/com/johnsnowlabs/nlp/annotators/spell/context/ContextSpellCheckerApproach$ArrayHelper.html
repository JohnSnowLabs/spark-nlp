--- conflicted
+++ resolved
@@ -3,15 +3,9 @@
         <head>
           <meta http-equiv="X-UA-Compatible" content="IE=edge" />
           <meta name="viewport" content="width=device-width, initial-scale=1.0, maximum-scale=1.0, user-scalable=no" />
-<<<<<<< HEAD
-          <title>Spark NLP 4.3.0 ScalaDoc  - com.johnsnowlabs.nlp.annotators.spell.context.ContextSpellCheckerApproach.ArrayHelper</title>
-          <meta name="description" content="Spark NLP 4.3.0 ScalaDoc - com.johnsnowlabs.nlp.annotators.spell.context.ContextSpellCheckerApproach.ArrayHelper" />
-          <meta name="keywords" content="Spark NLP 4.3.0 ScalaDoc com.johnsnowlabs.nlp.annotators.spell.context.ContextSpellCheckerApproach.ArrayHelper" />
-=======
           <title>Spark NLP 4.2.8 ScalaDoc  - com.johnsnowlabs.nlp.annotators.spell.context.ContextSpellCheckerApproach.ArrayHelper</title>
           <meta name="description" content="Spark NLP 4.2.8 ScalaDoc - com.johnsnowlabs.nlp.annotators.spell.context.ContextSpellCheckerApproach.ArrayHelper" />
           <meta name="keywords" content="Spark NLP 4.2.8 ScalaDoc com.johnsnowlabs.nlp.annotators.spell.context.ContextSpellCheckerApproach.ArrayHelper" />
->>>>>>> c60c6f53
           <meta http-equiv="content-type" content="text/html; charset=UTF-8" />
           
       
@@ -34,11 +28,7 @@
         </head>
         <body>
       <div id="search">
-<<<<<<< HEAD
-        <span id="doc-title">Spark NLP 4.3.0 ScalaDoc<span id="doc-version"></span></span>
-=======
         <span id="doc-title">Spark NLP 4.2.8 ScalaDoc<span id="doc-version"></span></span>
->>>>>>> c60c6f53
         <span class="close-results"><span class="left">&lt;</span> Back</span>
         <div id="textfilter">
           <span class="input">
@@ -198,7 +188,7 @@
 <a href="https://medium.com/spark-nlp/applying-context-aware-spell-checking-in-spark-nlp-3c29c46963bc" target="_blank">Applying Context Aware Spell Checking in Spark NLP</a>.</p><p>For extended examples of usage, see the article
 <a href="https://towardsdatascience.com/training-a-contextual-spell-checker-for-italian-language-66dda528e4bf" target="_blank">Training a Contextual Spell Checker for Italian Language</a>,
 the
-<a href="https://github.com/JohnSnowLabs/spark-nlp/blob/master/examples/python/training/italian/Training_Context_Spell_Checker_Italian.ipynb" target="_blank">Examples</a>
+<a href="https://github.com/JohnSnowLabs/spark-nlp-workshop/blob/master/tutorials/blogposts/5.TrainingContextSpellChecker.ipynb" target="_blank">Spark NLP Workshop</a>
 and the
 <a href="https://github.com/JohnSnowLabs/spark-nlp/blob/master/src/test/scala/com/johnsnowlabs/nlp/annotators/spell/context/ContextSpellCheckerTestSpec.scala" target="_blank">ContextSpellCheckerTestSpec</a>.</p><h4>Example</h4><p>For this example, we use the first Sherlock Holmes book as the training dataset.</p><pre><span class="kw">import</span> spark.implicits._
 <span class="kw">import</span> com.johnsnowlabs.nlp.base.DocumentAssembler
