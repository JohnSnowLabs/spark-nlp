<!DOCTYPE html >
<html>
        <head>
          <meta http-equiv="X-UA-Compatible" content="IE=edge" />
          <meta name="viewport" content="width=device-width, initial-scale=1.0, maximum-scale=1.0, user-scalable=no" />
<<<<<<< HEAD
          <title>Spark NLP 4.3.0 ScalaDoc  - com.johnsnowlabs.nlp.annotators.spell.norvig</title>
          <meta name="description" content="Spark NLP 4.3.0 ScalaDoc - com.johnsnowlabs.nlp.annotators.spell.norvig" />
          <meta name="keywords" content="Spark NLP 4.3.0 ScalaDoc com.johnsnowlabs.nlp.annotators.spell.norvig" />
=======
          <title>Spark NLP 4.2.8 ScalaDoc  - com.johnsnowlabs.nlp.annotators.spell.norvig</title>
          <meta name="description" content="Spark NLP 4.2.8 ScalaDoc - com.johnsnowlabs.nlp.annotators.spell.norvig" />
          <meta name="keywords" content="Spark NLP 4.2.8 ScalaDoc com.johnsnowlabs.nlp.annotators.spell.norvig" />
>>>>>>> c60c6f53
          <meta http-equiv="content-type" content="text/html; charset=UTF-8" />
          
      
      <link href="../../../../../../lib/index.css" media="screen" type="text/css" rel="stylesheet" />
      <link href="../../../../../../lib/template.css" media="screen" type="text/css" rel="stylesheet" />
      <link href="../../../../../../lib/diagrams.css" media="screen" type="text/css" rel="stylesheet" id="diagrams-css" />
      <script type="text/javascript" src="../../../../../../lib/jquery.min.js"></script>
      <script type="text/javascript" src="../../../../../../lib/jquery.panzoom.min.js"></script>
      <script type="text/javascript" src="../../../../../../lib/jquery.mousewheel.min.js"></script>
      <script type="text/javascript" src="../../../../../../lib/index.js"></script>
      <script type="text/javascript" src="../../../../../../index.js"></script>
      <script type="text/javascript" src="../../../../../../lib/scheduler.js"></script>
      <script type="text/javascript" src="../../../../../../lib/template.js"></script>
      
      <script type="text/javascript">
        /* this variable can be used by the JS to determine the path to the root document */
        var toRoot = '../../../../../../';
      </script>
    
        </head>
        <body>
      <div id="search">
<<<<<<< HEAD
        <span id="doc-title">Spark NLP 4.3.0 ScalaDoc<span id="doc-version"></span></span>
=======
        <span id="doc-title">Spark NLP 4.2.8 ScalaDoc<span id="doc-version"></span></span>
>>>>>>> c60c6f53
        <span class="close-results"><span class="left">&lt;</span> Back</span>
        <div id="textfilter">
          <span class="input">
            <input autocapitalize="none" placeholder="Search" id="index-input" type="text" accesskey="/" />
            <i class="clear material-icons"></i>
            <i id="search-icon" class="material-icons"></i>
          </span>
        </div>
    </div>
      <div id="search-results">
        <div id="search-progress">
          <div id="progress-fill"></div>
        </div>
        <div id="results-content">
          <div id="entity-results"></div>
          <div id="member-results"></div>
        </div>
      </div>
      <div id="content-scroll-container" style="-webkit-overflow-scrolling: touch;">
        <div id="content-container" style="-webkit-overflow-scrolling: touch;">
          <div id="subpackage-spacer">
            <div id="packages">
              <h1>Packages</h1>
              <ul>
                <li name="_root_.root" visbl="pub" class="indented0 " data-isabs="false" fullComment="yes" group="Ungrouped">
      <a id="_root_"></a><a id="root:_root_"></a>
      <span class="permalink">
      <a href="../../../../../../index.html" title="Permalink">
        <i class="material-icons"></i>
      </a>
    </span>
      <span class="modifier_kind">
        <span class="modifier"></span>
        <span class="kind">package</span>
      </span>
      <span class="symbol">
        <a title="" href="../../../../../../index.html"><span class="name">root</span></a>
      </span>
      
      <div class="fullcomment"><dl class="attributes block"> <dt>Definition Classes</dt><dd><a href="../../../../../../index.html" class="extype" name="_root_">root</a></dd></dl></div>
    </li><li name="_root_.com" visbl="pub" class="indented1 " data-isabs="false" fullComment="yes" group="Ungrouped">
      <a id="com"></a><a id="com:com"></a>
      <span class="permalink">
      <a href="../../../../../../com/index.html" title="Permalink">
        <i class="material-icons"></i>
      </a>
    </span>
      <span class="modifier_kind">
        <span class="modifier"></span>
        <span class="kind">package</span>
      </span>
      <span class="symbol">
        <a title="" href="../../../../../index.html"><span class="name">com</span></a>
      </span>
      
      <div class="fullcomment"><dl class="attributes block"> <dt>Definition Classes</dt><dd><a href="../../../../../../index.html" class="extype" name="_root_">root</a></dd></dl></div>
    </li><li name="com.johnsnowlabs" visbl="pub" class="indented2 " data-isabs="false" fullComment="yes" group="Ungrouped">
      <a id="johnsnowlabs"></a><a id="johnsnowlabs:johnsnowlabs"></a>
      <span class="permalink">
      <a href="../../../../../../com/johnsnowlabs/index.html" title="Permalink">
        <i class="material-icons"></i>
      </a>
    </span>
      <span class="modifier_kind">
        <span class="modifier"></span>
        <span class="kind">package</span>
      </span>
      <span class="symbol">
        <a title="" href="../../../../index.html"><span class="name">johnsnowlabs</span></a>
      </span>
      
      <div class="fullcomment"><dl class="attributes block"> <dt>Definition Classes</dt><dd><a href="../../../../../index.html" class="extype" name="com">com</a></dd></dl></div>
    </li><li name="com.johnsnowlabs.nlp" visbl="pub" class="indented3 " data-isabs="false" fullComment="yes" group="Ungrouped">
      <a id="nlp"></a><a id="nlp:nlp"></a>
      <span class="permalink">
      <a href="../../../../../../com/johnsnowlabs/nlp/index.html" title="Permalink">
        <i class="material-icons"></i>
      </a>
    </span>
      <span class="modifier_kind">
        <span class="modifier"></span>
        <span class="kind">package</span>
      </span>
      <span class="symbol">
        <a title="" href="../../../index.html"><span class="name">nlp</span></a>
      </span>
      
      <div class="fullcomment"><dl class="attributes block"> <dt>Definition Classes</dt><dd><a href="../../../../index.html" class="extype" name="com.johnsnowlabs">johnsnowlabs</a></dd></dl></div>
    </li><li name="com.johnsnowlabs.nlp.annotators" visbl="pub" class="indented4 " data-isabs="false" fullComment="yes" group="Ungrouped">
      <a id="annotators"></a><a id="annotators:annotators"></a>
      <span class="permalink">
      <a href="../../../../../../com/johnsnowlabs/nlp/annotators/index.html" title="Permalink">
        <i class="material-icons"></i>
      </a>
    </span>
      <span class="modifier_kind">
        <span class="modifier"></span>
        <span class="kind">package</span>
      </span>
      <span class="symbol">
        <a title="" href="../../index.html"><span class="name">annotators</span></a>
      </span>
      
      <div class="fullcomment"><dl class="attributes block"> <dt>Definition Classes</dt><dd><a href="../../../index.html" class="extype" name="com.johnsnowlabs.nlp">nlp</a></dd></dl></div>
    </li><li name="com.johnsnowlabs.nlp.annotators.spell" visbl="pub" class="indented5 " data-isabs="false" fullComment="yes" group="Ungrouped">
      <a id="spell"></a><a id="spell:spell"></a>
      <span class="permalink">
      <a href="../../../../../../com/johnsnowlabs/nlp/annotators/spell/index.html" title="Permalink">
        <i class="material-icons"></i>
      </a>
    </span>
      <span class="modifier_kind">
        <span class="modifier"></span>
        <span class="kind">package</span>
      </span>
      <span class="symbol">
        <a title="" href="../index.html"><span class="name">spell</span></a>
      </span>
      
      <div class="fullcomment"><dl class="attributes block"> <dt>Definition Classes</dt><dd><a href="../../index.html" class="extype" name="com.johnsnowlabs.nlp.annotators">annotators</a></dd></dl></div>
    </li><li name="com.johnsnowlabs.nlp.annotators.spell.context" visbl="pub" class="indented6 " data-isabs="false" fullComment="yes" group="Ungrouped">
      <a id="context"></a><a id="context:context"></a>
      <span class="permalink">
      <a href="../../../../../../com/johnsnowlabs/nlp/annotators/spell/context/index.html" title="Permalink">
        <i class="material-icons"></i>
      </a>
    </span>
      <span class="modifier_kind">
        <span class="modifier"></span>
        <span class="kind">package</span>
      </span>
      <span class="symbol">
        <a title="" href="../context/index.html"><span class="name">context</span></a>
      </span>
      
      <div class="fullcomment"><dl class="attributes block"> <dt>Definition Classes</dt><dd><a href="../index.html" class="extype" name="com.johnsnowlabs.nlp.annotators.spell">spell</a></dd></dl></div>
    </li><li name="com.johnsnowlabs.nlp.annotators.spell.norvig" visbl="pub" class="indented6 current" data-isabs="false" fullComment="yes" group="Ungrouped">
      <a id="norvig"></a><a id="norvig:norvig"></a>
      <span class="permalink">
      <a href="../../../../../../com/johnsnowlabs/nlp/annotators/spell/norvig/index.html" title="Permalink">
        <i class="material-icons"></i>
      </a>
    </span>
      <span class="modifier_kind">
        <span class="modifier"></span>
        <span class="kind">package</span>
      </span>
      <span class="symbol">
        <span class="name">norvig</span>
      </span>
      
      <div class="fullcomment"><dl class="attributes block"> <dt>Definition Classes</dt><dd><a href="../index.html" class="extype" name="com.johnsnowlabs.nlp.annotators.spell">spell</a></dd></dl></div>
    </li><li class="current-entities indented6">
                        <a class="object" href="NorvigSweetingApproach$.html" title="This is the companion object of NorvigSweetingApproach."></a>
                        <a class="class" href="NorvigSweetingApproach.html" title="Trains annotator, that retrieves tokens and makes corrections automatically if not found in an English dictionary, based on the algorithm by Peter Norvig."></a>
                        <a href="NorvigSweetingApproach.html" title="Trains annotator, that retrieves tokens and makes corrections automatically if not found in an English dictionary, based on the algorithm by Peter Norvig.">NorvigSweetingApproach</a>
                      </li><li class="current-entities indented6">
                        <a class="object" href="NorvigSweetingModel$.html" title="This is the companion object of NorvigSweetingModel."></a>
                        <a class="class" href="NorvigSweetingModel.html" title="This annotator retrieves tokens and makes corrections automatically if not found in an English dictionary."></a>
                        <a href="NorvigSweetingModel.html" title="This annotator retrieves tokens and makes corrections automatically if not found in an English dictionary.">NorvigSweetingModel</a>
                      </li><li class="current-entities indented6">
                        <span class="separator"></span>
                        <a class="trait" href="NorvigSweetingParams.html" title="These are the configs for the NorvigSweeting model"></a>
                        <a href="NorvigSweetingParams.html" title="These are the configs for the NorvigSweeting model">NorvigSweetingParams</a>
                      </li><li class="current-entities indented6">
                        <span class="separator"></span>
                        <a class="trait" href="ReadablePretrainedNorvig.html" title=""></a>
                        <a href="ReadablePretrainedNorvig.html" title="">ReadablePretrainedNorvig</a>
                      </li><li name="com.johnsnowlabs.nlp.annotators.spell.symmetric" visbl="pub" class="indented6 " data-isabs="false" fullComment="yes" group="Ungrouped">
      <a id="symmetric"></a><a id="symmetric:symmetric"></a>
      <span class="permalink">
      <a href="../../../../../../com/johnsnowlabs/nlp/annotators/spell/symmetric/index.html" title="Permalink">
        <i class="material-icons"></i>
      </a>
    </span>
      <span class="modifier_kind">
        <span class="modifier"></span>
        <span class="kind">package</span>
      </span>
      <span class="symbol">
        <a title="" href="../symmetric/index.html"><span class="name">symmetric</span></a>
      </span>
      
      <div class="fullcomment"><dl class="attributes block"> <dt>Definition Classes</dt><dd><a href="../index.html" class="extype" name="com.johnsnowlabs.nlp.annotators.spell">spell</a></dd></dl></div>
    </li><li name="com.johnsnowlabs.nlp.annotators.spell.util" visbl="pub" class="indented6 " data-isabs="false" fullComment="yes" group="Ungrouped">
      <a id="util"></a><a id="util:util"></a>
      <span class="permalink">
      <a href="../../../../../../com/johnsnowlabs/nlp/annotators/spell/util/index.html" title="Permalink">
        <i class="material-icons"></i>
      </a>
    </span>
      <span class="modifier_kind">
        <span class="modifier"></span>
        <span class="kind">package</span>
      </span>
      <span class="symbol">
        <a title="" href="../util/index.html"><span class="name">util</span></a>
      </span>
      
      <div class="fullcomment"><dl class="attributes block"> <dt>Definition Classes</dt><dd><a href="../index.html" class="extype" name="com.johnsnowlabs.nlp.annotators.spell">spell</a></dd></dl></div>
    </li>
              </ul>
            </div>
          </div>
          <div id="content">
            <body class="package value">
      <div id="definition">
        <div class="big-circle package">p</div>
        <p id="owner"><a href="../../../../../index.html" class="extype" name="com">com</a>.<a href="../../../../index.html" class="extype" name="com.johnsnowlabs">johnsnowlabs</a>.<a href="../../../index.html" class="extype" name="com.johnsnowlabs.nlp">nlp</a>.<a href="../../index.html" class="extype" name="com.johnsnowlabs.nlp.annotators">annotators</a>.<a href="../index.html" class="extype" name="com.johnsnowlabs.nlp.annotators.spell">spell</a></p>
        <h1>norvig<span class="permalink">
      <a href="../../../../../../com/johnsnowlabs/nlp/annotators/spell/norvig/index.html" title="Permalink">
        <i class="material-icons"></i>
      </a>
    </span></h1>
        
      </div>

      <h4 id="signature" class="signature">
      <span class="modifier_kind">
        <span class="modifier"></span>
        <span class="kind">package</span>
      </span>
      <span class="symbol">
        <span class="name">norvig</span>
      </span>
      </h4>

      
          <div id="comment" class="fullcommenttop"></div>
        

      <div id="mbrsel">
        <div class="toggle"></div>
        <div id="memberfilter">
          <i class="material-icons arrow"></i>
          <span class="input">
            <input id="mbrsel-input" placeholder="Filter all members" type="text" accesskey="/" />
          </span>
          <i class="clear material-icons"></i>
        </div>
        <div id="filterby">
          <div id="order">
            <span class="filtertype">Ordering</span>
            <ol>
              
              <li class="alpha in"><span>Alphabetic</span></li>
              
            </ol>
          </div>
          
          <div id="visbl">
              <span class="filtertype">Visibility</span>
              <ol><li class="public in"><span>Public</span></li><li class="all out"><span>All</span></li></ol>
            </div>
        </div>
      </div>

      <div id="template">
        <div id="allMembers">
        

        <div id="types" class="types members">
              <h3>Type Members</h3>
              <ol><li name="com.johnsnowlabs.nlp.annotators.spell.norvig.NorvigSweetingApproach" visbl="pub" class="indented0 " data-isabs="false" fullComment="yes" group="Ungrouped">
      <a id="NorvigSweetingApproachextendsAnnotatorApproach[com.johnsnowlabs.nlp.annotators.spell.norvig.NorvigSweetingModel]withNorvigSweetingParams"></a><a id="NorvigSweetingApproach:NorvigSweetingApproach"></a>
      <span class="permalink">
      <a href="../../../../../../com/johnsnowlabs/nlp/annotators/spell/norvig/NorvigSweetingApproach.html" title="Permalink">
        <i class="material-icons"></i>
      </a>
    </span>
      <span class="modifier_kind">
        <span class="modifier"></span>
        <span class="kind">class</span>
      </span>
      <span class="symbol">
        <a title="Trains annotator, that retrieves tokens and makes corrections automatically if not found in an English dictionary, based on the algorithm by Peter Norvig." href="NorvigSweetingApproach.html"><span class="name">NorvigSweetingApproach</span></a><span class="result"> extends <a href="../../../AnnotatorApproach.html" class="extype" name="com.johnsnowlabs.nlp.AnnotatorApproach">AnnotatorApproach</a>[<a href="NorvigSweetingModel.html" class="extype" name="com.johnsnowlabs.nlp.annotators.spell.norvig.NorvigSweetingModel">NorvigSweetingModel</a>] with <a href="NorvigSweetingParams.html" class="extype" name="com.johnsnowlabs.nlp.annotators.spell.norvig.NorvigSweetingParams">NorvigSweetingParams</a></span>
      </span>
      
      <p class="shortcomment cmt">Trains annotator, that retrieves tokens and makes corrections automatically if not found in an
English dictionary, based on the algorithm by Peter Norvig.</p><div class="fullcomment"><div class="comment cmt"><p>Trains annotator, that retrieves tokens and makes corrections automatically if not found in an
English dictionary, based on the algorithm by Peter Norvig.</p><p>The algorithm is based on a Bayesian approach to spell checking: Given the word we look in the
provided dictionary to choose the word with the highest probability to be the correct one.</p><p>A dictionary of correct spellings must be provided with <code>setDictionary</code> either in the form of
a text file or directly as an
<a href="../../../util/io/ExternalResource.html" class="extype" name="com.johnsnowlabs.nlp.util.io.ExternalResource">ExternalResource</a>, where each word is parsed
by a regex pattern.</p><p>Inspired by the spell checker by Peter Norvig:
<a href="https://norvig.com/spell-correct.html" target="_blank">How to Write a Spelling Corrector</a>.</p><p>For instantiated/pretrained models, see <a href="NorvigSweetingModel.html" class="extype" name="com.johnsnowlabs.nlp.annotators.spell.norvig.NorvigSweetingModel">NorvigSweetingModel</a>.</p><p>For extended examples of usage, see the
<a href="https://github.com/JohnSnowLabs/spark-nlp/blob/master/src/test/scala/com/johnsnowlabs/nlp/annotators/spell/norvig/NorvigSweetingTestSpec.scala" target="_blank">NorvigSweetingTestSpec</a>.</p><h4>Example</h4><p>In this example, the dictionary <code>&quot;words.txt&quot;</code> has the form of</p><pre>...
gummy
gummic
gummier
gummiest
gummiferous
...</pre><p>This dictionary is then set to be the basis of the spell checker.</p><pre><span class="kw">import</span> com.johnsnowlabs.nlp.base.DocumentAssembler
<span class="kw">import</span> com.johnsnowlabs.nlp.annotators.Tokenizer
<span class="kw">import</span> com.johnsnowlabs.nlp.annotators.spell.norvig.NorvigSweetingApproach
<span class="kw">import</span> org.apache.spark.ml.Pipeline

<span class="kw">val</span> documentAssembler = <span class="kw">new</span> DocumentAssembler()
  .setInputCol(<span class="lit">"text"</span>)
  .setOutputCol(<span class="lit">"document"</span>)

<span class="kw">val</span> tokenizer = <span class="kw">new</span> Tokenizer()
  .setInputCols(<span class="lit">"document"</span>)
  .setOutputCol(<span class="lit">"token"</span>)

<span class="kw">val</span> spellChecker = <span class="kw">new</span> NorvigSweetingApproach()
  .setInputCols(<span class="lit">"token"</span>)
  .setOutputCol(<span class="lit">"spell"</span>)
  .setDictionary(<span class="lit">"src/test/resources/spell/words.txt"</span>)

<span class="kw">val</span> pipeline = <span class="kw">new</span> Pipeline().setStages(<span class="std">Array</span>(
  documentAssembler,
  tokenizer,
  spellChecker
))

<span class="kw">val</span> pipelineModel = pipeline.fit(trainingData)</pre></div><dl class="attributes block"> <dt>See also</dt><dd><span class="cmt"><p>
  <a href="../symmetric/SymmetricDeleteApproach.html" class="extype" name="com.johnsnowlabs.nlp.annotators.spell.symmetric.SymmetricDeleteApproach">SymmetricDeleteApproach</a>
  for an alternative approach to spell checking</p></span><span class="cmt"><p>
  <a href="../context/ContextSpellCheckerApproach.html" class="extype" name="com.johnsnowlabs.nlp.annotators.spell.context.ContextSpellCheckerApproach">ContextSpellCheckerApproach</a>
  for a DL based approach</p></span></dd></dl></div>
    </li><li name="com.johnsnowlabs.nlp.annotators.spell.norvig.NorvigSweetingModel" visbl="pub" class="indented0 " data-isabs="false" fullComment="yes" group="Ungrouped">
      <a id="NorvigSweetingModelextendsAnnotatorModel[com.johnsnowlabs.nlp.annotators.spell.norvig.NorvigSweetingModel]withHasSimpleAnnotate[com.johnsnowlabs.nlp.annotators.spell.norvig.NorvigSweetingModel]withNorvigSweetingParams"></a><a id="NorvigSweetingModel:NorvigSweetingModel"></a>
      <span class="permalink">
      <a href="../../../../../../com/johnsnowlabs/nlp/annotators/spell/norvig/NorvigSweetingModel.html" title="Permalink">
        <i class="material-icons"></i>
      </a>
    </span>
      <span class="modifier_kind">
        <span class="modifier"></span>
        <span class="kind">class</span>
      </span>
      <span class="symbol">
        <a title="This annotator retrieves tokens and makes corrections automatically if not found in an English dictionary." href="NorvigSweetingModel.html"><span class="name">NorvigSweetingModel</span></a><span class="result"> extends <a href="../../../AnnotatorModel.html" class="extype" name="com.johnsnowlabs.nlp.AnnotatorModel">AnnotatorModel</a>[<a href="NorvigSweetingModel.html" class="extype" name="com.johnsnowlabs.nlp.annotators.spell.norvig.NorvigSweetingModel">NorvigSweetingModel</a>] with <a href="../../../HasSimpleAnnotate.html" class="extype" name="com.johnsnowlabs.nlp.HasSimpleAnnotate">HasSimpleAnnotate</a>[<a href="NorvigSweetingModel.html" class="extype" name="com.johnsnowlabs.nlp.annotators.spell.norvig.NorvigSweetingModel">NorvigSweetingModel</a>] with <a href="NorvigSweetingParams.html" class="extype" name="com.johnsnowlabs.nlp.annotators.spell.norvig.NorvigSweetingParams">NorvigSweetingParams</a></span>
      </span>
      
      <p class="shortcomment cmt">This annotator retrieves tokens and makes corrections automatically if not found in an English
dictionary.</p><div class="fullcomment"><div class="comment cmt"><p>This annotator retrieves tokens and makes corrections automatically if not found in an English
dictionary. Inspired by Norvig model and <a href="https://github.com/wolfgarbe/SymSpell" target="_blank">SymSpell</a>.</p><p>The Symmetric Delete spelling correction algorithm reduces the complexity of edit candidate
generation and dictionary lookup for a given Damerau-Levenshtein distance. It is six orders of
magnitude faster (than the standard approach with deletes + transposes + replaces + inserts)
and language independent.</p><p>This is the instantiated model of the <a href="NorvigSweetingApproach.html" class="extype" name="com.johnsnowlabs.nlp.annotators.spell.norvig.NorvigSweetingApproach">NorvigSweetingApproach</a>. For training your own model,
please see the documentation of that class.</p><p>Pretrained models can be loaded with <code>pretrained</code> of the companion object:</p><pre><span class="kw">val</span> spellChecker = NorvigSweetingModel.pretrained()
  .setInputCols(<span class="lit">"token"</span>)
  .setOutputCol(<span class="lit">"spell"</span>)
  .setDoubleVariants(<span class="kw">true</span>)</pre><p>The default model is <code>&quot;spellcheck_norvig&quot;</code>, if no name is provided. For available pretrained
models please see the <a href="https://nlp.johnsnowlabs.com/models?task=Spell+Check" target="_blank">Models Hub</a>.</p><p>For extended examples of usage, see the
<a href="https://github.com/JohnSnowLabs/spark-nlp/blob/master/src/test/scala/com/johnsnowlabs/nlp/annotators/spell/norvig/NorvigSweetingTestSpec.scala" target="_blank">NorvigSweetingTestSpec</a>.</p><h4>Example</h4><pre><span class="kw">import</span> spark.implicits._
<span class="kw">import</span> com.johnsnowlabs.nlp.base.DocumentAssembler
<span class="kw">import</span> com.johnsnowlabs.nlp.annotators.Tokenizer
<span class="kw">import</span> com.johnsnowlabs.nlp.annotators.spell.norvig.NorvigSweetingModel

<span class="kw">import</span> org.apache.spark.ml.Pipeline

<span class="kw">val</span> documentAssembler = <span class="kw">new</span> DocumentAssembler()
  .setInputCol(<span class="lit">"text"</span>)
  .setOutputCol(<span class="lit">"document"</span>)

<span class="kw">val</span> tokenizer = <span class="kw">new</span> Tokenizer()
  .setInputCols(<span class="lit">"document"</span>)
  .setOutputCol(<span class="lit">"token"</span>)

<span class="kw">val</span> spellChecker = NorvigSweetingModel.pretrained()
  .setInputCols(<span class="lit">"token"</span>)
  .setOutputCol(<span class="lit">"spell"</span>)

<span class="kw">val</span> pipeline = <span class="kw">new</span> Pipeline().setStages(<span class="std">Array</span>(
  documentAssembler,
  tokenizer,
  spellChecker
))

<span class="kw">val</span> data = <span class="std">Seq</span>(<span class="lit">"somtimes i wrrite wordz erong."</span>).toDF(<span class="lit">"text"</span>)
<span class="kw">val</span> result = pipeline.fit(data).transform(data)
result.select(<span class="lit">"spell.result"</span>).show(<span class="kw">false</span>)
+--------------------------------------+
|result                                |
+--------------------------------------+
|[sometimes, i, write, words, wrong, .]|
+--------------------------------------+</pre></div><dl class="attributes block"> <dt>See also</dt><dd><span class="cmt"><p>
  <a href="../symmetric/SymmetricDeleteModel.html" class="extype" name="com.johnsnowlabs.nlp.annotators.spell.symmetric.SymmetricDeleteModel">SymmetricDeleteModel</a>
  for an alternative approach to spell checking</p></span><span class="cmt"><p>
  <a href="../context/ContextSpellCheckerModel.html" class="extype" name="com.johnsnowlabs.nlp.annotators.spell.context.ContextSpellCheckerModel">ContextSpellCheckerModel</a>
  for a DL based approach</p></span></dd></dl></div>
    </li><li name="com.johnsnowlabs.nlp.annotators.spell.norvig.NorvigSweetingParams" visbl="pub" class="indented0 " data-isabs="true" fullComment="yes" group="Ungrouped">
      <a id="NorvigSweetingParamsextendsParams"></a><a id="NorvigSweetingParams:NorvigSweetingParams"></a>
      <span class="permalink">
      <a href="../../../../../../com/johnsnowlabs/nlp/annotators/spell/norvig/NorvigSweetingParams.html" title="Permalink">
        <i class="material-icons"></i>
      </a>
    </span>
      <span class="modifier_kind">
        <span class="modifier"></span>
        <span class="kind">trait</span>
      </span>
      <span class="symbol">
        <a title="These are the configs for the NorvigSweeting model" href="NorvigSweetingParams.html"><span class="name">NorvigSweetingParams</span></a><span class="result"> extends <span class="extype" name="org.apache.spark.ml.param.Params">Params</span></span>
      </span>
      
      <p class="shortcomment cmt">These are the configs for the NorvigSweeting model</p><div class="fullcomment"><div class="comment cmt"><p>These are the configs for the NorvigSweeting model</p><p>See
<a href="https://github.com/JohnSnowLabs/spark-nlp/blob/master/src/test/scala/com/johnsnowlabs/nlp/annotators/spell/norvig/NorvigSweetingTestSpec.scala" target="_blank">https://github.com/JohnSnowLabs/spark-nlp/blob/master/src/test/scala/com/johnsnowlabs/nlp/annotators/spell/norvig/NorvigSweetingTestSpec.scala</a>
for further reference on how to use this API
</p></div></div>
    </li><li name="com.johnsnowlabs.nlp.annotators.spell.norvig.ReadablePretrainedNorvig" visbl="pub" class="indented0 " data-isabs="true" fullComment="no" group="Ungrouped">
      <a id="ReadablePretrainedNorvigextendsParamsAndFeaturesReadable[com.johnsnowlabs.nlp.annotators.spell.norvig.NorvigSweetingModel]withHasPretrained[com.johnsnowlabs.nlp.annotators.spell.norvig.NorvigSweetingModel]"></a><a id="ReadablePretrainedNorvig:ReadablePretrainedNorvig"></a>
      <span class="permalink">
      <a href="../../../../../../com/johnsnowlabs/nlp/annotators/spell/norvig/ReadablePretrainedNorvig.html" title="Permalink">
        <i class="material-icons"></i>
      </a>
    </span>
      <span class="modifier_kind">
        <span class="modifier"></span>
        <span class="kind">trait</span>
      </span>
      <span class="symbol">
        <a title="" href="ReadablePretrainedNorvig.html"><span class="name">ReadablePretrainedNorvig</span></a><span class="result"> extends <a href="../../../ParamsAndFeaturesReadable.html" class="extype" name="com.johnsnowlabs.nlp.ParamsAndFeaturesReadable">ParamsAndFeaturesReadable</a>[<a href="NorvigSweetingModel.html" class="extype" name="com.johnsnowlabs.nlp.annotators.spell.norvig.NorvigSweetingModel">NorvigSweetingModel</a>] with <a href="../../../HasPretrained.html" class="extype" name="com.johnsnowlabs.nlp.HasPretrained">HasPretrained</a>[<a href="NorvigSweetingModel.html" class="extype" name="com.johnsnowlabs.nlp.annotators.spell.norvig.NorvigSweetingModel">NorvigSweetingModel</a>]</span>
      </span>
      
      
    </li></ol>
            </div>

        

        <div class="values members">
              <h3>Value Members</h3>
              <ol>
                <li name="com.johnsnowlabs.nlp.annotators.spell.norvig.NorvigSweetingApproach" visbl="pub" class="indented0 " data-isabs="false" fullComment="yes" group="Ungrouped">
      <a id="NorvigSweetingApproach"></a><a id="NorvigSweetingApproach:NorvigSweetingApproach"></a>
      <span class="permalink">
      <a href="../../../../../../com/johnsnowlabs/nlp/annotators/spell/norvig/NorvigSweetingApproach$.html" title="Permalink">
        <i class="material-icons"></i>
      </a>
    </span>
      <span class="modifier_kind">
        <span class="modifier"></span>
        <span class="kind">object</span>
      </span>
      <span class="symbol">
        <a title="This is the companion object of NorvigSweetingApproach." href="NorvigSweetingApproach$.html"><span class="name">NorvigSweetingApproach</span></a><span class="result"> extends <span class="extype" name="org.apache.spark.ml.util.DefaultParamsReadable">DefaultParamsReadable</span>[<a href="NorvigSweetingApproach.html" class="extype" name="com.johnsnowlabs.nlp.annotators.spell.norvig.NorvigSweetingApproach">NorvigSweetingApproach</a>] with <span class="extype" name="scala.Serializable">Serializable</span></span>
      </span>
      
      <p class="shortcomment cmt">This is the companion object of <a href="NorvigSweetingApproach.html" class="extype" name="com.johnsnowlabs.nlp.annotators.spell.norvig.NorvigSweetingApproach">NorvigSweetingApproach</a>.</p><div class="fullcomment"><div class="comment cmt"><p>This is the companion object of <a href="NorvigSweetingApproach.html" class="extype" name="com.johnsnowlabs.nlp.annotators.spell.norvig.NorvigSweetingApproach">NorvigSweetingApproach</a>. Please refer to that class for the
documentation.
</p></div></div>
    </li><li name="com.johnsnowlabs.nlp.annotators.spell.norvig.NorvigSweetingModel" visbl="pub" class="indented0 " data-isabs="false" fullComment="yes" group="Ungrouped">
      <a id="NorvigSweetingModel"></a><a id="NorvigSweetingModel:NorvigSweetingModel"></a>
      <span class="permalink">
      <a href="../../../../../../com/johnsnowlabs/nlp/annotators/spell/norvig/NorvigSweetingModel$.html" title="Permalink">
        <i class="material-icons"></i>
      </a>
    </span>
      <span class="modifier_kind">
        <span class="modifier"></span>
        <span class="kind">object</span>
      </span>
      <span class="symbol">
        <a title="This is the companion object of NorvigSweetingModel." href="NorvigSweetingModel$.html"><span class="name">NorvigSweetingModel</span></a><span class="result"> extends <a href="ReadablePretrainedNorvig.html" class="extype" name="com.johnsnowlabs.nlp.annotators.spell.norvig.ReadablePretrainedNorvig">ReadablePretrainedNorvig</a> with <span class="extype" name="scala.Serializable">Serializable</span></span>
      </span>
      
      <p class="shortcomment cmt">This is the companion object of <a href="NorvigSweetingModel.html" class="extype" name="com.johnsnowlabs.nlp.annotators.spell.norvig.NorvigSweetingModel">NorvigSweetingModel</a>.</p><div class="fullcomment"><div class="comment cmt"><p>This is the companion object of <a href="NorvigSweetingModel.html" class="extype" name="com.johnsnowlabs.nlp.annotators.spell.norvig.NorvigSweetingModel">NorvigSweetingModel</a>. Please refer to that class for the
documentation.
</p></div></div>
    </li>
              </ol>
            </div>

        

        
        </div>

        <div id="inheritedMembers">
        
        
        </div>

        <div id="groupedMembers">
        <div class="group" name="Ungrouped">
              <h3>Ungrouped</h3>
              
            </div>
        </div>

      </div>

      <div id="tooltip"></div>

      <div id="footer">  </div>
    </body>
          </div>
        </div>
      </div>
    </body>
      </html><|MERGE_RESOLUTION|>--- conflicted
+++ resolved
@@ -3,15 +3,9 @@
         <head>
           <meta http-equiv="X-UA-Compatible" content="IE=edge" />
           <meta name="viewport" content="width=device-width, initial-scale=1.0, maximum-scale=1.0, user-scalable=no" />
-<<<<<<< HEAD
-          <title>Spark NLP 4.3.0 ScalaDoc  - com.johnsnowlabs.nlp.annotators.spell.norvig</title>
-          <meta name="description" content="Spark NLP 4.3.0 ScalaDoc - com.johnsnowlabs.nlp.annotators.spell.norvig" />
-          <meta name="keywords" content="Spark NLP 4.3.0 ScalaDoc com.johnsnowlabs.nlp.annotators.spell.norvig" />
-=======
           <title>Spark NLP 4.2.8 ScalaDoc  - com.johnsnowlabs.nlp.annotators.spell.norvig</title>
           <meta name="description" content="Spark NLP 4.2.8 ScalaDoc - com.johnsnowlabs.nlp.annotators.spell.norvig" />
           <meta name="keywords" content="Spark NLP 4.2.8 ScalaDoc com.johnsnowlabs.nlp.annotators.spell.norvig" />
->>>>>>> c60c6f53
           <meta http-equiv="content-type" content="text/html; charset=UTF-8" />
           
       
@@ -34,11 +28,7 @@
         </head>
         <body>
       <div id="search">
-<<<<<<< HEAD
-        <span id="doc-title">Spark NLP 4.3.0 ScalaDoc<span id="doc-version"></span></span>
-=======
         <span id="doc-title">Spark NLP 4.2.8 ScalaDoc<span id="doc-version"></span></span>
->>>>>>> c60c6f53
         <span class="close-results"><span class="left">&lt;</span> Back</span>
         <div id="textfilter">
           <span class="input">
@@ -325,6 +315,8 @@
 <a href="../../../util/io/ExternalResource.html" class="extype" name="com.johnsnowlabs.nlp.util.io.ExternalResource">ExternalResource</a>, where each word is parsed
 by a regex pattern.</p><p>Inspired by the spell checker by Peter Norvig:
 <a href="https://norvig.com/spell-correct.html" target="_blank">How to Write a Spelling Corrector</a>.</p><p>For instantiated/pretrained models, see <a href="NorvigSweetingModel.html" class="extype" name="com.johnsnowlabs.nlp.annotators.spell.norvig.NorvigSweetingModel">NorvigSweetingModel</a>.</p><p>For extended examples of usage, see the
+<a href="https://github.com/JohnSnowLabs/spark-nlp-workshop/blob/master/jupyter/training/english/vivekn-sentiment/VivekNarayanSentimentApproach.ipynb" target="_blank">Spark NLP Workshop</a>
+and the
 <a href="https://github.com/JohnSnowLabs/spark-nlp/blob/master/src/test/scala/com/johnsnowlabs/nlp/annotators/spell/norvig/NorvigSweetingTestSpec.scala" target="_blank">NorvigSweetingTestSpec</a>.</p><h4>Example</h4><p>In this example, the dictionary <code>&quot;words.txt&quot;</code> has the form of</p><pre>...
 gummy
 gummic
@@ -386,6 +378,8 @@
   .setOutputCol(<span class="lit">"spell"</span>)
   .setDoubleVariants(<span class="kw">true</span>)</pre><p>The default model is <code>&quot;spellcheck_norvig&quot;</code>, if no name is provided. For available pretrained
 models please see the <a href="https://nlp.johnsnowlabs.com/models?task=Spell+Check" target="_blank">Models Hub</a>.</p><p>For extended examples of usage, see the
+<a href="https://github.com/JohnSnowLabs/spark-nlp-workshop/blob/master/jupyter/training/english/vivekn-sentiment/VivekNarayanSentimentApproach.ipynb" target="_blank">Spark NLP Workshop</a>
+and the
 <a href="https://github.com/JohnSnowLabs/spark-nlp/blob/master/src/test/scala/com/johnsnowlabs/nlp/annotators/spell/norvig/NorvigSweetingTestSpec.scala" target="_blank">NorvigSweetingTestSpec</a>.</p><h4>Example</h4><pre><span class="kw">import</span> spark.implicits._
 <span class="kw">import</span> com.johnsnowlabs.nlp.base.DocumentAssembler
 <span class="kw">import</span> com.johnsnowlabs.nlp.annotators.Tokenizer
