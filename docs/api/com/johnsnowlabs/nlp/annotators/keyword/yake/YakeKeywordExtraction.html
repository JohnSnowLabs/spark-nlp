--- conflicted
+++ resolved
@@ -3,15 +3,9 @@
         <head>
           <meta http-equiv="X-UA-Compatible" content="IE=edge" />
           <meta name="viewport" content="width=device-width, initial-scale=1.0, maximum-scale=1.0, user-scalable=no" />
-<<<<<<< HEAD
-          <title>Spark NLP 4.3.0 ScalaDoc  - com.johnsnowlabs.nlp.annotators.keyword.yake.YakeKeywordExtraction</title>
-          <meta name="description" content="Spark NLP 4.3.0 ScalaDoc - com.johnsnowlabs.nlp.annotators.keyword.yake.YakeKeywordExtraction" />
-          <meta name="keywords" content="Spark NLP 4.3.0 ScalaDoc com.johnsnowlabs.nlp.annotators.keyword.yake.YakeKeywordExtraction" />
-=======
           <title>Spark NLP 4.2.8 ScalaDoc  - com.johnsnowlabs.nlp.annotators.keyword.yake.YakeKeywordExtraction</title>
           <meta name="description" content="Spark NLP 4.2.8 ScalaDoc - com.johnsnowlabs.nlp.annotators.keyword.yake.YakeKeywordExtraction" />
           <meta name="keywords" content="Spark NLP 4.2.8 ScalaDoc com.johnsnowlabs.nlp.annotators.keyword.yake.YakeKeywordExtraction" />
->>>>>>> c60c6f53
           <meta http-equiv="content-type" content="text/html; charset=UTF-8" />
           
       
@@ -34,11 +28,7 @@
         </head>
         <body>
       <div id="search">
-<<<<<<< HEAD
-        <span id="doc-title">Spark NLP 4.3.0 ScalaDoc<span id="doc-version"></span></span>
-=======
         <span id="doc-title">Spark NLP 4.2.8 ScalaDoc<span id="doc-version"></span></span>
->>>>>>> c60c6f53
         <span class="close-results"><span class="left">&lt;</span> Back</span>
         <div id="textfilter">
           <span class="input">
@@ -244,7 +234,7 @@
 first sent through a Sentence Boundary Detector and then a tokenizer.</p><p>See the parameters section for tweakable parameters to get the best result from the annotator.</p><p>Note that each keyword will be given a keyword score greater than 0 (The lower the score
 better the keyword). Therefore to filter the keywords, an upper bound for the score can be set
 with <code>setThreshold</code>.</p><p>For extended examples of usage, see the
-<a href="https://github.com/JohnSnowLabs/spark-nlp/blob/master/examples/python/annotation/text/english/keyword-extraction/Keyword_Extraction_YAKE.ipynb" target="_blank">Examples</a>
+<a href="https://github.com/JohnSnowLabs/spark-nlp-workshop/blob/master/tutorials/Certification_Trainings/Public/8.Keyword_Extraction_YAKE.ipynb" target="_blank">Spark NLP Workshop</a>
 and the
 <a href="https://github.com/JohnSnowLabs/spark-nlp/blob/master/src/test/scala/com/johnsnowlabs/nlp/annotators/keyword/yake/YakeTestSpec.scala" target="_blank">YakeTestSpec</a>.</p><p><b>Sources</b> :</p><p><a href="https://www.sciencedirect.com/science/article/pii/S0020025519308588" target="_blank">Campos, R., Mangaravite, V., Pasquali, A., Jatowt, A., Jorge, A., Nunes, C. and Jatowt, A. (2020). YAKE! Keyword Extraction from Single Documents using Multiple Local Features. In Information Sciences Journal. Elsevier, Vol 509, pp 257-289</a></p><p><b>Paper abstract:</b></p><p><i>As the amount of generated information grows, reading and summarizing texts of large
 collections turns into a challenging task. Many documents do not come with descriptive terms,
