<!DOCTYPE html >
<html>
        <head>
          <meta http-equiv="X-UA-Compatible" content="IE=edge" />
          <meta name="viewport" content="width=device-width, initial-scale=1.0, maximum-scale=1.0, user-scalable=no" />
<<<<<<< HEAD
          <title>Spark NLP 4.3.0 ScalaDoc  - com.johnsnowlabs.nlp.annotators.ws.WordSegmenterApproach</title>
          <meta name="description" content="Spark NLP 4.3.0 ScalaDoc - com.johnsnowlabs.nlp.annotators.ws.WordSegmenterApproach" />
          <meta name="keywords" content="Spark NLP 4.3.0 ScalaDoc com.johnsnowlabs.nlp.annotators.ws.WordSegmenterApproach" />
=======
          <title>Spark NLP 4.2.8 ScalaDoc  - com.johnsnowlabs.nlp.annotators.ws.WordSegmenterApproach</title>
          <meta name="description" content="Spark NLP 4.2.8 ScalaDoc - com.johnsnowlabs.nlp.annotators.ws.WordSegmenterApproach" />
          <meta name="keywords" content="Spark NLP 4.2.8 ScalaDoc com.johnsnowlabs.nlp.annotators.ws.WordSegmenterApproach" />
>>>>>>> c60c6f53
          <meta http-equiv="content-type" content="text/html; charset=UTF-8" />
          
      
      <link href="../../../../../lib/index.css" media="screen" type="text/css" rel="stylesheet" />
      <link href="../../../../../lib/template.css" media="screen" type="text/css" rel="stylesheet" />
      <link href="../../../../../lib/diagrams.css" media="screen" type="text/css" rel="stylesheet" id="diagrams-css" />
      <script type="text/javascript" src="../../../../../lib/jquery.min.js"></script>
      <script type="text/javascript" src="../../../../../lib/jquery.panzoom.min.js"></script>
      <script type="text/javascript" src="../../../../../lib/jquery.mousewheel.min.js"></script>
      <script type="text/javascript" src="../../../../../lib/index.js"></script>
      <script type="text/javascript" src="../../../../../index.js"></script>
      <script type="text/javascript" src="../../../../../lib/scheduler.js"></script>
      <script type="text/javascript" src="../../../../../lib/template.js"></script>
      
      <script type="text/javascript">
        /* this variable can be used by the JS to determine the path to the root document */
        var toRoot = '../../../../../';
      </script>
    
        </head>
        <body>
      <div id="search">
<<<<<<< HEAD
        <span id="doc-title">Spark NLP 4.3.0 ScalaDoc<span id="doc-version"></span></span>
=======
        <span id="doc-title">Spark NLP 4.2.8 ScalaDoc<span id="doc-version"></span></span>
>>>>>>> c60c6f53
        <span class="close-results"><span class="left">&lt;</span> Back</span>
        <div id="textfilter">
          <span class="input">
            <input autocapitalize="none" placeholder="Search" id="index-input" type="text" accesskey="/" />
            <i class="clear material-icons"></i>
            <i id="search-icon" class="material-icons"></i>
          </span>
        </div>
    </div>
      <div id="search-results">
        <div id="search-progress">
          <div id="progress-fill"></div>
        </div>
        <div id="results-content">
          <div id="entity-results"></div>
          <div id="member-results"></div>
        </div>
      </div>
      <div id="content-scroll-container" style="-webkit-overflow-scrolling: touch;">
        <div id="content-container" style="-webkit-overflow-scrolling: touch;">
          <div id="subpackage-spacer">
            <div id="packages">
              <h1>Packages</h1>
              <ul>
                <li name="_root_.root" visbl="pub" class="indented0 " data-isabs="false" fullComment="yes" group="Ungrouped">
      <a id="_root_"></a><a id="root:_root_"></a>
      <span class="permalink">
      <a href="../../../../../index.html" title="Permalink">
        <i class="material-icons"></i>
      </a>
    </span>
      <span class="modifier_kind">
        <span class="modifier"></span>
        <span class="kind">package</span>
      </span>
      <span class="symbol">
        <a title="" href="../../../../../index.html"><span class="name">root</span></a>
      </span>
      
      <div class="fullcomment"><dl class="attributes block"> <dt>Definition Classes</dt><dd><a href="../../../../../index.html" class="extype" name="_root_">root</a></dd></dl></div>
    </li><li name="_root_.com" visbl="pub" class="indented1 " data-isabs="false" fullComment="yes" group="Ungrouped">
      <a id="com"></a><a id="com:com"></a>
      <span class="permalink">
      <a href="../../../../../com/index.html" title="Permalink">
        <i class="material-icons"></i>
      </a>
    </span>
      <span class="modifier_kind">
        <span class="modifier"></span>
        <span class="kind">package</span>
      </span>
      <span class="symbol">
        <a title="" href="../../../../index.html"><span class="name">com</span></a>
      </span>
      
      <div class="fullcomment"><dl class="attributes block"> <dt>Definition Classes</dt><dd><a href="../../../../../index.html" class="extype" name="_root_">root</a></dd></dl></div>
    </li><li name="com.johnsnowlabs" visbl="pub" class="indented2 " data-isabs="false" fullComment="yes" group="Ungrouped">
      <a id="johnsnowlabs"></a><a id="johnsnowlabs:johnsnowlabs"></a>
      <span class="permalink">
      <a href="../../../../../com/johnsnowlabs/index.html" title="Permalink">
        <i class="material-icons"></i>
      </a>
    </span>
      <span class="modifier_kind">
        <span class="modifier"></span>
        <span class="kind">package</span>
      </span>
      <span class="symbol">
        <a title="" href="../../../index.html"><span class="name">johnsnowlabs</span></a>
      </span>
      
      <div class="fullcomment"><dl class="attributes block"> <dt>Definition Classes</dt><dd><a href="../../../../index.html" class="extype" name="com">com</a></dd></dl></div>
    </li><li name="com.johnsnowlabs.nlp" visbl="pub" class="indented3 " data-isabs="false" fullComment="yes" group="Ungrouped">
      <a id="nlp"></a><a id="nlp:nlp"></a>
      <span class="permalink">
      <a href="../../../../../com/johnsnowlabs/nlp/index.html" title="Permalink">
        <i class="material-icons"></i>
      </a>
    </span>
      <span class="modifier_kind">
        <span class="modifier"></span>
        <span class="kind">package</span>
      </span>
      <span class="symbol">
        <a title="" href="../../index.html"><span class="name">nlp</span></a>
      </span>
      
      <div class="fullcomment"><dl class="attributes block"> <dt>Definition Classes</dt><dd><a href="../../../index.html" class="extype" name="com.johnsnowlabs">johnsnowlabs</a></dd></dl></div>
    </li><li name="com.johnsnowlabs.nlp.annotators" visbl="pub" class="indented4 " data-isabs="false" fullComment="yes" group="Ungrouped">
      <a id="annotators"></a><a id="annotators:annotators"></a>
      <span class="permalink">
      <a href="../../../../../com/johnsnowlabs/nlp/annotators/index.html" title="Permalink">
        <i class="material-icons"></i>
      </a>
    </span>
      <span class="modifier_kind">
        <span class="modifier"></span>
        <span class="kind">package</span>
      </span>
      <span class="symbol">
        <a title="" href="../index.html"><span class="name">annotators</span></a>
      </span>
      
      <div class="fullcomment"><dl class="attributes block"> <dt>Definition Classes</dt><dd><a href="../../index.html" class="extype" name="com.johnsnowlabs.nlp">nlp</a></dd></dl></div>
    </li><li name="com.johnsnowlabs.nlp.annotators.ws" visbl="pub" class="indented5 " data-isabs="false" fullComment="yes" group="Ungrouped">
      <a id="ws"></a><a id="ws:ws"></a>
      <span class="permalink">
      <a href="../../../../../com/johnsnowlabs/nlp/annotators/ws/index.html" title="Permalink">
        <i class="material-icons"></i>
      </a>
    </span>
      <span class="modifier_kind">
        <span class="modifier"></span>
        <span class="kind">package</span>
      </span>
      <span class="symbol">
        <a title="" href="index.html"><span class="name">ws</span></a>
      </span>
      
      <div class="fullcomment"><dl class="attributes block"> <dt>Definition Classes</dt><dd><a href="../index.html" class="extype" name="com.johnsnowlabs.nlp.annotators">annotators</a></dd></dl></div>
    </li><li class="current-entities indented5">
                        <span class="separator"></span>
                        <a class="trait" href="ReadablePretrainedWordSegmenter.html" title=""></a>
                        <a href="ReadablePretrainedWordSegmenter.html" title="">ReadablePretrainedWordSegmenter</a>
                      </li><li class="current-entities indented5">
                        <span class="separator"></span>
                        <a class="object" href="TagsType$.html" title=""></a>
                        <a href="TagsType$.html" title="">TagsType</a>
                      </li><li class="current-entities indented5">
                        <a class="object" href="WordSegmenterApproach$.html" title="This is the companion object of WordSegmenterApproach."></a>
                        <a class="class" href="" title="Trains a WordSegmenter which tokenizes non-english or non-whitespace separated texts."></a>
                        <a href="" title="Trains a WordSegmenter which tokenizes non-english or non-whitespace separated texts.">WordSegmenterApproach</a>
                      </li><li class="current-entities indented5">
                        <a class="object" href="WordSegmenterModel$.html" title="This is the companion object of WordSegmenterModel."></a>
                        <a class="class" href="WordSegmenterModel.html" title="WordSegmenter which tokenizes non-english or non-whitespace separated texts."></a>
                        <a href="WordSegmenterModel.html" title="WordSegmenter which tokenizes non-english or non-whitespace separated texts.">WordSegmenterModel</a>
                      </li>
              </ul>
            </div>
          </div>
          <div id="content">
            <body class="class type">
      <div id="definition">
        <a href="WordSegmenterApproach$.html" title="See companion object"><div class="big-circle class-companion-object">c</div></a>
        <p id="owner"><a href="../../../../index.html" class="extype" name="com">com</a>.<a href="../../../index.html" class="extype" name="com.johnsnowlabs">johnsnowlabs</a>.<a href="../../index.html" class="extype" name="com.johnsnowlabs.nlp">nlp</a>.<a href="../index.html" class="extype" name="com.johnsnowlabs.nlp.annotators">annotators</a>.<a href="index.html" class="extype" name="com.johnsnowlabs.nlp.annotators.ws">ws</a></p>
        <h1><a href="WordSegmenterApproach$.html" title="See companion object">WordSegmenterApproach</a><span class="permalink">
      <a href="../../../../../com/johnsnowlabs/nlp/annotators/ws/WordSegmenterApproach.html" title="Permalink">
        <i class="material-icons"></i>
      </a>
    </span></h1>
        <h3><span class="morelinks"><div>
            Companion <a href="WordSegmenterApproach$.html" title="See companion object">object WordSegmenterApproach</a>
          </div></span></h3>
      </div>

      <h4 id="signature" class="signature">
      <span class="modifier_kind">
        <span class="modifier"></span>
        <span class="kind">class</span>
      </span>
      <span class="symbol">
        <span class="name">WordSegmenterApproach</span><span class="result"> extends <a href="../../AnnotatorApproach.html" class="extype" name="com.johnsnowlabs.nlp.AnnotatorApproach">AnnotatorApproach</a>[<a href="WordSegmenterModel.html" class="extype" name="com.johnsnowlabs.nlp.annotators.ws.WordSegmenterModel">WordSegmenterModel</a>] with <a href="../pos/perceptron/PerceptronTrainingUtils.html" class="extype" name="com.johnsnowlabs.nlp.annotators.pos.perceptron.PerceptronTrainingUtils">PerceptronTrainingUtils</a></span>
      </span>
      </h4>

      
          <div id="comment" class="fullcommenttop"><div class="comment cmt"><p>Trains a WordSegmenter which tokenizes non-english or non-whitespace separated texts.</p><p>Many languages are not whitespace separated and their sentences are a concatenation of many
symbols, like Korean, Japanese or Chinese. Without understanding the language, splitting the
words into their corresponding tokens is impossible. The WordSegmenter is trained to
understand these languages and split them into semantically correct parts.</p><p>This annotator is based on the paper Chinese Word Segmentation as Character Tagging [1]. Word
segmentation is treated as a tagging problem. Each character is be tagged as on of four
different labels: LL (left boundary), RR (right boundary), MM (middle) and LR (word by
itself). The label depends on the position of the word in the sentence. LL tagged words will
combine with the word on the right. Likewise, RR tagged words combine with words on the left.
MM tagged words are treated as the middle of the word and combine with either side. LR tagged
words are words by themselves.</p><p>Example (from [1], Example 3(a) (raw), 3(b) (tagged), 3(c) (translation)):</p><ul><li>上海 计划 到 本 世纪 末 实现 人均 国内 生产 总值 五千 美元</li><li>上/LL 海/RR 计/LL 划/RR 到/LR 本/LR 世/LL 纪/RR 末/LR 实/LL 现/RR 人/LL 均/RR 国/LL 内/RR 生/LL 产/RR 总/LL
    值/RR 五/LL 千/RR 美/LL 元/RR</li><li>Shanghai plans to reach the goal of 5,000 dollars in per capita GDP by the end of the
    century.</li></ul><p>For instantiated/pretrained models, see <a href="WordSegmenterModel.html" class="extype" name="com.johnsnowlabs.nlp.annotators.ws.WordSegmenterModel">WordSegmenterModel</a>.</p><p>To train your own model, a training dataset consisting of
<a href="https://en.wikipedia.org/wiki/Part-of-speech_tagging" target="_blank">Part-Of-Speech tags</a> is required. The
data has to be loaded into a dataframe, where the column is an
<a href="../../Annotation.html" class="extype" name="com.johnsnowlabs.nlp.Annotation">Annotation</a> of type <code>&quot;POS&quot;</code>. This can be set with
<code>setPosColumn</code>.</p><p><b>Tip</b>: The helper class <a href="../../training/POS.html" class="extype" name="com.johnsnowlabs.nlp.training.POS">POS</a> might be useful to read
training data into data frames. nl For extended examples of usage, see the
<a href="https://github.com/JohnSnowLabs/spark-nlp/blob/master/examples/python/annotation/text/chinese/word_segmentation" target="_blank">Examples</a>
and the
<a href="https://github.com/JohnSnowLabs/spark-nlp/blob/master/src/test/scala/com/johnsnowlabs/nlp/annotators/WordSegmenterTest.scala" target="_blank">WordSegmenterTest</a>.</p><p><b>References:</b></p><ul><li><a href="https://aclanthology.org/O03-4002.pdf" target="_blank">[1</a>] Xue, Nianwen. “Chinese Word Segmentation as
    Character Tagging.” International Journal of Computational Linguistics &amp; Chinese Language
    Processing, Volume 8, Number 1, February 2003: Special Issue on Word Formation and Chinese
    Language Processing, 2003, pp. 29-48. ACLWeb, https://aclanthology.org/O03-4002.</li></ul><h4>Example</h4><p>In this example, <code>&quot;chinese_train.utf8&quot;</code> is in the form of</p><pre>十|LL 四|RR 不|LL 是|RR 四|LL 十|RR</pre><p>and is loaded with the <code>POS</code> class to create a dataframe of <code>&quot;POS&quot;</code> type Annotations.</p><pre><span class="kw">import</span> com.johnsnowlabs.nlp.base.DocumentAssembler
<span class="kw">import</span> com.johnsnowlabs.nlp.annotators.ws.WordSegmenterApproach
<span class="kw">import</span> com.johnsnowlabs.nlp.training.POS
<span class="kw">import</span> org.apache.spark.ml.Pipeline

<span class="kw">val</span> documentAssembler = <span class="kw">new</span> DocumentAssembler()
  .setInputCol(<span class="lit">"text"</span>)
  .setOutputCol(<span class="lit">"document"</span>)

<span class="kw">val</span> wordSegmenter = <span class="kw">new</span> WordSegmenterApproach()
  .setInputCols(<span class="lit">"document"</span>)
  .setOutputCol(<span class="lit">"token"</span>)
  .setPosColumn(<span class="lit">"tags"</span>)
  .setNIterations(<span class="num">5</span>)

<span class="kw">val</span> pipeline = <span class="kw">new</span> Pipeline().setStages(<span class="std">Array</span>(
  documentAssembler,
  wordSegmenter
))

<span class="kw">val</span> trainingDataSet = POS().readDataset(
  spark,
  <span class="lit">"src/test/resources/word-segmenter/chinese_train.utf8"</span>
)

<span class="kw">val</span> pipelineModel = pipeline.fit(trainingDataSet)</pre></div><div class="toggleContainer block">
          <span class="toggle">
            Linear Supertypes
          </span>
          <div class="superTypes hiddenContent"><a href="../pos/perceptron/PerceptronTrainingUtils.html" class="extype" name="com.johnsnowlabs.nlp.annotators.pos.perceptron.PerceptronTrainingUtils">PerceptronTrainingUtils</a>, <a href="../pos/perceptron/PerceptronUtils.html" class="extype" name="com.johnsnowlabs.nlp.annotators.pos.perceptron.PerceptronUtils">PerceptronUtils</a>, <a href="../../AnnotatorApproach.html" class="extype" name="com.johnsnowlabs.nlp.AnnotatorApproach">AnnotatorApproach</a>[<a href="WordSegmenterModel.html" class="extype" name="com.johnsnowlabs.nlp.annotators.ws.WordSegmenterModel">WordSegmenterModel</a>], <a href="../../CanBeLazy.html" class="extype" name="com.johnsnowlabs.nlp.CanBeLazy">CanBeLazy</a>, <span class="extype" name="org.apache.spark.ml.util.DefaultParamsWritable">DefaultParamsWritable</span>, <span class="extype" name="org.apache.spark.ml.util.MLWritable">MLWritable</span>, <a href="../../HasOutputAnnotatorType.html" class="extype" name="com.johnsnowlabs.nlp.HasOutputAnnotatorType">HasOutputAnnotatorType</a>, <a href="../../HasOutputAnnotationCol.html" class="extype" name="com.johnsnowlabs.nlp.HasOutputAnnotationCol">HasOutputAnnotationCol</a>, <a href="../../HasInputAnnotationCols.html" class="extype" name="com.johnsnowlabs.nlp.HasInputAnnotationCols">HasInputAnnotationCols</a>, <span class="extype" name="org.apache.spark.ml.Estimator">Estimator</span>[<a href="WordSegmenterModel.html" class="extype" name="com.johnsnowlabs.nlp.annotators.ws.WordSegmenterModel">WordSegmenterModel</a>], <span class="extype" name="org.apache.spark.ml.PipelineStage">PipelineStage</span>, <span class="extype" name="org.apache.spark.internal.Logging">Logging</span>, <span class="extype" name="org.apache.spark.ml.param.Params">Params</span>, <span class="extype" name="scala.Serializable">Serializable</span>, <span class="extype" name="java.io.Serializable">Serializable</span>, <span class="extype" name="org.apache.spark.ml.util.Identifiable">Identifiable</span>, <span class="extype" name="scala.AnyRef">AnyRef</span>, <span class="extype" name="scala.Any">Any</span></div>
        </div></div>
        

      <div id="mbrsel">
        <div class="toggle"></div>
        <div id="memberfilter">
          <i class="material-icons arrow"></i>
          <span class="input">
            <input id="mbrsel-input" placeholder="Filter all members" type="text" accesskey="/" />
          </span>
          <i class="clear material-icons"></i>
        </div>
        <div id="filterby">
          <div id="order">
            <span class="filtertype">Ordering</span>
            <ol>
              <li class="group out"><span>Grouped</span></li>
              <li class="alpha in"><span>Alphabetic</span></li>
              <li class="inherit out"><span>By Inheritance</span></li>
            </ol>
          </div>
          <div class="ancestors">
                  <span class="filtertype">Inherited<br />
                  </span>
                  <ol id="linearization">
                    <li class="in" name="com.johnsnowlabs.nlp.annotators.ws.WordSegmenterApproach"><span>WordSegmenterApproach</span></li><li class="in" name="com.johnsnowlabs.nlp.annotators.pos.perceptron.PerceptronTrainingUtils"><span>PerceptronTrainingUtils</span></li><li class="in" name="com.johnsnowlabs.nlp.annotators.pos.perceptron.PerceptronUtils"><span>PerceptronUtils</span></li><li class="in" name="com.johnsnowlabs.nlp.AnnotatorApproach"><span>AnnotatorApproach</span></li><li class="in" name="com.johnsnowlabs.nlp.CanBeLazy"><span>CanBeLazy</span></li><li class="in" name="org.apache.spark.ml.util.DefaultParamsWritable"><span>DefaultParamsWritable</span></li><li class="in" name="org.apache.spark.ml.util.MLWritable"><span>MLWritable</span></li><li class="in" name="com.johnsnowlabs.nlp.HasOutputAnnotatorType"><span>HasOutputAnnotatorType</span></li><li class="in" name="com.johnsnowlabs.nlp.HasOutputAnnotationCol"><span>HasOutputAnnotationCol</span></li><li class="in" name="com.johnsnowlabs.nlp.HasInputAnnotationCols"><span>HasInputAnnotationCols</span></li><li class="in" name="org.apache.spark.ml.Estimator"><span>Estimator</span></li><li class="in" name="org.apache.spark.ml.PipelineStage"><span>PipelineStage</span></li><li class="in" name="org.apache.spark.internal.Logging"><span>Logging</span></li><li class="in" name="org.apache.spark.ml.param.Params"><span>Params</span></li><li class="in" name="scala.Serializable"><span>Serializable</span></li><li class="in" name="java.io.Serializable"><span>Serializable</span></li><li class="in" name="org.apache.spark.ml.util.Identifiable"><span>Identifiable</span></li><li class="in" name="scala.AnyRef"><span>AnyRef</span></li><li class="in" name="scala.Any"><span>Any</span></li>
                  </ol>
                </div><div class="ancestors">
              <span class="filtertype"></span>
              <ol>
                <li class="hideall out"><span>Hide All</span></li>
                <li class="showall in"><span>Show All</span></li>
              </ol>
            </div>
          <div id="visbl">
              <span class="filtertype">Visibility</span>
              <ol><li class="public in"><span>Public</span></li><li class="all out"><span>All</span></li></ol>
            </div>
        </div>
      </div>

      <div id="template">
        <div id="allMembers">
        <div id="constructors" class="members">
              <h3>Instance Constructors</h3>
              <ol><li name="com.johnsnowlabs.nlp.annotators.ws.WordSegmenterApproach#&lt;init&gt;" visbl="pub" class="indented0 " data-isabs="false" fullComment="yes" group="Ungrouped">
      <a id="&lt;init&gt;():com.johnsnowlabs.nlp.annotators.ws.WordSegmenterApproach"></a><a id="&lt;init&gt;:WordSegmenterApproach"></a>
      <span class="permalink">
      <a href="../../../../../com/johnsnowlabs/nlp/annotators/ws/WordSegmenterApproach.html#&lt;init&gt;():com.johnsnowlabs.nlp.annotators.ws.WordSegmenterApproach" title="Permalink">
        <i class="material-icons"></i>
      </a>
    </span>
      <span class="modifier_kind">
        <span class="modifier"></span>
        <span class="kind">new</span>
      </span>
      <span class="symbol">
        <span class="name">WordSegmenterApproach</span><span class="params">()</span>
      </span>
      
      <p class="shortcomment cmt">Annotator reference id.</p><div class="fullcomment"><div class="comment cmt"><p>Annotator reference id. Used to identify elements in metadata or to refer to this annotator
type
</p></div></div>
    </li><li name="com.johnsnowlabs.nlp.annotators.ws.WordSegmenterApproach#&lt;init&gt;" visbl="pub" class="indented0 " data-isabs="false" fullComment="yes" group="Ungrouped">
      <a id="&lt;init&gt;(uid:String):com.johnsnowlabs.nlp.annotators.ws.WordSegmenterApproach"></a><a id="&lt;init&gt;:WordSegmenterApproach"></a>
      <span class="permalink">
      <a href="../../../../../com/johnsnowlabs/nlp/annotators/ws/WordSegmenterApproach.html#&lt;init&gt;(uid:String):com.johnsnowlabs.nlp.annotators.ws.WordSegmenterApproach" title="Permalink">
        <i class="material-icons"></i>
      </a>
    </span>
      <span class="modifier_kind">
        <span class="modifier"></span>
        <span class="kind">new</span>
      </span>
      <span class="symbol">
        <span class="name">WordSegmenterApproach</span><span class="params">(<span name="uid">uid: <span class="extype" name="scala.Predef.String">String</span></span>)</span>
      </span>
      
      <p class="shortcomment cmt"></p><div class="fullcomment"><div class="comment cmt"></div><dl class="paramcmts block"><dt class="param">uid</dt><dd class="cmt"><p>
  required uid for storing annotator to disk</p></dd></dl></div>
    </li></ol>
            </div>

        <div id="types" class="types members">
              <h3>Type Members</h3>
              <ol><li name="com.johnsnowlabs.nlp.HasOutputAnnotatorType.AnnotatorType" visbl="pub" class="indented0 " data-isabs="false" fullComment="yes" group="Ungrouped">
      <a id="AnnotatorType=String"></a><a id="AnnotatorType:AnnotatorType"></a>
      <span class="permalink">
      <a href="../../../../../com/johnsnowlabs/nlp/annotators/ws/WordSegmenterApproach.html#AnnotatorType=String" title="Permalink">
        <i class="material-icons"></i>
      </a>
    </span>
      <span class="modifier_kind">
        <span class="modifier"></span>
        <span class="kind">type</span>
      </span>
      <span class="symbol">
        <span class="name">AnnotatorType</span><span class="result alias"> = <span class="extype" name="java.lang.String">String</span></span>
      </span>
      
      <div class="fullcomment"><dl class="attributes block"> <dt>Definition Classes</dt><dd><a href="../../HasOutputAnnotatorType.html" class="extype" name="com.johnsnowlabs.nlp.HasOutputAnnotatorType">HasOutputAnnotatorType</a></dd></dl></div>
    </li></ol>
            </div>

        

        <div class="values members">
              <h3>Value Members</h3>
              <ol>
                <li name="scala.AnyRef#!=" visbl="pub" class="indented0 " data-isabs="false" fullComment="yes" group="Ungrouped">
      <a id="!=(x$1:Any):Boolean"></a><a id="!=(Any):Boolean"></a>
      <span class="permalink">
      <a href="../../../../../com/johnsnowlabs/nlp/annotators/ws/WordSegmenterApproach.html#!=(x$1:Any):Boolean" title="Permalink">
        <i class="material-icons"></i>
      </a>
    </span>
      <span class="modifier_kind">
        <span class="modifier">final </span>
        <span class="kind">def</span>
      </span>
      <span class="symbol">
        <span title="gt4s: $bang$eq" class="name">!=</span><span class="params">(<span name="arg0">arg0: <span class="extype" name="scala.Any">Any</span></span>)</span><span class="result">: <span class="extype" name="scala.Boolean">Boolean</span></span>
      </span>
      
      <div class="fullcomment"><dl class="attributes block"> <dt>Definition Classes</dt><dd>AnyRef → Any</dd></dl></div>
    </li><li name="scala.AnyRef###" visbl="pub" class="indented0 " data-isabs="false" fullComment="yes" group="Ungrouped">
      <a id="##():Int"></a>
      <span class="permalink">
      <a href="../../../../../com/johnsnowlabs/nlp/annotators/ws/WordSegmenterApproach.html###():Int" title="Permalink">
        <i class="material-icons"></i>
      </a>
    </span>
      <span class="modifier_kind">
        <span class="modifier">final </span>
        <span class="kind">def</span>
      </span>
      <span class="symbol">
        <span title="gt4s: $hash$hash" class="name">##</span><span class="params">()</span><span class="result">: <span class="extype" name="scala.Int">Int</span></span>
      </span>
      
      <div class="fullcomment"><dl class="attributes block"> <dt>Definition Classes</dt><dd>AnyRef → Any</dd></dl></div>
    </li><li name="org.apache.spark.ml.param.Params#$" visbl="prt" class="indented0 " data-isabs="false" fullComment="yes" group="Ungrouped">
      <a id="$[T](param:org.apache.spark.ml.param.Param[T]):T"></a><a id="$[T](Param[T]):T"></a>
      <span class="permalink">
      <a href="../../../../../com/johnsnowlabs/nlp/annotators/ws/WordSegmenterApproach.html#$[T](param:org.apache.spark.ml.param.Param[T]):T" title="Permalink">
        <i class="material-icons"></i>
      </a>
    </span>
      <span class="modifier_kind">
        <span class="modifier">final </span>
        <span class="kind">def</span>
      </span>
      <span class="symbol">
        <span class="name">$</span><span class="tparams">[<span name="T">T</span>]</span><span class="params">(<span name="param">param: <span class="extype" name="org.apache.spark.ml.param.Param">Param</span>[<span class="extype" name="org.apache.spark.ml.param.Params.$.T">T</span>]</span>)</span><span class="result">: <span class="extype" name="org.apache.spark.ml.param.Params.$.T">T</span></span>
      </span>
      
      <div class="fullcomment"><dl class="attributes block"> <dt>Attributes</dt><dd>protected </dd><dt>Definition Classes</dt><dd>Params</dd></dl></div>
    </li><li name="scala.AnyRef#==" visbl="pub" class="indented0 " data-isabs="false" fullComment="yes" group="Ungrouped">
      <a id="==(x$1:Any):Boolean"></a><a id="==(Any):Boolean"></a>
      <span class="permalink">
      <a href="../../../../../com/johnsnowlabs/nlp/annotators/ws/WordSegmenterApproach.html#==(x$1:Any):Boolean" title="Permalink">
        <i class="material-icons"></i>
      </a>
    </span>
      <span class="modifier_kind">
        <span class="modifier">final </span>
        <span class="kind">def</span>
      </span>
      <span class="symbol">
        <span title="gt4s: $eq$eq" class="name">==</span><span class="params">(<span name="arg0">arg0: <span class="extype" name="scala.Any">Any</span></span>)</span><span class="result">: <span class="extype" name="scala.Boolean">Boolean</span></span>
      </span>
      
      <div class="fullcomment"><dl class="attributes block"> <dt>Definition Classes</dt><dd>AnyRef → Any</dd></dl></div>
    </li><li name="com.johnsnowlabs.nlp.AnnotatorApproach#_fit" visbl="prt" class="indented0 " data-isabs="false" fullComment="yes" group="Ungrouped">
      <a id="_fit(dataset:org.apache.spark.sql.Dataset[_],recursiveStages:Option[org.apache.spark.ml.PipelineModel]):M"></a><a id="_fit(Dataset[_],Option[PipelineModel]):WordSegmenterModel"></a>
      <span class="permalink">
      <a href="../../../../../com/johnsnowlabs/nlp/annotators/ws/WordSegmenterApproach.html#_fit(dataset:org.apache.spark.sql.Dataset[_],recursiveStages:Option[org.apache.spark.ml.PipelineModel]):M" title="Permalink">
        <i class="material-icons"></i>
      </a>
    </span>
      <span class="modifier_kind">
        <span class="modifier"></span>
        <span class="kind">def</span>
      </span>
      <span class="symbol">
        <span class="name">_fit</span><span class="params">(<span name="dataset">dataset: <span class="extype" name="org.apache.spark.sql.Dataset">Dataset</span>[_]</span>, <span name="recursiveStages">recursiveStages: <span class="extype" name="scala.Option">Option</span>[<span class="extype" name="org.apache.spark.ml.PipelineModel">PipelineModel</span>]</span>)</span><span class="result">: <a href="WordSegmenterModel.html" class="extype" name="com.johnsnowlabs.nlp.annotators.ws.WordSegmenterModel">WordSegmenterModel</a></span>
      </span>
      
      <div class="fullcomment"><dl class="attributes block"> <dt>Attributes</dt><dd>protected </dd><dt>Definition Classes</dt><dd><a href="../../AnnotatorApproach.html" class="extype" name="com.johnsnowlabs.nlp.AnnotatorApproach">AnnotatorApproach</a></dd></dl></div>
    </li><li name="com.johnsnowlabs.nlp.annotators.ws.WordSegmenterApproach#ambiguityThreshold" visbl="pub" class="indented0 " data-isabs="false" fullComment="no" group="param">
      <a id="ambiguityThreshold:org.apache.spark.ml.param.DoubleParam"></a><a id="ambiguityThreshold:DoubleParam"></a>
      <span class="permalink">
      <a href="../../../../../com/johnsnowlabs/nlp/annotators/ws/WordSegmenterApproach.html#ambiguityThreshold:org.apache.spark.ml.param.DoubleParam" title="Permalink">
        <i class="material-icons"></i>
      </a>
    </span>
      <span class="modifier_kind">
        <span class="modifier"></span>
        <span class="kind">val</span>
      </span>
      <span class="symbol">
        <span class="name">ambiguityThreshold</span><span class="result">: <span class="extype" name="org.apache.spark.ml.param.DoubleParam">DoubleParam</span></span>
      </span>
      
      <p class="shortcomment cmt">How much percentage of total amount of words are covered to be marked as frequent (Default:
<code>0.97</code>)
</p>
    </li><li name="scala.Any#asInstanceOf" visbl="pub" class="indented0 " data-isabs="false" fullComment="yes" group="Ungrouped">
      <a id="asInstanceOf[T0]:T0"></a>
      <span class="permalink">
      <a href="../../../../../com/johnsnowlabs/nlp/annotators/ws/WordSegmenterApproach.html#asInstanceOf[T0]:T0" title="Permalink">
        <i class="material-icons"></i>
      </a>
    </span>
      <span class="modifier_kind">
        <span class="modifier">final </span>
        <span class="kind">def</span>
      </span>
      <span class="symbol">
        <span class="name">asInstanceOf</span><span class="tparams">[<span name="T0">T0</span>]</span><span class="result">: <span class="extype" name="scala.Any.asInstanceOf.T0">T0</span></span>
      </span>
      
      <div class="fullcomment"><dl class="attributes block"> <dt>Definition Classes</dt><dd>Any</dd></dl></div>
    </li><li name="com.johnsnowlabs.nlp.AnnotatorApproach#beforeTraining" visbl="pub" class="indented0 " data-isabs="false" fullComment="yes" group="Ungrouped">
      <a id="beforeTraining(spark:org.apache.spark.sql.SparkSession):Unit"></a><a id="beforeTraining(SparkSession):Unit"></a>
      <span class="permalink">
      <a href="../../../../../com/johnsnowlabs/nlp/annotators/ws/WordSegmenterApproach.html#beforeTraining(spark:org.apache.spark.sql.SparkSession):Unit" title="Permalink">
        <i class="material-icons"></i>
      </a>
    </span>
      <span class="modifier_kind">
        <span class="modifier"></span>
        <span class="kind">def</span>
      </span>
      <span class="symbol">
        <span class="name">beforeTraining</span><span class="params">(<span name="spark">spark: <span class="extype" name="org.apache.spark.sql.SparkSession">SparkSession</span></span>)</span><span class="result">: <span class="extype" name="scala.Unit">Unit</span></span>
      </span>
      
      <div class="fullcomment"><dl class="attributes block"> <dt>Definition Classes</dt><dd><a href="../../AnnotatorApproach.html" class="extype" name="com.johnsnowlabs.nlp.AnnotatorApproach">AnnotatorApproach</a></dd></dl></div>
    </li><li name="com.johnsnowlabs.nlp.annotators.pos.perceptron.PerceptronTrainingUtils#buildTagBook" visbl="pub" class="indented0 " data-isabs="false" fullComment="yes" group="Ungrouped">
      <a id="buildTagBook(taggedSentences:Array[com.johnsnowlabs.nlp.annotators.common.TaggedSentence],frequencyThreshold:Int,ambiguityThreshold:Double):Map[String,String]"></a><a id="buildTagBook(Array[TaggedSentence],Int,Double):Map[String,String]"></a>
      <span class="permalink">
      <a href="../../../../../com/johnsnowlabs/nlp/annotators/ws/WordSegmenterApproach.html#buildTagBook(taggedSentences:Array[com.johnsnowlabs.nlp.annotators.common.TaggedSentence],frequencyThreshold:Int,ambiguityThreshold:Double):Map[String,String]" title="Permalink">
        <i class="material-icons"></i>
      </a>
    </span>
      <span class="modifier_kind">
        <span class="modifier"></span>
        <span class="kind">def</span>
      </span>
      <span class="symbol">
        <span class="name">buildTagBook</span><span class="params">(<span name="taggedSentences">taggedSentences: <span class="extype" name="scala.Array">Array</span>[<a href="../common/TaggedSentence.html" class="extype" name="com.johnsnowlabs.nlp.annotators.common.TaggedSentence">TaggedSentence</a>]</span>, <span name="frequencyThreshold">frequencyThreshold: <span class="extype" name="scala.Int">Int</span></span>, <span name="ambiguityThreshold">ambiguityThreshold: <span class="extype" name="scala.Double">Double</span></span>)</span><span class="result">: <span class="extype" name="scala.Predef.Map">Map</span>[<span class="extype" name="scala.Predef.String">String</span>, <span class="extype" name="scala.Predef.String">String</span>]</span>
      </span>
      
      <p class="shortcomment cmt">Finds very frequent tags on a word in training, and marks them as non ambiguous based on
tune parameters ToDo: Move such parameters to configuration
</p><div class="fullcomment"><div class="comment cmt"><p>Finds very frequent tags on a word in training, and marks them as non ambiguous based on
tune parameters ToDo: Move such parameters to configuration
</p></div><dl class="paramcmts block"><dt class="param">taggedSentences</dt><dd class="cmt"><p>
  Takes entire tagged sentences to find frequent tags</p></dd><dt class="param">frequencyThreshold</dt><dd class="cmt"><p>
  How many times at least a tag on a word to be marked as frequent</p></dd><dt class="param">ambiguityThreshold</dt><dd class="cmt"><p>
  How much percentage of total amount of words are covered to be marked as frequent</p></dd></dl><dl class="attributes block"> <dt>Definition Classes</dt><dd><a href="../pos/perceptron/PerceptronTrainingUtils.html" class="extype" name="com.johnsnowlabs.nlp.annotators.pos.perceptron.PerceptronTrainingUtils">PerceptronTrainingUtils</a></dd></dl></div>
    </li><li name="com.johnsnowlabs.nlp.HasInputAnnotationCols#checkSchema" visbl="prt" class="indented0 " data-isabs="false" fullComment="yes" group="Ungrouped">
      <a id="checkSchema(schema:org.apache.spark.sql.types.StructType,inputAnnotatorType:String):Boolean"></a><a id="checkSchema(StructType,String):Boolean"></a>
      <span class="permalink">
      <a href="../../../../../com/johnsnowlabs/nlp/annotators/ws/WordSegmenterApproach.html#checkSchema(schema:org.apache.spark.sql.types.StructType,inputAnnotatorType:String):Boolean" title="Permalink">
        <i class="material-icons"></i>
      </a>
    </span>
      <span class="modifier_kind">
        <span class="modifier">final </span>
        <span class="kind">def</span>
      </span>
      <span class="symbol">
        <span class="name">checkSchema</span><span class="params">(<span name="schema">schema: <span class="extype" name="org.apache.spark.sql.types.StructType">StructType</span></span>, <span name="inputAnnotatorType">inputAnnotatorType: <span class="extype" name="scala.Predef.String">String</span></span>)</span><span class="result">: <span class="extype" name="scala.Boolean">Boolean</span></span>
      </span>
      
      <div class="fullcomment"><dl class="attributes block"> <dt>Attributes</dt><dd>protected </dd><dt>Definition Classes</dt><dd><a href="../../HasInputAnnotationCols.html" class="extype" name="com.johnsnowlabs.nlp.HasInputAnnotationCols">HasInputAnnotationCols</a></dd></dl></div>
    </li><li name="org.apache.spark.ml.param.Params#clear" visbl="pub" class="indented0 " data-isabs="false" fullComment="yes" group="Ungrouped">
      <a id="clear(param:org.apache.spark.ml.param.Param[_]):Params.this.type"></a><a id="clear(Param[_]):WordSegmenterApproach.this.type"></a>
      <span class="permalink">
      <a href="../../../../../com/johnsnowlabs/nlp/annotators/ws/WordSegmenterApproach.html#clear(param:org.apache.spark.ml.param.Param[_]):Params.this.type" title="Permalink">
        <i class="material-icons"></i>
      </a>
    </span>
      <span class="modifier_kind">
        <span class="modifier">final </span>
        <span class="kind">def</span>
      </span>
      <span class="symbol">
        <span class="name">clear</span><span class="params">(<span name="param">param: <span class="extype" name="org.apache.spark.ml.param.Param">Param</span>[_]</span>)</span><span class="result">: <a href="" class="extype" name="com.johnsnowlabs.nlp.annotators.ws.WordSegmenterApproach">WordSegmenterApproach</a>.this.type</span>
      </span>
      
      <div class="fullcomment"><dl class="attributes block"> <dt>Definition Classes</dt><dd>Params</dd></dl></div>
    </li><li name="scala.AnyRef#clone" visbl="prt" class="indented0 " data-isabs="false" fullComment="yes" group="Ungrouped">
      <a id="clone():Object"></a><a id="clone():AnyRef"></a>
      <span class="permalink">
      <a href="../../../../../com/johnsnowlabs/nlp/annotators/ws/WordSegmenterApproach.html#clone():Object" title="Permalink">
        <i class="material-icons"></i>
      </a>
    </span>
      <span class="modifier_kind">
        <span class="modifier"></span>
        <span class="kind">def</span>
      </span>
      <span class="symbol">
        <span class="name">clone</span><span class="params">()</span><span class="result">: <span class="extype" name="scala.AnyRef">AnyRef</span></span>
      </span>
      
      <div class="fullcomment"><dl class="attributes block"> <dt>Attributes</dt><dd>protected[<span class="extype" name="java.lang">lang</span>] </dd><dt>Definition Classes</dt><dd>AnyRef</dd><dt>Annotations</dt><dd>
                <span class="name">@throws</span><span class="args">(<span>
      
      <span class="defval" name="classOf[java.lang.CloneNotSupportedException]">...</span>
    </span>)</span>
              
                <span class="name">@native</span><span class="args">()</span>
              
        </dd></dl></div>
    </li><li name="com.johnsnowlabs.nlp.AnnotatorApproach#copy" visbl="pub" class="indented0 " data-isabs="false" fullComment="yes" group="Ungrouped">
      <a id="copy(extra:org.apache.spark.ml.param.ParamMap):org.apache.spark.ml.Estimator[M]"></a><a id="copy(ParamMap):Estimator[WordSegmenterModel]"></a>
      <span class="permalink">
      <a href="../../../../../com/johnsnowlabs/nlp/annotators/ws/WordSegmenterApproach.html#copy(extra:org.apache.spark.ml.param.ParamMap):org.apache.spark.ml.Estimator[M]" title="Permalink">
        <i class="material-icons"></i>
      </a>
    </span>
      <span class="modifier_kind">
        <span class="modifier">final </span>
        <span class="kind">def</span>
      </span>
      <span class="symbol">
        <span class="name">copy</span><span class="params">(<span name="extra">extra: <span class="extype" name="org.apache.spark.ml.param.ParamMap">ParamMap</span></span>)</span><span class="result">: <span class="extype" name="org.apache.spark.ml.Estimator">Estimator</span>[<a href="WordSegmenterModel.html" class="extype" name="com.johnsnowlabs.nlp.annotators.ws.WordSegmenterModel">WordSegmenterModel</a>]</span>
      </span>
      
      <div class="fullcomment"><dl class="attributes block"> <dt>Definition Classes</dt><dd><a href="../../AnnotatorApproach.html" class="extype" name="com.johnsnowlabs.nlp.AnnotatorApproach">AnnotatorApproach</a> → Estimator → PipelineStage → Params</dd></dl></div>
    </li><li name="org.apache.spark.ml.param.Params#copyValues" visbl="prt" class="indented0 " data-isabs="false" fullComment="yes" group="Ungrouped">
      <a id="copyValues[T&lt;:org.apache.spark.ml.param.Params](to:T,extra:org.apache.spark.ml.param.ParamMap):T"></a><a id="copyValues[T&lt;:Params](T,ParamMap):T"></a>
      <span class="permalink">
      <a href="../../../../../com/johnsnowlabs/nlp/annotators/ws/WordSegmenterApproach.html#copyValues[T&lt;:org.apache.spark.ml.param.Params](to:T,extra:org.apache.spark.ml.param.ParamMap):T" title="Permalink">
        <i class="material-icons"></i>
      </a>
    </span>
      <span class="modifier_kind">
        <span class="modifier"></span>
        <span class="kind">def</span>
      </span>
      <span class="symbol">
        <span class="name">copyValues</span><span class="tparams">[<span name="T">T &lt;: <span class="extype" name="org.apache.spark.ml.param.Params">Params</span></span>]</span><span class="params">(<span name="to">to: <span class="extype" name="org.apache.spark.ml.param.Params.copyValues.T">T</span></span>, <span name="extra">extra: <span class="extype" name="org.apache.spark.ml.param.ParamMap">ParamMap</span></span>)</span><span class="result">: <span class="extype" name="org.apache.spark.ml.param.Params.copyValues.T">T</span></span>
      </span>
      
      <div class="fullcomment"><dl class="attributes block"> <dt>Attributes</dt><dd>protected </dd><dt>Definition Classes</dt><dd>Params</dd></dl></div>
    </li><li name="org.apache.spark.ml.param.Params#defaultCopy" visbl="prt" class="indented0 " data-isabs="false" fullComment="yes" group="Ungrouped">
      <a id="defaultCopy[T&lt;:org.apache.spark.ml.param.Params](extra:org.apache.spark.ml.param.ParamMap):T"></a><a id="defaultCopy[T&lt;:Params](ParamMap):T"></a>
      <span class="permalink">
      <a href="../../../../../com/johnsnowlabs/nlp/annotators/ws/WordSegmenterApproach.html#defaultCopy[T&lt;:org.apache.spark.ml.param.Params](extra:org.apache.spark.ml.param.ParamMap):T" title="Permalink">
        <i class="material-icons"></i>
      </a>
    </span>
      <span class="modifier_kind">
        <span class="modifier">final </span>
        <span class="kind">def</span>
      </span>
      <span class="symbol">
        <span class="name">defaultCopy</span><span class="tparams">[<span name="T">T &lt;: <span class="extype" name="org.apache.spark.ml.param.Params">Params</span></span>]</span><span class="params">(<span name="extra">extra: <span class="extype" name="org.apache.spark.ml.param.ParamMap">ParamMap</span></span>)</span><span class="result">: <span class="extype" name="org.apache.spark.ml.param.Params.defaultCopy.T">T</span></span>
      </span>
      
      <div class="fullcomment"><dl class="attributes block"> <dt>Attributes</dt><dd>protected </dd><dt>Definition Classes</dt><dd>Params</dd></dl></div>
    </li><li name="com.johnsnowlabs.nlp.annotators.ws.WordSegmenterApproach#description" visbl="pub" class="indented0 " data-isabs="false" fullComment="yes" group="Ungrouped">
      <a id="description:String"></a>
      <span class="permalink">
      <a href="../../../../../com/johnsnowlabs/nlp/annotators/ws/WordSegmenterApproach.html#description:String" title="Permalink">
        <i class="material-icons"></i>
      </a>
    </span>
      <span class="modifier_kind">
        <span class="modifier"></span>
        <span class="kind">val</span>
      </span>
      <span class="symbol">
        <span class="name">description</span><span class="result">: <span class="extype" name="scala.Predef.String">String</span></span>
      </span>
      
      <div class="fullcomment"><dl class="attributes block"> <dt>Definition Classes</dt><dd><a href="" class="extype" name="com.johnsnowlabs.nlp.annotators.ws.WordSegmenterApproach">WordSegmenterApproach</a> → <a href="../../AnnotatorApproach.html" class="extype" name="com.johnsnowlabs.nlp.AnnotatorApproach">AnnotatorApproach</a></dd></dl></div>
    </li><li name="com.johnsnowlabs.nlp.annotators.ws.WordSegmenterApproach#enableRegexTokenizer" visbl="pub" class="indented0 " data-isabs="false" fullComment="no" group="Ungrouped">
      <a id="enableRegexTokenizer:org.apache.spark.ml.param.BooleanParam"></a><a id="enableRegexTokenizer:BooleanParam"></a>
      <span class="permalink">
      <a href="../../../../../com/johnsnowlabs/nlp/annotators/ws/WordSegmenterApproach.html#enableRegexTokenizer:org.apache.spark.ml.param.BooleanParam" title="Permalink">
        <i class="material-icons"></i>
      </a>
    </span>
      <span class="modifier_kind">
        <span class="modifier"></span>
        <span class="kind">val</span>
      </span>
      <span class="symbol">
        <span class="name">enableRegexTokenizer</span><span class="result">: <span class="extype" name="org.apache.spark.ml.param.BooleanParam">BooleanParam</span></span>
      </span>
      
      
    </li><li name="scala.AnyRef#eq" visbl="pub" class="indented0 " data-isabs="false" fullComment="yes" group="Ungrouped">
      <a id="eq(x$1:AnyRef):Boolean"></a><a id="eq(AnyRef):Boolean"></a>
      <span class="permalink">
      <a href="../../../../../com/johnsnowlabs/nlp/annotators/ws/WordSegmenterApproach.html#eq(x$1:AnyRef):Boolean" title="Permalink">
        <i class="material-icons"></i>
      </a>
    </span>
      <span class="modifier_kind">
        <span class="modifier">final </span>
        <span class="kind">def</span>
      </span>
      <span class="symbol">
        <span class="name">eq</span><span class="params">(<span name="arg0">arg0: <span class="extype" name="scala.AnyRef">AnyRef</span></span>)</span><span class="result">: <span class="extype" name="scala.Boolean">Boolean</span></span>
      </span>
      
      <div class="fullcomment"><dl class="attributes block"> <dt>Definition Classes</dt><dd>AnyRef</dd></dl></div>
    </li><li name="scala.AnyRef#equals" visbl="pub" class="indented0 " data-isabs="false" fullComment="yes" group="Ungrouped">
      <a id="equals(x$1:Any):Boolean"></a><a id="equals(Any):Boolean"></a>
      <span class="permalink">
      <a href="../../../../../com/johnsnowlabs/nlp/annotators/ws/WordSegmenterApproach.html#equals(x$1:Any):Boolean" title="Permalink">
        <i class="material-icons"></i>
      </a>
    </span>
      <span class="modifier_kind">
        <span class="modifier"></span>
        <span class="kind">def</span>
      </span>
      <span class="symbol">
        <span class="name">equals</span><span class="params">(<span name="arg0">arg0: <span class="extype" name="scala.Any">Any</span></span>)</span><span class="result">: <span class="extype" name="scala.Boolean">Boolean</span></span>
      </span>
      
      <div class="fullcomment"><dl class="attributes block"> <dt>Definition Classes</dt><dd>AnyRef → Any</dd></dl></div>
    </li><li name="org.apache.spark.ml.param.Params#explainParam" visbl="pub" class="indented0 " data-isabs="false" fullComment="yes" group="Ungrouped">
      <a id="explainParam(param:org.apache.spark.ml.param.Param[_]):String"></a><a id="explainParam(Param[_]):String"></a>
      <span class="permalink">
      <a href="../../../../../com/johnsnowlabs/nlp/annotators/ws/WordSegmenterApproach.html#explainParam(param:org.apache.spark.ml.param.Param[_]):String" title="Permalink">
        <i class="material-icons"></i>
      </a>
    </span>
      <span class="modifier_kind">
        <span class="modifier"></span>
        <span class="kind">def</span>
      </span>
      <span class="symbol">
        <span class="name">explainParam</span><span class="params">(<span name="param">param: <span class="extype" name="org.apache.spark.ml.param.Param">Param</span>[_]</span>)</span><span class="result">: <span class="extype" name="scala.Predef.String">String</span></span>
      </span>
      
      <div class="fullcomment"><dl class="attributes block"> <dt>Definition Classes</dt><dd>Params</dd></dl></div>
    </li><li name="org.apache.spark.ml.param.Params#explainParams" visbl="pub" class="indented0 " data-isabs="false" fullComment="yes" group="Ungrouped">
      <a id="explainParams():String"></a>
      <span class="permalink">
      <a href="../../../../../com/johnsnowlabs/nlp/annotators/ws/WordSegmenterApproach.html#explainParams():String" title="Permalink">
        <i class="material-icons"></i>
      </a>
    </span>
      <span class="modifier_kind">
        <span class="modifier"></span>
        <span class="kind">def</span>
      </span>
      <span class="symbol">
        <span class="name">explainParams</span><span class="params">()</span><span class="result">: <span class="extype" name="scala.Predef.String">String</span></span>
      </span>
      
      <div class="fullcomment"><dl class="attributes block"> <dt>Definition Classes</dt><dd>Params</dd></dl></div>
    </li><li name="org.apache.spark.ml.param.Params#extractParamMap" visbl="pub" class="indented0 " data-isabs="false" fullComment="yes" group="Ungrouped">
      <a id="extractParamMap():org.apache.spark.ml.param.ParamMap"></a><a id="extractParamMap():ParamMap"></a>
      <span class="permalink">
      <a href="../../../../../com/johnsnowlabs/nlp/annotators/ws/WordSegmenterApproach.html#extractParamMap():org.apache.spark.ml.param.ParamMap" title="Permalink">
        <i class="material-icons"></i>
      </a>
    </span>
      <span class="modifier_kind">
        <span class="modifier">final </span>
        <span class="kind">def</span>
      </span>
      <span class="symbol">
        <span class="name">extractParamMap</span><span class="params">()</span><span class="result">: <span class="extype" name="org.apache.spark.ml.param.ParamMap">ParamMap</span></span>
      </span>
      
      <div class="fullcomment"><dl class="attributes block"> <dt>Definition Classes</dt><dd>Params</dd></dl></div>
    </li><li name="org.apache.spark.ml.param.Params#extractParamMap" visbl="pub" class="indented0 " data-isabs="false" fullComment="yes" group="Ungrouped">
      <a id="extractParamMap(extra:org.apache.spark.ml.param.ParamMap):org.apache.spark.ml.param.ParamMap"></a><a id="extractParamMap(ParamMap):ParamMap"></a>
      <span class="permalink">
      <a href="../../../../../com/johnsnowlabs/nlp/annotators/ws/WordSegmenterApproach.html#extractParamMap(extra:org.apache.spark.ml.param.ParamMap):org.apache.spark.ml.param.ParamMap" title="Permalink">
        <i class="material-icons"></i>
      </a>
    </span>
      <span class="modifier_kind">
        <span class="modifier">final </span>
        <span class="kind">def</span>
      </span>
      <span class="symbol">
        <span class="name">extractParamMap</span><span class="params">(<span name="extra">extra: <span class="extype" name="org.apache.spark.ml.param.ParamMap">ParamMap</span></span>)</span><span class="result">: <span class="extype" name="org.apache.spark.ml.param.ParamMap">ParamMap</span></span>
      </span>
      
      <div class="fullcomment"><dl class="attributes block"> <dt>Definition Classes</dt><dd>Params</dd></dl></div>
    </li><li name="scala.AnyRef#finalize" visbl="prt" class="indented0 " data-isabs="false" fullComment="yes" group="Ungrouped">
      <a id="finalize():Unit"></a>
      <span class="permalink">
      <a href="../../../../../com/johnsnowlabs/nlp/annotators/ws/WordSegmenterApproach.html#finalize():Unit" title="Permalink">
        <i class="material-icons"></i>
      </a>
    </span>
      <span class="modifier_kind">
        <span class="modifier"></span>
        <span class="kind">def</span>
      </span>
      <span class="symbol">
        <span class="name">finalize</span><span class="params">()</span><span class="result">: <span class="extype" name="scala.Unit">Unit</span></span>
      </span>
      
      <div class="fullcomment"><dl class="attributes block"> <dt>Attributes</dt><dd>protected[<span class="extype" name="java.lang">lang</span>] </dd><dt>Definition Classes</dt><dd>AnyRef</dd><dt>Annotations</dt><dd>
                <span class="name">@throws</span><span class="args">(<span>
      
      <span class="symbol">classOf[java.lang.Throwable]</span>
    </span>)</span>
              
        </dd></dl></div>
    </li><li name="com.johnsnowlabs.nlp.AnnotatorApproach#fit" visbl="pub" class="indented0 " data-isabs="false" fullComment="yes" group="Ungrouped">
      <a id="fit(dataset:org.apache.spark.sql.Dataset[_]):M"></a><a id="fit(Dataset[_]):WordSegmenterModel"></a>
      <span class="permalink">
      <a href="../../../../../com/johnsnowlabs/nlp/annotators/ws/WordSegmenterApproach.html#fit(dataset:org.apache.spark.sql.Dataset[_]):M" title="Permalink">
        <i class="material-icons"></i>
      </a>
    </span>
      <span class="modifier_kind">
        <span class="modifier">final </span>
        <span class="kind">def</span>
      </span>
      <span class="symbol">
        <span class="name">fit</span><span class="params">(<span name="dataset">dataset: <span class="extype" name="org.apache.spark.sql.Dataset">Dataset</span>[_]</span>)</span><span class="result">: <a href="WordSegmenterModel.html" class="extype" name="com.johnsnowlabs.nlp.annotators.ws.WordSegmenterModel">WordSegmenterModel</a></span>
      </span>
      
      <div class="fullcomment"><dl class="attributes block"> <dt>Definition Classes</dt><dd><a href="../../AnnotatorApproach.html" class="extype" name="com.johnsnowlabs.nlp.AnnotatorApproach">AnnotatorApproach</a> → Estimator</dd></dl></div>
    </li><li name="org.apache.spark.ml.Estimator#fit" visbl="pub" class="indented0 " data-isabs="false" fullComment="yes" group="Ungrouped">
      <a id="fit(dataset:org.apache.spark.sql.Dataset[_],paramMaps:Seq[org.apache.spark.ml.param.ParamMap]):Seq[M]"></a><a id="fit(Dataset[_],Seq[ParamMap]):Seq[WordSegmenterModel]"></a>
      <span class="permalink">
      <a href="../../../../../com/johnsnowlabs/nlp/annotators/ws/WordSegmenterApproach.html#fit(dataset:org.apache.spark.sql.Dataset[_],paramMaps:Seq[org.apache.spark.ml.param.ParamMap]):Seq[M]" title="Permalink">
        <i class="material-icons"></i>
      </a>
    </span>
      <span class="modifier_kind">
        <span class="modifier"></span>
        <span class="kind">def</span>
      </span>
      <span class="symbol">
        <span class="name">fit</span><span class="params">(<span name="dataset">dataset: <span class="extype" name="org.apache.spark.sql.Dataset">Dataset</span>[_]</span>, <span name="paramMaps">paramMaps: <span class="extype" name="scala.Seq">Seq</span>[<span class="extype" name="org.apache.spark.ml.param.ParamMap">ParamMap</span>]</span>)</span><span class="result">: <span class="extype" name="scala.Seq">Seq</span>[<a href="WordSegmenterModel.html" class="extype" name="com.johnsnowlabs.nlp.annotators.ws.WordSegmenterModel">WordSegmenterModel</a>]</span>
      </span>
      
      <div class="fullcomment"><dl class="attributes block"> <dt>Definition Classes</dt><dd>Estimator</dd><dt>Annotations</dt><dd>
                <span class="name">@Since</span><span class="args">(<span>
      
      <span class="symbol">&quot;2.0.0&quot;</span>
    </span>)</span>
              
        </dd></dl></div>
    </li><li name="org.apache.spark.ml.Estimator#fit" visbl="pub" class="indented0 " data-isabs="false" fullComment="yes" group="Ungrouped">
      <a id="fit(dataset:org.apache.spark.sql.Dataset[_],paramMap:org.apache.spark.ml.param.ParamMap):M"></a><a id="fit(Dataset[_],ParamMap):WordSegmenterModel"></a>
      <span class="permalink">
      <a href="../../../../../com/johnsnowlabs/nlp/annotators/ws/WordSegmenterApproach.html#fit(dataset:org.apache.spark.sql.Dataset[_],paramMap:org.apache.spark.ml.param.ParamMap):M" title="Permalink">
        <i class="material-icons"></i>
      </a>
    </span>
      <span class="modifier_kind">
        <span class="modifier"></span>
        <span class="kind">def</span>
      </span>
      <span class="symbol">
        <span class="name">fit</span><span class="params">(<span name="dataset">dataset: <span class="extype" name="org.apache.spark.sql.Dataset">Dataset</span>[_]</span>, <span name="paramMap">paramMap: <span class="extype" name="org.apache.spark.ml.param.ParamMap">ParamMap</span></span>)</span><span class="result">: <a href="WordSegmenterModel.html" class="extype" name="com.johnsnowlabs.nlp.annotators.ws.WordSegmenterModel">WordSegmenterModel</a></span>
      </span>
      
      <div class="fullcomment"><dl class="attributes block"> <dt>Definition Classes</dt><dd>Estimator</dd><dt>Annotations</dt><dd>
                <span class="name">@Since</span><span class="args">(<span>
      
      <span class="symbol">&quot;2.0.0&quot;</span>
    </span>)</span>
              
        </dd></dl></div>
    </li><li name="org.apache.spark.ml.Estimator#fit" visbl="pub" class="indented0 " data-isabs="false" fullComment="yes" group="Ungrouped">
      <a id="fit(dataset:org.apache.spark.sql.Dataset[_],firstParamPair:org.apache.spark.ml.param.ParamPair[_],otherParamPairs:org.apache.spark.ml.param.ParamPair[_]*):M"></a><a id="fit(Dataset[_],ParamPair[_],ParamPair[_]*):WordSegmenterModel"></a>
      <span class="permalink">
      <a href="../../../../../com/johnsnowlabs/nlp/annotators/ws/WordSegmenterApproach.html#fit(dataset:org.apache.spark.sql.Dataset[_],firstParamPair:org.apache.spark.ml.param.ParamPair[_],otherParamPairs:org.apache.spark.ml.param.ParamPair[_]*):M" title="Permalink">
        <i class="material-icons"></i>
      </a>
    </span>
      <span class="modifier_kind">
        <span class="modifier"></span>
        <span class="kind">def</span>
      </span>
      <span class="symbol">
        <span class="name">fit</span><span class="params">(<span name="dataset">dataset: <span class="extype" name="org.apache.spark.sql.Dataset">Dataset</span>[_]</span>, <span name="firstParamPair">firstParamPair: <span class="extype" name="org.apache.spark.ml.param.ParamPair">ParamPair</span>[_]</span>, <span name="otherParamPairs">otherParamPairs: <span class="extype" name="org.apache.spark.ml.param.ParamPair">ParamPair</span>[_]*</span>)</span><span class="result">: <a href="WordSegmenterModel.html" class="extype" name="com.johnsnowlabs.nlp.annotators.ws.WordSegmenterModel">WordSegmenterModel</a></span>
      </span>
      
      <div class="fullcomment"><dl class="attributes block"> <dt>Definition Classes</dt><dd>Estimator</dd><dt>Annotations</dt><dd>
                <span class="name">@Since</span><span class="args">(<span>
      
      <span class="symbol">&quot;2.0.0&quot;</span>
    </span>)</span>
              
                <span class="name">@varargs</span><span class="args">()</span>
              
        </dd></dl></div>
    </li><li name="com.johnsnowlabs.nlp.annotators.ws.WordSegmenterApproach#frequencyThreshold" visbl="pub" class="indented0 " data-isabs="false" fullComment="no" group="param">
      <a id="frequencyThreshold:org.apache.spark.ml.param.IntParam"></a><a id="frequencyThreshold:IntParam"></a>
      <span class="permalink">
      <a href="../../../../../com/johnsnowlabs/nlp/annotators/ws/WordSegmenterApproach.html#frequencyThreshold:org.apache.spark.ml.param.IntParam" title="Permalink">
        <i class="material-icons"></i>
      </a>
    </span>
      <span class="modifier_kind">
        <span class="modifier"></span>
        <span class="kind">val</span>
      </span>
      <span class="symbol">
        <span class="name">frequencyThreshold</span><span class="result">: <span class="extype" name="org.apache.spark.ml.param.IntParam">IntParam</span></span>
      </span>
      
      <p class="shortcomment cmt">How many times at least a tag on a word to be marked as frequent (Default: <code>20</code>)
</p>
    </li><li name="com.johnsnowlabs.nlp.annotators.pos.perceptron.PerceptronTrainingUtils#generatesTagBook" visbl="pub" class="indented0 " data-isabs="false" fullComment="yes" group="Ungrouped">
      <a id="generatesTagBook(dataset:org.apache.spark.sql.Dataset[_]):Array[com.johnsnowlabs.nlp.annotators.common.TaggedSentence]"></a><a id="generatesTagBook(Dataset[_]):Array[TaggedSentence]"></a>
      <span class="permalink">
      <a href="../../../../../com/johnsnowlabs/nlp/annotators/ws/WordSegmenterApproach.html#generatesTagBook(dataset:org.apache.spark.sql.Dataset[_]):Array[com.johnsnowlabs.nlp.annotators.common.TaggedSentence]" title="Permalink">
        <i class="material-icons"></i>
      </a>
    </span>
      <span class="modifier_kind">
        <span class="modifier"></span>
        <span class="kind">def</span>
      </span>
      <span class="symbol">
        <span class="name">generatesTagBook</span><span class="params">(<span name="dataset">dataset: <span class="extype" name="org.apache.spark.sql.Dataset">Dataset</span>[_]</span>)</span><span class="result">: <span class="extype" name="scala.Array">Array</span>[<a href="../common/TaggedSentence.html" class="extype" name="com.johnsnowlabs.nlp.annotators.common.TaggedSentence">TaggedSentence</a>]</span>
      </span>
      
      <p class="shortcomment cmt">Generates TagBook, which holds all the word to tags mapping that are not ambiguous</p><div class="fullcomment"><div class="comment cmt"><p>Generates TagBook, which holds all the word to tags mapping that are not ambiguous</p></div><dl class="attributes block"> <dt>Definition Classes</dt><dd><a href="../pos/perceptron/PerceptronTrainingUtils.html" class="extype" name="com.johnsnowlabs.nlp.annotators.pos.perceptron.PerceptronTrainingUtils">PerceptronTrainingUtils</a></dd></dl></div>
    </li><li name="org.apache.spark.ml.param.Params#get" visbl="pub" class="indented0 " data-isabs="false" fullComment="yes" group="Ungrouped">
      <a id="get[T](param:org.apache.spark.ml.param.Param[T]):Option[T]"></a><a id="get[T](Param[T]):Option[T]"></a>
      <span class="permalink">
      <a href="../../../../../com/johnsnowlabs/nlp/annotators/ws/WordSegmenterApproach.html#get[T](param:org.apache.spark.ml.param.Param[T]):Option[T]" title="Permalink">
        <i class="material-icons"></i>
      </a>
    </span>
      <span class="modifier_kind">
        <span class="modifier">final </span>
        <span class="kind">def</span>
      </span>
      <span class="symbol">
        <span class="name">get</span><span class="tparams">[<span name="T">T</span>]</span><span class="params">(<span name="param">param: <span class="extype" name="org.apache.spark.ml.param.Param">Param</span>[<span class="extype" name="org.apache.spark.ml.param.Params.get.T">T</span>]</span>)</span><span class="result">: <span class="extype" name="scala.Option">Option</span>[<span class="extype" name="org.apache.spark.ml.param.Params.get.T">T</span>]</span>
      </span>
      
      <div class="fullcomment"><dl class="attributes block"> <dt>Definition Classes</dt><dd>Params</dd></dl></div>
    </li><li name="scala.AnyRef#getClass" visbl="pub" class="indented0 " data-isabs="false" fullComment="yes" group="Ungrouped">
      <a id="getClass():Class[_]"></a>
      <span class="permalink">
      <a href="../../../../../com/johnsnowlabs/nlp/annotators/ws/WordSegmenterApproach.html#getClass():Class[_]" title="Permalink">
        <i class="material-icons"></i>
      </a>
    </span>
      <span class="modifier_kind">
        <span class="modifier">final </span>
        <span class="kind">def</span>
      </span>
      <span class="symbol">
        <span class="name">getClass</span><span class="params">()</span><span class="result">: <span class="extype" name="java.lang.Class">Class</span>[_]</span>
      </span>
      
      <div class="fullcomment"><dl class="attributes block"> <dt>Definition Classes</dt><dd>AnyRef → Any</dd><dt>Annotations</dt><dd>
                <span class="name">@native</span><span class="args">()</span>
              
        </dd></dl></div>
    </li><li name="org.apache.spark.ml.param.Params#getDefault" visbl="pub" class="indented0 " data-isabs="false" fullComment="yes" group="Ungrouped">
      <a id="getDefault[T](param:org.apache.spark.ml.param.Param[T]):Option[T]"></a><a id="getDefault[T](Param[T]):Option[T]"></a>
      <span class="permalink">
      <a href="../../../../../com/johnsnowlabs/nlp/annotators/ws/WordSegmenterApproach.html#getDefault[T](param:org.apache.spark.ml.param.Param[T]):Option[T]" title="Permalink">
        <i class="material-icons"></i>
      </a>
    </span>
      <span class="modifier_kind">
        <span class="modifier">final </span>
        <span class="kind">def</span>
      </span>
      <span class="symbol">
        <span class="name">getDefault</span><span class="tparams">[<span name="T">T</span>]</span><span class="params">(<span name="param">param: <span class="extype" name="org.apache.spark.ml.param.Param">Param</span>[<span class="extype" name="org.apache.spark.ml.param.Params.getDefault.T">T</span>]</span>)</span><span class="result">: <span class="extype" name="scala.Option">Option</span>[<span class="extype" name="org.apache.spark.ml.param.Params.getDefault.T">T</span>]</span>
      </span>
      
      <div class="fullcomment"><dl class="attributes block"> <dt>Definition Classes</dt><dd>Params</dd></dl></div>
    </li><li name="com.johnsnowlabs.nlp.HasInputAnnotationCols#getInputCols" visbl="pub" class="indented0 " data-isabs="false" fullComment="yes" group="Ungrouped">
      <a id="getInputCols:Array[String]"></a>
      <span class="permalink">
      <a href="../../../../../com/johnsnowlabs/nlp/annotators/ws/WordSegmenterApproach.html#getInputCols:Array[String]" title="Permalink">
        <i class="material-icons"></i>
      </a>
    </span>
      <span class="modifier_kind">
        <span class="modifier"></span>
        <span class="kind">def</span>
      </span>
      <span class="symbol">
        <span class="name">getInputCols</span><span class="result">: <span class="extype" name="scala.Array">Array</span>[<span class="extype" name="scala.Predef.String">String</span>]</span>
      </span>
      
      <p class="shortcomment cmt"></p><div class="fullcomment"><div class="comment cmt"></div><dl class="paramcmts block"><dt>returns</dt><dd class="cmt"><p>input annotations columns currently used</p></dd></dl><dl class="attributes block"> <dt>Definition Classes</dt><dd><a href="../../HasInputAnnotationCols.html" class="extype" name="com.johnsnowlabs.nlp.HasInputAnnotationCols">HasInputAnnotationCols</a></dd></dl></div>
    </li><li name="com.johnsnowlabs.nlp.CanBeLazy#getLazyAnnotator" visbl="pub" class="indented0 " data-isabs="false" fullComment="yes" group="Ungrouped">
      <a id="getLazyAnnotator:Boolean"></a>
      <span class="permalink">
      <a href="../../../../../com/johnsnowlabs/nlp/annotators/ws/WordSegmenterApproach.html#getLazyAnnotator:Boolean" title="Permalink">
        <i class="material-icons"></i>
      </a>
    </span>
      <span class="modifier_kind">
        <span class="modifier"></span>
        <span class="kind">def</span>
      </span>
      <span class="symbol">
        <span class="name">getLazyAnnotator</span><span class="result">: <span class="extype" name="scala.Boolean">Boolean</span></span>
      </span>
      
      <div class="fullcomment"><dl class="attributes block"> <dt>Definition Classes</dt><dd><a href="../../CanBeLazy.html" class="extype" name="com.johnsnowlabs.nlp.CanBeLazy">CanBeLazy</a></dd></dl></div>
    </li><li name="com.johnsnowlabs.nlp.annotators.ws.WordSegmenterApproach#getNIterations" visbl="pub" class="indented0 " data-isabs="false" fullComment="no" group="getParam">
      <a id="getNIterations:Int"></a>
      <span class="permalink">
      <a href="../../../../../com/johnsnowlabs/nlp/annotators/ws/WordSegmenterApproach.html#getNIterations:Int" title="Permalink">
        <i class="material-icons"></i>
      </a>
    </span>
      <span class="modifier_kind">
        <span class="modifier"></span>
        <span class="kind">def</span>
      </span>
      <span class="symbol">
        <span class="name">getNIterations</span><span class="result">: <span class="extype" name="scala.Int">Int</span></span>
      </span>
      
      <p class="shortcomment cmt"></p>
    </li><li name="org.apache.spark.ml.param.Params#getOrDefault" visbl="pub" class="indented0 " data-isabs="false" fullComment="yes" group="Ungrouped">
      <a id="getOrDefault[T](param:org.apache.spark.ml.param.Param[T]):T"></a><a id="getOrDefault[T](Param[T]):T"></a>
      <span class="permalink">
      <a href="../../../../../com/johnsnowlabs/nlp/annotators/ws/WordSegmenterApproach.html#getOrDefault[T](param:org.apache.spark.ml.param.Param[T]):T" title="Permalink">
        <i class="material-icons"></i>
      </a>
    </span>
      <span class="modifier_kind">
        <span class="modifier">final </span>
        <span class="kind">def</span>
      </span>
      <span class="symbol">
        <span class="name">getOrDefault</span><span class="tparams">[<span name="T">T</span>]</span><span class="params">(<span name="param">param: <span class="extype" name="org.apache.spark.ml.param.Param">Param</span>[<span class="extype" name="org.apache.spark.ml.param.Params.getOrDefault.T">T</span>]</span>)</span><span class="result">: <span class="extype" name="org.apache.spark.ml.param.Params.getOrDefault.T">T</span></span>
      </span>
      
      <div class="fullcomment"><dl class="attributes block"> <dt>Definition Classes</dt><dd>Params</dd></dl></div>
    </li><li name="com.johnsnowlabs.nlp.HasOutputAnnotationCol#getOutputCol" visbl="pub" class="indented0 " data-isabs="false" fullComment="yes" group="Ungrouped">
      <a id="getOutputCol:String"></a>
      <span class="permalink">
      <a href="../../../../../com/johnsnowlabs/nlp/annotators/ws/WordSegmenterApproach.html#getOutputCol:String" title="Permalink">
        <i class="material-icons"></i>
      </a>
    </span>
      <span class="modifier_kind">
        <span class="modifier">final </span>
        <span class="kind">def</span>
      </span>
      <span class="symbol">
        <span class="name">getOutputCol</span><span class="result">: <span class="extype" name="scala.Predef.String">String</span></span>
      </span>
      
      <p class="shortcomment cmt">Gets annotation column name going to generate</p><div class="fullcomment"><div class="comment cmt"><p>Gets annotation column name going to generate</p></div><dl class="attributes block"> <dt>Definition Classes</dt><dd><a href="../../HasOutputAnnotationCol.html" class="extype" name="com.johnsnowlabs.nlp.HasOutputAnnotationCol">HasOutputAnnotationCol</a></dd></dl></div>
    </li><li name="org.apache.spark.ml.param.Params#getParam" visbl="pub" class="indented0 " data-isabs="false" fullComment="yes" group="Ungrouped">
      <a id="getParam(paramName:String):org.apache.spark.ml.param.Param[Any]"></a><a id="getParam(String):Param[Any]"></a>
      <span class="permalink">
      <a href="../../../../../com/johnsnowlabs/nlp/annotators/ws/WordSegmenterApproach.html#getParam(paramName:String):org.apache.spark.ml.param.Param[Any]" title="Permalink">
        <i class="material-icons"></i>
      </a>
    </span>
      <span class="modifier_kind">
        <span class="modifier"></span>
        <span class="kind">def</span>
      </span>
      <span class="symbol">
        <span class="name">getParam</span><span class="params">(<span name="paramName">paramName: <span class="extype" name="scala.Predef.String">String</span></span>)</span><span class="result">: <span class="extype" name="org.apache.spark.ml.param.Param">Param</span>[<span class="extype" name="scala.Any">Any</span>]</span>
      </span>
      
      <div class="fullcomment"><dl class="attributes block"> <dt>Definition Classes</dt><dd>Params</dd></dl></div>
    </li><li name="org.apache.spark.ml.param.Params#hasDefault" visbl="pub" class="indented0 " data-isabs="false" fullComment="yes" group="Ungrouped">
      <a id="hasDefault[T](param:org.apache.spark.ml.param.Param[T]):Boolean"></a><a id="hasDefault[T](Param[T]):Boolean"></a>
      <span class="permalink">
      <a href="../../../../../com/johnsnowlabs/nlp/annotators/ws/WordSegmenterApproach.html#hasDefault[T](param:org.apache.spark.ml.param.Param[T]):Boolean" title="Permalink">
        <i class="material-icons"></i>
      </a>
    </span>
      <span class="modifier_kind">
        <span class="modifier">final </span>
        <span class="kind">def</span>
      </span>
      <span class="symbol">
        <span class="name">hasDefault</span><span class="tparams">[<span name="T">T</span>]</span><span class="params">(<span name="param">param: <span class="extype" name="org.apache.spark.ml.param.Param">Param</span>[<span class="extype" name="org.apache.spark.ml.param.Params.hasDefault.T">T</span>]</span>)</span><span class="result">: <span class="extype" name="scala.Boolean">Boolean</span></span>
      </span>
      
      <div class="fullcomment"><dl class="attributes block"> <dt>Definition Classes</dt><dd>Params</dd></dl></div>
    </li><li name="org.apache.spark.ml.param.Params#hasParam" visbl="pub" class="indented0 " data-isabs="false" fullComment="yes" group="Ungrouped">
      <a id="hasParam(paramName:String):Boolean"></a><a id="hasParam(String):Boolean"></a>
      <span class="permalink">
      <a href="../../../../../com/johnsnowlabs/nlp/annotators/ws/WordSegmenterApproach.html#hasParam(paramName:String):Boolean" title="Permalink">
        <i class="material-icons"></i>
      </a>
    </span>
      <span class="modifier_kind">
        <span class="modifier"></span>
        <span class="kind">def</span>
      </span>
      <span class="symbol">
        <span class="name">hasParam</span><span class="params">(<span name="paramName">paramName: <span class="extype" name="scala.Predef.String">String</span></span>)</span><span class="result">: <span class="extype" name="scala.Boolean">Boolean</span></span>
      </span>
      
      <div class="fullcomment"><dl class="attributes block"> <dt>Definition Classes</dt><dd>Params</dd></dl></div>
    </li><li name="scala.AnyRef#hashCode" visbl="pub" class="indented0 " data-isabs="false" fullComment="yes" group="Ungrouped">
      <a id="hashCode():Int"></a>
      <span class="permalink">
      <a href="../../../../../com/johnsnowlabs/nlp/annotators/ws/WordSegmenterApproach.html#hashCode():Int" title="Permalink">
        <i class="material-icons"></i>
      </a>
    </span>
      <span class="modifier_kind">
        <span class="modifier"></span>
        <span class="kind">def</span>
      </span>
      <span class="symbol">
        <span class="name">hashCode</span><span class="params">()</span><span class="result">: <span class="extype" name="scala.Int">Int</span></span>
      </span>
      
      <div class="fullcomment"><dl class="attributes block"> <dt>Definition Classes</dt><dd>AnyRef → Any</dd><dt>Annotations</dt><dd>
                <span class="name">@native</span><span class="args">()</span>
              
        </dd></dl></div>
    </li><li name="org.apache.spark.internal.Logging#initializeLogIfNecessary" visbl="prt" class="indented0 " data-isabs="false" fullComment="yes" group="Ungrouped">
      <a id="initializeLogIfNecessary(isInterpreter:Boolean,silent:Boolean):Boolean"></a><a id="initializeLogIfNecessary(Boolean,Boolean):Boolean"></a>
      <span class="permalink">
      <a href="../../../../../com/johnsnowlabs/nlp/annotators/ws/WordSegmenterApproach.html#initializeLogIfNecessary(isInterpreter:Boolean,silent:Boolean):Boolean" title="Permalink">
        <i class="material-icons"></i>
      </a>
    </span>
      <span class="modifier_kind">
        <span class="modifier"></span>
        <span class="kind">def</span>
      </span>
      <span class="symbol">
        <span class="name">initializeLogIfNecessary</span><span class="params">(<span name="isInterpreter">isInterpreter: <span class="extype" name="scala.Boolean">Boolean</span></span>, <span name="silent">silent: <span class="extype" name="scala.Boolean">Boolean</span></span>)</span><span class="result">: <span class="extype" name="scala.Boolean">Boolean</span></span>
      </span>
      
      <div class="fullcomment"><dl class="attributes block"> <dt>Attributes</dt><dd>protected </dd><dt>Definition Classes</dt><dd>Logging</dd></dl></div>
    </li><li name="org.apache.spark.internal.Logging#initializeLogIfNecessary" visbl="prt" class="indented0 " data-isabs="false" fullComment="yes" group="Ungrouped">
      <a id="initializeLogIfNecessary(isInterpreter:Boolean):Unit"></a><a id="initializeLogIfNecessary(Boolean):Unit"></a>
      <span class="permalink">
      <a href="../../../../../com/johnsnowlabs/nlp/annotators/ws/WordSegmenterApproach.html#initializeLogIfNecessary(isInterpreter:Boolean):Unit" title="Permalink">
        <i class="material-icons"></i>
      </a>
    </span>
      <span class="modifier_kind">
        <span class="modifier"></span>
        <span class="kind">def</span>
      </span>
      <span class="symbol">
        <span class="name">initializeLogIfNecessary</span><span class="params">(<span name="isInterpreter">isInterpreter: <span class="extype" name="scala.Boolean">Boolean</span></span>)</span><span class="result">: <span class="extype" name="scala.Unit">Unit</span></span>
      </span>
      
      <div class="fullcomment"><dl class="attributes block"> <dt>Attributes</dt><dd>protected </dd><dt>Definition Classes</dt><dd>Logging</dd></dl></div>
    </li><li name="com.johnsnowlabs.nlp.annotators.ws.WordSegmenterApproach#inputAnnotatorTypes" visbl="pub" class="indented0 " data-isabs="false" fullComment="yes" group="anno">
      <a id="inputAnnotatorTypes:Array[String]"></a>
      <span class="permalink">
      <a href="../../../../../com/johnsnowlabs/nlp/annotators/ws/WordSegmenterApproach.html#inputAnnotatorTypes:Array[String]" title="Permalink">
        <i class="material-icons"></i>
      </a>
    </span>
      <span class="modifier_kind">
        <span class="modifier"></span>
        <span class="kind">val</span>
      </span>
      <span class="symbol">
        <span class="name">inputAnnotatorTypes</span><span class="result">: <span class="extype" name="scala.Array">Array</span>[<span class="extype" name="scala.Predef.String">String</span>]</span>
      </span>
      
      <p class="shortcomment cmt">Input Annotator Types: DOCUMENT
</p><div class="fullcomment"><div class="comment cmt"><p>Input Annotator Types: DOCUMENT
</p></div><dl class="attributes block"> <dt>Definition Classes</dt><dd><a href="" class="extype" name="com.johnsnowlabs.nlp.annotators.ws.WordSegmenterApproach">WordSegmenterApproach</a> → <a href="../../HasInputAnnotationCols.html" class="extype" name="com.johnsnowlabs.nlp.HasInputAnnotationCols">HasInputAnnotationCols</a></dd></dl></div>
    </li><li name="com.johnsnowlabs.nlp.HasInputAnnotationCols#inputCols" visbl="prt" class="indented0 " data-isabs="false" fullComment="yes" group="Ungrouped">
      <a id="inputCols:org.apache.spark.ml.param.StringArrayParam"></a><a id="inputCols:StringArrayParam"></a>
      <span class="permalink">
      <a href="../../../../../com/johnsnowlabs/nlp/annotators/ws/WordSegmenterApproach.html#inputCols:org.apache.spark.ml.param.StringArrayParam" title="Permalink">
        <i class="material-icons"></i>
      </a>
    </span>
      <span class="modifier_kind">
        <span class="modifier">final </span>
        <span class="kind">val</span>
      </span>
      <span class="symbol">
        <span class="name">inputCols</span><span class="result">: <span class="extype" name="org.apache.spark.ml.param.StringArrayParam">StringArrayParam</span></span>
      </span>
      
      <p class="shortcomment cmt">columns that contain annotations necessary to run this annotator AnnotatorType is used both
as input and output columns if not specified
</p><div class="fullcomment"><div class="comment cmt"><p>columns that contain annotations necessary to run this annotator AnnotatorType is used both
as input and output columns if not specified
</p></div><dl class="attributes block"> <dt>Attributes</dt><dd>protected </dd><dt>Definition Classes</dt><dd><a href="../../HasInputAnnotationCols.html" class="extype" name="com.johnsnowlabs.nlp.HasInputAnnotationCols">HasInputAnnotationCols</a></dd></dl></div>
    </li><li name="org.apache.spark.ml.param.Params#isDefined" visbl="pub" class="indented0 " data-isabs="false" fullComment="yes" group="Ungrouped">
      <a id="isDefined(param:org.apache.spark.ml.param.Param[_]):Boolean"></a><a id="isDefined(Param[_]):Boolean"></a>
      <span class="permalink">
      <a href="../../../../../com/johnsnowlabs/nlp/annotators/ws/WordSegmenterApproach.html#isDefined(param:org.apache.spark.ml.param.Param[_]):Boolean" title="Permalink">
        <i class="material-icons"></i>
      </a>
    </span>
      <span class="modifier_kind">
        <span class="modifier">final </span>
        <span class="kind">def</span>
      </span>
      <span class="symbol">
        <span class="name">isDefined</span><span class="params">(<span name="param">param: <span class="extype" name="org.apache.spark.ml.param.Param">Param</span>[_]</span>)</span><span class="result">: <span class="extype" name="scala.Boolean">Boolean</span></span>
      </span>
      
      <div class="fullcomment"><dl class="attributes block"> <dt>Definition Classes</dt><dd>Params</dd></dl></div>
    </li><li name="scala.Any#isInstanceOf" visbl="pub" class="indented0 " data-isabs="false" fullComment="yes" group="Ungrouped">
      <a id="isInstanceOf[T0]:Boolean"></a>
      <span class="permalink">
      <a href="../../../../../com/johnsnowlabs/nlp/annotators/ws/WordSegmenterApproach.html#isInstanceOf[T0]:Boolean" title="Permalink">
        <i class="material-icons"></i>
      </a>
    </span>
      <span class="modifier_kind">
        <span class="modifier">final </span>
        <span class="kind">def</span>
      </span>
      <span class="symbol">
        <span class="name">isInstanceOf</span><span class="tparams">[<span name="T0">T0</span>]</span><span class="result">: <span class="extype" name="scala.Boolean">Boolean</span></span>
      </span>
      
      <div class="fullcomment"><dl class="attributes block"> <dt>Definition Classes</dt><dd>Any</dd></dl></div>
    </li><li name="org.apache.spark.ml.param.Params#isSet" visbl="pub" class="indented0 " data-isabs="false" fullComment="yes" group="Ungrouped">
      <a id="isSet(param:org.apache.spark.ml.param.Param[_]):Boolean"></a><a id="isSet(Param[_]):Boolean"></a>
      <span class="permalink">
      <a href="../../../../../com/johnsnowlabs/nlp/annotators/ws/WordSegmenterApproach.html#isSet(param:org.apache.spark.ml.param.Param[_]):Boolean" title="Permalink">
        <i class="material-icons"></i>
      </a>
    </span>
      <span class="modifier_kind">
        <span class="modifier">final </span>
        <span class="kind">def</span>
      </span>
      <span class="symbol">
        <span class="name">isSet</span><span class="params">(<span name="param">param: <span class="extype" name="org.apache.spark.ml.param.Param">Param</span>[_]</span>)</span><span class="result">: <span class="extype" name="scala.Boolean">Boolean</span></span>
      </span>
      
      <div class="fullcomment"><dl class="attributes block"> <dt>Definition Classes</dt><dd>Params</dd></dl></div>
    </li><li name="org.apache.spark.internal.Logging#isTraceEnabled" visbl="prt" class="indented0 " data-isabs="false" fullComment="yes" group="Ungrouped">
      <a id="isTraceEnabled():Boolean"></a>
      <span class="permalink">
      <a href="../../../../../com/johnsnowlabs/nlp/annotators/ws/WordSegmenterApproach.html#isTraceEnabled():Boolean" title="Permalink">
        <i class="material-icons"></i>
      </a>
    </span>
      <span class="modifier_kind">
        <span class="modifier"></span>
        <span class="kind">def</span>
      </span>
      <span class="symbol">
        <span class="name">isTraceEnabled</span><span class="params">()</span><span class="result">: <span class="extype" name="scala.Boolean">Boolean</span></span>
      </span>
      
      <div class="fullcomment"><dl class="attributes block"> <dt>Attributes</dt><dd>protected </dd><dt>Definition Classes</dt><dd>Logging</dd></dl></div>
    </li><li name="com.johnsnowlabs.nlp.CanBeLazy#lazyAnnotator" visbl="pub" class="indented0 " data-isabs="false" fullComment="yes" group="Ungrouped">
      <a id="lazyAnnotator:org.apache.spark.ml.param.BooleanParam"></a><a id="lazyAnnotator:BooleanParam"></a>
      <span class="permalink">
      <a href="../../../../../com/johnsnowlabs/nlp/annotators/ws/WordSegmenterApproach.html#lazyAnnotator:org.apache.spark.ml.param.BooleanParam" title="Permalink">
        <i class="material-icons"></i>
      </a>
    </span>
      <span class="modifier_kind">
        <span class="modifier"></span>
        <span class="kind">val</span>
      </span>
      <span class="symbol">
        <span class="name">lazyAnnotator</span><span class="result">: <span class="extype" name="org.apache.spark.ml.param.BooleanParam">BooleanParam</span></span>
      </span>
      
      <div class="fullcomment"><dl class="attributes block"> <dt>Definition Classes</dt><dd><a href="../../CanBeLazy.html" class="extype" name="com.johnsnowlabs.nlp.CanBeLazy">CanBeLazy</a></dd></dl></div>
    </li><li name="org.apache.spark.internal.Logging#log" visbl="prt" class="indented0 " data-isabs="false" fullComment="yes" group="Ungrouped">
      <a id="log:org.slf4j.Logger"></a><a id="log:Logger"></a>
      <span class="permalink">
      <a href="../../../../../com/johnsnowlabs/nlp/annotators/ws/WordSegmenterApproach.html#log:org.slf4j.Logger" title="Permalink">
        <i class="material-icons"></i>
      </a>
    </span>
      <span class="modifier_kind">
        <span class="modifier"></span>
        <span class="kind">def</span>
      </span>
      <span class="symbol">
        <span class="name">log</span><span class="result">: <span class="extype" name="org.slf4j.Logger">Logger</span></span>
      </span>
      
      <div class="fullcomment"><dl class="attributes block"> <dt>Attributes</dt><dd>protected </dd><dt>Definition Classes</dt><dd>Logging</dd></dl></div>
    </li><li name="org.apache.spark.internal.Logging#logDebug" visbl="prt" class="indented0 " data-isabs="false" fullComment="yes" group="Ungrouped">
      <a id="logDebug(msg:=&gt;String,throwable:Throwable):Unit"></a><a id="logDebug(⇒String,Throwable):Unit"></a>
      <span class="permalink">
      <a href="../../../../../com/johnsnowlabs/nlp/annotators/ws/WordSegmenterApproach.html#logDebug(msg:=&gt;String,throwable:Throwable):Unit" title="Permalink">
        <i class="material-icons"></i>
      </a>
    </span>
      <span class="modifier_kind">
        <span class="modifier"></span>
        <span class="kind">def</span>
      </span>
      <span class="symbol">
        <span class="name">logDebug</span><span class="params">(<span name="msg">msg: ⇒ <span class="extype" name="scala.Predef.String">String</span></span>, <span name="throwable">throwable: <span class="extype" name="scala.Throwable">Throwable</span></span>)</span><span class="result">: <span class="extype" name="scala.Unit">Unit</span></span>
      </span>
      
      <div class="fullcomment"><dl class="attributes block"> <dt>Attributes</dt><dd>protected </dd><dt>Definition Classes</dt><dd>Logging</dd></dl></div>
    </li><li name="org.apache.spark.internal.Logging#logDebug" visbl="prt" class="indented0 " data-isabs="false" fullComment="yes" group="Ungrouped">
      <a id="logDebug(msg:=&gt;String):Unit"></a><a id="logDebug(⇒String):Unit"></a>
      <span class="permalink">
      <a href="../../../../../com/johnsnowlabs/nlp/annotators/ws/WordSegmenterApproach.html#logDebug(msg:=&gt;String):Unit" title="Permalink">
        <i class="material-icons"></i>
      </a>
    </span>
      <span class="modifier_kind">
        <span class="modifier"></span>
        <span class="kind">def</span>
      </span>
      <span class="symbol">
        <span class="name">logDebug</span><span class="params">(<span name="msg">msg: ⇒ <span class="extype" name="scala.Predef.String">String</span></span>)</span><span class="result">: <span class="extype" name="scala.Unit">Unit</span></span>
      </span>
      
      <div class="fullcomment"><dl class="attributes block"> <dt>Attributes</dt><dd>protected </dd><dt>Definition Classes</dt><dd>Logging</dd></dl></div>
    </li><li name="org.apache.spark.internal.Logging#logError" visbl="prt" class="indented0 " data-isabs="false" fullComment="yes" group="Ungrouped">
      <a id="logError(msg:=&gt;String,throwable:Throwable):Unit"></a><a id="logError(⇒String,Throwable):Unit"></a>
      <span class="permalink">
      <a href="../../../../../com/johnsnowlabs/nlp/annotators/ws/WordSegmenterApproach.html#logError(msg:=&gt;String,throwable:Throwable):Unit" title="Permalink">
        <i class="material-icons"></i>
      </a>
    </span>
      <span class="modifier_kind">
        <span class="modifier"></span>
        <span class="kind">def</span>
      </span>
      <span class="symbol">
        <span class="name">logError</span><span class="params">(<span name="msg">msg: ⇒ <span class="extype" name="scala.Predef.String">String</span></span>, <span name="throwable">throwable: <span class="extype" name="scala.Throwable">Throwable</span></span>)</span><span class="result">: <span class="extype" name="scala.Unit">Unit</span></span>
      </span>
      
      <div class="fullcomment"><dl class="attributes block"> <dt>Attributes</dt><dd>protected </dd><dt>Definition Classes</dt><dd>Logging</dd></dl></div>
    </li><li name="org.apache.spark.internal.Logging#logError" visbl="prt" class="indented0 " data-isabs="false" fullComment="yes" group="Ungrouped">
      <a id="logError(msg:=&gt;String):Unit"></a><a id="logError(⇒String):Unit"></a>
      <span class="permalink">
      <a href="../../../../../com/johnsnowlabs/nlp/annotators/ws/WordSegmenterApproach.html#logError(msg:=&gt;String):Unit" title="Permalink">
        <i class="material-icons"></i>
      </a>
    </span>
      <span class="modifier_kind">
        <span class="modifier"></span>
        <span class="kind">def</span>
      </span>
      <span class="symbol">
        <span class="name">logError</span><span class="params">(<span name="msg">msg: ⇒ <span class="extype" name="scala.Predef.String">String</span></span>)</span><span class="result">: <span class="extype" name="scala.Unit">Unit</span></span>
      </span>
      
      <div class="fullcomment"><dl class="attributes block"> <dt>Attributes</dt><dd>protected </dd><dt>Definition Classes</dt><dd>Logging</dd></dl></div>
    </li><li name="org.apache.spark.internal.Logging#logInfo" visbl="prt" class="indented0 " data-isabs="false" fullComment="yes" group="Ungrouped">
      <a id="logInfo(msg:=&gt;String,throwable:Throwable):Unit"></a><a id="logInfo(⇒String,Throwable):Unit"></a>
      <span class="permalink">
      <a href="../../../../../com/johnsnowlabs/nlp/annotators/ws/WordSegmenterApproach.html#logInfo(msg:=&gt;String,throwable:Throwable):Unit" title="Permalink">
        <i class="material-icons"></i>
      </a>
    </span>
      <span class="modifier_kind">
        <span class="modifier"></span>
        <span class="kind">def</span>
      </span>
      <span class="symbol">
        <span class="name">logInfo</span><span class="params">(<span name="msg">msg: ⇒ <span class="extype" name="scala.Predef.String">String</span></span>, <span name="throwable">throwable: <span class="extype" name="scala.Throwable">Throwable</span></span>)</span><span class="result">: <span class="extype" name="scala.Unit">Unit</span></span>
      </span>
      
      <div class="fullcomment"><dl class="attributes block"> <dt>Attributes</dt><dd>protected </dd><dt>Definition Classes</dt><dd>Logging</dd></dl></div>
    </li><li name="org.apache.spark.internal.Logging#logInfo" visbl="prt" class="indented0 " data-isabs="false" fullComment="yes" group="Ungrouped">
      <a id="logInfo(msg:=&gt;String):Unit"></a><a id="logInfo(⇒String):Unit"></a>
      <span class="permalink">
      <a href="../../../../../com/johnsnowlabs/nlp/annotators/ws/WordSegmenterApproach.html#logInfo(msg:=&gt;String):Unit" title="Permalink">
        <i class="material-icons"></i>
      </a>
    </span>
      <span class="modifier_kind">
        <span class="modifier"></span>
        <span class="kind">def</span>
      </span>
      <span class="symbol">
        <span class="name">logInfo</span><span class="params">(<span name="msg">msg: ⇒ <span class="extype" name="scala.Predef.String">String</span></span>)</span><span class="result">: <span class="extype" name="scala.Unit">Unit</span></span>
      </span>
      
      <div class="fullcomment"><dl class="attributes block"> <dt>Attributes</dt><dd>protected </dd><dt>Definition Classes</dt><dd>Logging</dd></dl></div>
    </li><li name="org.apache.spark.internal.Logging#logName" visbl="prt" class="indented0 " data-isabs="false" fullComment="yes" group="Ungrouped">
      <a id="logName:String"></a>
      <span class="permalink">
      <a href="../../../../../com/johnsnowlabs/nlp/annotators/ws/WordSegmenterApproach.html#logName:String" title="Permalink">
        <i class="material-icons"></i>
      </a>
    </span>
      <span class="modifier_kind">
        <span class="modifier"></span>
        <span class="kind">def</span>
      </span>
      <span class="symbol">
        <span class="name">logName</span><span class="result">: <span class="extype" name="java.lang.String">String</span></span>
      </span>
      
      <div class="fullcomment"><dl class="attributes block"> <dt>Attributes</dt><dd>protected </dd><dt>Definition Classes</dt><dd>Logging</dd></dl></div>
    </li><li name="org.apache.spark.internal.Logging#logTrace" visbl="prt" class="indented0 " data-isabs="false" fullComment="yes" group="Ungrouped">
      <a id="logTrace(msg:=&gt;String,throwable:Throwable):Unit"></a><a id="logTrace(⇒String,Throwable):Unit"></a>
      <span class="permalink">
      <a href="../../../../../com/johnsnowlabs/nlp/annotators/ws/WordSegmenterApproach.html#logTrace(msg:=&gt;String,throwable:Throwable):Unit" title="Permalink">
        <i class="material-icons"></i>
      </a>
    </span>
      <span class="modifier_kind">
        <span class="modifier"></span>
        <span class="kind">def</span>
      </span>
      <span class="symbol">
        <span class="name">logTrace</span><span class="params">(<span name="msg">msg: ⇒ <span class="extype" name="scala.Predef.String">String</span></span>, <span name="throwable">throwable: <span class="extype" name="scala.Throwable">Throwable</span></span>)</span><span class="result">: <span class="extype" name="scala.Unit">Unit</span></span>
      </span>
      
      <div class="fullcomment"><dl class="attributes block"> <dt>Attributes</dt><dd>protected </dd><dt>Definition Classes</dt><dd>Logging</dd></dl></div>
    </li><li name="org.apache.spark.internal.Logging#logTrace" visbl="prt" class="indented0 " data-isabs="false" fullComment="yes" group="Ungrouped">
      <a id="logTrace(msg:=&gt;String):Unit"></a><a id="logTrace(⇒String):Unit"></a>
      <span class="permalink">
      <a href="../../../../../com/johnsnowlabs/nlp/annotators/ws/WordSegmenterApproach.html#logTrace(msg:=&gt;String):Unit" title="Permalink">
        <i class="material-icons"></i>
      </a>
    </span>
      <span class="modifier_kind">
        <span class="modifier"></span>
        <span class="kind">def</span>
      </span>
      <span class="symbol">
        <span class="name">logTrace</span><span class="params">(<span name="msg">msg: ⇒ <span class="extype" name="scala.Predef.String">String</span></span>)</span><span class="result">: <span class="extype" name="scala.Unit">Unit</span></span>
      </span>
      
      <div class="fullcomment"><dl class="attributes block"> <dt>Attributes</dt><dd>protected </dd><dt>Definition Classes</dt><dd>Logging</dd></dl></div>
    </li><li name="org.apache.spark.internal.Logging#logWarning" visbl="prt" class="indented0 " data-isabs="false" fullComment="yes" group="Ungrouped">
      <a id="logWarning(msg:=&gt;String,throwable:Throwable):Unit"></a><a id="logWarning(⇒String,Throwable):Unit"></a>
      <span class="permalink">
      <a href="../../../../../com/johnsnowlabs/nlp/annotators/ws/WordSegmenterApproach.html#logWarning(msg:=&gt;String,throwable:Throwable):Unit" title="Permalink">
        <i class="material-icons"></i>
      </a>
    </span>
      <span class="modifier_kind">
        <span class="modifier"></span>
        <span class="kind">def</span>
      </span>
      <span class="symbol">
        <span class="name">logWarning</span><span class="params">(<span name="msg">msg: ⇒ <span class="extype" name="scala.Predef.String">String</span></span>, <span name="throwable">throwable: <span class="extype" name="scala.Throwable">Throwable</span></span>)</span><span class="result">: <span class="extype" name="scala.Unit">Unit</span></span>
      </span>
      
      <div class="fullcomment"><dl class="attributes block"> <dt>Attributes</dt><dd>protected </dd><dt>Definition Classes</dt><dd>Logging</dd></dl></div>
    </li><li name="org.apache.spark.internal.Logging#logWarning" visbl="prt" class="indented0 " data-isabs="false" fullComment="yes" group="Ungrouped">
      <a id="logWarning(msg:=&gt;String):Unit"></a><a id="logWarning(⇒String):Unit"></a>
      <span class="permalink">
      <a href="../../../../../com/johnsnowlabs/nlp/annotators/ws/WordSegmenterApproach.html#logWarning(msg:=&gt;String):Unit" title="Permalink">
        <i class="material-icons"></i>
      </a>
    </span>
      <span class="modifier_kind">
        <span class="modifier"></span>
        <span class="kind">def</span>
      </span>
      <span class="symbol">
        <span class="name">logWarning</span><span class="params">(<span name="msg">msg: ⇒ <span class="extype" name="scala.Predef.String">String</span></span>)</span><span class="result">: <span class="extype" name="scala.Unit">Unit</span></span>
      </span>
      
      <div class="fullcomment"><dl class="attributes block"> <dt>Attributes</dt><dd>protected </dd><dt>Definition Classes</dt><dd>Logging</dd></dl></div>
    </li><li name="com.johnsnowlabs.nlp.HasInputAnnotationCols#msgHelper" visbl="prt" class="indented0 " data-isabs="false" fullComment="yes" group="Ungrouped">
      <a id="msgHelper(schema:org.apache.spark.sql.types.StructType):String"></a><a id="msgHelper(StructType):String"></a>
      <span class="permalink">
      <a href="../../../../../com/johnsnowlabs/nlp/annotators/ws/WordSegmenterApproach.html#msgHelper(schema:org.apache.spark.sql.types.StructType):String" title="Permalink">
        <i class="material-icons"></i>
      </a>
    </span>
      <span class="modifier_kind">
        <span class="modifier"></span>
        <span class="kind">def</span>
      </span>
      <span class="symbol">
        <span class="name">msgHelper</span><span class="params">(<span name="schema">schema: <span class="extype" name="org.apache.spark.sql.types.StructType">StructType</span></span>)</span><span class="result">: <span class="extype" name="scala.Predef.String">String</span></span>
      </span>
      
      <div class="fullcomment"><dl class="attributes block"> <dt>Attributes</dt><dd>protected </dd><dt>Definition Classes</dt><dd><a href="../../HasInputAnnotationCols.html" class="extype" name="com.johnsnowlabs.nlp.HasInputAnnotationCols">HasInputAnnotationCols</a></dd></dl></div>
    </li><li name="com.johnsnowlabs.nlp.annotators.ws.WordSegmenterApproach#nIterations" visbl="pub" class="indented0 " data-isabs="false" fullComment="no" group="param">
      <a id="nIterations:org.apache.spark.ml.param.IntParam"></a><a id="nIterations:IntParam"></a>
      <span class="permalink">
      <a href="../../../../../com/johnsnowlabs/nlp/annotators/ws/WordSegmenterApproach.html#nIterations:org.apache.spark.ml.param.IntParam" title="Permalink">
        <i class="material-icons"></i>
      </a>
    </span>
      <span class="modifier_kind">
        <span class="modifier"></span>
        <span class="kind">val</span>
      </span>
      <span class="symbol">
        <span class="name">nIterations</span><span class="result">: <span class="extype" name="org.apache.spark.ml.param.IntParam">IntParam</span></span>
      </span>
      
      <p class="shortcomment cmt">Number of iterations in training, converges to better accuracy (Default: <code>5</code>)
</p>
    </li><li name="scala.AnyRef#ne" visbl="pub" class="indented0 " data-isabs="false" fullComment="yes" group="Ungrouped">
      <a id="ne(x$1:AnyRef):Boolean"></a><a id="ne(AnyRef):Boolean"></a>
      <span class="permalink">
      <a href="../../../../../com/johnsnowlabs/nlp/annotators/ws/WordSegmenterApproach.html#ne(x$1:AnyRef):Boolean" title="Permalink">
        <i class="material-icons"></i>
      </a>
    </span>
      <span class="modifier_kind">
        <span class="modifier">final </span>
        <span class="kind">def</span>
      </span>
      <span class="symbol">
        <span class="name">ne</span><span class="params">(<span name="arg0">arg0: <span class="extype" name="scala.AnyRef">AnyRef</span></span>)</span><span class="result">: <span class="extype" name="scala.Boolean">Boolean</span></span>
      </span>
      
      <div class="fullcomment"><dl class="attributes block"> <dt>Definition Classes</dt><dd>AnyRef</dd></dl></div>
    </li><li name="scala.AnyRef#notify" visbl="pub" class="indented0 " data-isabs="false" fullComment="yes" group="Ungrouped">
      <a id="notify():Unit"></a>
      <span class="permalink">
      <a href="../../../../../com/johnsnowlabs/nlp/annotators/ws/WordSegmenterApproach.html#notify():Unit" title="Permalink">
        <i class="material-icons"></i>
      </a>
    </span>
      <span class="modifier_kind">
        <span class="modifier">final </span>
        <span class="kind">def</span>
      </span>
      <span class="symbol">
        <span class="name">notify</span><span class="params">()</span><span class="result">: <span class="extype" name="scala.Unit">Unit</span></span>
      </span>
      
      <div class="fullcomment"><dl class="attributes block"> <dt>Definition Classes</dt><dd>AnyRef</dd><dt>Annotations</dt><dd>
                <span class="name">@native</span><span class="args">()</span>
              
        </dd></dl></div>
    </li><li name="scala.AnyRef#notifyAll" visbl="pub" class="indented0 " data-isabs="false" fullComment="yes" group="Ungrouped">
      <a id="notifyAll():Unit"></a>
      <span class="permalink">
      <a href="../../../../../com/johnsnowlabs/nlp/annotators/ws/WordSegmenterApproach.html#notifyAll():Unit" title="Permalink">
        <i class="material-icons"></i>
      </a>
    </span>
      <span class="modifier_kind">
        <span class="modifier">final </span>
        <span class="kind">def</span>
      </span>
      <span class="symbol">
        <span class="name">notifyAll</span><span class="params">()</span><span class="result">: <span class="extype" name="scala.Unit">Unit</span></span>
      </span>
      
      <div class="fullcomment"><dl class="attributes block"> <dt>Definition Classes</dt><dd>AnyRef</dd><dt>Annotations</dt><dd>
                <span class="name">@native</span><span class="args">()</span>
              
        </dd></dl></div>
    </li><li name="com.johnsnowlabs.nlp.AnnotatorApproach#onTrained" visbl="pub" class="indented0 " data-isabs="false" fullComment="yes" group="Ungrouped">
      <a id="onTrained(model:M,spark:org.apache.spark.sql.SparkSession):Unit"></a><a id="onTrained(WordSegmenterModel,SparkSession):Unit"></a>
      <span class="permalink">
      <a href="../../../../../com/johnsnowlabs/nlp/annotators/ws/WordSegmenterApproach.html#onTrained(model:M,spark:org.apache.spark.sql.SparkSession):Unit" title="Permalink">
        <i class="material-icons"></i>
      </a>
    </span>
      <span class="modifier_kind">
        <span class="modifier"></span>
        <span class="kind">def</span>
      </span>
      <span class="symbol">
        <span class="name">onTrained</span><span class="params">(<span name="model">model: <a href="WordSegmenterModel.html" class="extype" name="com.johnsnowlabs.nlp.annotators.ws.WordSegmenterModel">WordSegmenterModel</a></span>, <span name="spark">spark: <span class="extype" name="org.apache.spark.sql.SparkSession">SparkSession</span></span>)</span><span class="result">: <span class="extype" name="scala.Unit">Unit</span></span>
      </span>
      
      <div class="fullcomment"><dl class="attributes block"> <dt>Definition Classes</dt><dd><a href="../../AnnotatorApproach.html" class="extype" name="com.johnsnowlabs.nlp.AnnotatorApproach">AnnotatorApproach</a></dd></dl></div>
    </li><li name="com.johnsnowlabs.nlp.HasInputAnnotationCols#optionalInputAnnotatorTypes" visbl="pub" class="indented0 " data-isabs="false" fullComment="yes" group="Ungrouped">
      <a id="optionalInputAnnotatorTypes:Array[String]"></a>
      <span class="permalink">
      <a href="../../../../../com/johnsnowlabs/nlp/annotators/ws/WordSegmenterApproach.html#optionalInputAnnotatorTypes:Array[String]" title="Permalink">
        <i class="material-icons"></i>
      </a>
    </span>
      <span class="modifier_kind">
        <span class="modifier"></span>
        <span class="kind">val</span>
      </span>
      <span class="symbol">
        <span class="name">optionalInputAnnotatorTypes</span><span class="result">: <span class="extype" name="scala.Array">Array</span>[<span class="extype" name="scala.Predef.String">String</span>]</span>
      </span>
      
      <div class="fullcomment"><dl class="attributes block"> <dt>Definition Classes</dt><dd><a href="../../HasInputAnnotationCols.html" class="extype" name="com.johnsnowlabs.nlp.HasInputAnnotationCols">HasInputAnnotationCols</a></dd></dl></div>
    </li><li name="com.johnsnowlabs.nlp.annotators.ws.WordSegmenterApproach#outputAnnotatorType" visbl="pub" class="indented0 " data-isabs="false" fullComment="yes" group="anno">
      <a id="outputAnnotatorType:WordSegmenterApproach.this.AnnotatorType"></a><a id="outputAnnotatorType:AnnotatorType"></a>
      <span class="permalink">
      <a href="../../../../../com/johnsnowlabs/nlp/annotators/ws/WordSegmenterApproach.html#outputAnnotatorType:WordSegmenterApproach.this.AnnotatorType" title="Permalink">
        <i class="material-icons"></i>
      </a>
    </span>
      <span class="modifier_kind">
        <span class="modifier"></span>
        <span class="kind">val</span>
      </span>
      <span class="symbol">
        <span class="name">outputAnnotatorType</span><span class="result">: <a href="#AnnotatorType=String" class="extmbr" name="com.johnsnowlabs.nlp.annotators.ws.WordSegmenterApproach.AnnotatorType">AnnotatorType</a></span>
      </span>
      
      <p class="shortcomment cmt">Output Annotator Types: TOKEN
</p><div class="fullcomment"><div class="comment cmt"><p>Output Annotator Types: TOKEN
</p></div><dl class="attributes block"> <dt>Definition Classes</dt><dd><a href="" class="extype" name="com.johnsnowlabs.nlp.annotators.ws.WordSegmenterApproach">WordSegmenterApproach</a> → <a href="../../HasOutputAnnotatorType.html" class="extype" name="com.johnsnowlabs.nlp.HasOutputAnnotatorType">HasOutputAnnotatorType</a></dd></dl></div>
    </li><li name="com.johnsnowlabs.nlp.HasOutputAnnotationCol#outputCol" visbl="prt" class="indented0 " data-isabs="false" fullComment="yes" group="Ungrouped">
      <a id="outputCol:org.apache.spark.ml.param.Param[String]"></a><a id="outputCol:Param[String]"></a>
      <span class="permalink">
      <a href="../../../../../com/johnsnowlabs/nlp/annotators/ws/WordSegmenterApproach.html#outputCol:org.apache.spark.ml.param.Param[String]" title="Permalink">
        <i class="material-icons"></i>
      </a>
    </span>
      <span class="modifier_kind">
        <span class="modifier">final </span>
        <span class="kind">val</span>
      </span>
      <span class="symbol">
        <span class="name">outputCol</span><span class="result">: <span class="extype" name="org.apache.spark.ml.param.Param">Param</span>[<span class="extype" name="scala.Predef.String">String</span>]</span>
      </span>
      
      <div class="fullcomment"><dl class="attributes block"> <dt>Attributes</dt><dd>protected </dd><dt>Definition Classes</dt><dd><a href="../../HasOutputAnnotationCol.html" class="extype" name="com.johnsnowlabs.nlp.HasOutputAnnotationCol">HasOutputAnnotationCol</a></dd></dl></div>
    </li><li name="org.apache.spark.ml.param.Params#params" visbl="pub" class="indented0 " data-isabs="false" fullComment="yes" group="Ungrouped">
      <a id="params:Array[org.apache.spark.ml.param.Param[_]]"></a><a id="params:Array[Param[_]]"></a>
      <span class="permalink">
      <a href="../../../../../com/johnsnowlabs/nlp/annotators/ws/WordSegmenterApproach.html#params:Array[org.apache.spark.ml.param.Param[_]]" title="Permalink">
        <i class="material-icons"></i>
      </a>
    </span>
      <span class="modifier_kind">
        <span class="modifier"></span>
        <span class="kind">lazy val</span>
      </span>
      <span class="symbol">
        <span class="name">params</span><span class="result">: <span class="extype" name="scala.Array">Array</span>[<span class="extype" name="org.apache.spark.ml.param.Param">Param</span>[_]]</span>
      </span>
      
      <div class="fullcomment"><dl class="attributes block"> <dt>Definition Classes</dt><dd>Params</dd></dl></div>
    </li><li name="com.johnsnowlabs.nlp.annotators.ws.WordSegmenterApproach#pattern" visbl="pub" class="indented0 " data-isabs="false" fullComment="no" group="param">
      <a id="pattern:org.apache.spark.ml.param.Param[String]"></a><a id="pattern:Param[String]"></a>
      <span class="permalink">
      <a href="../../../../../com/johnsnowlabs/nlp/annotators/ws/WordSegmenterApproach.html#pattern:org.apache.spark.ml.param.Param[String]" title="Permalink">
        <i class="material-icons"></i>
      </a>
    </span>
      <span class="modifier_kind">
        <span class="modifier"></span>
        <span class="kind">val</span>
      </span>
      <span class="symbol">
        <span class="name">pattern</span><span class="result">: <span class="extype" name="org.apache.spark.ml.param.Param">Param</span>[<span class="extype" name="scala.Predef.String">String</span>]</span>
      </span>
      
      <p class="shortcomment cmt">Regex pattern used to match delimiters (Default: <code>&quot;\\s+&quot;</code>)
</p>
    </li><li name="com.johnsnowlabs.nlp.annotators.ws.WordSegmenterApproach#posCol" visbl="pub" class="indented0 " data-isabs="false" fullComment="no" group="param">
      <a id="posCol:org.apache.spark.ml.param.Param[String]"></a><a id="posCol:Param[String]"></a>
      <span class="permalink">
      <a href="../../../../../com/johnsnowlabs/nlp/annotators/ws/WordSegmenterApproach.html#posCol:org.apache.spark.ml.param.Param[String]" title="Permalink">
        <i class="material-icons"></i>
      </a>
    </span>
      <span class="modifier_kind">
        <span class="modifier"></span>
        <span class="kind">val</span>
      </span>
      <span class="symbol">
        <span class="name">posCol</span><span class="result">: <span class="extype" name="org.apache.spark.ml.param.Param">Param</span>[<span class="extype" name="scala.Predef.String">String</span>]</span>
      </span>
      
      <p class="shortcomment cmt">Column of Array of POS tags that match tokens
</p>
    </li><li name="org.apache.spark.ml.util.MLWritable#save" visbl="pub" class="indented0 " data-isabs="false" fullComment="yes" group="Ungrouped">
      <a id="save(path:String):Unit"></a><a id="save(String):Unit"></a>
      <span class="permalink">
      <a href="../../../../../com/johnsnowlabs/nlp/annotators/ws/WordSegmenterApproach.html#save(path:String):Unit" title="Permalink">
        <i class="material-icons"></i>
      </a>
    </span>
      <span class="modifier_kind">
        <span class="modifier"></span>
        <span class="kind">def</span>
      </span>
      <span class="symbol">
        <span class="name">save</span><span class="params">(<span name="path">path: <span class="extype" name="scala.Predef.String">String</span></span>)</span><span class="result">: <span class="extype" name="scala.Unit">Unit</span></span>
      </span>
      
      <div class="fullcomment"><dl class="attributes block"> <dt>Definition Classes</dt><dd>MLWritable</dd><dt>Annotations</dt><dd>
                <span class="name">@Since</span><span class="args">(<span>
      
      <span class="symbol">&quot;1.6.0&quot;</span>
    </span>)</span>
              
                <span class="name">@throws</span><span class="args">(<span>
      
      <span class="defval" name="&quot;If the input path already exists but overwrite is not enabled.&quot;">...</span>
    </span>)</span>
              
        </dd></dl></div>
    </li><li name="org.apache.spark.ml.param.Params#set" visbl="prt" class="indented0 " data-isabs="false" fullComment="yes" group="Ungrouped">
      <a id="set(paramPair:org.apache.spark.ml.param.ParamPair[_]):Params.this.type"></a><a id="set(ParamPair[_]):WordSegmenterApproach.this.type"></a>
      <span class="permalink">
      <a href="../../../../../com/johnsnowlabs/nlp/annotators/ws/WordSegmenterApproach.html#set(paramPair:org.apache.spark.ml.param.ParamPair[_]):Params.this.type" title="Permalink">
        <i class="material-icons"></i>
      </a>
    </span>
      <span class="modifier_kind">
        <span class="modifier">final </span>
        <span class="kind">def</span>
      </span>
      <span class="symbol">
        <span class="name">set</span><span class="params">(<span name="paramPair">paramPair: <span class="extype" name="org.apache.spark.ml.param.ParamPair">ParamPair</span>[_]</span>)</span><span class="result">: <a href="" class="extype" name="com.johnsnowlabs.nlp.annotators.ws.WordSegmenterApproach">WordSegmenterApproach</a>.this.type</span>
      </span>
      
      <div class="fullcomment"><dl class="attributes block"> <dt>Attributes</dt><dd>protected </dd><dt>Definition Classes</dt><dd>Params</dd></dl></div>
    </li><li name="org.apache.spark.ml.param.Params#set" visbl="prt" class="indented0 " data-isabs="false" fullComment="yes" group="Ungrouped">
      <a id="set(param:String,value:Any):Params.this.type"></a><a id="set(String,Any):WordSegmenterApproach.this.type"></a>
      <span class="permalink">
      <a href="../../../../../com/johnsnowlabs/nlp/annotators/ws/WordSegmenterApproach.html#set(param:String,value:Any):Params.this.type" title="Permalink">
        <i class="material-icons"></i>
      </a>
    </span>
      <span class="modifier_kind">
        <span class="modifier">final </span>
        <span class="kind">def</span>
      </span>
      <span class="symbol">
        <span class="name">set</span><span class="params">(<span name="param">param: <span class="extype" name="scala.Predef.String">String</span></span>, <span name="value">value: <span class="extype" name="scala.Any">Any</span></span>)</span><span class="result">: <a href="" class="extype" name="com.johnsnowlabs.nlp.annotators.ws.WordSegmenterApproach">WordSegmenterApproach</a>.this.type</span>
      </span>
      
      <div class="fullcomment"><dl class="attributes block"> <dt>Attributes</dt><dd>protected </dd><dt>Definition Classes</dt><dd>Params</dd></dl></div>
    </li><li name="org.apache.spark.ml.param.Params#set" visbl="pub" class="indented0 " data-isabs="false" fullComment="yes" group="Ungrouped">
      <a id="set[T](param:org.apache.spark.ml.param.Param[T],value:T):Params.this.type"></a><a id="set[T](Param[T],T):WordSegmenterApproach.this.type"></a>
      <span class="permalink">
      <a href="../../../../../com/johnsnowlabs/nlp/annotators/ws/WordSegmenterApproach.html#set[T](param:org.apache.spark.ml.param.Param[T],value:T):Params.this.type" title="Permalink">
        <i class="material-icons"></i>
      </a>
    </span>
      <span class="modifier_kind">
        <span class="modifier">final </span>
        <span class="kind">def</span>
      </span>
      <span class="symbol">
        <span class="name">set</span><span class="tparams">[<span name="T">T</span>]</span><span class="params">(<span name="param">param: <span class="extype" name="org.apache.spark.ml.param.Param">Param</span>[<span class="extype" name="org.apache.spark.ml.param.Params.set.T">T</span>]</span>, <span name="value">value: <span class="extype" name="org.apache.spark.ml.param.Params.set.T">T</span></span>)</span><span class="result">: <a href="" class="extype" name="com.johnsnowlabs.nlp.annotators.ws.WordSegmenterApproach">WordSegmenterApproach</a>.this.type</span>
      </span>
      
      <div class="fullcomment"><dl class="attributes block"> <dt>Definition Classes</dt><dd>Params</dd></dl></div>
    </li><li name="com.johnsnowlabs.nlp.annotators.ws.WordSegmenterApproach#setAmbiguityThreshold" visbl="pub" class="indented0 " data-isabs="false" fullComment="no" group="setParam">
      <a id="setAmbiguityThreshold(value:Double):WordSegmenterApproach.this.type"></a><a id="setAmbiguityThreshold(Double):WordSegmenterApproach.this.type"></a>
      <span class="permalink">
      <a href="../../../../../com/johnsnowlabs/nlp/annotators/ws/WordSegmenterApproach.html#setAmbiguityThreshold(value:Double):WordSegmenterApproach.this.type" title="Permalink">
        <i class="material-icons"></i>
      </a>
    </span>
      <span class="modifier_kind">
        <span class="modifier"></span>
        <span class="kind">def</span>
      </span>
      <span class="symbol">
        <span class="name">setAmbiguityThreshold</span><span class="params">(<span name="value">value: <span class="extype" name="scala.Double">Double</span></span>)</span><span class="result">: <a href="" class="extype" name="com.johnsnowlabs.nlp.annotators.ws.WordSegmenterApproach">WordSegmenterApproach</a>.this.type</span>
      </span>
      
      <p class="shortcomment cmt"></p>
    </li><li name="org.apache.spark.ml.param.Params#setDefault" visbl="prt" class="indented0 " data-isabs="false" fullComment="yes" group="Ungrouped">
      <a id="setDefault(paramPairs:org.apache.spark.ml.param.ParamPair[_]*):Params.this.type"></a><a id="setDefault(ParamPair[_]*):WordSegmenterApproach.this.type"></a>
      <span class="permalink">
      <a href="../../../../../com/johnsnowlabs/nlp/annotators/ws/WordSegmenterApproach.html#setDefault(paramPairs:org.apache.spark.ml.param.ParamPair[_]*):Params.this.type" title="Permalink">
        <i class="material-icons"></i>
      </a>
    </span>
      <span class="modifier_kind">
        <span class="modifier">final </span>
        <span class="kind">def</span>
      </span>
      <span class="symbol">
        <span class="name">setDefault</span><span class="params">(<span name="paramPairs">paramPairs: <span class="extype" name="org.apache.spark.ml.param.ParamPair">ParamPair</span>[_]*</span>)</span><span class="result">: <a href="" class="extype" name="com.johnsnowlabs.nlp.annotators.ws.WordSegmenterApproach">WordSegmenterApproach</a>.this.type</span>
      </span>
      
      <div class="fullcomment"><dl class="attributes block"> <dt>Attributes</dt><dd>protected </dd><dt>Definition Classes</dt><dd>Params</dd></dl></div>
    </li><li name="org.apache.spark.ml.param.Params#setDefault" visbl="prt" class="indented0 " data-isabs="false" fullComment="yes" group="Ungrouped">
      <a id="setDefault[T](param:org.apache.spark.ml.param.Param[T],value:T):Params.this.type"></a><a id="setDefault[T](Param[T],T):WordSegmenterApproach.this.type"></a>
      <span class="permalink">
      <a href="../../../../../com/johnsnowlabs/nlp/annotators/ws/WordSegmenterApproach.html#setDefault[T](param:org.apache.spark.ml.param.Param[T],value:T):Params.this.type" title="Permalink">
        <i class="material-icons"></i>
      </a>
    </span>
      <span class="modifier_kind">
        <span class="modifier">final </span>
        <span class="kind">def</span>
      </span>
      <span class="symbol">
        <span class="name">setDefault</span><span class="tparams">[<span name="T">T</span>]</span><span class="params">(<span name="param">param: <span class="extype" name="org.apache.spark.ml.param.Param">Param</span>[<span class="extype" name="org.apache.spark.ml.param.Params.setDefault.T">T</span>]</span>, <span name="value">value: <span class="extype" name="org.apache.spark.ml.param.Params.setDefault.T">T</span></span>)</span><span class="result">: <a href="" class="extype" name="com.johnsnowlabs.nlp.annotators.ws.WordSegmenterApproach">WordSegmenterApproach</a>.this.type</span>
      </span>
      
      <div class="fullcomment"><dl class="attributes block"> <dt>Attributes</dt><dd>protected </dd><dt>Definition Classes</dt><dd>Params</dd></dl></div>
    </li><li name="com.johnsnowlabs.nlp.annotators.ws.WordSegmenterApproach#setEnableRegexTokenizer" visbl="pub" class="indented0 " data-isabs="false" fullComment="no" group="setParam">
      <a id="setEnableRegexTokenizer(value:Boolean):WordSegmenterApproach.this.type"></a><a id="setEnableRegexTokenizer(Boolean):WordSegmenterApproach.this.type"></a>
      <span class="permalink">
      <a href="../../../../../com/johnsnowlabs/nlp/annotators/ws/WordSegmenterApproach.html#setEnableRegexTokenizer(value:Boolean):WordSegmenterApproach.this.type" title="Permalink">
        <i class="material-icons"></i>
      </a>
    </span>
      <span class="modifier_kind">
        <span class="modifier"></span>
        <span class="kind">def</span>
      </span>
      <span class="symbol">
        <span class="name">setEnableRegexTokenizer</span><span class="params">(<span name="value">value: <span class="extype" name="scala.Boolean">Boolean</span></span>)</span><span class="result">: <a href="" class="extype" name="com.johnsnowlabs.nlp.annotators.ws.WordSegmenterApproach">WordSegmenterApproach</a>.this.type</span>
      </span>
      
      <p class="shortcomment cmt"></p>
    </li><li name="com.johnsnowlabs.nlp.annotators.ws.WordSegmenterApproach#setFrequencyThreshold" visbl="pub" class="indented0 " data-isabs="false" fullComment="no" group="setParam">
      <a id="setFrequencyThreshold(value:Int):WordSegmenterApproach.this.type"></a><a id="setFrequencyThreshold(Int):WordSegmenterApproach.this.type"></a>
      <span class="permalink">
      <a href="../../../../../com/johnsnowlabs/nlp/annotators/ws/WordSegmenterApproach.html#setFrequencyThreshold(value:Int):WordSegmenterApproach.this.type" title="Permalink">
        <i class="material-icons"></i>
      </a>
    </span>
      <span class="modifier_kind">
        <span class="modifier"></span>
        <span class="kind">def</span>
      </span>
      <span class="symbol">
        <span class="name">setFrequencyThreshold</span><span class="params">(<span name="value">value: <span class="extype" name="scala.Int">Int</span></span>)</span><span class="result">: <a href="" class="extype" name="com.johnsnowlabs.nlp.annotators.ws.WordSegmenterApproach">WordSegmenterApproach</a>.this.type</span>
      </span>
      
      <p class="shortcomment cmt"></p>
    </li><li name="com.johnsnowlabs.nlp.HasInputAnnotationCols#setInputCols" visbl="pub" class="indented0 " data-isabs="false" fullComment="yes" group="Ungrouped">
      <a id="setInputCols(value:String*):HasInputAnnotationCols.this.type"></a><a id="setInputCols(String*):WordSegmenterApproach.this.type"></a>
      <span class="permalink">
      <a href="../../../../../com/johnsnowlabs/nlp/annotators/ws/WordSegmenterApproach.html#setInputCols(value:String*):HasInputAnnotationCols.this.type" title="Permalink">
        <i class="material-icons"></i>
      </a>
    </span>
      <span class="modifier_kind">
        <span class="modifier">final </span>
        <span class="kind">def</span>
      </span>
      <span class="symbol">
        <span class="name">setInputCols</span><span class="params">(<span name="value">value: <span class="extype" name="scala.Predef.String">String</span>*</span>)</span><span class="result">: <a href="" class="extype" name="com.johnsnowlabs.nlp.annotators.ws.WordSegmenterApproach">WordSegmenterApproach</a>.this.type</span>
      </span>
      
      <div class="fullcomment"><dl class="attributes block"> <dt>Definition Classes</dt><dd><a href="../../HasInputAnnotationCols.html" class="extype" name="com.johnsnowlabs.nlp.HasInputAnnotationCols">HasInputAnnotationCols</a></dd></dl></div>
    </li><li name="com.johnsnowlabs.nlp.HasInputAnnotationCols#setInputCols" visbl="pub" class="indented0 " data-isabs="false" fullComment="yes" group="Ungrouped">
      <a id="setInputCols(value:Array[String]):HasInputAnnotationCols.this.type"></a><a id="setInputCols(Array[String]):WordSegmenterApproach.this.type"></a>
      <span class="permalink">
      <a href="../../../../../com/johnsnowlabs/nlp/annotators/ws/WordSegmenterApproach.html#setInputCols(value:Array[String]):HasInputAnnotationCols.this.type" title="Permalink">
        <i class="material-icons"></i>
      </a>
    </span>
      <span class="modifier_kind">
        <span class="modifier"></span>
        <span class="kind">def</span>
      </span>
      <span class="symbol">
        <span class="name">setInputCols</span><span class="params">(<span name="value">value: <span class="extype" name="scala.Array">Array</span>[<span class="extype" name="scala.Predef.String">String</span>]</span>)</span><span class="result">: <a href="" class="extype" name="com.johnsnowlabs.nlp.annotators.ws.WordSegmenterApproach">WordSegmenterApproach</a>.this.type</span>
      </span>
      
      <p class="shortcomment cmt">Overrides required annotators column if different than default</p><div class="fullcomment"><div class="comment cmt"><p>Overrides required annotators column if different than default</p></div><dl class="attributes block"> <dt>Definition Classes</dt><dd><a href="../../HasInputAnnotationCols.html" class="extype" name="com.johnsnowlabs.nlp.HasInputAnnotationCols">HasInputAnnotationCols</a></dd></dl></div>
    </li><li name="com.johnsnowlabs.nlp.CanBeLazy#setLazyAnnotator" visbl="pub" class="indented0 " data-isabs="false" fullComment="yes" group="Ungrouped">
      <a id="setLazyAnnotator(value:Boolean):&lt;refinement&gt;.type"></a><a id="setLazyAnnotator(Boolean):WordSegmenterApproach.this.type"></a>
      <span class="permalink">
      <a href="../../../../../com/johnsnowlabs/nlp/annotators/ws/WordSegmenterApproach.html#setLazyAnnotator(value:Boolean):&lt;refinement&gt;.type" title="Permalink">
        <i class="material-icons"></i>
      </a>
    </span>
      <span class="modifier_kind">
        <span class="modifier"></span>
        <span class="kind">def</span>
      </span>
      <span class="symbol">
        <span class="name">setLazyAnnotator</span><span class="params">(<span name="value">value: <span class="extype" name="scala.Boolean">Boolean</span></span>)</span><span class="result">: <a href="" class="extype" name="com.johnsnowlabs.nlp.annotators.ws.WordSegmenterApproach">WordSegmenterApproach</a>.this.type</span>
      </span>
      
      <div class="fullcomment"><dl class="attributes block"> <dt>Definition Classes</dt><dd><a href="../../CanBeLazy.html" class="extype" name="com.johnsnowlabs.nlp.CanBeLazy">CanBeLazy</a></dd></dl></div>
    </li><li name="com.johnsnowlabs.nlp.annotators.ws.WordSegmenterApproach#setNIterations" visbl="pub" class="indented0 " data-isabs="false" fullComment="no" group="setParam">
      <a id="setNIterations(value:Int):WordSegmenterApproach.this.type"></a><a id="setNIterations(Int):WordSegmenterApproach.this.type"></a>
      <span class="permalink">
      <a href="../../../../../com/johnsnowlabs/nlp/annotators/ws/WordSegmenterApproach.html#setNIterations(value:Int):WordSegmenterApproach.this.type" title="Permalink">
        <i class="material-icons"></i>
      </a>
    </span>
      <span class="modifier_kind">
        <span class="modifier"></span>
        <span class="kind">def</span>
      </span>
      <span class="symbol">
        <span class="name">setNIterations</span><span class="params">(<span name="value">value: <span class="extype" name="scala.Int">Int</span></span>)</span><span class="result">: <a href="" class="extype" name="com.johnsnowlabs.nlp.annotators.ws.WordSegmenterApproach">WordSegmenterApproach</a>.this.type</span>
      </span>
      
      <p class="shortcomment cmt"></p>
    </li><li name="com.johnsnowlabs.nlp.HasOutputAnnotationCol#setOutputCol" visbl="pub" class="indented0 " data-isabs="false" fullComment="yes" group="Ungrouped">
      <a id="setOutputCol(value:String):HasOutputAnnotationCol.this.type"></a><a id="setOutputCol(String):WordSegmenterApproach.this.type"></a>
      <span class="permalink">
      <a href="../../../../../com/johnsnowlabs/nlp/annotators/ws/WordSegmenterApproach.html#setOutputCol(value:String):HasOutputAnnotationCol.this.type" title="Permalink">
        <i class="material-icons"></i>
      </a>
    </span>
      <span class="modifier_kind">
        <span class="modifier">final </span>
        <span class="kind">def</span>
      </span>
      <span class="symbol">
        <span class="name">setOutputCol</span><span class="params">(<span name="value">value: <span class="extype" name="scala.Predef.String">String</span></span>)</span><span class="result">: <a href="" class="extype" name="com.johnsnowlabs.nlp.annotators.ws.WordSegmenterApproach">WordSegmenterApproach</a>.this.type</span>
      </span>
      
      <p class="shortcomment cmt">Overrides annotation column name when transforming</p><div class="fullcomment"><div class="comment cmt"><p>Overrides annotation column name when transforming</p></div><dl class="attributes block"> <dt>Definition Classes</dt><dd><a href="../../HasOutputAnnotationCol.html" class="extype" name="com.johnsnowlabs.nlp.HasOutputAnnotationCol">HasOutputAnnotationCol</a></dd></dl></div>
    </li><li name="com.johnsnowlabs.nlp.annotators.ws.WordSegmenterApproach#setPattern" visbl="pub" class="indented0 " data-isabs="false" fullComment="no" group="setParam">
      <a id="setPattern(value:String):WordSegmenterApproach.this.type"></a><a id="setPattern(String):WordSegmenterApproach.this.type"></a>
      <span class="permalink">
      <a href="../../../../../com/johnsnowlabs/nlp/annotators/ws/WordSegmenterApproach.html#setPattern(value:String):WordSegmenterApproach.this.type" title="Permalink">
        <i class="material-icons"></i>
      </a>
    </span>
      <span class="modifier_kind">
        <span class="modifier"></span>
        <span class="kind">def</span>
      </span>
      <span class="symbol">
        <span class="name">setPattern</span><span class="params">(<span name="value">value: <span class="extype" name="scala.Predef.String">String</span></span>)</span><span class="result">: <a href="" class="extype" name="com.johnsnowlabs.nlp.annotators.ws.WordSegmenterApproach">WordSegmenterApproach</a>.this.type</span>
      </span>
      
      <p class="shortcomment cmt"></p>
    </li><li name="com.johnsnowlabs.nlp.annotators.ws.WordSegmenterApproach#setPosColumn" visbl="pub" class="indented0 " data-isabs="false" fullComment="no" group="setParam">
      <a id="setPosColumn(value:String):WordSegmenterApproach.this.type"></a><a id="setPosColumn(String):WordSegmenterApproach.this.type"></a>
      <span class="permalink">
      <a href="../../../../../com/johnsnowlabs/nlp/annotators/ws/WordSegmenterApproach.html#setPosColumn(value:String):WordSegmenterApproach.this.type" title="Permalink">
        <i class="material-icons"></i>
      </a>
    </span>
      <span class="modifier_kind">
        <span class="modifier"></span>
        <span class="kind">def</span>
      </span>
      <span class="symbol">
        <span class="name">setPosColumn</span><span class="params">(<span name="value">value: <span class="extype" name="scala.Predef.String">String</span></span>)</span><span class="result">: <a href="" class="extype" name="com.johnsnowlabs.nlp.annotators.ws.WordSegmenterApproach">WordSegmenterApproach</a>.this.type</span>
      </span>
      
      <p class="shortcomment cmt"></p>
    </li><li name="com.johnsnowlabs.nlp.annotators.ws.WordSegmenterApproach#setToLowercase" visbl="pub" class="indented0 " data-isabs="false" fullComment="no" group="setParam">
      <a id="setToLowercase(value:Boolean):WordSegmenterApproach.this.type"></a><a id="setToLowercase(Boolean):WordSegmenterApproach.this.type"></a>
      <span class="permalink">
      <a href="../../../../../com/johnsnowlabs/nlp/annotators/ws/WordSegmenterApproach.html#setToLowercase(value:Boolean):WordSegmenterApproach.this.type" title="Permalink">
        <i class="material-icons"></i>
      </a>
    </span>
      <span class="modifier_kind">
        <span class="modifier"></span>
        <span class="kind">def</span>
      </span>
      <span class="symbol">
        <span class="name">setToLowercase</span><span class="params">(<span name="value">value: <span class="extype" name="scala.Boolean">Boolean</span></span>)</span><span class="result">: <a href="" class="extype" name="com.johnsnowlabs.nlp.annotators.ws.WordSegmenterApproach">WordSegmenterApproach</a>.this.type</span>
      </span>
      
      <p class="shortcomment cmt"></p>
    </li><li name="scala.AnyRef#synchronized" visbl="pub" class="indented0 " data-isabs="false" fullComment="yes" group="Ungrouped">
      <a id="synchronized[T0](x$1:=&gt;T0):T0"></a><a id="synchronized[T0](⇒T0):T0"></a>
      <span class="permalink">
      <a href="../../../../../com/johnsnowlabs/nlp/annotators/ws/WordSegmenterApproach.html#synchronized[T0](x$1:=&gt;T0):T0" title="Permalink">
        <i class="material-icons"></i>
      </a>
    </span>
      <span class="modifier_kind">
        <span class="modifier">final </span>
        <span class="kind">def</span>
      </span>
      <span class="symbol">
        <span class="name">synchronized</span><span class="tparams">[<span name="T0">T0</span>]</span><span class="params">(<span name="arg0">arg0: ⇒ <span class="extype" name="java.lang.AnyRef.synchronized.T0">T0</span></span>)</span><span class="result">: <span class="extype" name="java.lang.AnyRef.synchronized.T0">T0</span></span>
      </span>
      
      <div class="fullcomment"><dl class="attributes block"> <dt>Definition Classes</dt><dd>AnyRef</dd></dl></div>
    </li><li name="com.johnsnowlabs.nlp.annotators.ws.WordSegmenterApproach#toLowercase" visbl="pub" class="indented0 " data-isabs="false" fullComment="no" group="param">
      <a id="toLowercase:org.apache.spark.ml.param.BooleanParam"></a><a id="toLowercase:BooleanParam"></a>
      <span class="permalink">
      <a href="../../../../../com/johnsnowlabs/nlp/annotators/ws/WordSegmenterApproach.html#toLowercase:org.apache.spark.ml.param.BooleanParam" title="Permalink">
        <i class="material-icons"></i>
      </a>
    </span>
      <span class="modifier_kind">
        <span class="modifier"></span>
        <span class="kind">val</span>
      </span>
      <span class="symbol">
        <span class="name">toLowercase</span><span class="result">: <span class="extype" name="org.apache.spark.ml.param.BooleanParam">BooleanParam</span></span>
      </span>
      
      <p class="shortcomment cmt">Indicates whether to convert all characters to lowercase before tokenizing (Default:
<code>false</code>).</p>
    </li><li name="org.apache.spark.ml.util.Identifiable#toString" visbl="pub" class="indented0 " data-isabs="false" fullComment="yes" group="Ungrouped">
      <a id="toString():String"></a>
      <span class="permalink">
      <a href="../../../../../com/johnsnowlabs/nlp/annotators/ws/WordSegmenterApproach.html#toString():String" title="Permalink">
        <i class="material-icons"></i>
      </a>
    </span>
      <span class="modifier_kind">
        <span class="modifier"></span>
        <span class="kind">def</span>
      </span>
      <span class="symbol">
        <span class="name">toString</span><span class="params">()</span><span class="result">: <span class="extype" name="scala.Predef.String">String</span></span>
      </span>
      
      <div class="fullcomment"><dl class="attributes block"> <dt>Definition Classes</dt><dd>Identifiable → AnyRef → Any</dd></dl></div>
    </li><li name="com.johnsnowlabs.nlp.annotators.ws.WordSegmenterApproach#train" visbl="pub" class="indented0 " data-isabs="false" fullComment="yes" group="Ungrouped">
      <a id="train(dataset:org.apache.spark.sql.Dataset[_],recursivePipeline:Option[org.apache.spark.ml.PipelineModel]):com.johnsnowlabs.nlp.annotators.ws.WordSegmenterModel"></a><a id="train(Dataset[_],Option[PipelineModel]):WordSegmenterModel"></a>
      <span class="permalink">
      <a href="../../../../../com/johnsnowlabs/nlp/annotators/ws/WordSegmenterApproach.html#train(dataset:org.apache.spark.sql.Dataset[_],recursivePipeline:Option[org.apache.spark.ml.PipelineModel]):com.johnsnowlabs.nlp.annotators.ws.WordSegmenterModel" title="Permalink">
        <i class="material-icons"></i>
      </a>
    </span>
      <span class="modifier_kind">
        <span class="modifier"></span>
        <span class="kind">def</span>
      </span>
      <span class="symbol">
        <span class="name">train</span><span class="params">(<span name="dataset">dataset: <span class="extype" name="org.apache.spark.sql.Dataset">Dataset</span>[_]</span>, <span name="recursivePipeline">recursivePipeline: <span class="extype" name="scala.Option">Option</span>[<span class="extype" name="org.apache.spark.ml.PipelineModel">PipelineModel</span>]</span>)</span><span class="result">: <a href="WordSegmenterModel.html" class="extype" name="com.johnsnowlabs.nlp.annotators.ws.WordSegmenterModel">WordSegmenterModel</a></span>
      </span>
      
      <div class="fullcomment"><dl class="attributes block"> <dt>Definition Classes</dt><dd><a href="" class="extype" name="com.johnsnowlabs.nlp.annotators.ws.WordSegmenterApproach">WordSegmenterApproach</a> → <a href="../../AnnotatorApproach.html" class="extype" name="com.johnsnowlabs.nlp.AnnotatorApproach">AnnotatorApproach</a></dd></dl></div>
    </li><li name="com.johnsnowlabs.nlp.annotators.pos.perceptron.PerceptronTrainingUtils#trainPerceptron" visbl="pub" class="indented0 " data-isabs="false" fullComment="yes" group="Ungrouped">
      <a id="trainPerceptron(nIterations:Int,initialModel:com.johnsnowlabs.nlp.annotators.pos.perceptron.TrainingPerceptronLegacy,taggedSentences:Array[com.johnsnowlabs.nlp.annotators.common.TaggedSentence],taggedWordBook:Map[String,String]):com.johnsnowlabs.nlp.annotators.pos.perceptron.AveragedPerceptron"></a><a id="trainPerceptron(Int,TrainingPerceptronLegacy,Array[TaggedSentence],Map[String,String]):AveragedPerceptron"></a>
      <span class="permalink">
      <a href="../../../../../com/johnsnowlabs/nlp/annotators/ws/WordSegmenterApproach.html#trainPerceptron(nIterations:Int,initialModel:com.johnsnowlabs.nlp.annotators.pos.perceptron.TrainingPerceptronLegacy,taggedSentences:Array[com.johnsnowlabs.nlp.annotators.common.TaggedSentence],taggedWordBook:Map[String,String]):com.johnsnowlabs.nlp.annotators.pos.perceptron.AveragedPerceptron" title="Permalink">
        <i class="material-icons"></i>
      </a>
    </span>
      <span class="modifier_kind">
        <span class="modifier"></span>
        <span class="kind">def</span>
      </span>
      <span class="symbol">
        <span class="name">trainPerceptron</span><span class="params">(<span name="nIterations">nIterations: <span class="extype" name="scala.Int">Int</span></span>, <span name="initialModel">initialModel: <a href="../pos/perceptron/TrainingPerceptronLegacy.html" class="extype" name="com.johnsnowlabs.nlp.annotators.pos.perceptron.TrainingPerceptronLegacy">TrainingPerceptronLegacy</a></span>, <span name="taggedSentences">taggedSentences: <span class="extype" name="scala.Array">Array</span>[<a href="../common/TaggedSentence.html" class="extype" name="com.johnsnowlabs.nlp.annotators.common.TaggedSentence">TaggedSentence</a>]</span>, <span name="taggedWordBook">taggedWordBook: <span class="extype" name="scala.Predef.Map">Map</span>[<span class="extype" name="scala.Predef.String">String</span>, <span class="extype" name="scala.Predef.String">String</span>]</span>)</span><span class="result">: <a href="../pos/perceptron/AveragedPerceptron.html" class="extype" name="com.johnsnowlabs.nlp.annotators.pos.perceptron.AveragedPerceptron">AveragedPerceptron</a></span>
      </span>
      
      <p class="shortcomment cmt">Iterates for training</p><div class="fullcomment"><div class="comment cmt"><p>Iterates for training</p></div><dl class="attributes block"> <dt>Definition Classes</dt><dd><a href="../pos/perceptron/PerceptronTrainingUtils.html" class="extype" name="com.johnsnowlabs.nlp.annotators.pos.perceptron.PerceptronTrainingUtils">PerceptronTrainingUtils</a></dd></dl></div>
    </li><li name="com.johnsnowlabs.nlp.AnnotatorApproach#transformSchema" visbl="pub" class="indented0 " data-isabs="false" fullComment="yes" group="Ungrouped">
      <a id="transformSchema(schema:org.apache.spark.sql.types.StructType):org.apache.spark.sql.types.StructType"></a><a id="transformSchema(StructType):StructType"></a>
      <span class="permalink">
      <a href="../../../../../com/johnsnowlabs/nlp/annotators/ws/WordSegmenterApproach.html#transformSchema(schema:org.apache.spark.sql.types.StructType):org.apache.spark.sql.types.StructType" title="Permalink">
        <i class="material-icons"></i>
      </a>
    </span>
      <span class="modifier_kind">
        <span class="modifier">final </span>
        <span class="kind">def</span>
      </span>
      <span class="symbol">
        <span class="name">transformSchema</span><span class="params">(<span name="schema">schema: <span class="extype" name="org.apache.spark.sql.types.StructType">StructType</span></span>)</span><span class="result">: <span class="extype" name="org.apache.spark.sql.types.StructType">StructType</span></span>
      </span>
      
      <p class="shortcomment cmt">requirement for pipeline transformation validation.</p><div class="fullcomment"><div class="comment cmt"><p>requirement for pipeline transformation validation. It is called on fit()</p></div><dl class="attributes block"> <dt>Definition Classes</dt><dd><a href="../../AnnotatorApproach.html" class="extype" name="com.johnsnowlabs.nlp.AnnotatorApproach">AnnotatorApproach</a> → PipelineStage</dd></dl></div>
    </li><li name="org.apache.spark.ml.PipelineStage#transformSchema" visbl="prt" class="indented0 " data-isabs="false" fullComment="yes" group="Ungrouped">
      <a id="transformSchema(schema:org.apache.spark.sql.types.StructType,logging:Boolean):org.apache.spark.sql.types.StructType"></a><a id="transformSchema(StructType,Boolean):StructType"></a>
      <span class="permalink">
      <a href="../../../../../com/johnsnowlabs/nlp/annotators/ws/WordSegmenterApproach.html#transformSchema(schema:org.apache.spark.sql.types.StructType,logging:Boolean):org.apache.spark.sql.types.StructType" title="Permalink">
        <i class="material-icons"></i>
      </a>
    </span>
      <span class="modifier_kind">
        <span class="modifier"></span>
        <span class="kind">def</span>
      </span>
      <span class="symbol">
        <span class="name">transformSchema</span><span class="params">(<span name="schema">schema: <span class="extype" name="org.apache.spark.sql.types.StructType">StructType</span></span>, <span name="logging">logging: <span class="extype" name="scala.Boolean">Boolean</span></span>)</span><span class="result">: <span class="extype" name="org.apache.spark.sql.types.StructType">StructType</span></span>
      </span>
      
      <div class="fullcomment"><dl class="attributes block"> <dt>Attributes</dt><dd>protected </dd><dt>Definition Classes</dt><dd>PipelineStage</dd><dt>Annotations</dt><dd>
                <span class="name">@DeveloperApi</span><span class="args">()</span>
              
        </dd></dl></div>
    </li><li name="com.johnsnowlabs.nlp.annotators.ws.WordSegmenterApproach#uid" visbl="pub" class="indented0 " data-isabs="false" fullComment="yes" group="Ungrouped">
      <a id="uid:String"></a>
      <span class="permalink">
      <a href="../../../../../com/johnsnowlabs/nlp/annotators/ws/WordSegmenterApproach.html#uid:String" title="Permalink">
        <i class="material-icons"></i>
      </a>
    </span>
      <span class="modifier_kind">
        <span class="modifier"></span>
        <span class="kind">val</span>
      </span>
      <span class="symbol">
        <span class="name">uid</span><span class="result">: <span class="extype" name="scala.Predef.String">String</span></span>
      </span>
      
      <div class="fullcomment"><dl class="attributes block"> <dt>Definition Classes</dt><dd><a href="" class="extype" name="com.johnsnowlabs.nlp.annotators.ws.WordSegmenterApproach">WordSegmenterApproach</a> → Identifiable</dd></dl></div>
    </li><li name="com.johnsnowlabs.nlp.AnnotatorApproach#validate" visbl="prt" class="indented0 " data-isabs="false" fullComment="yes" group="Ungrouped">
      <a id="validate(schema:org.apache.spark.sql.types.StructType):Boolean"></a><a id="validate(StructType):Boolean"></a>
      <span class="permalink">
      <a href="../../../../../com/johnsnowlabs/nlp/annotators/ws/WordSegmenterApproach.html#validate(schema:org.apache.spark.sql.types.StructType):Boolean" title="Permalink">
        <i class="material-icons"></i>
      </a>
    </span>
      <span class="modifier_kind">
        <span class="modifier"></span>
        <span class="kind">def</span>
      </span>
      <span class="symbol">
        <span class="name">validate</span><span class="params">(<span name="schema">schema: <span class="extype" name="org.apache.spark.sql.types.StructType">StructType</span></span>)</span><span class="result">: <span class="extype" name="scala.Boolean">Boolean</span></span>
      </span>
      
      <p class="shortcomment cmt">takes a <span class="extype" name="Dataset">Dataset</span> and checks to see if all the required annotation types are present.</p><div class="fullcomment"><div class="comment cmt"><p>takes a <span class="extype" name="Dataset">Dataset</span> and checks to see if all the required annotation types are present.
</p></div><dl class="paramcmts block"><dt class="param">schema</dt><dd class="cmt"><p>
  to be validated</p></dd><dt>returns</dt><dd class="cmt"><p>
  True if all the required types are present, else false</p></dd></dl><dl class="attributes block"> <dt>Attributes</dt><dd>protected </dd><dt>Definition Classes</dt><dd><a href="../../AnnotatorApproach.html" class="extype" name="com.johnsnowlabs.nlp.AnnotatorApproach">AnnotatorApproach</a></dd></dl></div>
    </li><li name="scala.AnyRef#wait" visbl="pub" class="indented0 " data-isabs="false" fullComment="yes" group="Ungrouped">
      <a id="wait():Unit"></a>
      <span class="permalink">
      <a href="../../../../../com/johnsnowlabs/nlp/annotators/ws/WordSegmenterApproach.html#wait():Unit" title="Permalink">
        <i class="material-icons"></i>
      </a>
    </span>
      <span class="modifier_kind">
        <span class="modifier">final </span>
        <span class="kind">def</span>
      </span>
      <span class="symbol">
        <span class="name">wait</span><span class="params">()</span><span class="result">: <span class="extype" name="scala.Unit">Unit</span></span>
      </span>
      
      <div class="fullcomment"><dl class="attributes block"> <dt>Definition Classes</dt><dd>AnyRef</dd><dt>Annotations</dt><dd>
                <span class="name">@throws</span><span class="args">(<span>
      
      <span class="defval" name="classOf[java.lang.InterruptedException]">...</span>
    </span>)</span>
              
        </dd></dl></div>
    </li><li name="scala.AnyRef#wait" visbl="pub" class="indented0 " data-isabs="false" fullComment="yes" group="Ungrouped">
      <a id="wait(x$1:Long,x$2:Int):Unit"></a><a id="wait(Long,Int):Unit"></a>
      <span class="permalink">
      <a href="../../../../../com/johnsnowlabs/nlp/annotators/ws/WordSegmenterApproach.html#wait(x$1:Long,x$2:Int):Unit" title="Permalink">
        <i class="material-icons"></i>
      </a>
    </span>
      <span class="modifier_kind">
        <span class="modifier">final </span>
        <span class="kind">def</span>
      </span>
      <span class="symbol">
        <span class="name">wait</span><span class="params">(<span name="arg0">arg0: <span class="extype" name="scala.Long">Long</span></span>, <span name="arg1">arg1: <span class="extype" name="scala.Int">Int</span></span>)</span><span class="result">: <span class="extype" name="scala.Unit">Unit</span></span>
      </span>
      
      <div class="fullcomment"><dl class="attributes block"> <dt>Definition Classes</dt><dd>AnyRef</dd><dt>Annotations</dt><dd>
                <span class="name">@throws</span><span class="args">(<span>
      
      <span class="defval" name="classOf[java.lang.InterruptedException]">...</span>
    </span>)</span>
              
        </dd></dl></div>
    </li><li name="scala.AnyRef#wait" visbl="pub" class="indented0 " data-isabs="false" fullComment="yes" group="Ungrouped">
      <a id="wait(x$1:Long):Unit"></a><a id="wait(Long):Unit"></a>
      <span class="permalink">
      <a href="../../../../../com/johnsnowlabs/nlp/annotators/ws/WordSegmenterApproach.html#wait(x$1:Long):Unit" title="Permalink">
        <i class="material-icons"></i>
      </a>
    </span>
      <span class="modifier_kind">
        <span class="modifier">final </span>
        <span class="kind">def</span>
      </span>
      <span class="symbol">
        <span class="name">wait</span><span class="params">(<span name="arg0">arg0: <span class="extype" name="scala.Long">Long</span></span>)</span><span class="result">: <span class="extype" name="scala.Unit">Unit</span></span>
      </span>
      
      <div class="fullcomment"><dl class="attributes block"> <dt>Definition Classes</dt><dd>AnyRef</dd><dt>Annotations</dt><dd>
                <span class="name">@throws</span><span class="args">(<span>
      
      <span class="defval" name="classOf[java.lang.InterruptedException]">...</span>
    </span>)</span>
              
                <span class="name">@native</span><span class="args">()</span>
              
        </dd></dl></div>
    </li><li name="org.apache.spark.ml.util.DefaultParamsWritable#write" visbl="pub" class="indented0 " data-isabs="false" fullComment="yes" group="Ungrouped">
      <a id="write:org.apache.spark.ml.util.MLWriter"></a><a id="write:MLWriter"></a>
      <span class="permalink">
      <a href="../../../../../com/johnsnowlabs/nlp/annotators/ws/WordSegmenterApproach.html#write:org.apache.spark.ml.util.MLWriter" title="Permalink">
        <i class="material-icons"></i>
      </a>
    </span>
      <span class="modifier_kind">
        <span class="modifier"></span>
        <span class="kind">def</span>
      </span>
      <span class="symbol">
        <span class="name">write</span><span class="result">: <span class="extype" name="org.apache.spark.ml.util.MLWriter">MLWriter</span></span>
      </span>
      
      <div class="fullcomment"><dl class="attributes block"> <dt>Definition Classes</dt><dd>DefaultParamsWritable → MLWritable</dd></dl></div>
    </li>
              </ol>
            </div>

        

        
        </div>

        <div id="inheritedMembers">
        <div class="parent" name="com.johnsnowlabs.nlp.annotators.pos.perceptron.PerceptronTrainingUtils">
              <h3>Inherited from <a href="../pos/perceptron/PerceptronTrainingUtils.html" class="extype" name="com.johnsnowlabs.nlp.annotators.pos.perceptron.PerceptronTrainingUtils">PerceptronTrainingUtils</a></h3>
            </div><div class="parent" name="com.johnsnowlabs.nlp.annotators.pos.perceptron.PerceptronUtils">
              <h3>Inherited from <a href="../pos/perceptron/PerceptronUtils.html" class="extype" name="com.johnsnowlabs.nlp.annotators.pos.perceptron.PerceptronUtils">PerceptronUtils</a></h3>
            </div><div class="parent" name="com.johnsnowlabs.nlp.AnnotatorApproach">
              <h3>Inherited from <a href="../../AnnotatorApproach.html" class="extype" name="com.johnsnowlabs.nlp.AnnotatorApproach">AnnotatorApproach</a>[<a href="WordSegmenterModel.html" class="extype" name="com.johnsnowlabs.nlp.annotators.ws.WordSegmenterModel">WordSegmenterModel</a>]</h3>
            </div><div class="parent" name="com.johnsnowlabs.nlp.CanBeLazy">
              <h3>Inherited from <a href="../../CanBeLazy.html" class="extype" name="com.johnsnowlabs.nlp.CanBeLazy">CanBeLazy</a></h3>
            </div><div class="parent" name="org.apache.spark.ml.util.DefaultParamsWritable">
              <h3>Inherited from <span class="extype" name="org.apache.spark.ml.util.DefaultParamsWritable">DefaultParamsWritable</span></h3>
            </div><div class="parent" name="org.apache.spark.ml.util.MLWritable">
              <h3>Inherited from <span class="extype" name="org.apache.spark.ml.util.MLWritable">MLWritable</span></h3>
            </div><div class="parent" name="com.johnsnowlabs.nlp.HasOutputAnnotatorType">
              <h3>Inherited from <a href="../../HasOutputAnnotatorType.html" class="extype" name="com.johnsnowlabs.nlp.HasOutputAnnotatorType">HasOutputAnnotatorType</a></h3>
            </div><div class="parent" name="com.johnsnowlabs.nlp.HasOutputAnnotationCol">
              <h3>Inherited from <a href="../../HasOutputAnnotationCol.html" class="extype" name="com.johnsnowlabs.nlp.HasOutputAnnotationCol">HasOutputAnnotationCol</a></h3>
            </div><div class="parent" name="com.johnsnowlabs.nlp.HasInputAnnotationCols">
              <h3>Inherited from <a href="../../HasInputAnnotationCols.html" class="extype" name="com.johnsnowlabs.nlp.HasInputAnnotationCols">HasInputAnnotationCols</a></h3>
            </div><div class="parent" name="org.apache.spark.ml.Estimator">
              <h3>Inherited from <span class="extype" name="org.apache.spark.ml.Estimator">Estimator</span>[<a href="WordSegmenterModel.html" class="extype" name="com.johnsnowlabs.nlp.annotators.ws.WordSegmenterModel">WordSegmenterModel</a>]</h3>
            </div><div class="parent" name="org.apache.spark.ml.PipelineStage">
              <h3>Inherited from <span class="extype" name="org.apache.spark.ml.PipelineStage">PipelineStage</span></h3>
            </div><div class="parent" name="org.apache.spark.internal.Logging">
              <h3>Inherited from <span class="extype" name="org.apache.spark.internal.Logging">Logging</span></h3>
            </div><div class="parent" name="org.apache.spark.ml.param.Params">
              <h3>Inherited from <span class="extype" name="org.apache.spark.ml.param.Params">Params</span></h3>
            </div><div class="parent" name="scala.Serializable">
              <h3>Inherited from <span class="extype" name="scala.Serializable">Serializable</span></h3>
            </div><div class="parent" name="java.io.Serializable">
              <h3>Inherited from <span class="extype" name="java.io.Serializable">Serializable</span></h3>
            </div><div class="parent" name="org.apache.spark.ml.util.Identifiable">
              <h3>Inherited from <span class="extype" name="org.apache.spark.ml.util.Identifiable">Identifiable</span></h3>
            </div><div class="parent" name="scala.AnyRef">
              <h3>Inherited from <span class="extype" name="scala.AnyRef">AnyRef</span></h3>
            </div><div class="parent" name="scala.Any">
              <h3>Inherited from <span class="extype" name="scala.Any">Any</span></h3>
            </div>
        
        </div>

        <div id="groupedMembers">
        <div class="group" name="param">
              <h3>Parameters</h3>
              <div class="comment cmt"><p>
  A list of (hyper-)parameter keys this annotator can take. Users can set and get the
  parameter values through setters and getters, respectively.</p></div>
            </div><div class="group" name="anno">
              <h3>Annotator types</h3>
              <div class="comment cmt"><p>
  Required input and expected output annotator types</p></div>
            </div><div class="group" name="Ungrouped">
              <h3>Members</h3>
              
            </div><div class="group" name="setParam">
              <h3>Parameter setters</h3>
              
            </div><div class="group" name="getParam">
              <h3>Parameter getters</h3>
              
            </div>
        </div>

      </div>

      <div id="tooltip"></div>

      <div id="footer">  </div>
    </body>
          </div>
        </div>
      </div>
    </body>
      </html><|MERGE_RESOLUTION|>--- conflicted
+++ resolved
@@ -3,15 +3,9 @@
         <head>
           <meta http-equiv="X-UA-Compatible" content="IE=edge" />
           <meta name="viewport" content="width=device-width, initial-scale=1.0, maximum-scale=1.0, user-scalable=no" />
-<<<<<<< HEAD
-          <title>Spark NLP 4.3.0 ScalaDoc  - com.johnsnowlabs.nlp.annotators.ws.WordSegmenterApproach</title>
-          <meta name="description" content="Spark NLP 4.3.0 ScalaDoc - com.johnsnowlabs.nlp.annotators.ws.WordSegmenterApproach" />
-          <meta name="keywords" content="Spark NLP 4.3.0 ScalaDoc com.johnsnowlabs.nlp.annotators.ws.WordSegmenterApproach" />
-=======
           <title>Spark NLP 4.2.8 ScalaDoc  - com.johnsnowlabs.nlp.annotators.ws.WordSegmenterApproach</title>
           <meta name="description" content="Spark NLP 4.2.8 ScalaDoc - com.johnsnowlabs.nlp.annotators.ws.WordSegmenterApproach" />
           <meta name="keywords" content="Spark NLP 4.2.8 ScalaDoc com.johnsnowlabs.nlp.annotators.ws.WordSegmenterApproach" />
->>>>>>> c60c6f53
           <meta http-equiv="content-type" content="text/html; charset=UTF-8" />
           
       
@@ -34,11 +28,7 @@
         </head>
         <body>
       <div id="search">
-<<<<<<< HEAD
-        <span id="doc-title">Spark NLP 4.3.0 ScalaDoc<span id="doc-version"></span></span>
-=======
         <span id="doc-title">Spark NLP 4.2.8 ScalaDoc<span id="doc-version"></span></span>
->>>>>>> c60c6f53
         <span class="close-results"><span class="left">&lt;</span> Back</span>
         <div id="textfilter">
           <span class="input">
@@ -208,26 +198,15 @@
           <div id="comment" class="fullcommenttop"><div class="comment cmt"><p>Trains a WordSegmenter which tokenizes non-english or non-whitespace separated texts.</p><p>Many languages are not whitespace separated and their sentences are a concatenation of many
 symbols, like Korean, Japanese or Chinese. Without understanding the language, splitting the
 words into their corresponding tokens is impossible. The WordSegmenter is trained to
-understand these languages and split them into semantically correct parts.</p><p>This annotator is based on the paper Chinese Word Segmentation as Character Tagging [1]. Word
-segmentation is treated as a tagging problem. Each character is be tagged as on of four
-different labels: LL (left boundary), RR (right boundary), MM (middle) and LR (word by
-itself). The label depends on the position of the word in the sentence. LL tagged words will
-combine with the word on the right. Likewise, RR tagged words combine with words on the left.
-MM tagged words are treated as the middle of the word and combine with either side. LR tagged
-words are words by themselves.</p><p>Example (from [1], Example 3(a) (raw), 3(b) (tagged), 3(c) (translation)):</p><ul><li>上海 计划 到 本 世纪 末 实现 人均 国内 生产 总值 五千 美元</li><li>上/LL 海/RR 计/LL 划/RR 到/LR 本/LR 世/LL 纪/RR 末/LR 实/LL 现/RR 人/LL 均/RR 国/LL 内/RR 生/LL 产/RR 总/LL
-    值/RR 五/LL 千/RR 美/LL 元/RR</li><li>Shanghai plans to reach the goal of 5,000 dollars in per capita GDP by the end of the
-    century.</li></ul><p>For instantiated/pretrained models, see <a href="WordSegmenterModel.html" class="extype" name="com.johnsnowlabs.nlp.annotators.ws.WordSegmenterModel">WordSegmenterModel</a>.</p><p>To train your own model, a training dataset consisting of
+understand these languages and split them into semantically correct parts.</p><p>For instantiated/pretrained models, see <a href="WordSegmenterModel.html" class="extype" name="com.johnsnowlabs.nlp.annotators.ws.WordSegmenterModel">WordSegmenterModel</a>.</p><p>To train your own model, a training dataset consisting of
 <a href="https://en.wikipedia.org/wiki/Part-of-speech_tagging" target="_blank">Part-Of-Speech tags</a> is required. The
 data has to be loaded into a dataframe, where the column is an
 <a href="../../Annotation.html" class="extype" name="com.johnsnowlabs.nlp.Annotation">Annotation</a> of type <code>&quot;POS&quot;</code>. This can be set with
 <code>setPosColumn</code>.</p><p><b>Tip</b>: The helper class <a href="../../training/POS.html" class="extype" name="com.johnsnowlabs.nlp.training.POS">POS</a> might be useful to read
-training data into data frames. nl For extended examples of usage, see the
-<a href="https://github.com/JohnSnowLabs/spark-nlp/blob/master/examples/python/annotation/text/chinese/word_segmentation" target="_blank">Examples</a>
+training data into data frames.</p><p>For extended examples of usage, see the
+<a href="https://github.com/JohnSnowLabs/spark-nlp-workshop/tree/master/jupyter/annotation/chinese/word_segmentation" target="_blank">Spark NLP Workshop</a>
 and the
-<a href="https://github.com/JohnSnowLabs/spark-nlp/blob/master/src/test/scala/com/johnsnowlabs/nlp/annotators/WordSegmenterTest.scala" target="_blank">WordSegmenterTest</a>.</p><p><b>References:</b></p><ul><li><a href="https://aclanthology.org/O03-4002.pdf" target="_blank">[1</a>] Xue, Nianwen. “Chinese Word Segmentation as
-    Character Tagging.” International Journal of Computational Linguistics &amp; Chinese Language
-    Processing, Volume 8, Number 1, February 2003: Special Issue on Word Formation and Chinese
-    Language Processing, 2003, pp. 29-48. ACLWeb, https://aclanthology.org/O03-4002.</li></ul><h4>Example</h4><p>In this example, <code>&quot;chinese_train.utf8&quot;</code> is in the form of</p><pre>十|LL 四|RR 不|LL 是|RR 四|LL 十|RR</pre><p>and is loaded with the <code>POS</code> class to create a dataframe of <code>&quot;POS&quot;</code> type Annotations.</p><pre><span class="kw">import</span> com.johnsnowlabs.nlp.base.DocumentAssembler
+<a href="https://github.com/JohnSnowLabs/spark-nlp/blob/master/src/test/scala/com/johnsnowlabs/nlp/annotators/WordSegmenterTest.scala" target="_blank">WordSegmenterTest</a>.</p><h4>Example</h4><p>In this example, <code>&quot;chinese_train.utf8&quot;</code> is in the form of</p><pre>十|LL 四|RR 不|LL 是|RR 四|LL 十|RR</pre><p>and is loaded with the <code>POS</code> class to create a dataframe of <code>&quot;POS&quot;</code> type Annotations.</p><pre><span class="kw">import</span> com.johnsnowlabs.nlp.base.DocumentAssembler
 <span class="kw">import</span> com.johnsnowlabs.nlp.annotators.ws.WordSegmenterApproach
 <span class="kw">import</span> com.johnsnowlabs.nlp.training.POS
 <span class="kw">import</span> org.apache.spark.ml.Pipeline
