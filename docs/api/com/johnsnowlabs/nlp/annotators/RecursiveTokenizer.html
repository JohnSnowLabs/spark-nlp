<!DOCTYPE html >
<html>
        <head>
          <meta http-equiv="X-UA-Compatible" content="IE=edge" />
          <meta name="viewport" content="width=device-width, initial-scale=1.0, maximum-scale=1.0, user-scalable=no" />
<<<<<<< HEAD
          <title>Spark NLP 4.3.0 ScalaDoc  - com.johnsnowlabs.nlp.annotators.RecursiveTokenizer</title>
          <meta name="description" content="Spark NLP 4.3.0 ScalaDoc - com.johnsnowlabs.nlp.annotators.RecursiveTokenizer" />
          <meta name="keywords" content="Spark NLP 4.3.0 ScalaDoc com.johnsnowlabs.nlp.annotators.RecursiveTokenizer" />
=======
          <title>Spark NLP 4.2.8 ScalaDoc  - com.johnsnowlabs.nlp.annotators.RecursiveTokenizer</title>
          <meta name="description" content="Spark NLP 4.2.8 ScalaDoc - com.johnsnowlabs.nlp.annotators.RecursiveTokenizer" />
          <meta name="keywords" content="Spark NLP 4.2.8 ScalaDoc com.johnsnowlabs.nlp.annotators.RecursiveTokenizer" />
>>>>>>> c60c6f53
          <meta http-equiv="content-type" content="text/html; charset=UTF-8" />
          
      
      <link href="../../../../lib/index.css" media="screen" type="text/css" rel="stylesheet" />
      <link href="../../../../lib/template.css" media="screen" type="text/css" rel="stylesheet" />
      <link href="../../../../lib/diagrams.css" media="screen" type="text/css" rel="stylesheet" id="diagrams-css" />
      <script type="text/javascript" src="../../../../lib/jquery.min.js"></script>
      <script type="text/javascript" src="../../../../lib/jquery.panzoom.min.js"></script>
      <script type="text/javascript" src="../../../../lib/jquery.mousewheel.min.js"></script>
      <script type="text/javascript" src="../../../../lib/index.js"></script>
      <script type="text/javascript" src="../../../../index.js"></script>
      <script type="text/javascript" src="../../../../lib/scheduler.js"></script>
      <script type="text/javascript" src="../../../../lib/template.js"></script>
      
      <script type="text/javascript">
        /* this variable can be used by the JS to determine the path to the root document */
        var toRoot = '../../../../';
      </script>
    
        </head>
        <body>
      <div id="search">
<<<<<<< HEAD
        <span id="doc-title">Spark NLP 4.3.0 ScalaDoc<span id="doc-version"></span></span>
=======
        <span id="doc-title">Spark NLP 4.2.8 ScalaDoc<span id="doc-version"></span></span>
>>>>>>> c60c6f53
        <span class="close-results"><span class="left">&lt;</span> Back</span>
        <div id="textfilter">
          <span class="input">
            <input autocapitalize="none" placeholder="Search" id="index-input" type="text" accesskey="/" />
            <i class="clear material-icons"></i>
            <i id="search-icon" class="material-icons"></i>
          </span>
        </div>
    </div>
      <div id="search-results">
        <div id="search-progress">
          <div id="progress-fill"></div>
        </div>
        <div id="results-content">
          <div id="entity-results"></div>
          <div id="member-results"></div>
        </div>
      </div>
      <div id="content-scroll-container" style="-webkit-overflow-scrolling: touch;">
        <div id="content-container" style="-webkit-overflow-scrolling: touch;">
          <div id="subpackage-spacer">
            <div id="packages">
              <h1>Packages</h1>
              <ul>
                <li name="_root_.root" visbl="pub" class="indented0 " data-isabs="false" fullComment="yes" group="Ungrouped">
      <a id="_root_"></a><a id="root:_root_"></a>
      <span class="permalink">
      <a href="../../../../index.html" title="Permalink">
        <i class="material-icons"></i>
      </a>
    </span>
      <span class="modifier_kind">
        <span class="modifier"></span>
        <span class="kind">package</span>
      </span>
      <span class="symbol">
        <a title="" href="../../../../index.html"><span class="name">root</span></a>
      </span>
      
      <div class="fullcomment"><dl class="attributes block"> <dt>Definition Classes</dt><dd><a href="../../../../index.html" class="extype" name="_root_">root</a></dd></dl></div>
    </li><li name="_root_.com" visbl="pub" class="indented1 " data-isabs="false" fullComment="yes" group="Ungrouped">
      <a id="com"></a><a id="com:com"></a>
      <span class="permalink">
      <a href="../../../../com/index.html" title="Permalink">
        <i class="material-icons"></i>
      </a>
    </span>
      <span class="modifier_kind">
        <span class="modifier"></span>
        <span class="kind">package</span>
      </span>
      <span class="symbol">
        <a title="" href="../../../index.html"><span class="name">com</span></a>
      </span>
      
      <div class="fullcomment"><dl class="attributes block"> <dt>Definition Classes</dt><dd><a href="../../../../index.html" class="extype" name="_root_">root</a></dd></dl></div>
    </li><li name="com.johnsnowlabs" visbl="pub" class="indented2 " data-isabs="false" fullComment="yes" group="Ungrouped">
      <a id="johnsnowlabs"></a><a id="johnsnowlabs:johnsnowlabs"></a>
      <span class="permalink">
      <a href="../../../../com/johnsnowlabs/index.html" title="Permalink">
        <i class="material-icons"></i>
      </a>
    </span>
      <span class="modifier_kind">
        <span class="modifier"></span>
        <span class="kind">package</span>
      </span>
      <span class="symbol">
        <a title="" href="../../index.html"><span class="name">johnsnowlabs</span></a>
      </span>
      
      <div class="fullcomment"><dl class="attributes block"> <dt>Definition Classes</dt><dd><a href="../../../index.html" class="extype" name="com">com</a></dd></dl></div>
    </li><li name="com.johnsnowlabs.nlp" visbl="pub" class="indented3 " data-isabs="false" fullComment="yes" group="Ungrouped">
      <a id="nlp"></a><a id="nlp:nlp"></a>
      <span class="permalink">
      <a href="../../../../com/johnsnowlabs/nlp/index.html" title="Permalink">
        <i class="material-icons"></i>
      </a>
    </span>
      <span class="modifier_kind">
        <span class="modifier"></span>
        <span class="kind">package</span>
      </span>
      <span class="symbol">
        <a title="" href="../index.html"><span class="name">nlp</span></a>
      </span>
      
      <div class="fullcomment"><dl class="attributes block"> <dt>Definition Classes</dt><dd><a href="../../index.html" class="extype" name="com.johnsnowlabs">johnsnowlabs</a></dd></dl></div>
    </li><li name="com.johnsnowlabs.nlp.annotators" visbl="pub" class="indented4 " data-isabs="false" fullComment="yes" group="Ungrouped">
      <a id="annotators"></a><a id="annotators:annotators"></a>
      <span class="permalink">
      <a href="../../../../com/johnsnowlabs/nlp/annotators/index.html" title="Permalink">
        <i class="material-icons"></i>
      </a>
    </span>
      <span class="modifier_kind">
        <span class="modifier"></span>
        <span class="kind">package</span>
      </span>
      <span class="symbol">
        <a title="" href="index.html"><span class="name">annotators</span></a>
      </span>
      
      <div class="fullcomment"><dl class="attributes block"> <dt>Definition Classes</dt><dd><a href="../index.html" class="extype" name="com.johnsnowlabs.nlp">nlp</a></dd></dl></div>
    </li><li name="com.johnsnowlabs.nlp.annotators.audio" visbl="pub" class="indented5 " data-isabs="false" fullComment="yes" group="Ungrouped">
      <a id="audio"></a><a id="audio:audio"></a>
      <span class="permalink">
      <a href="../../../../com/johnsnowlabs/nlp/annotators/audio/index.html" title="Permalink">
        <i class="material-icons"></i>
      </a>
    </span>
      <span class="modifier_kind">
        <span class="modifier"></span>
        <span class="kind">package</span>
      </span>
      <span class="symbol">
        <a title="" href="audio/index.html"><span class="name">audio</span></a>
      </span>
      
      <div class="fullcomment"><dl class="attributes block"> <dt>Definition Classes</dt><dd><a href="index.html" class="extype" name="com.johnsnowlabs.nlp.annotators">annotators</a></dd></dl></div>
    </li><li name="com.johnsnowlabs.nlp.annotators.btm" visbl="pub" class="indented5 " data-isabs="false" fullComment="yes" group="Ungrouped">
      <a id="btm"></a><a id="btm:btm"></a>
      <span class="permalink">
      <a href="../../../../com/johnsnowlabs/nlp/annotators/btm/index.html" title="Permalink">
        <i class="material-icons"></i>
      </a>
    </span>
      <span class="modifier_kind">
        <span class="modifier"></span>
        <span class="kind">package</span>
      </span>
      <span class="symbol">
        <a title="" href="btm/index.html"><span class="name">btm</span></a>
      </span>
      
      <div class="fullcomment"><dl class="attributes block"> <dt>Definition Classes</dt><dd><a href="index.html" class="extype" name="com.johnsnowlabs.nlp.annotators">annotators</a></dd></dl></div>
    </li><li name="com.johnsnowlabs.nlp.annotators.classifier" visbl="pub" class="indented5 " data-isabs="false" fullComment="yes" group="Ungrouped">
      <a id="classifier"></a><a id="classifier:classifier"></a>
      <span class="permalink">
      <a href="../../../../com/johnsnowlabs/nlp/annotators/classifier/index.html" title="Permalink">
        <i class="material-icons"></i>
      </a>
    </span>
      <span class="modifier_kind">
        <span class="modifier"></span>
        <span class="kind">package</span>
      </span>
      <span class="symbol">
        <a title="" href="classifier/index.html"><span class="name">classifier</span></a>
      </span>
      
      <div class="fullcomment"><dl class="attributes block"> <dt>Definition Classes</dt><dd><a href="index.html" class="extype" name="com.johnsnowlabs.nlp.annotators">annotators</a></dd></dl></div>
    </li><li name="com.johnsnowlabs.nlp.annotators.common" visbl="pub" class="indented5 " data-isabs="false" fullComment="yes" group="Ungrouped">
      <a id="common"></a><a id="common:common"></a>
      <span class="permalink">
      <a href="../../../../com/johnsnowlabs/nlp/annotators/common/index.html" title="Permalink">
        <i class="material-icons"></i>
      </a>
    </span>
      <span class="modifier_kind">
        <span class="modifier"></span>
        <span class="kind">package</span>
      </span>
      <span class="symbol">
        <a title="" href="common/index.html"><span class="name">common</span></a>
      </span>
      
      <div class="fullcomment"><dl class="attributes block"> <dt>Definition Classes</dt><dd><a href="index.html" class="extype" name="com.johnsnowlabs.nlp.annotators">annotators</a></dd></dl></div>
    </li><li name="com.johnsnowlabs.nlp.annotators.coref" visbl="pub" class="indented5 " data-isabs="false" fullComment="yes" group="Ungrouped">
      <a id="coref"></a><a id="coref:coref"></a>
      <span class="permalink">
      <a href="../../../../com/johnsnowlabs/nlp/annotators/coref/index.html" title="Permalink">
        <i class="material-icons"></i>
      </a>
    </span>
      <span class="modifier_kind">
        <span class="modifier"></span>
        <span class="kind">package</span>
      </span>
      <span class="symbol">
        <a title="" href="coref/index.html"><span class="name">coref</span></a>
      </span>
      
      <div class="fullcomment"><dl class="attributes block"> <dt>Definition Classes</dt><dd><a href="index.html" class="extype" name="com.johnsnowlabs.nlp.annotators">annotators</a></dd></dl></div>
    </li><li name="com.johnsnowlabs.nlp.annotators.cv" visbl="pub" class="indented5 " data-isabs="false" fullComment="yes" group="Ungrouped">
      <a id="cv"></a><a id="cv:cv"></a>
      <span class="permalink">
      <a href="../../../../com/johnsnowlabs/nlp/annotators/cv/index.html" title="Permalink">
        <i class="material-icons"></i>
      </a>
    </span>
      <span class="modifier_kind">
        <span class="modifier"></span>
        <span class="kind">package</span>
      </span>
      <span class="symbol">
        <a title="" href="cv/index.html"><span class="name">cv</span></a>
      </span>
      
      <div class="fullcomment"><dl class="attributes block"> <dt>Definition Classes</dt><dd><a href="index.html" class="extype" name="com.johnsnowlabs.nlp.annotators">annotators</a></dd></dl></div>
    </li><li name="com.johnsnowlabs.nlp.annotators.er" visbl="pub" class="indented5 " data-isabs="false" fullComment="yes" group="Ungrouped">
      <a id="er"></a><a id="er:er"></a>
      <span class="permalink">
      <a href="../../../../com/johnsnowlabs/nlp/annotators/er/index.html" title="Permalink">
        <i class="material-icons"></i>
      </a>
    </span>
      <span class="modifier_kind">
        <span class="modifier"></span>
        <span class="kind">package</span>
      </span>
      <span class="symbol">
        <a title="" href="er/index.html"><span class="name">er</span></a>
      </span>
      
      <div class="fullcomment"><dl class="attributes block"> <dt>Definition Classes</dt><dd><a href="index.html" class="extype" name="com.johnsnowlabs.nlp.annotators">annotators</a></dd></dl></div>
    </li><li name="com.johnsnowlabs.nlp.annotators.keyword" visbl="pub" class="indented5 " data-isabs="false" fullComment="yes" group="Ungrouped">
      <a id="keyword"></a><a id="keyword:keyword"></a>
      <span class="permalink">
      <a href="../../../../com/johnsnowlabs/nlp/annotators/keyword/index.html" title="Permalink">
        <i class="material-icons"></i>
      </a>
    </span>
      <span class="modifier_kind">
        <span class="modifier"></span>
        <span class="kind">package</span>
      </span>
      <span class="symbol">
        <a title="" href="keyword/index.html"><span class="name">keyword</span></a>
      </span>
      
      <div class="fullcomment"><dl class="attributes block"> <dt>Definition Classes</dt><dd><a href="index.html" class="extype" name="com.johnsnowlabs.nlp.annotators">annotators</a></dd></dl></div>
    </li><li name="com.johnsnowlabs.nlp.annotators.ld" visbl="pub" class="indented5 " data-isabs="false" fullComment="yes" group="Ungrouped">
      <a id="ld"></a><a id="ld:ld"></a>
      <span class="permalink">
      <a href="../../../../com/johnsnowlabs/nlp/annotators/ld/index.html" title="Permalink">
        <i class="material-icons"></i>
      </a>
    </span>
      <span class="modifier_kind">
        <span class="modifier"></span>
        <span class="kind">package</span>
      </span>
      <span class="symbol">
        <a title="" href="ld/index.html"><span class="name">ld</span></a>
      </span>
      
      <div class="fullcomment"><dl class="attributes block"> <dt>Definition Classes</dt><dd><a href="index.html" class="extype" name="com.johnsnowlabs.nlp.annotators">annotators</a></dd></dl></div>
    </li><li name="com.johnsnowlabs.nlp.annotators.ner" visbl="pub" class="indented5 " data-isabs="false" fullComment="yes" group="Ungrouped">
      <a id="ner"></a><a id="ner:ner"></a>
      <span class="permalink">
      <a href="../../../../com/johnsnowlabs/nlp/annotators/ner/index.html" title="Permalink">
        <i class="material-icons"></i>
      </a>
    </span>
      <span class="modifier_kind">
        <span class="modifier"></span>
        <span class="kind">package</span>
      </span>
      <span class="symbol">
        <a title="" href="ner/index.html"><span class="name">ner</span></a>
      </span>
      
      <div class="fullcomment"><dl class="attributes block"> <dt>Definition Classes</dt><dd><a href="index.html" class="extype" name="com.johnsnowlabs.nlp.annotators">annotators</a></dd></dl></div>
    </li><li name="com.johnsnowlabs.nlp.annotators.param" visbl="pub" class="indented5 " data-isabs="false" fullComment="yes" group="Ungrouped">
      <a id="param"></a><a id="param:param"></a>
      <span class="permalink">
      <a href="../../../../com/johnsnowlabs/nlp/annotators/param/index.html" title="Permalink">
        <i class="material-icons"></i>
      </a>
    </span>
      <span class="modifier_kind">
        <span class="modifier"></span>
        <span class="kind">package</span>
      </span>
      <span class="symbol">
        <a title="" href="param/index.html"><span class="name">param</span></a>
      </span>
      
      <div class="fullcomment"><dl class="attributes block"> <dt>Definition Classes</dt><dd><a href="index.html" class="extype" name="com.johnsnowlabs.nlp.annotators">annotators</a></dd></dl></div>
    </li><li name="com.johnsnowlabs.nlp.annotators.parser" visbl="pub" class="indented5 " data-isabs="false" fullComment="yes" group="Ungrouped">
      <a id="parser"></a><a id="parser:parser"></a>
      <span class="permalink">
      <a href="../../../../com/johnsnowlabs/nlp/annotators/parser/index.html" title="Permalink">
        <i class="material-icons"></i>
      </a>
    </span>
      <span class="modifier_kind">
        <span class="modifier"></span>
        <span class="kind">package</span>
      </span>
      <span class="symbol">
        <a title="" href="parser/index.html"><span class="name">parser</span></a>
      </span>
      
      <div class="fullcomment"><dl class="attributes block"> <dt>Definition Classes</dt><dd><a href="index.html" class="extype" name="com.johnsnowlabs.nlp.annotators">annotators</a></dd></dl></div>
    </li><li name="com.johnsnowlabs.nlp.annotators.pos" visbl="pub" class="indented5 " data-isabs="false" fullComment="yes" group="Ungrouped">
      <a id="pos"></a><a id="pos:pos"></a>
      <span class="permalink">
      <a href="../../../../com/johnsnowlabs/nlp/annotators/pos/index.html" title="Permalink">
        <i class="material-icons"></i>
      </a>
    </span>
      <span class="modifier_kind">
        <span class="modifier"></span>
        <span class="kind">package</span>
      </span>
      <span class="symbol">
        <a title="" href="pos/index.html"><span class="name">pos</span></a>
      </span>
      
      <div class="fullcomment"><dl class="attributes block"> <dt>Definition Classes</dt><dd><a href="index.html" class="extype" name="com.johnsnowlabs.nlp.annotators">annotators</a></dd></dl></div>
    </li><li name="com.johnsnowlabs.nlp.annotators.sbd" visbl="pub" class="indented5 " data-isabs="false" fullComment="yes" group="Ungrouped">
      <a id="sbd"></a><a id="sbd:sbd"></a>
      <span class="permalink">
      <a href="../../../../com/johnsnowlabs/nlp/annotators/sbd/index.html" title="Permalink">
        <i class="material-icons"></i>
      </a>
    </span>
      <span class="modifier_kind">
        <span class="modifier"></span>
        <span class="kind">package</span>
      </span>
      <span class="symbol">
        <a title="" href="sbd/index.html"><span class="name">sbd</span></a>
      </span>
      
      <div class="fullcomment"><dl class="attributes block"> <dt>Definition Classes</dt><dd><a href="index.html" class="extype" name="com.johnsnowlabs.nlp.annotators">annotators</a></dd></dl></div>
    </li><li name="com.johnsnowlabs.nlp.annotators.sda" visbl="pub" class="indented5 " data-isabs="false" fullComment="yes" group="Ungrouped">
      <a id="sda"></a><a id="sda:sda"></a>
      <span class="permalink">
      <a href="../../../../com/johnsnowlabs/nlp/annotators/sda/index.html" title="Permalink">
        <i class="material-icons"></i>
      </a>
    </span>
      <span class="modifier_kind">
        <span class="modifier"></span>
        <span class="kind">package</span>
      </span>
      <span class="symbol">
        <a title="" href="sda/index.html"><span class="name">sda</span></a>
      </span>
      
      <div class="fullcomment"><dl class="attributes block"> <dt>Definition Classes</dt><dd><a href="index.html" class="extype" name="com.johnsnowlabs.nlp.annotators">annotators</a></dd></dl></div>
    </li><li name="com.johnsnowlabs.nlp.annotators.sentence_detector_dl" visbl="pub" class="indented5 " data-isabs="false" fullComment="yes" group="Ungrouped">
      <a id="sentence_detector_dl"></a><a id="sentence_detector_dl:sentence_detector_dl"></a>
      <span class="permalink">
      <a href="../../../../com/johnsnowlabs/nlp/annotators/sentence_detector_dl/index.html" title="Permalink">
        <i class="material-icons"></i>
      </a>
    </span>
      <span class="modifier_kind">
        <span class="modifier"></span>
        <span class="kind">package</span>
      </span>
      <span class="symbol">
        <a title="" href="sentence_detector_dl/index.html"><span class="name">sentence_detector_dl</span></a>
      </span>
      
      <div class="fullcomment"><dl class="attributes block"> <dt>Definition Classes</dt><dd><a href="index.html" class="extype" name="com.johnsnowlabs.nlp.annotators">annotators</a></dd></dl></div>
    </li><li name="com.johnsnowlabs.nlp.annotators.seq2seq" visbl="pub" class="indented5 " data-isabs="false" fullComment="yes" group="Ungrouped">
      <a id="seq2seq"></a><a id="seq2seq:seq2seq"></a>
      <span class="permalink">
      <a href="../../../../com/johnsnowlabs/nlp/annotators/seq2seq/index.html" title="Permalink">
        <i class="material-icons"></i>
      </a>
    </span>
      <span class="modifier_kind">
        <span class="modifier"></span>
        <span class="kind">package</span>
      </span>
      <span class="symbol">
        <a title="" href="seq2seq/index.html"><span class="name">seq2seq</span></a>
      </span>
      
      <div class="fullcomment"><dl class="attributes block"> <dt>Definition Classes</dt><dd><a href="index.html" class="extype" name="com.johnsnowlabs.nlp.annotators">annotators</a></dd></dl></div>
    </li><li name="com.johnsnowlabs.nlp.annotators.spell" visbl="pub" class="indented5 " data-isabs="false" fullComment="yes" group="Ungrouped">
      <a id="spell"></a><a id="spell:spell"></a>
      <span class="permalink">
      <a href="../../../../com/johnsnowlabs/nlp/annotators/spell/index.html" title="Permalink">
        <i class="material-icons"></i>
      </a>
    </span>
      <span class="modifier_kind">
        <span class="modifier"></span>
        <span class="kind">package</span>
      </span>
      <span class="symbol">
        <a title="" href="spell/index.html"><span class="name">spell</span></a>
      </span>
      
      <div class="fullcomment"><dl class="attributes block"> <dt>Definition Classes</dt><dd><a href="index.html" class="extype" name="com.johnsnowlabs.nlp.annotators">annotators</a></dd></dl></div>
    </li><li name="com.johnsnowlabs.nlp.annotators.tapas" visbl="pub" class="indented5 " data-isabs="false" fullComment="yes" group="Ungrouped">
      <a id="tapas"></a><a id="tapas:tapas"></a>
      <span class="permalink">
      <a href="../../../../com/johnsnowlabs/nlp/annotators/tapas/index.html" title="Permalink">
        <i class="material-icons"></i>
      </a>
    </span>
      <span class="modifier_kind">
        <span class="modifier"></span>
        <span class="kind">package</span>
      </span>
      <span class="symbol">
        <a title="" href="tapas/index.html"><span class="name">tapas</span></a>
      </span>
      
      <div class="fullcomment"><dl class="attributes block"> <dt>Definition Classes</dt><dd><a href="index.html" class="extype" name="com.johnsnowlabs.nlp.annotators">annotators</a></dd></dl></div>
    </li><li name="com.johnsnowlabs.nlp.annotators.tokenizer" visbl="pub" class="indented5 " data-isabs="false" fullComment="yes" group="Ungrouped">
      <a id="tokenizer"></a><a id="tokenizer:tokenizer"></a>
      <span class="permalink">
      <a href="../../../../com/johnsnowlabs/nlp/annotators/tokenizer/index.html" title="Permalink">
        <i class="material-icons"></i>
      </a>
    </span>
      <span class="modifier_kind">
        <span class="modifier"></span>
        <span class="kind">package</span>
      </span>
      <span class="symbol">
        <a title="" href="tokenizer/index.html"><span class="name">tokenizer</span></a>
      </span>
      
      <div class="fullcomment"><dl class="attributes block"> <dt>Definition Classes</dt><dd><a href="index.html" class="extype" name="com.johnsnowlabs.nlp.annotators">annotators</a></dd></dl></div>
    </li><li name="com.johnsnowlabs.nlp.annotators.ws" visbl="pub" class="indented5 " data-isabs="false" fullComment="yes" group="Ungrouped">
      <a id="ws"></a><a id="ws:ws"></a>
      <span class="permalink">
      <a href="../../../../com/johnsnowlabs/nlp/annotators/ws/index.html" title="Permalink">
        <i class="material-icons"></i>
      </a>
    </span>
      <span class="modifier_kind">
        <span class="modifier"></span>
        <span class="kind">package</span>
      </span>
      <span class="symbol">
        <a title="" href="ws/index.html"><span class="name">ws</span></a>
      </span>
      
      <div class="fullcomment"><dl class="attributes block"> <dt>Definition Classes</dt><dd><a href="index.html" class="extype" name="com.johnsnowlabs.nlp.annotators">annotators</a></dd></dl></div>
    </li><li class="current-entities indented4">
                        <a class="object" href="ChunkTokenizer$.html" title="This is the companion object of ChunkTokenizer."></a>
                        <a class="class" href="ChunkTokenizer.html" title="Tokenizes and flattens extracted NER chunks."></a>
                        <a href="ChunkTokenizer.html" title="Tokenizes and flattens extracted NER chunks.">ChunkTokenizer</a>
                      </li><li class="current-entities indented4">
                        <a class="object" href="ChunkTokenizerModel$.html" title=""></a>
                        <a class="class" href="ChunkTokenizerModel.html" title="Instantiated model of the ChunkTokenizer."></a>
                        <a href="ChunkTokenizerModel.html" title="Instantiated model of the ChunkTokenizer.">ChunkTokenizerModel</a>
                      </li><li class="current-entities indented4">
                        <a class="object" href="Chunker$.html" title="This is the companion object of Chunker."></a>
                        <a class="class" href="Chunker.html" title="This annotator matches a pattern of part-of-speech tags in order to return meaningful phrases from document."></a>
                        <a href="Chunker.html" title="This annotator matches a pattern of part-of-speech tags in order to return meaningful phrases from document.">Chunker</a>
                      </li><li class="current-entities indented4">
                        <a class="object" href="Date2Chunk$.html" title="This is the companion object of Date2Chunk."></a>
                        <a class="class" href="Date2Chunk.html" title="Converts DATE type Annotations to CHUNK type."></a>
                        <a href="Date2Chunk.html" title="Converts DATE type Annotations to CHUNK type.">Date2Chunk</a>
                      </li><li class="current-entities indented4">
                        <a class="object" href="DateMatcher$.html" title="This is the companion object of DateMatcher."></a>
                        <a class="class" href="DateMatcher.html" title="Matches standard date formats into a provided format Reads from different forms of date and time expressions and converts them to a provided date format."></a>
                        <a href="DateMatcher.html" title="Matches standard date formats into a provided format Reads from different forms of date and time expressions and converts them to a provided date format.">DateMatcher</a>
                      </li><li class="current-entities indented4">
                        <span class="separator"></span>
                        <a class="class" href="DateMatcherTranslator.html" title=""></a>
                        <a href="DateMatcherTranslator.html" title="">DateMatcherTranslator</a>
                      </li><li class="current-entities indented4">
                        <span class="separator"></span>
                        <a class="trait" href="DateMatcherTranslatorPolicy.html" title=""></a>
                        <a href="DateMatcherTranslatorPolicy.html" title="">DateMatcherTranslatorPolicy</a>
                      </li><li class="current-entities indented4">
                        <span class="separator"></span>
                        <a class="trait" href="DateMatcherUtils.html" title=""></a>
                        <a href="DateMatcherUtils.html" title="">DateMatcherUtils</a>
                      </li><li class="current-entities indented4">
                        <a class="object" href="DocumentNormalizer$.html" title="This is the companion object of DocumentNormalizer."></a>
                        <a class="class" href="DocumentNormalizer.html" title="Annotator which normalizes raw text from tagged text, e.g."></a>
                        <a href="DocumentNormalizer.html" title="Annotator which normalizes raw text from tagged text, e.g.">DocumentNormalizer</a>
                      </li><li class="current-entities indented4">
                        <span class="separator"></span>
                        <a class="object" href="EnglishStemmer$.html" title=""></a>
                        <a href="EnglishStemmer$.html" title="">EnglishStemmer</a>
                      </li><li class="current-entities indented4">
                        <span class="separator"></span>
                        <a class="class" href="GraphExtraction.html" title="Extracts a dependency graph between entities."></a>
                        <a href="GraphExtraction.html" title="Extracts a dependency graph between entities.">GraphExtraction</a>
                      </li><li class="current-entities indented4">
                        <a class="object" href="Lemmatizer$.html" title="This is the companion object of Lemmatizer."></a>
                        <a class="class" href="Lemmatizer.html" title="Class to find lemmas out of words with the objective of returning a base dictionary word."></a>
                        <a href="Lemmatizer.html" title="Class to find lemmas out of words with the objective of returning a base dictionary word.">Lemmatizer</a>
                      </li><li class="current-entities indented4">
                        <a class="object" href="LemmatizerModel$.html" title="This is the companion object of LemmatizerModel."></a>
                        <a class="class" href="LemmatizerModel.html" title="Instantiated Model of the Lemmatizer."></a>
                        <a href="LemmatizerModel.html" title="Instantiated Model of the Lemmatizer.">LemmatizerModel</a>
                      </li><li class="current-entities indented4">
                        <span class="separator"></span>
                        <a class="object" href="LookAroundManager$.html" title=""></a>
                        <a href="LookAroundManager$.html" title="">LookAroundManager</a>
                      </li><li class="current-entities indented4">
                        <a class="object" href="MultiDateMatcher$.html" title="This is the companion object of MultiDateMatcher."></a>
                        <a class="class" href="MultiDateMatcher.html" title="Matches standard date formats into a provided format."></a>
                        <a href="MultiDateMatcher.html" title="Matches standard date formats into a provided format.">MultiDateMatcher</a>
                      </li><li class="current-entities indented4">
                        <span class="separator"></span>
                        <a class="object" href="MultiDatePolicy$.html" title=""></a>
                        <a href="MultiDatePolicy$.html" title="">MultiDatePolicy</a>
                      </li><li class="current-entities indented4">
                        <a class="object" href="NGramGenerator$.html" title=""></a>
                        <a class="class" href="NGramGenerator.html" title="A feature transformer that converts the input array of strings (annotatorType TOKEN) into an array of n-grams (annotatorType CHUNK)."></a>
                        <a href="NGramGenerator.html" title="A feature transformer that converts the input array of strings (annotatorType TOKEN) into an array of n-grams (annotatorType CHUNK).">NGramGenerator</a>
                      </li><li class="current-entities indented4">
                        <a class="object" href="Normalizer$.html" title="This is the companion object of Normalizer."></a>
                        <a class="class" href="Normalizer.html" title="Annotator that cleans out tokens."></a>
                        <a href="Normalizer.html" title="Annotator that cleans out tokens.">Normalizer</a>
                      </li><li class="current-entities indented4">
                        <a class="object" href="NormalizerModel$.html" title=""></a>
                        <a class="class" href="NormalizerModel.html" title="Instantiated Model of the Normalizer."></a>
                        <a href="NormalizerModel.html" title="Instantiated Model of the Normalizer.">NormalizerModel</a>
                      </li><li class="current-entities indented4">
                        <span class="separator"></span>
                        <a class="object" href="PretrainedAnnotations$.html" title=""></a>
                        <a href="PretrainedAnnotations$.html" title="">PretrainedAnnotations</a>
                      </li><li class="current-entities indented4">
                        <span class="separator"></span>
                        <a class="trait" href="ReadablePretrainedLemmatizer.html" title=""></a>
                        <a href="ReadablePretrainedLemmatizer.html" title="">ReadablePretrainedLemmatizer</a>
                      </li><li class="current-entities indented4">
                        <span class="separator"></span>
                        <a class="trait" href="ReadablePretrainedStopWordsCleanerModel.html" title=""></a>
                        <a href="ReadablePretrainedStopWordsCleanerModel.html" title="">ReadablePretrainedStopWordsCleanerModel</a>
                      </li><li class="current-entities indented4">
                        <span class="separator"></span>
                        <a class="trait" href="ReadablePretrainedTextMatcher.html" title=""></a>
                        <a href="ReadablePretrainedTextMatcher.html" title="">ReadablePretrainedTextMatcher</a>
                      </li><li class="current-entities indented4">
                        <span class="separator"></span>
                        <a class="trait" href="ReadablePretrainedTokenizer.html" title=""></a>
                        <a href="ReadablePretrainedTokenizer.html" title="">ReadablePretrainedTokenizer</a>
                      </li><li class="current-entities indented4">
                        <span class="separator"></span>
                        <a class="class" href="" title="Tokenizes raw text recursively based on a handful of definable rules."></a>
                        <a href="" title="Tokenizes raw text recursively based on a handful of definable rules.">RecursiveTokenizer</a>
                      </li><li class="current-entities indented4">
                        <a class="object" href="RecursiveTokenizerModel$.html" title=""></a>
                        <a class="class" href="RecursiveTokenizerModel.html" title="Instantiated model of the RecursiveTokenizer."></a>
                        <a href="RecursiveTokenizerModel.html" title="Instantiated model of the RecursiveTokenizer.">RecursiveTokenizerModel</a>
                      </li><li class="current-entities indented4">
                        <a class="object" href="RegexMatcher$.html" title="This is the companion object of RegexMatcher."></a>
                        <a class="class" href="RegexMatcher.html" title="Uses rules to match a set of regular expressions and associate them with a provided identifier."></a>
                        <a href="RegexMatcher.html" title="Uses rules to match a set of regular expressions and associate them with a provided identifier.">RegexMatcher</a>
                      </li><li class="current-entities indented4">
                        <a class="object" href="RegexMatcherModel$.html" title=""></a>
                        <a class="class" href="RegexMatcherModel.html" title="Instantiated model of the RegexMatcher."></a>
                        <a href="RegexMatcherModel.html" title="Instantiated model of the RegexMatcher.">RegexMatcherModel</a>
                      </li><li class="current-entities indented4">
                        <a class="object" href="RegexTokenizer$.html" title="This is the companion object of RegexTokenizer."></a>
                        <a class="class" href="RegexTokenizer.html" title="A tokenizer that splits text by a regex pattern."></a>
                        <a href="RegexTokenizer.html" title="A tokenizer that splits text by a regex pattern.">RegexTokenizer</a>
                      </li><li class="current-entities indented4">
                        <span class="separator"></span>
                        <a class="object" href="SingleDatePolicy$.html" title=""></a>
                        <a href="SingleDatePolicy$.html" title="">SingleDatePolicy</a>
                      </li><li class="current-entities indented4">
                        <a class="object" href="Stemmer$.html" title="This is the companion object of Stemmer."></a>
                        <a class="class" href="Stemmer.html" title="Returns hard-stems out of words with the objective of retrieving the meaningful part of the word."></a>
                        <a href="Stemmer.html" title="Returns hard-stems out of words with the objective of retrieving the meaningful part of the word.">Stemmer</a>
                      </li><li class="current-entities indented4">
                        <a class="object" href="StopWordsCleaner$.html" title=""></a>
                        <a class="class" href="StopWordsCleaner.html" title="This annotator takes a sequence of strings (e.g."></a>
                        <a href="StopWordsCleaner.html" title="This annotator takes a sequence of strings (e.g.">StopWordsCleaner</a>
                      </li><li class="current-entities indented4">
                        <a class="object" href="TextMatcher$.html" title="This is the companion object of TextMatcher."></a>
                        <a class="class" href="TextMatcher.html" title="Annotator to match exact phrases (by token) provided in a file against a Document."></a>
                        <a href="TextMatcher.html" title="Annotator to match exact phrases (by token) provided in a file against a Document.">TextMatcher</a>
                      </li><li class="current-entities indented4">
                        <a class="object" href="TextMatcherModel$.html" title="This is the companion object of TextMatcherModel."></a>
                        <a class="class" href="TextMatcherModel.html" title="Instantiated model of the TextMatcher."></a>
                        <a href="TextMatcherModel.html" title="Instantiated model of the TextMatcher.">TextMatcherModel</a>
                      </li><li class="current-entities indented4">
                        <a class="object" href="Token2Chunk$.html" title="This is the companion object of Token2Chunk."></a>
                        <a class="class" href="Token2Chunk.html" title="Converts TOKEN type Annotations to CHUNK type."></a>
                        <a href="Token2Chunk.html" title="Converts TOKEN type Annotations to CHUNK type.">Token2Chunk</a>
                      </li><li class="current-entities indented4">
                        <a class="object" href="Tokenizer$.html" title="This is the companion object of Tokenizer."></a>
                        <a class="class" href="Tokenizer.html" title="Tokenizes raw text in document type columns into TokenizedSentence ."></a>
                        <a href="Tokenizer.html" title="Tokenizes raw text in document type columns into TokenizedSentence .">Tokenizer</a>
                      </li><li class="current-entities indented4">
                        <a class="object" href="TokenizerModel$.html" title="This is the companion object of TokenizerModel."></a>
                        <a class="class" href="TokenizerModel.html" title="Tokenizes raw text into word pieces, tokens."></a>
                        <a href="TokenizerModel.html" title="Tokenizes raw text into word pieces, tokens.">TokenizerModel</a>
                      </li>
              </ul>
            </div>
          </div>
          <div id="content">
            <body class="class type">
      <div id="definition">
        <div class="big-circle class">c</div>
        <p id="owner"><a href="../../../index.html" class="extype" name="com">com</a>.<a href="../../index.html" class="extype" name="com.johnsnowlabs">johnsnowlabs</a>.<a href="../index.html" class="extype" name="com.johnsnowlabs.nlp">nlp</a>.<a href="index.html" class="extype" name="com.johnsnowlabs.nlp.annotators">annotators</a></p>
        <h1>RecursiveTokenizer<span class="permalink">
      <a href="../../../../com/johnsnowlabs/nlp/annotators/RecursiveTokenizer.html" title="Permalink">
        <i class="material-icons"></i>
      </a>
    </span></h1>
        <h3><span class="morelinks"></span></h3>
      </div>

      <h4 id="signature" class="signature">
      <span class="modifier_kind">
        <span class="modifier"></span>
        <span class="kind">class</span>
      </span>
      <span class="symbol">
        <span class="name">RecursiveTokenizer</span><span class="result"> extends <a href="../AnnotatorApproach.html" class="extype" name="com.johnsnowlabs.nlp.AnnotatorApproach">AnnotatorApproach</a>[<a href="RecursiveTokenizerModel.html" class="extype" name="com.johnsnowlabs.nlp.annotators.RecursiveTokenizerModel">RecursiveTokenizerModel</a>] with <a href="../ParamsAndFeaturesWritable.html" class="extype" name="com.johnsnowlabs.nlp.ParamsAndFeaturesWritable">ParamsAndFeaturesWritable</a></span>
      </span>
      </h4>

      
          <div id="comment" class="fullcommenttop"><div class="comment cmt"><p>Tokenizes raw text recursively based on a handful of definable rules.</p><p>Unlike the <a href="Tokenizer.html" class="extype" name="com.johnsnowlabs.nlp.annotators.Tokenizer">Tokenizer</a>, the RecursiveTokenizer operates based on these array string
parameters only:</p><ul><li><code>prefixes</code>: Strings that will be split when found at the beginning of token.</li><li><code>suffixes</code>: Strings that will be split when found at the end of token.</li><li><code>infixes</code>: Strings that will be split when found at the middle of token.</li><li><code>whitelist</code>: Whitelist of strings not to split</li></ul><p>For extended examples of usage, see the
<a href="https://github.com/JohnSnowLabs/spark-nlp/blob/master/examples/python/training/italian/Training_Context_Spell_Checker_Italian.ipynb" target="_blank">Examples</a>
and the
<a href="https://github.com/JohnSnowLabs/spark-nlp/blob/master/src/test/scala/com/johnsnowlabs/nlp/annotators/TokenizerTestSpec.scala" target="_blank">TokenizerTestSpec</a>.</p><h4>Example</h4><pre><span class="kw">import</span> spark.implicits._
<span class="kw">import</span> com.johnsnowlabs.nlp.base.DocumentAssembler
<span class="kw">import</span> com.johnsnowlabs.nlp.annotators.RecursiveTokenizer
<span class="kw">import</span> org.apache.spark.ml.Pipeline

<span class="kw">val</span> documentAssembler = <span class="kw">new</span> DocumentAssembler()
  .setInputCol(<span class="lit">"text"</span>)
  .setOutputCol(<span class="lit">"document"</span>)

<span class="kw">val</span> tokenizer = <span class="kw">new</span> RecursiveTokenizer()
  .setInputCols(<span class="lit">"document"</span>)
  .setOutputCol(<span class="lit">"token"</span>)

<span class="kw">val</span> pipeline = <span class="kw">new</span> Pipeline().setStages(<span class="std">Array</span>(
  documentAssembler,
  tokenizer
))

<span class="kw">val</span> data = <span class="std">Seq</span>(<span class="lit">"One, after the Other, (and) again. PO, QAM,"</span>).toDF(<span class="lit">"text"</span>)
<span class="kw">val</span> result = pipeline.fit(data).transform(data)

result.select(<span class="lit">"token.result"</span>).show(<span class="kw">false</span>)
+------------------------------------------------------------------+
|result                                                            |
+------------------------------------------------------------------+
|[One, ,, after, the, Other, ,, (, and, ), again, ., PO, ,, QAM, ,]|
+------------------------------------------------------------------+</pre></div><div class="toggleContainer block">
          <span class="toggle">
            Linear Supertypes
          </span>
          <div class="superTypes hiddenContent"><a href="../ParamsAndFeaturesWritable.html" class="extype" name="com.johnsnowlabs.nlp.ParamsAndFeaturesWritable">ParamsAndFeaturesWritable</a>, <a href="../HasFeatures.html" class="extype" name="com.johnsnowlabs.nlp.HasFeatures">HasFeatures</a>, <a href="../AnnotatorApproach.html" class="extype" name="com.johnsnowlabs.nlp.AnnotatorApproach">AnnotatorApproach</a>[<a href="RecursiveTokenizerModel.html" class="extype" name="com.johnsnowlabs.nlp.annotators.RecursiveTokenizerModel">RecursiveTokenizerModel</a>], <a href="../CanBeLazy.html" class="extype" name="com.johnsnowlabs.nlp.CanBeLazy">CanBeLazy</a>, <span class="extype" name="org.apache.spark.ml.util.DefaultParamsWritable">DefaultParamsWritable</span>, <span class="extype" name="org.apache.spark.ml.util.MLWritable">MLWritable</span>, <a href="../HasOutputAnnotatorType.html" class="extype" name="com.johnsnowlabs.nlp.HasOutputAnnotatorType">HasOutputAnnotatorType</a>, <a href="../HasOutputAnnotationCol.html" class="extype" name="com.johnsnowlabs.nlp.HasOutputAnnotationCol">HasOutputAnnotationCol</a>, <a href="../HasInputAnnotationCols.html" class="extype" name="com.johnsnowlabs.nlp.HasInputAnnotationCols">HasInputAnnotationCols</a>, <span class="extype" name="org.apache.spark.ml.Estimator">Estimator</span>[<a href="RecursiveTokenizerModel.html" class="extype" name="com.johnsnowlabs.nlp.annotators.RecursiveTokenizerModel">RecursiveTokenizerModel</a>], <span class="extype" name="org.apache.spark.ml.PipelineStage">PipelineStage</span>, <span class="extype" name="org.apache.spark.internal.Logging">Logging</span>, <span class="extype" name="org.apache.spark.ml.param.Params">Params</span>, <span class="extype" name="scala.Serializable">Serializable</span>, <span class="extype" name="java.io.Serializable">Serializable</span>, <span class="extype" name="org.apache.spark.ml.util.Identifiable">Identifiable</span>, <span class="extype" name="scala.AnyRef">AnyRef</span>, <span class="extype" name="scala.Any">Any</span></div>
        </div></div>
        

      <div id="mbrsel">
        <div class="toggle"></div>
        <div id="memberfilter">
          <i class="material-icons arrow"></i>
          <span class="input">
            <input id="mbrsel-input" placeholder="Filter all members" type="text" accesskey="/" />
          </span>
          <i class="clear material-icons"></i>
        </div>
        <div id="filterby">
          <div id="order">
            <span class="filtertype">Ordering</span>
            <ol>
              <li class="group out"><span>Grouped</span></li>
              <li class="alpha in"><span>Alphabetic</span></li>
              <li class="inherit out"><span>By Inheritance</span></li>
            </ol>
          </div>
          <div class="ancestors">
                  <span class="filtertype">Inherited<br />
                  </span>
                  <ol id="linearization">
                    <li class="in" name="com.johnsnowlabs.nlp.annotators.RecursiveTokenizer"><span>RecursiveTokenizer</span></li><li class="in" name="com.johnsnowlabs.nlp.ParamsAndFeaturesWritable"><span>ParamsAndFeaturesWritable</span></li><li class="in" name="com.johnsnowlabs.nlp.HasFeatures"><span>HasFeatures</span></li><li class="in" name="com.johnsnowlabs.nlp.AnnotatorApproach"><span>AnnotatorApproach</span></li><li class="in" name="com.johnsnowlabs.nlp.CanBeLazy"><span>CanBeLazy</span></li><li class="in" name="org.apache.spark.ml.util.DefaultParamsWritable"><span>DefaultParamsWritable</span></li><li class="in" name="org.apache.spark.ml.util.MLWritable"><span>MLWritable</span></li><li class="in" name="com.johnsnowlabs.nlp.HasOutputAnnotatorType"><span>HasOutputAnnotatorType</span></li><li class="in" name="com.johnsnowlabs.nlp.HasOutputAnnotationCol"><span>HasOutputAnnotationCol</span></li><li class="in" name="com.johnsnowlabs.nlp.HasInputAnnotationCols"><span>HasInputAnnotationCols</span></li><li class="in" name="org.apache.spark.ml.Estimator"><span>Estimator</span></li><li class="in" name="org.apache.spark.ml.PipelineStage"><span>PipelineStage</span></li><li class="in" name="org.apache.spark.internal.Logging"><span>Logging</span></li><li class="in" name="org.apache.spark.ml.param.Params"><span>Params</span></li><li class="in" name="scala.Serializable"><span>Serializable</span></li><li class="in" name="java.io.Serializable"><span>Serializable</span></li><li class="in" name="org.apache.spark.ml.util.Identifiable"><span>Identifiable</span></li><li class="in" name="scala.AnyRef"><span>AnyRef</span></li><li class="in" name="scala.Any"><span>Any</span></li>
                  </ol>
                </div><div class="ancestors">
              <span class="filtertype"></span>
              <ol>
                <li class="hideall out"><span>Hide All</span></li>
                <li class="showall in"><span>Show All</span></li>
              </ol>
            </div>
          <div id="visbl">
              <span class="filtertype">Visibility</span>
              <ol><li class="public in"><span>Public</span></li><li class="all out"><span>All</span></li></ol>
            </div>
        </div>
      </div>

      <div id="template">
        <div id="allMembers">
        <div id="constructors" class="members">
              <h3>Instance Constructors</h3>
              <ol><li name="com.johnsnowlabs.nlp.annotators.RecursiveTokenizer#&lt;init&gt;" visbl="pub" class="indented0 " data-isabs="false" fullComment="no" group="Ungrouped">
      <a id="&lt;init&gt;():com.johnsnowlabs.nlp.annotators.RecursiveTokenizer"></a><a id="&lt;init&gt;:RecursiveTokenizer"></a>
      <span class="permalink">
      <a href="../../../../com/johnsnowlabs/nlp/annotators/RecursiveTokenizer.html#&lt;init&gt;():com.johnsnowlabs.nlp.annotators.RecursiveTokenizer" title="Permalink">
        <i class="material-icons"></i>
      </a>
    </span>
      <span class="modifier_kind">
        <span class="modifier"></span>
        <span class="kind">new</span>
      </span>
      <span class="symbol">
        <span class="name">RecursiveTokenizer</span><span class="params">()</span>
      </span>
      
      
    </li><li name="com.johnsnowlabs.nlp.annotators.RecursiveTokenizer#&lt;init&gt;" visbl="pub" class="indented0 " data-isabs="false" fullComment="yes" group="Ungrouped">
      <a id="&lt;init&gt;(uid:String):com.johnsnowlabs.nlp.annotators.RecursiveTokenizer"></a><a id="&lt;init&gt;:RecursiveTokenizer"></a>
      <span class="permalink">
      <a href="../../../../com/johnsnowlabs/nlp/annotators/RecursiveTokenizer.html#&lt;init&gt;(uid:String):com.johnsnowlabs.nlp.annotators.RecursiveTokenizer" title="Permalink">
        <i class="material-icons"></i>
      </a>
    </span>
      <span class="modifier_kind">
        <span class="modifier"></span>
        <span class="kind">new</span>
      </span>
      <span class="symbol">
        <span class="name">RecursiveTokenizer</span><span class="params">(<span name="uid">uid: <span class="extype" name="scala.Predef.String">String</span></span>)</span>
      </span>
      
      <p class="shortcomment cmt"></p><div class="fullcomment"><div class="comment cmt"></div><dl class="paramcmts block"><dt class="param">uid</dt><dd class="cmt"><p>
  required uid for storing annotator to disk</p></dd></dl></div>
    </li></ol>
            </div>

        <div id="types" class="types members">
              <h3>Type Members</h3>
              <ol><li name="com.johnsnowlabs.nlp.HasOutputAnnotatorType.AnnotatorType" visbl="pub" class="indented0 " data-isabs="false" fullComment="yes" group="Ungrouped">
      <a id="AnnotatorType=String"></a><a id="AnnotatorType:AnnotatorType"></a>
      <span class="permalink">
      <a href="../../../../com/johnsnowlabs/nlp/annotators/RecursiveTokenizer.html#AnnotatorType=String" title="Permalink">
        <i class="material-icons"></i>
      </a>
    </span>
      <span class="modifier_kind">
        <span class="modifier"></span>
        <span class="kind">type</span>
      </span>
      <span class="symbol">
        <span class="name">AnnotatorType</span><span class="result alias"> = <span class="extype" name="java.lang.String">String</span></span>
      </span>
      
      <div class="fullcomment"><dl class="attributes block"> <dt>Definition Classes</dt><dd><a href="../HasOutputAnnotatorType.html" class="extype" name="com.johnsnowlabs.nlp.HasOutputAnnotatorType">HasOutputAnnotatorType</a></dd></dl></div>
    </li></ol>
            </div>

        

        <div class="values members">
              <h3>Value Members</h3>
              <ol>
                <li name="scala.AnyRef#!=" visbl="pub" class="indented0 " data-isabs="false" fullComment="yes" group="Ungrouped">
      <a id="!=(x$1:Any):Boolean"></a><a id="!=(Any):Boolean"></a>
      <span class="permalink">
      <a href="../../../../com/johnsnowlabs/nlp/annotators/RecursiveTokenizer.html#!=(x$1:Any):Boolean" title="Permalink">
        <i class="material-icons"></i>
      </a>
    </span>
      <span class="modifier_kind">
        <span class="modifier">final </span>
        <span class="kind">def</span>
      </span>
      <span class="symbol">
        <span title="gt4s: $bang$eq" class="name">!=</span><span class="params">(<span name="arg0">arg0: <span class="extype" name="scala.Any">Any</span></span>)</span><span class="result">: <span class="extype" name="scala.Boolean">Boolean</span></span>
      </span>
      
      <div class="fullcomment"><dl class="attributes block"> <dt>Definition Classes</dt><dd>AnyRef → Any</dd></dl></div>
    </li><li name="scala.AnyRef###" visbl="pub" class="indented0 " data-isabs="false" fullComment="yes" group="Ungrouped">
      <a id="##():Int"></a>
      <span class="permalink">
      <a href="../../../../com/johnsnowlabs/nlp/annotators/RecursiveTokenizer.html###():Int" title="Permalink">
        <i class="material-icons"></i>
      </a>
    </span>
      <span class="modifier_kind">
        <span class="modifier">final </span>
        <span class="kind">def</span>
      </span>
      <span class="symbol">
        <span title="gt4s: $hash$hash" class="name">##</span><span class="params">()</span><span class="result">: <span class="extype" name="scala.Int">Int</span></span>
      </span>
      
      <div class="fullcomment"><dl class="attributes block"> <dt>Definition Classes</dt><dd>AnyRef → Any</dd></dl></div>
    </li><li name="org.apache.spark.ml.param.Params#$" visbl="prt" class="indented0 " data-isabs="false" fullComment="yes" group="Ungrouped">
      <a id="$[T](param:org.apache.spark.ml.param.Param[T]):T"></a><a id="$[T](Param[T]):T"></a>
      <span class="permalink">
      <a href="../../../../com/johnsnowlabs/nlp/annotators/RecursiveTokenizer.html#$[T](param:org.apache.spark.ml.param.Param[T]):T" title="Permalink">
        <i class="material-icons"></i>
      </a>
    </span>
      <span class="modifier_kind">
        <span class="modifier">final </span>
        <span class="kind">def</span>
      </span>
      <span class="symbol">
        <span class="name">$</span><span class="tparams">[<span name="T">T</span>]</span><span class="params">(<span name="param">param: <span class="extype" name="org.apache.spark.ml.param.Param">Param</span>[<span class="extype" name="org.apache.spark.ml.param.Params.$.T">T</span>]</span>)</span><span class="result">: <span class="extype" name="org.apache.spark.ml.param.Params.$.T">T</span></span>
      </span>
      
      <div class="fullcomment"><dl class="attributes block"> <dt>Attributes</dt><dd>protected </dd><dt>Definition Classes</dt><dd>Params</dd></dl></div>
    </li><li name="com.johnsnowlabs.nlp.HasFeatures#$$" visbl="prt" class="indented0 " data-isabs="false" fullComment="yes" group="Ungrouped">
      <a id="$$[T](feature:com.johnsnowlabs.nlp.serialization.StructFeature[T]):T"></a><a id="$$[T](StructFeature[T]):T"></a>
      <span class="permalink">
      <a href="../../../../com/johnsnowlabs/nlp/annotators/RecursiveTokenizer.html#$$[T](feature:com.johnsnowlabs.nlp.serialization.StructFeature[T]):T" title="Permalink">
        <i class="material-icons"></i>
      </a>
    </span>
      <span class="modifier_kind">
        <span class="modifier"></span>
        <span class="kind">def</span>
      </span>
      <span class="symbol">
        <span class="name">$$</span><span class="tparams">[<span name="T">T</span>]</span><span class="params">(<span name="feature">feature: <a href="../serialization/StructFeature.html" class="extype" name="com.johnsnowlabs.nlp.serialization.StructFeature">StructFeature</a>[<span class="extype" name="com.johnsnowlabs.nlp.HasFeatures.$$.T">T</span>]</span>)</span><span class="result">: <span class="extype" name="com.johnsnowlabs.nlp.HasFeatures.$$.T">T</span></span>
      </span>
      
      <div class="fullcomment"><dl class="attributes block"> <dt>Attributes</dt><dd>protected </dd><dt>Definition Classes</dt><dd><a href="../HasFeatures.html" class="extype" name="com.johnsnowlabs.nlp.HasFeatures">HasFeatures</a></dd></dl></div>
    </li><li name="com.johnsnowlabs.nlp.HasFeatures#$$" visbl="prt" class="indented0 " data-isabs="false" fullComment="yes" group="Ungrouped">
      <a id="$$[K,V](feature:com.johnsnowlabs.nlp.serialization.MapFeature[K,V]):Map[K,V]"></a><a id="$$[K,V](MapFeature[K,V]):Map[K,V]"></a>
      <span class="permalink">
      <a href="../../../../com/johnsnowlabs/nlp/annotators/RecursiveTokenizer.html#$$[K,V](feature:com.johnsnowlabs.nlp.serialization.MapFeature[K,V]):Map[K,V]" title="Permalink">
        <i class="material-icons"></i>
      </a>
    </span>
      <span class="modifier_kind">
        <span class="modifier"></span>
        <span class="kind">def</span>
      </span>
      <span class="symbol">
        <span class="name">$$</span><span class="tparams">[<span name="K">K</span>, <span name="V">V</span>]</span><span class="params">(<span name="feature">feature: <a href="../serialization/MapFeature.html" class="extype" name="com.johnsnowlabs.nlp.serialization.MapFeature">MapFeature</a>[<span class="extype" name="com.johnsnowlabs.nlp.HasFeatures.$$.K">K</span>, <span class="extype" name="com.johnsnowlabs.nlp.HasFeatures.$$.V">V</span>]</span>)</span><span class="result">: <span class="extype" name="scala.Predef.Map">Map</span>[<span class="extype" name="com.johnsnowlabs.nlp.HasFeatures.$$.K">K</span>, <span class="extype" name="com.johnsnowlabs.nlp.HasFeatures.$$.V">V</span>]</span>
      </span>
      
      <div class="fullcomment"><dl class="attributes block"> <dt>Attributes</dt><dd>protected </dd><dt>Definition Classes</dt><dd><a href="../HasFeatures.html" class="extype" name="com.johnsnowlabs.nlp.HasFeatures">HasFeatures</a></dd></dl></div>
    </li><li name="com.johnsnowlabs.nlp.HasFeatures#$$" visbl="prt" class="indented0 " data-isabs="false" fullComment="yes" group="Ungrouped">
      <a id="$$[T](feature:com.johnsnowlabs.nlp.serialization.SetFeature[T]):Set[T]"></a><a id="$$[T](SetFeature[T]):Set[T]"></a>
      <span class="permalink">
      <a href="../../../../com/johnsnowlabs/nlp/annotators/RecursiveTokenizer.html#$$[T](feature:com.johnsnowlabs.nlp.serialization.SetFeature[T]):Set[T]" title="Permalink">
        <i class="material-icons"></i>
      </a>
    </span>
      <span class="modifier_kind">
        <span class="modifier"></span>
        <span class="kind">def</span>
      </span>
      <span class="symbol">
        <span class="name">$$</span><span class="tparams">[<span name="T">T</span>]</span><span class="params">(<span name="feature">feature: <a href="../serialization/SetFeature.html" class="extype" name="com.johnsnowlabs.nlp.serialization.SetFeature">SetFeature</a>[<span class="extype" name="com.johnsnowlabs.nlp.HasFeatures.$$.T">T</span>]</span>)</span><span class="result">: <span class="extype" name="scala.Predef.Set">Set</span>[<span class="extype" name="com.johnsnowlabs.nlp.HasFeatures.$$.T">T</span>]</span>
      </span>
      
      <div class="fullcomment"><dl class="attributes block"> <dt>Attributes</dt><dd>protected </dd><dt>Definition Classes</dt><dd><a href="../HasFeatures.html" class="extype" name="com.johnsnowlabs.nlp.HasFeatures">HasFeatures</a></dd></dl></div>
    </li><li name="com.johnsnowlabs.nlp.HasFeatures#$$" visbl="prt" class="indented0 " data-isabs="false" fullComment="yes" group="Ungrouped">
      <a id="$$[T](feature:com.johnsnowlabs.nlp.serialization.ArrayFeature[T]):Array[T]"></a><a id="$$[T](ArrayFeature[T]):Array[T]"></a>
      <span class="permalink">
      <a href="../../../../com/johnsnowlabs/nlp/annotators/RecursiveTokenizer.html#$$[T](feature:com.johnsnowlabs.nlp.serialization.ArrayFeature[T]):Array[T]" title="Permalink">
        <i class="material-icons"></i>
      </a>
    </span>
      <span class="modifier_kind">
        <span class="modifier"></span>
        <span class="kind">def</span>
      </span>
      <span class="symbol">
        <span class="name">$$</span><span class="tparams">[<span name="T">T</span>]</span><span class="params">(<span name="feature">feature: <a href="../serialization/ArrayFeature.html" class="extype" name="com.johnsnowlabs.nlp.serialization.ArrayFeature">ArrayFeature</a>[<span class="extype" name="com.johnsnowlabs.nlp.HasFeatures.$$.T">T</span>]</span>)</span><span class="result">: <span class="extype" name="scala.Array">Array</span>[<span class="extype" name="com.johnsnowlabs.nlp.HasFeatures.$$.T">T</span>]</span>
      </span>
      
      <div class="fullcomment"><dl class="attributes block"> <dt>Attributes</dt><dd>protected </dd><dt>Definition Classes</dt><dd><a href="../HasFeatures.html" class="extype" name="com.johnsnowlabs.nlp.HasFeatures">HasFeatures</a></dd></dl></div>
    </li><li name="scala.AnyRef#==" visbl="pub" class="indented0 " data-isabs="false" fullComment="yes" group="Ungrouped">
      <a id="==(x$1:Any):Boolean"></a><a id="==(Any):Boolean"></a>
      <span class="permalink">
      <a href="../../../../com/johnsnowlabs/nlp/annotators/RecursiveTokenizer.html#==(x$1:Any):Boolean" title="Permalink">
        <i class="material-icons"></i>
      </a>
    </span>
      <span class="modifier_kind">
        <span class="modifier">final </span>
        <span class="kind">def</span>
      </span>
      <span class="symbol">
        <span title="gt4s: $eq$eq" class="name">==</span><span class="params">(<span name="arg0">arg0: <span class="extype" name="scala.Any">Any</span></span>)</span><span class="result">: <span class="extype" name="scala.Boolean">Boolean</span></span>
      </span>
      
      <div class="fullcomment"><dl class="attributes block"> <dt>Definition Classes</dt><dd>AnyRef → Any</dd></dl></div>
    </li><li name="com.johnsnowlabs.nlp.AnnotatorApproach#_fit" visbl="prt" class="indented0 " data-isabs="false" fullComment="yes" group="Ungrouped">
      <a id="_fit(dataset:org.apache.spark.sql.Dataset[_],recursiveStages:Option[org.apache.spark.ml.PipelineModel]):M"></a><a id="_fit(Dataset[_],Option[PipelineModel]):RecursiveTokenizerModel"></a>
      <span class="permalink">
      <a href="../../../../com/johnsnowlabs/nlp/annotators/RecursiveTokenizer.html#_fit(dataset:org.apache.spark.sql.Dataset[_],recursiveStages:Option[org.apache.spark.ml.PipelineModel]):M" title="Permalink">
        <i class="material-icons"></i>
      </a>
    </span>
      <span class="modifier_kind">
        <span class="modifier"></span>
        <span class="kind">def</span>
      </span>
      <span class="symbol">
        <span class="name">_fit</span><span class="params">(<span name="dataset">dataset: <span class="extype" name="org.apache.spark.sql.Dataset">Dataset</span>[_]</span>, <span name="recursiveStages">recursiveStages: <span class="extype" name="scala.Option">Option</span>[<span class="extype" name="org.apache.spark.ml.PipelineModel">PipelineModel</span>]</span>)</span><span class="result">: <a href="RecursiveTokenizerModel.html" class="extype" name="com.johnsnowlabs.nlp.annotators.RecursiveTokenizerModel">RecursiveTokenizerModel</a></span>
      </span>
      
      <div class="fullcomment"><dl class="attributes block"> <dt>Attributes</dt><dd>protected </dd><dt>Definition Classes</dt><dd><a href="../AnnotatorApproach.html" class="extype" name="com.johnsnowlabs.nlp.AnnotatorApproach">AnnotatorApproach</a></dd></dl></div>
    </li><li name="scala.Any#asInstanceOf" visbl="pub" class="indented0 " data-isabs="false" fullComment="yes" group="Ungrouped">
      <a id="asInstanceOf[T0]:T0"></a>
      <span class="permalink">
      <a href="../../../../com/johnsnowlabs/nlp/annotators/RecursiveTokenizer.html#asInstanceOf[T0]:T0" title="Permalink">
        <i class="material-icons"></i>
      </a>
    </span>
      <span class="modifier_kind">
        <span class="modifier">final </span>
        <span class="kind">def</span>
      </span>
      <span class="symbol">
        <span class="name">asInstanceOf</span><span class="tparams">[<span name="T0">T0</span>]</span><span class="result">: <span class="extype" name="scala.Any.asInstanceOf.T0">T0</span></span>
      </span>
      
      <div class="fullcomment"><dl class="attributes block"> <dt>Definition Classes</dt><dd>Any</dd></dl></div>
    </li><li name="com.johnsnowlabs.nlp.AnnotatorApproach#beforeTraining" visbl="pub" class="indented0 " data-isabs="false" fullComment="yes" group="Ungrouped">
      <a id="beforeTraining(spark:org.apache.spark.sql.SparkSession):Unit"></a><a id="beforeTraining(SparkSession):Unit"></a>
      <span class="permalink">
      <a href="../../../../com/johnsnowlabs/nlp/annotators/RecursiveTokenizer.html#beforeTraining(spark:org.apache.spark.sql.SparkSession):Unit" title="Permalink">
        <i class="material-icons"></i>
      </a>
    </span>
      <span class="modifier_kind">
        <span class="modifier"></span>
        <span class="kind">def</span>
      </span>
      <span class="symbol">
        <span class="name">beforeTraining</span><span class="params">(<span name="spark">spark: <span class="extype" name="org.apache.spark.sql.SparkSession">SparkSession</span></span>)</span><span class="result">: <span class="extype" name="scala.Unit">Unit</span></span>
      </span>
      
      <div class="fullcomment"><dl class="attributes block"> <dt>Definition Classes</dt><dd><a href="../AnnotatorApproach.html" class="extype" name="com.johnsnowlabs.nlp.AnnotatorApproach">AnnotatorApproach</a></dd></dl></div>
    </li><li name="com.johnsnowlabs.nlp.HasInputAnnotationCols#checkSchema" visbl="prt" class="indented0 " data-isabs="false" fullComment="yes" group="Ungrouped">
      <a id="checkSchema(schema:org.apache.spark.sql.types.StructType,inputAnnotatorType:String):Boolean"></a><a id="checkSchema(StructType,String):Boolean"></a>
      <span class="permalink">
      <a href="../../../../com/johnsnowlabs/nlp/annotators/RecursiveTokenizer.html#checkSchema(schema:org.apache.spark.sql.types.StructType,inputAnnotatorType:String):Boolean" title="Permalink">
        <i class="material-icons"></i>
      </a>
    </span>
      <span class="modifier_kind">
        <span class="modifier">final </span>
        <span class="kind">def</span>
      </span>
      <span class="symbol">
        <span class="name">checkSchema</span><span class="params">(<span name="schema">schema: <span class="extype" name="org.apache.spark.sql.types.StructType">StructType</span></span>, <span name="inputAnnotatorType">inputAnnotatorType: <span class="extype" name="scala.Predef.String">String</span></span>)</span><span class="result">: <span class="extype" name="scala.Boolean">Boolean</span></span>
      </span>
      
      <div class="fullcomment"><dl class="attributes block"> <dt>Attributes</dt><dd>protected </dd><dt>Definition Classes</dt><dd><a href="../HasInputAnnotationCols.html" class="extype" name="com.johnsnowlabs.nlp.HasInputAnnotationCols">HasInputAnnotationCols</a></dd></dl></div>
    </li><li name="org.apache.spark.ml.param.Params#clear" visbl="pub" class="indented0 " data-isabs="false" fullComment="yes" group="Ungrouped">
      <a id="clear(param:org.apache.spark.ml.param.Param[_]):Params.this.type"></a><a id="clear(Param[_]):RecursiveTokenizer.this.type"></a>
      <span class="permalink">
      <a href="../../../../com/johnsnowlabs/nlp/annotators/RecursiveTokenizer.html#clear(param:org.apache.spark.ml.param.Param[_]):Params.this.type" title="Permalink">
        <i class="material-icons"></i>
      </a>
    </span>
      <span class="modifier_kind">
        <span class="modifier">final </span>
        <span class="kind">def</span>
      </span>
      <span class="symbol">
        <span class="name">clear</span><span class="params">(<span name="param">param: <span class="extype" name="org.apache.spark.ml.param.Param">Param</span>[_]</span>)</span><span class="result">: <a href="" class="extype" name="com.johnsnowlabs.nlp.annotators.RecursiveTokenizer">RecursiveTokenizer</a>.this.type</span>
      </span>
      
      <div class="fullcomment"><dl class="attributes block"> <dt>Definition Classes</dt><dd>Params</dd></dl></div>
    </li><li name="scala.AnyRef#clone" visbl="prt" class="indented0 " data-isabs="false" fullComment="yes" group="Ungrouped">
      <a id="clone():Object"></a><a id="clone():AnyRef"></a>
      <span class="permalink">
      <a href="../../../../com/johnsnowlabs/nlp/annotators/RecursiveTokenizer.html#clone():Object" title="Permalink">
        <i class="material-icons"></i>
      </a>
    </span>
      <span class="modifier_kind">
        <span class="modifier"></span>
        <span class="kind">def</span>
      </span>
      <span class="symbol">
        <span class="name">clone</span><span class="params">()</span><span class="result">: <span class="extype" name="scala.AnyRef">AnyRef</span></span>
      </span>
      
      <div class="fullcomment"><dl class="attributes block"> <dt>Attributes</dt><dd>protected[<span class="extype" name="java.lang">lang</span>] </dd><dt>Definition Classes</dt><dd>AnyRef</dd><dt>Annotations</dt><dd>
                <span class="name">@throws</span><span class="args">(<span>
      
      <span class="defval" name="classOf[java.lang.CloneNotSupportedException]">...</span>
    </span>)</span>
              
                <span class="name">@native</span><span class="args">()</span>
              
        </dd></dl></div>
    </li><li name="com.johnsnowlabs.nlp.AnnotatorApproach#copy" visbl="pub" class="indented0 " data-isabs="false" fullComment="yes" group="Ungrouped">
      <a id="copy(extra:org.apache.spark.ml.param.ParamMap):org.apache.spark.ml.Estimator[M]"></a><a id="copy(ParamMap):Estimator[RecursiveTokenizerModel]"></a>
      <span class="permalink">
      <a href="../../../../com/johnsnowlabs/nlp/annotators/RecursiveTokenizer.html#copy(extra:org.apache.spark.ml.param.ParamMap):org.apache.spark.ml.Estimator[M]" title="Permalink">
        <i class="material-icons"></i>
      </a>
    </span>
      <span class="modifier_kind">
        <span class="modifier">final </span>
        <span class="kind">def</span>
      </span>
      <span class="symbol">
        <span class="name">copy</span><span class="params">(<span name="extra">extra: <span class="extype" name="org.apache.spark.ml.param.ParamMap">ParamMap</span></span>)</span><span class="result">: <span class="extype" name="org.apache.spark.ml.Estimator">Estimator</span>[<a href="RecursiveTokenizerModel.html" class="extype" name="com.johnsnowlabs.nlp.annotators.RecursiveTokenizerModel">RecursiveTokenizerModel</a>]</span>
      </span>
      
      <div class="fullcomment"><dl class="attributes block"> <dt>Definition Classes</dt><dd><a href="../AnnotatorApproach.html" class="extype" name="com.johnsnowlabs.nlp.AnnotatorApproach">AnnotatorApproach</a> → Estimator → PipelineStage → Params</dd></dl></div>
    </li><li name="org.apache.spark.ml.param.Params#copyValues" visbl="prt" class="indented0 " data-isabs="false" fullComment="yes" group="Ungrouped">
      <a id="copyValues[T&lt;:org.apache.spark.ml.param.Params](to:T,extra:org.apache.spark.ml.param.ParamMap):T"></a><a id="copyValues[T&lt;:Params](T,ParamMap):T"></a>
      <span class="permalink">
      <a href="../../../../com/johnsnowlabs/nlp/annotators/RecursiveTokenizer.html#copyValues[T&lt;:org.apache.spark.ml.param.Params](to:T,extra:org.apache.spark.ml.param.ParamMap):T" title="Permalink">
        <i class="material-icons"></i>
      </a>
    </span>
      <span class="modifier_kind">
        <span class="modifier"></span>
        <span class="kind">def</span>
      </span>
      <span class="symbol">
        <span class="name">copyValues</span><span class="tparams">[<span name="T">T &lt;: <span class="extype" name="org.apache.spark.ml.param.Params">Params</span></span>]</span><span class="params">(<span name="to">to: <span class="extype" name="org.apache.spark.ml.param.Params.copyValues.T">T</span></span>, <span name="extra">extra: <span class="extype" name="org.apache.spark.ml.param.ParamMap">ParamMap</span></span>)</span><span class="result">: <span class="extype" name="org.apache.spark.ml.param.Params.copyValues.T">T</span></span>
      </span>
      
      <div class="fullcomment"><dl class="attributes block"> <dt>Attributes</dt><dd>protected </dd><dt>Definition Classes</dt><dd>Params</dd></dl></div>
    </li><li name="org.apache.spark.ml.param.Params#defaultCopy" visbl="prt" class="indented0 " data-isabs="false" fullComment="yes" group="Ungrouped">
      <a id="defaultCopy[T&lt;:org.apache.spark.ml.param.Params](extra:org.apache.spark.ml.param.ParamMap):T"></a><a id="defaultCopy[T&lt;:Params](ParamMap):T"></a>
      <span class="permalink">
      <a href="../../../../com/johnsnowlabs/nlp/annotators/RecursiveTokenizer.html#defaultCopy[T&lt;:org.apache.spark.ml.param.Params](extra:org.apache.spark.ml.param.ParamMap):T" title="Permalink">
        <i class="material-icons"></i>
      </a>
    </span>
      <span class="modifier_kind">
        <span class="modifier">final </span>
        <span class="kind">def</span>
      </span>
      <span class="symbol">
        <span class="name">defaultCopy</span><span class="tparams">[<span name="T">T &lt;: <span class="extype" name="org.apache.spark.ml.param.Params">Params</span></span>]</span><span class="params">(<span name="extra">extra: <span class="extype" name="org.apache.spark.ml.param.ParamMap">ParamMap</span></span>)</span><span class="result">: <span class="extype" name="org.apache.spark.ml.param.Params.defaultCopy.T">T</span></span>
      </span>
      
      <div class="fullcomment"><dl class="attributes block"> <dt>Attributes</dt><dd>protected </dd><dt>Definition Classes</dt><dd>Params</dd></dl></div>
    </li><li name="com.johnsnowlabs.nlp.annotators.RecursiveTokenizer#description" visbl="pub" class="indented0 " data-isabs="false" fullComment="yes" group="Ungrouped">
      <a id="description:String"></a>
      <span class="permalink">
      <a href="../../../../com/johnsnowlabs/nlp/annotators/RecursiveTokenizer.html#description:String" title="Permalink">
        <i class="material-icons"></i>
      </a>
    </span>
      <span class="modifier_kind">
        <span class="modifier"></span>
        <span class="kind">val</span>
      </span>
      <span class="symbol">
        <span class="name">description</span><span class="result">: <span class="extype" name="scala.Predef.String">String</span></span>
      </span>
      
      <p class="shortcomment cmt">Simplest possible tokenizer</p><div class="fullcomment"><div class="comment cmt"><p>Simplest possible tokenizer</p></div><dl class="attributes block"> <dt>Definition Classes</dt><dd><a href="" class="extype" name="com.johnsnowlabs.nlp.annotators.RecursiveTokenizer">RecursiveTokenizer</a> → <a href="../AnnotatorApproach.html" class="extype" name="com.johnsnowlabs.nlp.AnnotatorApproach">AnnotatorApproach</a></dd></dl></div>
    </li><li name="scala.AnyRef#eq" visbl="pub" class="indented0 " data-isabs="false" fullComment="yes" group="Ungrouped">
      <a id="eq(x$1:AnyRef):Boolean"></a><a id="eq(AnyRef):Boolean"></a>
      <span class="permalink">
      <a href="../../../../com/johnsnowlabs/nlp/annotators/RecursiveTokenizer.html#eq(x$1:AnyRef):Boolean" title="Permalink">
        <i class="material-icons"></i>
      </a>
    </span>
      <span class="modifier_kind">
        <span class="modifier">final </span>
        <span class="kind">def</span>
      </span>
      <span class="symbol">
        <span class="name">eq</span><span class="params">(<span name="arg0">arg0: <span class="extype" name="scala.AnyRef">AnyRef</span></span>)</span><span class="result">: <span class="extype" name="scala.Boolean">Boolean</span></span>
      </span>
      
      <div class="fullcomment"><dl class="attributes block"> <dt>Definition Classes</dt><dd>AnyRef</dd></dl></div>
    </li><li name="scala.AnyRef#equals" visbl="pub" class="indented0 " data-isabs="false" fullComment="yes" group="Ungrouped">
      <a id="equals(x$1:Any):Boolean"></a><a id="equals(Any):Boolean"></a>
      <span class="permalink">
      <a href="../../../../com/johnsnowlabs/nlp/annotators/RecursiveTokenizer.html#equals(x$1:Any):Boolean" title="Permalink">
        <i class="material-icons"></i>
      </a>
    </span>
      <span class="modifier_kind">
        <span class="modifier"></span>
        <span class="kind">def</span>
      </span>
      <span class="symbol">
        <span class="name">equals</span><span class="params">(<span name="arg0">arg0: <span class="extype" name="scala.Any">Any</span></span>)</span><span class="result">: <span class="extype" name="scala.Boolean">Boolean</span></span>
      </span>
      
      <div class="fullcomment"><dl class="attributes block"> <dt>Definition Classes</dt><dd>AnyRef → Any</dd></dl></div>
    </li><li name="org.apache.spark.ml.param.Params#explainParam" visbl="pub" class="indented0 " data-isabs="false" fullComment="yes" group="Ungrouped">
      <a id="explainParam(param:org.apache.spark.ml.param.Param[_]):String"></a><a id="explainParam(Param[_]):String"></a>
      <span class="permalink">
      <a href="../../../../com/johnsnowlabs/nlp/annotators/RecursiveTokenizer.html#explainParam(param:org.apache.spark.ml.param.Param[_]):String" title="Permalink">
        <i class="material-icons"></i>
      </a>
    </span>
      <span class="modifier_kind">
        <span class="modifier"></span>
        <span class="kind">def</span>
      </span>
      <span class="symbol">
        <span class="name">explainParam</span><span class="params">(<span name="param">param: <span class="extype" name="org.apache.spark.ml.param.Param">Param</span>[_]</span>)</span><span class="result">: <span class="extype" name="scala.Predef.String">String</span></span>
      </span>
      
      <div class="fullcomment"><dl class="attributes block"> <dt>Definition Classes</dt><dd>Params</dd></dl></div>
    </li><li name="org.apache.spark.ml.param.Params#explainParams" visbl="pub" class="indented0 " data-isabs="false" fullComment="yes" group="Ungrouped">
      <a id="explainParams():String"></a>
      <span class="permalink">
      <a href="../../../../com/johnsnowlabs/nlp/annotators/RecursiveTokenizer.html#explainParams():String" title="Permalink">
        <i class="material-icons"></i>
      </a>
    </span>
      <span class="modifier_kind">
        <span class="modifier"></span>
        <span class="kind">def</span>
      </span>
      <span class="symbol">
        <span class="name">explainParams</span><span class="params">()</span><span class="result">: <span class="extype" name="scala.Predef.String">String</span></span>
      </span>
      
      <div class="fullcomment"><dl class="attributes block"> <dt>Definition Classes</dt><dd>Params</dd></dl></div>
    </li><li name="org.apache.spark.ml.param.Params#extractParamMap" visbl="pub" class="indented0 " data-isabs="false" fullComment="yes" group="Ungrouped">
      <a id="extractParamMap():org.apache.spark.ml.param.ParamMap"></a><a id="extractParamMap():ParamMap"></a>
      <span class="permalink">
      <a href="../../../../com/johnsnowlabs/nlp/annotators/RecursiveTokenizer.html#extractParamMap():org.apache.spark.ml.param.ParamMap" title="Permalink">
        <i class="material-icons"></i>
      </a>
    </span>
      <span class="modifier_kind">
        <span class="modifier">final </span>
        <span class="kind">def</span>
      </span>
      <span class="symbol">
        <span class="name">extractParamMap</span><span class="params">()</span><span class="result">: <span class="extype" name="org.apache.spark.ml.param.ParamMap">ParamMap</span></span>
      </span>
      
      <div class="fullcomment"><dl class="attributes block"> <dt>Definition Classes</dt><dd>Params</dd></dl></div>
    </li><li name="org.apache.spark.ml.param.Params#extractParamMap" visbl="pub" class="indented0 " data-isabs="false" fullComment="yes" group="Ungrouped">
      <a id="extractParamMap(extra:org.apache.spark.ml.param.ParamMap):org.apache.spark.ml.param.ParamMap"></a><a id="extractParamMap(ParamMap):ParamMap"></a>
      <span class="permalink">
      <a href="../../../../com/johnsnowlabs/nlp/annotators/RecursiveTokenizer.html#extractParamMap(extra:org.apache.spark.ml.param.ParamMap):org.apache.spark.ml.param.ParamMap" title="Permalink">
        <i class="material-icons"></i>
      </a>
    </span>
      <span class="modifier_kind">
        <span class="modifier">final </span>
        <span class="kind">def</span>
      </span>
      <span class="symbol">
        <span class="name">extractParamMap</span><span class="params">(<span name="extra">extra: <span class="extype" name="org.apache.spark.ml.param.ParamMap">ParamMap</span></span>)</span><span class="result">: <span class="extype" name="org.apache.spark.ml.param.ParamMap">ParamMap</span></span>
      </span>
      
      <div class="fullcomment"><dl class="attributes block"> <dt>Definition Classes</dt><dd>Params</dd></dl></div>
    </li><li name="com.johnsnowlabs.nlp.HasFeatures#features" visbl="pub" class="indented0 " data-isabs="false" fullComment="yes" group="Ungrouped">
      <a id="features:scala.collection.mutable.ArrayBuffer[com.johnsnowlabs.nlp.serialization.Feature[_,_,_]]"></a><a id="features:ArrayBuffer[Feature[_,_,_]]"></a>
      <span class="permalink">
      <a href="../../../../com/johnsnowlabs/nlp/annotators/RecursiveTokenizer.html#features:scala.collection.mutable.ArrayBuffer[com.johnsnowlabs.nlp.serialization.Feature[_,_,_]]" title="Permalink">
        <i class="material-icons"></i>
      </a>
    </span>
      <span class="modifier_kind">
        <span class="modifier"></span>
        <span class="kind">val</span>
      </span>
      <span class="symbol">
        <span class="name">features</span><span class="result">: <span class="extype" name="scala.collection.mutable.ArrayBuffer">ArrayBuffer</span>[<a href="../serialization/Feature.html" class="extype" name="com.johnsnowlabs.nlp.serialization.Feature">Feature</a>[_, _, _]]</span>
      </span>
      
      <div class="fullcomment"><dl class="attributes block"> <dt>Definition Classes</dt><dd><a href="../HasFeatures.html" class="extype" name="com.johnsnowlabs.nlp.HasFeatures">HasFeatures</a></dd></dl></div>
    </li><li name="scala.AnyRef#finalize" visbl="prt" class="indented0 " data-isabs="false" fullComment="yes" group="Ungrouped">
      <a id="finalize():Unit"></a>
      <span class="permalink">
      <a href="../../../../com/johnsnowlabs/nlp/annotators/RecursiveTokenizer.html#finalize():Unit" title="Permalink">
        <i class="material-icons"></i>
      </a>
    </span>
      <span class="modifier_kind">
        <span class="modifier"></span>
        <span class="kind">def</span>
      </span>
      <span class="symbol">
        <span class="name">finalize</span><span class="params">()</span><span class="result">: <span class="extype" name="scala.Unit">Unit</span></span>
      </span>
      
      <div class="fullcomment"><dl class="attributes block"> <dt>Attributes</dt><dd>protected[<span class="extype" name="java.lang">lang</span>] </dd><dt>Definition Classes</dt><dd>AnyRef</dd><dt>Annotations</dt><dd>
                <span class="name">@throws</span><span class="args">(<span>
      
      <span class="symbol">classOf[java.lang.Throwable]</span>
    </span>)</span>
              
        </dd></dl></div>
    </li><li name="com.johnsnowlabs.nlp.AnnotatorApproach#fit" visbl="pub" class="indented0 " data-isabs="false" fullComment="yes" group="Ungrouped">
      <a id="fit(dataset:org.apache.spark.sql.Dataset[_]):M"></a><a id="fit(Dataset[_]):RecursiveTokenizerModel"></a>
      <span class="permalink">
      <a href="../../../../com/johnsnowlabs/nlp/annotators/RecursiveTokenizer.html#fit(dataset:org.apache.spark.sql.Dataset[_]):M" title="Permalink">
        <i class="material-icons"></i>
      </a>
    </span>
      <span class="modifier_kind">
        <span class="modifier">final </span>
        <span class="kind">def</span>
      </span>
      <span class="symbol">
        <span class="name">fit</span><span class="params">(<span name="dataset">dataset: <span class="extype" name="org.apache.spark.sql.Dataset">Dataset</span>[_]</span>)</span><span class="result">: <a href="RecursiveTokenizerModel.html" class="extype" name="com.johnsnowlabs.nlp.annotators.RecursiveTokenizerModel">RecursiveTokenizerModel</a></span>
      </span>
      
      <div class="fullcomment"><dl class="attributes block"> <dt>Definition Classes</dt><dd><a href="../AnnotatorApproach.html" class="extype" name="com.johnsnowlabs.nlp.AnnotatorApproach">AnnotatorApproach</a> → Estimator</dd></dl></div>
    </li><li name="org.apache.spark.ml.Estimator#fit" visbl="pub" class="indented0 " data-isabs="false" fullComment="yes" group="Ungrouped">
      <a id="fit(dataset:org.apache.spark.sql.Dataset[_],paramMaps:Seq[org.apache.spark.ml.param.ParamMap]):Seq[M]"></a><a id="fit(Dataset[_],Seq[ParamMap]):Seq[RecursiveTokenizerModel]"></a>
      <span class="permalink">
      <a href="../../../../com/johnsnowlabs/nlp/annotators/RecursiveTokenizer.html#fit(dataset:org.apache.spark.sql.Dataset[_],paramMaps:Seq[org.apache.spark.ml.param.ParamMap]):Seq[M]" title="Permalink">
        <i class="material-icons"></i>
      </a>
    </span>
      <span class="modifier_kind">
        <span class="modifier"></span>
        <span class="kind">def</span>
      </span>
      <span class="symbol">
        <span class="name">fit</span><span class="params">(<span name="dataset">dataset: <span class="extype" name="org.apache.spark.sql.Dataset">Dataset</span>[_]</span>, <span name="paramMaps">paramMaps: <span class="extype" name="scala.Seq">Seq</span>[<span class="extype" name="org.apache.spark.ml.param.ParamMap">ParamMap</span>]</span>)</span><span class="result">: <span class="extype" name="scala.Seq">Seq</span>[<a href="RecursiveTokenizerModel.html" class="extype" name="com.johnsnowlabs.nlp.annotators.RecursiveTokenizerModel">RecursiveTokenizerModel</a>]</span>
      </span>
      
      <div class="fullcomment"><dl class="attributes block"> <dt>Definition Classes</dt><dd>Estimator</dd><dt>Annotations</dt><dd>
                <span class="name">@Since</span><span class="args">(<span>
      
      <span class="symbol">&quot;2.0.0&quot;</span>
    </span>)</span>
              
        </dd></dl></div>
    </li><li name="org.apache.spark.ml.Estimator#fit" visbl="pub" class="indented0 " data-isabs="false" fullComment="yes" group="Ungrouped">
      <a id="fit(dataset:org.apache.spark.sql.Dataset[_],paramMap:org.apache.spark.ml.param.ParamMap):M"></a><a id="fit(Dataset[_],ParamMap):RecursiveTokenizerModel"></a>
      <span class="permalink">
      <a href="../../../../com/johnsnowlabs/nlp/annotators/RecursiveTokenizer.html#fit(dataset:org.apache.spark.sql.Dataset[_],paramMap:org.apache.spark.ml.param.ParamMap):M" title="Permalink">
        <i class="material-icons"></i>
      </a>
    </span>
      <span class="modifier_kind">
        <span class="modifier"></span>
        <span class="kind">def</span>
      </span>
      <span class="symbol">
        <span class="name">fit</span><span class="params">(<span name="dataset">dataset: <span class="extype" name="org.apache.spark.sql.Dataset">Dataset</span>[_]</span>, <span name="paramMap">paramMap: <span class="extype" name="org.apache.spark.ml.param.ParamMap">ParamMap</span></span>)</span><span class="result">: <a href="RecursiveTokenizerModel.html" class="extype" name="com.johnsnowlabs.nlp.annotators.RecursiveTokenizerModel">RecursiveTokenizerModel</a></span>
      </span>
      
      <div class="fullcomment"><dl class="attributes block"> <dt>Definition Classes</dt><dd>Estimator</dd><dt>Annotations</dt><dd>
                <span class="name">@Since</span><span class="args">(<span>
      
      <span class="symbol">&quot;2.0.0&quot;</span>
    </span>)</span>
              
        </dd></dl></div>
    </li><li name="org.apache.spark.ml.Estimator#fit" visbl="pub" class="indented0 " data-isabs="false" fullComment="yes" group="Ungrouped">
      <a id="fit(dataset:org.apache.spark.sql.Dataset[_],firstParamPair:org.apache.spark.ml.param.ParamPair[_],otherParamPairs:org.apache.spark.ml.param.ParamPair[_]*):M"></a><a id="fit(Dataset[_],ParamPair[_],ParamPair[_]*):RecursiveTokenizerModel"></a>
      <span class="permalink">
      <a href="../../../../com/johnsnowlabs/nlp/annotators/RecursiveTokenizer.html#fit(dataset:org.apache.spark.sql.Dataset[_],firstParamPair:org.apache.spark.ml.param.ParamPair[_],otherParamPairs:org.apache.spark.ml.param.ParamPair[_]*):M" title="Permalink">
        <i class="material-icons"></i>
      </a>
    </span>
      <span class="modifier_kind">
        <span class="modifier"></span>
        <span class="kind">def</span>
      </span>
      <span class="symbol">
        <span class="name">fit</span><span class="params">(<span name="dataset">dataset: <span class="extype" name="org.apache.spark.sql.Dataset">Dataset</span>[_]</span>, <span name="firstParamPair">firstParamPair: <span class="extype" name="org.apache.spark.ml.param.ParamPair">ParamPair</span>[_]</span>, <span name="otherParamPairs">otherParamPairs: <span class="extype" name="org.apache.spark.ml.param.ParamPair">ParamPair</span>[_]*</span>)</span><span class="result">: <a href="RecursiveTokenizerModel.html" class="extype" name="com.johnsnowlabs.nlp.annotators.RecursiveTokenizerModel">RecursiveTokenizerModel</a></span>
      </span>
      
      <div class="fullcomment"><dl class="attributes block"> <dt>Definition Classes</dt><dd>Estimator</dd><dt>Annotations</dt><dd>
                <span class="name">@Since</span><span class="args">(<span>
      
      <span class="symbol">&quot;2.0.0&quot;</span>
    </span>)</span>
              
                <span class="name">@varargs</span><span class="args">()</span>
              
        </dd></dl></div>
    </li><li name="com.johnsnowlabs.nlp.HasFeatures#get" visbl="prt" class="indented0 " data-isabs="false" fullComment="yes" group="Ungrouped">
      <a id="get[T](feature:com.johnsnowlabs.nlp.serialization.StructFeature[T]):Option[T]"></a><a id="get[T](StructFeature[T]):Option[T]"></a>
      <span class="permalink">
      <a href="../../../../com/johnsnowlabs/nlp/annotators/RecursiveTokenizer.html#get[T](feature:com.johnsnowlabs.nlp.serialization.StructFeature[T]):Option[T]" title="Permalink">
        <i class="material-icons"></i>
      </a>
    </span>
      <span class="modifier_kind">
        <span class="modifier"></span>
        <span class="kind">def</span>
      </span>
      <span class="symbol">
        <span class="name">get</span><span class="tparams">[<span name="T">T</span>]</span><span class="params">(<span name="feature">feature: <a href="../serialization/StructFeature.html" class="extype" name="com.johnsnowlabs.nlp.serialization.StructFeature">StructFeature</a>[<span class="extype" name="com.johnsnowlabs.nlp.HasFeatures.get.T">T</span>]</span>)</span><span class="result">: <span class="extype" name="scala.Option">Option</span>[<span class="extype" name="com.johnsnowlabs.nlp.HasFeatures.get.T">T</span>]</span>
      </span>
      
      <div class="fullcomment"><dl class="attributes block"> <dt>Attributes</dt><dd>protected </dd><dt>Definition Classes</dt><dd><a href="../HasFeatures.html" class="extype" name="com.johnsnowlabs.nlp.HasFeatures">HasFeatures</a></dd></dl></div>
    </li><li name="com.johnsnowlabs.nlp.HasFeatures#get" visbl="prt" class="indented0 " data-isabs="false" fullComment="yes" group="Ungrouped">
      <a id="get[K,V](feature:com.johnsnowlabs.nlp.serialization.MapFeature[K,V]):Option[Map[K,V]]"></a><a id="get[K,V](MapFeature[K,V]):Option[Map[K,V]]"></a>
      <span class="permalink">
      <a href="../../../../com/johnsnowlabs/nlp/annotators/RecursiveTokenizer.html#get[K,V](feature:com.johnsnowlabs.nlp.serialization.MapFeature[K,V]):Option[Map[K,V]]" title="Permalink">
        <i class="material-icons"></i>
      </a>
    </span>
      <span class="modifier_kind">
        <span class="modifier"></span>
        <span class="kind">def</span>
      </span>
      <span class="symbol">
        <span class="name">get</span><span class="tparams">[<span name="K">K</span>, <span name="V">V</span>]</span><span class="params">(<span name="feature">feature: <a href="../serialization/MapFeature.html" class="extype" name="com.johnsnowlabs.nlp.serialization.MapFeature">MapFeature</a>[<span class="extype" name="com.johnsnowlabs.nlp.HasFeatures.get.K">K</span>, <span class="extype" name="com.johnsnowlabs.nlp.HasFeatures.get.V">V</span>]</span>)</span><span class="result">: <span class="extype" name="scala.Option">Option</span>[<span class="extype" name="scala.Predef.Map">Map</span>[<span class="extype" name="com.johnsnowlabs.nlp.HasFeatures.get.K">K</span>, <span class="extype" name="com.johnsnowlabs.nlp.HasFeatures.get.V">V</span>]]</span>
      </span>
      
      <div class="fullcomment"><dl class="attributes block"> <dt>Attributes</dt><dd>protected </dd><dt>Definition Classes</dt><dd><a href="../HasFeatures.html" class="extype" name="com.johnsnowlabs.nlp.HasFeatures">HasFeatures</a></dd></dl></div>
    </li><li name="com.johnsnowlabs.nlp.HasFeatures#get" visbl="prt" class="indented0 " data-isabs="false" fullComment="yes" group="Ungrouped">
      <a id="get[T](feature:com.johnsnowlabs.nlp.serialization.SetFeature[T]):Option[Set[T]]"></a><a id="get[T](SetFeature[T]):Option[Set[T]]"></a>
      <span class="permalink">
      <a href="../../../../com/johnsnowlabs/nlp/annotators/RecursiveTokenizer.html#get[T](feature:com.johnsnowlabs.nlp.serialization.SetFeature[T]):Option[Set[T]]" title="Permalink">
        <i class="material-icons"></i>
      </a>
    </span>
      <span class="modifier_kind">
        <span class="modifier"></span>
        <span class="kind">def</span>
      </span>
      <span class="symbol">
        <span class="name">get</span><span class="tparams">[<span name="T">T</span>]</span><span class="params">(<span name="feature">feature: <a href="../serialization/SetFeature.html" class="extype" name="com.johnsnowlabs.nlp.serialization.SetFeature">SetFeature</a>[<span class="extype" name="com.johnsnowlabs.nlp.HasFeatures.get.T">T</span>]</span>)</span><span class="result">: <span class="extype" name="scala.Option">Option</span>[<span class="extype" name="scala.Predef.Set">Set</span>[<span class="extype" name="com.johnsnowlabs.nlp.HasFeatures.get.T">T</span>]]</span>
      </span>
      
      <div class="fullcomment"><dl class="attributes block"> <dt>Attributes</dt><dd>protected </dd><dt>Definition Classes</dt><dd><a href="../HasFeatures.html" class="extype" name="com.johnsnowlabs.nlp.HasFeatures">HasFeatures</a></dd></dl></div>
    </li><li name="com.johnsnowlabs.nlp.HasFeatures#get" visbl="prt" class="indented0 " data-isabs="false" fullComment="yes" group="Ungrouped">
      <a id="get[T](feature:com.johnsnowlabs.nlp.serialization.ArrayFeature[T]):Option[Array[T]]"></a><a id="get[T](ArrayFeature[T]):Option[Array[T]]"></a>
      <span class="permalink">
      <a href="../../../../com/johnsnowlabs/nlp/annotators/RecursiveTokenizer.html#get[T](feature:com.johnsnowlabs.nlp.serialization.ArrayFeature[T]):Option[Array[T]]" title="Permalink">
        <i class="material-icons"></i>
      </a>
    </span>
      <span class="modifier_kind">
        <span class="modifier"></span>
        <span class="kind">def</span>
      </span>
      <span class="symbol">
        <span class="name">get</span><span class="tparams">[<span name="T">T</span>]</span><span class="params">(<span name="feature">feature: <a href="../serialization/ArrayFeature.html" class="extype" name="com.johnsnowlabs.nlp.serialization.ArrayFeature">ArrayFeature</a>[<span class="extype" name="com.johnsnowlabs.nlp.HasFeatures.get.T">T</span>]</span>)</span><span class="result">: <span class="extype" name="scala.Option">Option</span>[<span class="extype" name="scala.Array">Array</span>[<span class="extype" name="com.johnsnowlabs.nlp.HasFeatures.get.T">T</span>]]</span>
      </span>
      
      <div class="fullcomment"><dl class="attributes block"> <dt>Attributes</dt><dd>protected </dd><dt>Definition Classes</dt><dd><a href="../HasFeatures.html" class="extype" name="com.johnsnowlabs.nlp.HasFeatures">HasFeatures</a></dd></dl></div>
    </li><li name="org.apache.spark.ml.param.Params#get" visbl="pub" class="indented0 " data-isabs="false" fullComment="yes" group="Ungrouped">
      <a id="get[T](param:org.apache.spark.ml.param.Param[T]):Option[T]"></a><a id="get[T](Param[T]):Option[T]"></a>
      <span class="permalink">
      <a href="../../../../com/johnsnowlabs/nlp/annotators/RecursiveTokenizer.html#get[T](param:org.apache.spark.ml.param.Param[T]):Option[T]" title="Permalink">
        <i class="material-icons"></i>
      </a>
    </span>
      <span class="modifier_kind">
        <span class="modifier">final </span>
        <span class="kind">def</span>
      </span>
      <span class="symbol">
        <span class="name">get</span><span class="tparams">[<span name="T">T</span>]</span><span class="params">(<span name="param">param: <span class="extype" name="org.apache.spark.ml.param.Param">Param</span>[<span class="extype" name="org.apache.spark.ml.param.Params.get.T">T</span>]</span>)</span><span class="result">: <span class="extype" name="scala.Option">Option</span>[<span class="extype" name="org.apache.spark.ml.param.Params.get.T">T</span>]</span>
      </span>
      
      <div class="fullcomment"><dl class="attributes block"> <dt>Definition Classes</dt><dd>Params</dd></dl></div>
    </li><li name="scala.AnyRef#getClass" visbl="pub" class="indented0 " data-isabs="false" fullComment="yes" group="Ungrouped">
      <a id="getClass():Class[_]"></a>
      <span class="permalink">
      <a href="../../../../com/johnsnowlabs/nlp/annotators/RecursiveTokenizer.html#getClass():Class[_]" title="Permalink">
        <i class="material-icons"></i>
      </a>
    </span>
      <span class="modifier_kind">
        <span class="modifier">final </span>
        <span class="kind">def</span>
      </span>
      <span class="symbol">
        <span class="name">getClass</span><span class="params">()</span><span class="result">: <span class="extype" name="java.lang.Class">Class</span>[_]</span>
      </span>
      
      <div class="fullcomment"><dl class="attributes block"> <dt>Definition Classes</dt><dd>AnyRef → Any</dd><dt>Annotations</dt><dd>
                <span class="name">@native</span><span class="args">()</span>
              
        </dd></dl></div>
    </li><li name="org.apache.spark.ml.param.Params#getDefault" visbl="pub" class="indented0 " data-isabs="false" fullComment="yes" group="Ungrouped">
      <a id="getDefault[T](param:org.apache.spark.ml.param.Param[T]):Option[T]"></a><a id="getDefault[T](Param[T]):Option[T]"></a>
      <span class="permalink">
      <a href="../../../../com/johnsnowlabs/nlp/annotators/RecursiveTokenizer.html#getDefault[T](param:org.apache.spark.ml.param.Param[T]):Option[T]" title="Permalink">
        <i class="material-icons"></i>
      </a>
    </span>
      <span class="modifier_kind">
        <span class="modifier">final </span>
        <span class="kind">def</span>
      </span>
      <span class="symbol">
        <span class="name">getDefault</span><span class="tparams">[<span name="T">T</span>]</span><span class="params">(<span name="param">param: <span class="extype" name="org.apache.spark.ml.param.Param">Param</span>[<span class="extype" name="org.apache.spark.ml.param.Params.getDefault.T">T</span>]</span>)</span><span class="result">: <span class="extype" name="scala.Option">Option</span>[<span class="extype" name="org.apache.spark.ml.param.Params.getDefault.T">T</span>]</span>
      </span>
      
      <div class="fullcomment"><dl class="attributes block"> <dt>Definition Classes</dt><dd>Params</dd></dl></div>
    </li><li name="com.johnsnowlabs.nlp.HasInputAnnotationCols#getInputCols" visbl="pub" class="indented0 " data-isabs="false" fullComment="yes" group="Ungrouped">
      <a id="getInputCols:Array[String]"></a>
      <span class="permalink">
      <a href="../../../../com/johnsnowlabs/nlp/annotators/RecursiveTokenizer.html#getInputCols:Array[String]" title="Permalink">
        <i class="material-icons"></i>
      </a>
    </span>
      <span class="modifier_kind">
        <span class="modifier"></span>
        <span class="kind">def</span>
      </span>
      <span class="symbol">
        <span class="name">getInputCols</span><span class="result">: <span class="extype" name="scala.Array">Array</span>[<span class="extype" name="scala.Predef.String">String</span>]</span>
      </span>
      
      <p class="shortcomment cmt"></p><div class="fullcomment"><div class="comment cmt"></div><dl class="paramcmts block"><dt>returns</dt><dd class="cmt"><p>input annotations columns currently used</p></dd></dl><dl class="attributes block"> <dt>Definition Classes</dt><dd><a href="../HasInputAnnotationCols.html" class="extype" name="com.johnsnowlabs.nlp.HasInputAnnotationCols">HasInputAnnotationCols</a></dd></dl></div>
    </li><li name="com.johnsnowlabs.nlp.CanBeLazy#getLazyAnnotator" visbl="pub" class="indented0 " data-isabs="false" fullComment="yes" group="Ungrouped">
      <a id="getLazyAnnotator:Boolean"></a>
      <span class="permalink">
      <a href="../../../../com/johnsnowlabs/nlp/annotators/RecursiveTokenizer.html#getLazyAnnotator:Boolean" title="Permalink">
        <i class="material-icons"></i>
      </a>
    </span>
      <span class="modifier_kind">
        <span class="modifier"></span>
        <span class="kind">def</span>
      </span>
      <span class="symbol">
        <span class="name">getLazyAnnotator</span><span class="result">: <span class="extype" name="scala.Boolean">Boolean</span></span>
      </span>
      
      <div class="fullcomment"><dl class="attributes block"> <dt>Definition Classes</dt><dd><a href="../CanBeLazy.html" class="extype" name="com.johnsnowlabs.nlp.CanBeLazy">CanBeLazy</a></dd></dl></div>
    </li><li name="org.apache.spark.ml.param.Params#getOrDefault" visbl="pub" class="indented0 " data-isabs="false" fullComment="yes" group="Ungrouped">
      <a id="getOrDefault[T](param:org.apache.spark.ml.param.Param[T]):T"></a><a id="getOrDefault[T](Param[T]):T"></a>
      <span class="permalink">
      <a href="../../../../com/johnsnowlabs/nlp/annotators/RecursiveTokenizer.html#getOrDefault[T](param:org.apache.spark.ml.param.Param[T]):T" title="Permalink">
        <i class="material-icons"></i>
      </a>
    </span>
      <span class="modifier_kind">
        <span class="modifier">final </span>
        <span class="kind">def</span>
      </span>
      <span class="symbol">
        <span class="name">getOrDefault</span><span class="tparams">[<span name="T">T</span>]</span><span class="params">(<span name="param">param: <span class="extype" name="org.apache.spark.ml.param.Param">Param</span>[<span class="extype" name="org.apache.spark.ml.param.Params.getOrDefault.T">T</span>]</span>)</span><span class="result">: <span class="extype" name="org.apache.spark.ml.param.Params.getOrDefault.T">T</span></span>
      </span>
      
      <div class="fullcomment"><dl class="attributes block"> <dt>Definition Classes</dt><dd>Params</dd></dl></div>
    </li><li name="com.johnsnowlabs.nlp.HasOutputAnnotationCol#getOutputCol" visbl="pub" class="indented0 " data-isabs="false" fullComment="yes" group="Ungrouped">
      <a id="getOutputCol:String"></a>
      <span class="permalink">
      <a href="../../../../com/johnsnowlabs/nlp/annotators/RecursiveTokenizer.html#getOutputCol:String" title="Permalink">
        <i class="material-icons"></i>
      </a>
    </span>
      <span class="modifier_kind">
        <span class="modifier">final </span>
        <span class="kind">def</span>
      </span>
      <span class="symbol">
        <span class="name">getOutputCol</span><span class="result">: <span class="extype" name="scala.Predef.String">String</span></span>
      </span>
      
      <p class="shortcomment cmt">Gets annotation column name going to generate</p><div class="fullcomment"><div class="comment cmt"><p>Gets annotation column name going to generate</p></div><dl class="attributes block"> <dt>Definition Classes</dt><dd><a href="../HasOutputAnnotationCol.html" class="extype" name="com.johnsnowlabs.nlp.HasOutputAnnotationCol">HasOutputAnnotationCol</a></dd></dl></div>
    </li><li name="org.apache.spark.ml.param.Params#getParam" visbl="pub" class="indented0 " data-isabs="false" fullComment="yes" group="Ungrouped">
      <a id="getParam(paramName:String):org.apache.spark.ml.param.Param[Any]"></a><a id="getParam(String):Param[Any]"></a>
      <span class="permalink">
      <a href="../../../../com/johnsnowlabs/nlp/annotators/RecursiveTokenizer.html#getParam(paramName:String):org.apache.spark.ml.param.Param[Any]" title="Permalink">
        <i class="material-icons"></i>
      </a>
    </span>
      <span class="modifier_kind">
        <span class="modifier"></span>
        <span class="kind">def</span>
      </span>
      <span class="symbol">
        <span class="name">getParam</span><span class="params">(<span name="paramName">paramName: <span class="extype" name="scala.Predef.String">String</span></span>)</span><span class="result">: <span class="extype" name="org.apache.spark.ml.param.Param">Param</span>[<span class="extype" name="scala.Any">Any</span>]</span>
      </span>
      
      <div class="fullcomment"><dl class="attributes block"> <dt>Definition Classes</dt><dd>Params</dd></dl></div>
    </li><li name="org.apache.spark.ml.param.Params#hasDefault" visbl="pub" class="indented0 " data-isabs="false" fullComment="yes" group="Ungrouped">
      <a id="hasDefault[T](param:org.apache.spark.ml.param.Param[T]):Boolean"></a><a id="hasDefault[T](Param[T]):Boolean"></a>
      <span class="permalink">
      <a href="../../../../com/johnsnowlabs/nlp/annotators/RecursiveTokenizer.html#hasDefault[T](param:org.apache.spark.ml.param.Param[T]):Boolean" title="Permalink">
        <i class="material-icons"></i>
      </a>
    </span>
      <span class="modifier_kind">
        <span class="modifier">final </span>
        <span class="kind">def</span>
      </span>
      <span class="symbol">
        <span class="name">hasDefault</span><span class="tparams">[<span name="T">T</span>]</span><span class="params">(<span name="param">param: <span class="extype" name="org.apache.spark.ml.param.Param">Param</span>[<span class="extype" name="org.apache.spark.ml.param.Params.hasDefault.T">T</span>]</span>)</span><span class="result">: <span class="extype" name="scala.Boolean">Boolean</span></span>
      </span>
      
      <div class="fullcomment"><dl class="attributes block"> <dt>Definition Classes</dt><dd>Params</dd></dl></div>
    </li><li name="org.apache.spark.ml.param.Params#hasParam" visbl="pub" class="indented0 " data-isabs="false" fullComment="yes" group="Ungrouped">
      <a id="hasParam(paramName:String):Boolean"></a><a id="hasParam(String):Boolean"></a>
      <span class="permalink">
      <a href="../../../../com/johnsnowlabs/nlp/annotators/RecursiveTokenizer.html#hasParam(paramName:String):Boolean" title="Permalink">
        <i class="material-icons"></i>
      </a>
    </span>
      <span class="modifier_kind">
        <span class="modifier"></span>
        <span class="kind">def</span>
      </span>
      <span class="symbol">
        <span class="name">hasParam</span><span class="params">(<span name="paramName">paramName: <span class="extype" name="scala.Predef.String">String</span></span>)</span><span class="result">: <span class="extype" name="scala.Boolean">Boolean</span></span>
      </span>
      
      <div class="fullcomment"><dl class="attributes block"> <dt>Definition Classes</dt><dd>Params</dd></dl></div>
    </li><li name="scala.AnyRef#hashCode" visbl="pub" class="indented0 " data-isabs="false" fullComment="yes" group="Ungrouped">
      <a id="hashCode():Int"></a>
      <span class="permalink">
      <a href="../../../../com/johnsnowlabs/nlp/annotators/RecursiveTokenizer.html#hashCode():Int" title="Permalink">
        <i class="material-icons"></i>
      </a>
    </span>
      <span class="modifier_kind">
        <span class="modifier"></span>
        <span class="kind">def</span>
      </span>
      <span class="symbol">
        <span class="name">hashCode</span><span class="params">()</span><span class="result">: <span class="extype" name="scala.Int">Int</span></span>
      </span>
      
      <div class="fullcomment"><dl class="attributes block"> <dt>Definition Classes</dt><dd>AnyRef → Any</dd><dt>Annotations</dt><dd>
                <span class="name">@native</span><span class="args">()</span>
              
        </dd></dl></div>
    </li><li name="com.johnsnowlabs.nlp.annotators.RecursiveTokenizer#infixes" visbl="pub" class="indented0 " data-isabs="false" fullComment="no" group="param">
      <a id="infixes:org.apache.spark.ml.param.StringArrayParam"></a><a id="infixes:StringArrayParam"></a>
      <span class="permalink">
      <a href="../../../../com/johnsnowlabs/nlp/annotators/RecursiveTokenizer.html#infixes:org.apache.spark.ml.param.StringArrayParam" title="Permalink">
        <i class="material-icons"></i>
      </a>
    </span>
      <span class="modifier_kind">
        <span class="modifier"></span>
        <span class="kind">val</span>
      </span>
      <span class="symbol">
        <span class="name">infixes</span><span class="result">: <span class="extype" name="org.apache.spark.ml.param.StringArrayParam">StringArrayParam</span></span>
      </span>
      
      <p class="shortcomment cmt">Strings that will be split when found at the middle of token (Default: <code>Array(&quot;\n&quot;, &quot;(&quot;,
&quot;)&quot;)</code>).</p>
    </li><li name="org.apache.spark.internal.Logging#initializeLogIfNecessary" visbl="prt" class="indented0 " data-isabs="false" fullComment="yes" group="Ungrouped">
      <a id="initializeLogIfNecessary(isInterpreter:Boolean,silent:Boolean):Boolean"></a><a id="initializeLogIfNecessary(Boolean,Boolean):Boolean"></a>
      <span class="permalink">
      <a href="../../../../com/johnsnowlabs/nlp/annotators/RecursiveTokenizer.html#initializeLogIfNecessary(isInterpreter:Boolean,silent:Boolean):Boolean" title="Permalink">
        <i class="material-icons"></i>
      </a>
    </span>
      <span class="modifier_kind">
        <span class="modifier"></span>
        <span class="kind">def</span>
      </span>
      <span class="symbol">
        <span class="name">initializeLogIfNecessary</span><span class="params">(<span name="isInterpreter">isInterpreter: <span class="extype" name="scala.Boolean">Boolean</span></span>, <span name="silent">silent: <span class="extype" name="scala.Boolean">Boolean</span></span>)</span><span class="result">: <span class="extype" name="scala.Boolean">Boolean</span></span>
      </span>
      
      <div class="fullcomment"><dl class="attributes block"> <dt>Attributes</dt><dd>protected </dd><dt>Definition Classes</dt><dd>Logging</dd></dl></div>
    </li><li name="org.apache.spark.internal.Logging#initializeLogIfNecessary" visbl="prt" class="indented0 " data-isabs="false" fullComment="yes" group="Ungrouped">
      <a id="initializeLogIfNecessary(isInterpreter:Boolean):Unit"></a><a id="initializeLogIfNecessary(Boolean):Unit"></a>
      <span class="permalink">
      <a href="../../../../com/johnsnowlabs/nlp/annotators/RecursiveTokenizer.html#initializeLogIfNecessary(isInterpreter:Boolean):Unit" title="Permalink">
        <i class="material-icons"></i>
      </a>
    </span>
      <span class="modifier_kind">
        <span class="modifier"></span>
        <span class="kind">def</span>
      </span>
      <span class="symbol">
        <span class="name">initializeLogIfNecessary</span><span class="params">(<span name="isInterpreter">isInterpreter: <span class="extype" name="scala.Boolean">Boolean</span></span>)</span><span class="result">: <span class="extype" name="scala.Unit">Unit</span></span>
      </span>
      
      <div class="fullcomment"><dl class="attributes block"> <dt>Attributes</dt><dd>protected </dd><dt>Definition Classes</dt><dd>Logging</dd></dl></div>
    </li><li name="com.johnsnowlabs.nlp.annotators.RecursiveTokenizer#inputAnnotatorTypes" visbl="pub" class="indented0 " data-isabs="false" fullComment="yes" group="anno">
      <a id="inputAnnotatorTypes:Array[String]"></a>
      <span class="permalink">
      <a href="../../../../com/johnsnowlabs/nlp/annotators/RecursiveTokenizer.html#inputAnnotatorTypes:Array[String]" title="Permalink">
        <i class="material-icons"></i>
      </a>
    </span>
      <span class="modifier_kind">
        <span class="modifier"></span>
        <span class="kind">val</span>
      </span>
      <span class="symbol">
        <span class="name">inputAnnotatorTypes</span><span class="result">: <span class="extype" name="scala.Array">Array</span>[<span class="extype" name="scala.Predef.String">String</span>]</span>
      </span>
      
      <p class="shortcomment cmt">Input Annotator Type : DOCUMENT
</p><div class="fullcomment"><div class="comment cmt"><p>Input Annotator Type : DOCUMENT
</p></div><dl class="attributes block"> <dt>Definition Classes</dt><dd><a href="" class="extype" name="com.johnsnowlabs.nlp.annotators.RecursiveTokenizer">RecursiveTokenizer</a> → <a href="../HasInputAnnotationCols.html" class="extype" name="com.johnsnowlabs.nlp.HasInputAnnotationCols">HasInputAnnotationCols</a></dd></dl></div>
    </li><li name="com.johnsnowlabs.nlp.HasInputAnnotationCols#inputCols" visbl="prt" class="indented0 " data-isabs="false" fullComment="yes" group="Ungrouped">
      <a id="inputCols:org.apache.spark.ml.param.StringArrayParam"></a><a id="inputCols:StringArrayParam"></a>
      <span class="permalink">
      <a href="../../../../com/johnsnowlabs/nlp/annotators/RecursiveTokenizer.html#inputCols:org.apache.spark.ml.param.StringArrayParam" title="Permalink">
        <i class="material-icons"></i>
      </a>
    </span>
      <span class="modifier_kind">
        <span class="modifier">final </span>
        <span class="kind">val</span>
      </span>
      <span class="symbol">
        <span class="name">inputCols</span><span class="result">: <span class="extype" name="org.apache.spark.ml.param.StringArrayParam">StringArrayParam</span></span>
      </span>
      
      <p class="shortcomment cmt">columns that contain annotations necessary to run this annotator AnnotatorType is used both
as input and output columns if not specified
</p><div class="fullcomment"><div class="comment cmt"><p>columns that contain annotations necessary to run this annotator AnnotatorType is used both
as input and output columns if not specified
</p></div><dl class="attributes block"> <dt>Attributes</dt><dd>protected </dd><dt>Definition Classes</dt><dd><a href="../HasInputAnnotationCols.html" class="extype" name="com.johnsnowlabs.nlp.HasInputAnnotationCols">HasInputAnnotationCols</a></dd></dl></div>
    </li><li name="org.apache.spark.ml.param.Params#isDefined" visbl="pub" class="indented0 " data-isabs="false" fullComment="yes" group="Ungrouped">
      <a id="isDefined(param:org.apache.spark.ml.param.Param[_]):Boolean"></a><a id="isDefined(Param[_]):Boolean"></a>
      <span class="permalink">
      <a href="../../../../com/johnsnowlabs/nlp/annotators/RecursiveTokenizer.html#isDefined(param:org.apache.spark.ml.param.Param[_]):Boolean" title="Permalink">
        <i class="material-icons"></i>
      </a>
    </span>
      <span class="modifier_kind">
        <span class="modifier">final </span>
        <span class="kind">def</span>
      </span>
      <span class="symbol">
        <span class="name">isDefined</span><span class="params">(<span name="param">param: <span class="extype" name="org.apache.spark.ml.param.Param">Param</span>[_]</span>)</span><span class="result">: <span class="extype" name="scala.Boolean">Boolean</span></span>
      </span>
      
      <div class="fullcomment"><dl class="attributes block"> <dt>Definition Classes</dt><dd>Params</dd></dl></div>
    </li><li name="scala.Any#isInstanceOf" visbl="pub" class="indented0 " data-isabs="false" fullComment="yes" group="Ungrouped">
      <a id="isInstanceOf[T0]:Boolean"></a>
      <span class="permalink">
      <a href="../../../../com/johnsnowlabs/nlp/annotators/RecursiveTokenizer.html#isInstanceOf[T0]:Boolean" title="Permalink">
        <i class="material-icons"></i>
      </a>
    </span>
      <span class="modifier_kind">
        <span class="modifier">final </span>
        <span class="kind">def</span>
      </span>
      <span class="symbol">
        <span class="name">isInstanceOf</span><span class="tparams">[<span name="T0">T0</span>]</span><span class="result">: <span class="extype" name="scala.Boolean">Boolean</span></span>
      </span>
      
      <div class="fullcomment"><dl class="attributes block"> <dt>Definition Classes</dt><dd>Any</dd></dl></div>
    </li><li name="org.apache.spark.ml.param.Params#isSet" visbl="pub" class="indented0 " data-isabs="false" fullComment="yes" group="Ungrouped">
      <a id="isSet(param:org.apache.spark.ml.param.Param[_]):Boolean"></a><a id="isSet(Param[_]):Boolean"></a>
      <span class="permalink">
      <a href="../../../../com/johnsnowlabs/nlp/annotators/RecursiveTokenizer.html#isSet(param:org.apache.spark.ml.param.Param[_]):Boolean" title="Permalink">
        <i class="material-icons"></i>
      </a>
    </span>
      <span class="modifier_kind">
        <span class="modifier">final </span>
        <span class="kind">def</span>
      </span>
      <span class="symbol">
        <span class="name">isSet</span><span class="params">(<span name="param">param: <span class="extype" name="org.apache.spark.ml.param.Param">Param</span>[_]</span>)</span><span class="result">: <span class="extype" name="scala.Boolean">Boolean</span></span>
      </span>
      
      <div class="fullcomment"><dl class="attributes block"> <dt>Definition Classes</dt><dd>Params</dd></dl></div>
    </li><li name="org.apache.spark.internal.Logging#isTraceEnabled" visbl="prt" class="indented0 " data-isabs="false" fullComment="yes" group="Ungrouped">
      <a id="isTraceEnabled():Boolean"></a>
      <span class="permalink">
      <a href="../../../../com/johnsnowlabs/nlp/annotators/RecursiveTokenizer.html#isTraceEnabled():Boolean" title="Permalink">
        <i class="material-icons"></i>
      </a>
    </span>
      <span class="modifier_kind">
        <span class="modifier"></span>
        <span class="kind">def</span>
      </span>
      <span class="symbol">
        <span class="name">isTraceEnabled</span><span class="params">()</span><span class="result">: <span class="extype" name="scala.Boolean">Boolean</span></span>
      </span>
      
      <div class="fullcomment"><dl class="attributes block"> <dt>Attributes</dt><dd>protected </dd><dt>Definition Classes</dt><dd>Logging</dd></dl></div>
    </li><li name="com.johnsnowlabs.nlp.CanBeLazy#lazyAnnotator" visbl="pub" class="indented0 " data-isabs="false" fullComment="yes" group="Ungrouped">
      <a id="lazyAnnotator:org.apache.spark.ml.param.BooleanParam"></a><a id="lazyAnnotator:BooleanParam"></a>
      <span class="permalink">
      <a href="../../../../com/johnsnowlabs/nlp/annotators/RecursiveTokenizer.html#lazyAnnotator:org.apache.spark.ml.param.BooleanParam" title="Permalink">
        <i class="material-icons"></i>
      </a>
    </span>
      <span class="modifier_kind">
        <span class="modifier"></span>
        <span class="kind">val</span>
      </span>
      <span class="symbol">
        <span class="name">lazyAnnotator</span><span class="result">: <span class="extype" name="org.apache.spark.ml.param.BooleanParam">BooleanParam</span></span>
      </span>
      
      <div class="fullcomment"><dl class="attributes block"> <dt>Definition Classes</dt><dd><a href="../CanBeLazy.html" class="extype" name="com.johnsnowlabs.nlp.CanBeLazy">CanBeLazy</a></dd></dl></div>
    </li><li name="org.apache.spark.internal.Logging#log" visbl="prt" class="indented0 " data-isabs="false" fullComment="yes" group="Ungrouped">
      <a id="log:org.slf4j.Logger"></a><a id="log:Logger"></a>
      <span class="permalink">
      <a href="../../../../com/johnsnowlabs/nlp/annotators/RecursiveTokenizer.html#log:org.slf4j.Logger" title="Permalink">
        <i class="material-icons"></i>
      </a>
    </span>
      <span class="modifier_kind">
        <span class="modifier"></span>
        <span class="kind">def</span>
      </span>
      <span class="symbol">
        <span class="name">log</span><span class="result">: <span class="extype" name="org.slf4j.Logger">Logger</span></span>
      </span>
      
      <div class="fullcomment"><dl class="attributes block"> <dt>Attributes</dt><dd>protected </dd><dt>Definition Classes</dt><dd>Logging</dd></dl></div>
    </li><li name="org.apache.spark.internal.Logging#logDebug" visbl="prt" class="indented0 " data-isabs="false" fullComment="yes" group="Ungrouped">
      <a id="logDebug(msg:=&gt;String,throwable:Throwable):Unit"></a><a id="logDebug(⇒String,Throwable):Unit"></a>
      <span class="permalink">
      <a href="../../../../com/johnsnowlabs/nlp/annotators/RecursiveTokenizer.html#logDebug(msg:=&gt;String,throwable:Throwable):Unit" title="Permalink">
        <i class="material-icons"></i>
      </a>
    </span>
      <span class="modifier_kind">
        <span class="modifier"></span>
        <span class="kind">def</span>
      </span>
      <span class="symbol">
        <span class="name">logDebug</span><span class="params">(<span name="msg">msg: ⇒ <span class="extype" name="scala.Predef.String">String</span></span>, <span name="throwable">throwable: <span class="extype" name="scala.Throwable">Throwable</span></span>)</span><span class="result">: <span class="extype" name="scala.Unit">Unit</span></span>
      </span>
      
      <div class="fullcomment"><dl class="attributes block"> <dt>Attributes</dt><dd>protected </dd><dt>Definition Classes</dt><dd>Logging</dd></dl></div>
    </li><li name="org.apache.spark.internal.Logging#logDebug" visbl="prt" class="indented0 " data-isabs="false" fullComment="yes" group="Ungrouped">
      <a id="logDebug(msg:=&gt;String):Unit"></a><a id="logDebug(⇒String):Unit"></a>
      <span class="permalink">
      <a href="../../../../com/johnsnowlabs/nlp/annotators/RecursiveTokenizer.html#logDebug(msg:=&gt;String):Unit" title="Permalink">
        <i class="material-icons"></i>
      </a>
    </span>
      <span class="modifier_kind">
        <span class="modifier"></span>
        <span class="kind">def</span>
      </span>
      <span class="symbol">
        <span class="name">logDebug</span><span class="params">(<span name="msg">msg: ⇒ <span class="extype" name="scala.Predef.String">String</span></span>)</span><span class="result">: <span class="extype" name="scala.Unit">Unit</span></span>
      </span>
      
      <div class="fullcomment"><dl class="attributes block"> <dt>Attributes</dt><dd>protected </dd><dt>Definition Classes</dt><dd>Logging</dd></dl></div>
    </li><li name="org.apache.spark.internal.Logging#logError" visbl="prt" class="indented0 " data-isabs="false" fullComment="yes" group="Ungrouped">
      <a id="logError(msg:=&gt;String,throwable:Throwable):Unit"></a><a id="logError(⇒String,Throwable):Unit"></a>
      <span class="permalink">
      <a href="../../../../com/johnsnowlabs/nlp/annotators/RecursiveTokenizer.html#logError(msg:=&gt;String,throwable:Throwable):Unit" title="Permalink">
        <i class="material-icons"></i>
      </a>
    </span>
      <span class="modifier_kind">
        <span class="modifier"></span>
        <span class="kind">def</span>
      </span>
      <span class="symbol">
        <span class="name">logError</span><span class="params">(<span name="msg">msg: ⇒ <span class="extype" name="scala.Predef.String">String</span></span>, <span name="throwable">throwable: <span class="extype" name="scala.Throwable">Throwable</span></span>)</span><span class="result">: <span class="extype" name="scala.Unit">Unit</span></span>
      </span>
      
      <div class="fullcomment"><dl class="attributes block"> <dt>Attributes</dt><dd>protected </dd><dt>Definition Classes</dt><dd>Logging</dd></dl></div>
    </li><li name="org.apache.spark.internal.Logging#logError" visbl="prt" class="indented0 " data-isabs="false" fullComment="yes" group="Ungrouped">
      <a id="logError(msg:=&gt;String):Unit"></a><a id="logError(⇒String):Unit"></a>
      <span class="permalink">
      <a href="../../../../com/johnsnowlabs/nlp/annotators/RecursiveTokenizer.html#logError(msg:=&gt;String):Unit" title="Permalink">
        <i class="material-icons"></i>
      </a>
    </span>
      <span class="modifier_kind">
        <span class="modifier"></span>
        <span class="kind">def</span>
      </span>
      <span class="symbol">
        <span class="name">logError</span><span class="params">(<span name="msg">msg: ⇒ <span class="extype" name="scala.Predef.String">String</span></span>)</span><span class="result">: <span class="extype" name="scala.Unit">Unit</span></span>
      </span>
      
      <div class="fullcomment"><dl class="attributes block"> <dt>Attributes</dt><dd>protected </dd><dt>Definition Classes</dt><dd>Logging</dd></dl></div>
    </li><li name="org.apache.spark.internal.Logging#logInfo" visbl="prt" class="indented0 " data-isabs="false" fullComment="yes" group="Ungrouped">
      <a id="logInfo(msg:=&gt;String,throwable:Throwable):Unit"></a><a id="logInfo(⇒String,Throwable):Unit"></a>
      <span class="permalink">
      <a href="../../../../com/johnsnowlabs/nlp/annotators/RecursiveTokenizer.html#logInfo(msg:=&gt;String,throwable:Throwable):Unit" title="Permalink">
        <i class="material-icons"></i>
      </a>
    </span>
      <span class="modifier_kind">
        <span class="modifier"></span>
        <span class="kind">def</span>
      </span>
      <span class="symbol">
        <span class="name">logInfo</span><span class="params">(<span name="msg">msg: ⇒ <span class="extype" name="scala.Predef.String">String</span></span>, <span name="throwable">throwable: <span class="extype" name="scala.Throwable">Throwable</span></span>)</span><span class="result">: <span class="extype" name="scala.Unit">Unit</span></span>
      </span>
      
      <div class="fullcomment"><dl class="attributes block"> <dt>Attributes</dt><dd>protected </dd><dt>Definition Classes</dt><dd>Logging</dd></dl></div>
    </li><li name="org.apache.spark.internal.Logging#logInfo" visbl="prt" class="indented0 " data-isabs="false" fullComment="yes" group="Ungrouped">
      <a id="logInfo(msg:=&gt;String):Unit"></a><a id="logInfo(⇒String):Unit"></a>
      <span class="permalink">
      <a href="../../../../com/johnsnowlabs/nlp/annotators/RecursiveTokenizer.html#logInfo(msg:=&gt;String):Unit" title="Permalink">
        <i class="material-icons"></i>
      </a>
    </span>
      <span class="modifier_kind">
        <span class="modifier"></span>
        <span class="kind">def</span>
      </span>
      <span class="symbol">
        <span class="name">logInfo</span><span class="params">(<span name="msg">msg: ⇒ <span class="extype" name="scala.Predef.String">String</span></span>)</span><span class="result">: <span class="extype" name="scala.Unit">Unit</span></span>
      </span>
      
      <div class="fullcomment"><dl class="attributes block"> <dt>Attributes</dt><dd>protected </dd><dt>Definition Classes</dt><dd>Logging</dd></dl></div>
    </li><li name="org.apache.spark.internal.Logging#logName" visbl="prt" class="indented0 " data-isabs="false" fullComment="yes" group="Ungrouped">
      <a id="logName:String"></a>
      <span class="permalink">
      <a href="../../../../com/johnsnowlabs/nlp/annotators/RecursiveTokenizer.html#logName:String" title="Permalink">
        <i class="material-icons"></i>
      </a>
    </span>
      <span class="modifier_kind">
        <span class="modifier"></span>
        <span class="kind">def</span>
      </span>
      <span class="symbol">
        <span class="name">logName</span><span class="result">: <span class="extype" name="java.lang.String">String</span></span>
      </span>
      
      <div class="fullcomment"><dl class="attributes block"> <dt>Attributes</dt><dd>protected </dd><dt>Definition Classes</dt><dd>Logging</dd></dl></div>
    </li><li name="org.apache.spark.internal.Logging#logTrace" visbl="prt" class="indented0 " data-isabs="false" fullComment="yes" group="Ungrouped">
      <a id="logTrace(msg:=&gt;String,throwable:Throwable):Unit"></a><a id="logTrace(⇒String,Throwable):Unit"></a>
      <span class="permalink">
      <a href="../../../../com/johnsnowlabs/nlp/annotators/RecursiveTokenizer.html#logTrace(msg:=&gt;String,throwable:Throwable):Unit" title="Permalink">
        <i class="material-icons"></i>
      </a>
    </span>
      <span class="modifier_kind">
        <span class="modifier"></span>
        <span class="kind">def</span>
      </span>
      <span class="symbol">
        <span class="name">logTrace</span><span class="params">(<span name="msg">msg: ⇒ <span class="extype" name="scala.Predef.String">String</span></span>, <span name="throwable">throwable: <span class="extype" name="scala.Throwable">Throwable</span></span>)</span><span class="result">: <span class="extype" name="scala.Unit">Unit</span></span>
      </span>
      
      <div class="fullcomment"><dl class="attributes block"> <dt>Attributes</dt><dd>protected </dd><dt>Definition Classes</dt><dd>Logging</dd></dl></div>
    </li><li name="org.apache.spark.internal.Logging#logTrace" visbl="prt" class="indented0 " data-isabs="false" fullComment="yes" group="Ungrouped">
      <a id="logTrace(msg:=&gt;String):Unit"></a><a id="logTrace(⇒String):Unit"></a>
      <span class="permalink">
      <a href="../../../../com/johnsnowlabs/nlp/annotators/RecursiveTokenizer.html#logTrace(msg:=&gt;String):Unit" title="Permalink">
        <i class="material-icons"></i>
      </a>
    </span>
      <span class="modifier_kind">
        <span class="modifier"></span>
        <span class="kind">def</span>
      </span>
      <span class="symbol">
        <span class="name">logTrace</span><span class="params">(<span name="msg">msg: ⇒ <span class="extype" name="scala.Predef.String">String</span></span>)</span><span class="result">: <span class="extype" name="scala.Unit">Unit</span></span>
      </span>
      
      <div class="fullcomment"><dl class="attributes block"> <dt>Attributes</dt><dd>protected </dd><dt>Definition Classes</dt><dd>Logging</dd></dl></div>
    </li><li name="org.apache.spark.internal.Logging#logWarning" visbl="prt" class="indented0 " data-isabs="false" fullComment="yes" group="Ungrouped">
      <a id="logWarning(msg:=&gt;String,throwable:Throwable):Unit"></a><a id="logWarning(⇒String,Throwable):Unit"></a>
      <span class="permalink">
      <a href="../../../../com/johnsnowlabs/nlp/annotators/RecursiveTokenizer.html#logWarning(msg:=&gt;String,throwable:Throwable):Unit" title="Permalink">
        <i class="material-icons"></i>
      </a>
    </span>
      <span class="modifier_kind">
        <span class="modifier"></span>
        <span class="kind">def</span>
      </span>
      <span class="symbol">
        <span class="name">logWarning</span><span class="params">(<span name="msg">msg: ⇒ <span class="extype" name="scala.Predef.String">String</span></span>, <span name="throwable">throwable: <span class="extype" name="scala.Throwable">Throwable</span></span>)</span><span class="result">: <span class="extype" name="scala.Unit">Unit</span></span>
      </span>
      
      <div class="fullcomment"><dl class="attributes block"> <dt>Attributes</dt><dd>protected </dd><dt>Definition Classes</dt><dd>Logging</dd></dl></div>
    </li><li name="org.apache.spark.internal.Logging#logWarning" visbl="prt" class="indented0 " data-isabs="false" fullComment="yes" group="Ungrouped">
      <a id="logWarning(msg:=&gt;String):Unit"></a><a id="logWarning(⇒String):Unit"></a>
      <span class="permalink">
      <a href="../../../../com/johnsnowlabs/nlp/annotators/RecursiveTokenizer.html#logWarning(msg:=&gt;String):Unit" title="Permalink">
        <i class="material-icons"></i>
      </a>
    </span>
      <span class="modifier_kind">
        <span class="modifier"></span>
        <span class="kind">def</span>
      </span>
      <span class="symbol">
        <span class="name">logWarning</span><span class="params">(<span name="msg">msg: ⇒ <span class="extype" name="scala.Predef.String">String</span></span>)</span><span class="result">: <span class="extype" name="scala.Unit">Unit</span></span>
      </span>
      
      <div class="fullcomment"><dl class="attributes block"> <dt>Attributes</dt><dd>protected </dd><dt>Definition Classes</dt><dd>Logging</dd></dl></div>
    </li><li name="com.johnsnowlabs.nlp.HasInputAnnotationCols#msgHelper" visbl="prt" class="indented0 " data-isabs="false" fullComment="yes" group="Ungrouped">
      <a id="msgHelper(schema:org.apache.spark.sql.types.StructType):String"></a><a id="msgHelper(StructType):String"></a>
      <span class="permalink">
      <a href="../../../../com/johnsnowlabs/nlp/annotators/RecursiveTokenizer.html#msgHelper(schema:org.apache.spark.sql.types.StructType):String" title="Permalink">
        <i class="material-icons"></i>
      </a>
    </span>
      <span class="modifier_kind">
        <span class="modifier"></span>
        <span class="kind">def</span>
      </span>
      <span class="symbol">
        <span class="name">msgHelper</span><span class="params">(<span name="schema">schema: <span class="extype" name="org.apache.spark.sql.types.StructType">StructType</span></span>)</span><span class="result">: <span class="extype" name="scala.Predef.String">String</span></span>
      </span>
      
      <div class="fullcomment"><dl class="attributes block"> <dt>Attributes</dt><dd>protected </dd><dt>Definition Classes</dt><dd><a href="../HasInputAnnotationCols.html" class="extype" name="com.johnsnowlabs.nlp.HasInputAnnotationCols">HasInputAnnotationCols</a></dd></dl></div>
    </li><li name="scala.AnyRef#ne" visbl="pub" class="indented0 " data-isabs="false" fullComment="yes" group="Ungrouped">
      <a id="ne(x$1:AnyRef):Boolean"></a><a id="ne(AnyRef):Boolean"></a>
      <span class="permalink">
      <a href="../../../../com/johnsnowlabs/nlp/annotators/RecursiveTokenizer.html#ne(x$1:AnyRef):Boolean" title="Permalink">
        <i class="material-icons"></i>
      </a>
    </span>
      <span class="modifier_kind">
        <span class="modifier">final </span>
        <span class="kind">def</span>
      </span>
      <span class="symbol">
        <span class="name">ne</span><span class="params">(<span name="arg0">arg0: <span class="extype" name="scala.AnyRef">AnyRef</span></span>)</span><span class="result">: <span class="extype" name="scala.Boolean">Boolean</span></span>
      </span>
      
      <div class="fullcomment"><dl class="attributes block"> <dt>Definition Classes</dt><dd>AnyRef</dd></dl></div>
    </li><li name="scala.AnyRef#notify" visbl="pub" class="indented0 " data-isabs="false" fullComment="yes" group="Ungrouped">
      <a id="notify():Unit"></a>
      <span class="permalink">
      <a href="../../../../com/johnsnowlabs/nlp/annotators/RecursiveTokenizer.html#notify():Unit" title="Permalink">
        <i class="material-icons"></i>
      </a>
    </span>
      <span class="modifier_kind">
        <span class="modifier">final </span>
        <span class="kind">def</span>
      </span>
      <span class="symbol">
        <span class="name">notify</span><span class="params">()</span><span class="result">: <span class="extype" name="scala.Unit">Unit</span></span>
      </span>
      
      <div class="fullcomment"><dl class="attributes block"> <dt>Definition Classes</dt><dd>AnyRef</dd><dt>Annotations</dt><dd>
                <span class="name">@native</span><span class="args">()</span>
              
        </dd></dl></div>
    </li><li name="scala.AnyRef#notifyAll" visbl="pub" class="indented0 " data-isabs="false" fullComment="yes" group="Ungrouped">
      <a id="notifyAll():Unit"></a>
      <span class="permalink">
      <a href="../../../../com/johnsnowlabs/nlp/annotators/RecursiveTokenizer.html#notifyAll():Unit" title="Permalink">
        <i class="material-icons"></i>
      </a>
    </span>
      <span class="modifier_kind">
        <span class="modifier">final </span>
        <span class="kind">def</span>
      </span>
      <span class="symbol">
        <span class="name">notifyAll</span><span class="params">()</span><span class="result">: <span class="extype" name="scala.Unit">Unit</span></span>
      </span>
      
      <div class="fullcomment"><dl class="attributes block"> <dt>Definition Classes</dt><dd>AnyRef</dd><dt>Annotations</dt><dd>
                <span class="name">@native</span><span class="args">()</span>
              
        </dd></dl></div>
    </li><li name="com.johnsnowlabs.nlp.AnnotatorApproach#onTrained" visbl="pub" class="indented0 " data-isabs="false" fullComment="yes" group="Ungrouped">
      <a id="onTrained(model:M,spark:org.apache.spark.sql.SparkSession):Unit"></a><a id="onTrained(RecursiveTokenizerModel,SparkSession):Unit"></a>
      <span class="permalink">
      <a href="../../../../com/johnsnowlabs/nlp/annotators/RecursiveTokenizer.html#onTrained(model:M,spark:org.apache.spark.sql.SparkSession):Unit" title="Permalink">
        <i class="material-icons"></i>
      </a>
    </span>
      <span class="modifier_kind">
        <span class="modifier"></span>
        <span class="kind">def</span>
      </span>
      <span class="symbol">
        <span class="name">onTrained</span><span class="params">(<span name="model">model: <a href="RecursiveTokenizerModel.html" class="extype" name="com.johnsnowlabs.nlp.annotators.RecursiveTokenizerModel">RecursiveTokenizerModel</a></span>, <span name="spark">spark: <span class="extype" name="org.apache.spark.sql.SparkSession">SparkSession</span></span>)</span><span class="result">: <span class="extype" name="scala.Unit">Unit</span></span>
      </span>
      
      <div class="fullcomment"><dl class="attributes block"> <dt>Definition Classes</dt><dd><a href="../AnnotatorApproach.html" class="extype" name="com.johnsnowlabs.nlp.AnnotatorApproach">AnnotatorApproach</a></dd></dl></div>
    </li><li name="com.johnsnowlabs.nlp.ParamsAndFeaturesWritable#onWrite" visbl="prt" class="indented0 " data-isabs="false" fullComment="yes" group="Ungrouped">
      <a id="onWrite(path:String,spark:org.apache.spark.sql.SparkSession):Unit"></a><a id="onWrite(String,SparkSession):Unit"></a>
      <span class="permalink">
      <a href="../../../../com/johnsnowlabs/nlp/annotators/RecursiveTokenizer.html#onWrite(path:String,spark:org.apache.spark.sql.SparkSession):Unit" title="Permalink">
        <i class="material-icons"></i>
      </a>
    </span>
      <span class="modifier_kind">
        <span class="modifier"></span>
        <span class="kind">def</span>
      </span>
      <span class="symbol">
        <span class="name">onWrite</span><span class="params">(<span name="path">path: <span class="extype" name="scala.Predef.String">String</span></span>, <span name="spark">spark: <span class="extype" name="org.apache.spark.sql.SparkSession">SparkSession</span></span>)</span><span class="result">: <span class="extype" name="scala.Unit">Unit</span></span>
      </span>
      
      <div class="fullcomment"><dl class="attributes block"> <dt>Attributes</dt><dd>protected </dd><dt>Definition Classes</dt><dd><a href="../ParamsAndFeaturesWritable.html" class="extype" name="com.johnsnowlabs.nlp.ParamsAndFeaturesWritable">ParamsAndFeaturesWritable</a></dd></dl></div>
    </li><li name="com.johnsnowlabs.nlp.HasInputAnnotationCols#optionalInputAnnotatorTypes" visbl="pub" class="indented0 " data-isabs="false" fullComment="yes" group="Ungrouped">
      <a id="optionalInputAnnotatorTypes:Array[String]"></a>
      <span class="permalink">
      <a href="../../../../com/johnsnowlabs/nlp/annotators/RecursiveTokenizer.html#optionalInputAnnotatorTypes:Array[String]" title="Permalink">
        <i class="material-icons"></i>
      </a>
    </span>
      <span class="modifier_kind">
        <span class="modifier"></span>
        <span class="kind">val</span>
      </span>
      <span class="symbol">
        <span class="name">optionalInputAnnotatorTypes</span><span class="result">: <span class="extype" name="scala.Array">Array</span>[<span class="extype" name="scala.Predef.String">String</span>]</span>
      </span>
      
      <div class="fullcomment"><dl class="attributes block"> <dt>Definition Classes</dt><dd><a href="../HasInputAnnotationCols.html" class="extype" name="com.johnsnowlabs.nlp.HasInputAnnotationCols">HasInputAnnotationCols</a></dd></dl></div>
    </li><li name="com.johnsnowlabs.nlp.annotators.RecursiveTokenizer#outputAnnotatorType" visbl="pub" class="indented0 " data-isabs="false" fullComment="yes" group="anno">
      <a id="outputAnnotatorType:RecursiveTokenizer.this.AnnotatorType"></a><a id="outputAnnotatorType:AnnotatorType"></a>
      <span class="permalink">
      <a href="../../../../com/johnsnowlabs/nlp/annotators/RecursiveTokenizer.html#outputAnnotatorType:RecursiveTokenizer.this.AnnotatorType" title="Permalink">
        <i class="material-icons"></i>
      </a>
    </span>
      <span class="modifier_kind">
        <span class="modifier"></span>
        <span class="kind">val</span>
      </span>
      <span class="symbol">
        <span class="name">outputAnnotatorType</span><span class="result">: <a href="#AnnotatorType=String" class="extmbr" name="com.johnsnowlabs.nlp.annotators.RecursiveTokenizer.AnnotatorType">AnnotatorType</a></span>
      </span>
      
      <p class="shortcomment cmt">Output Annotator Type : TOKEN
</p><div class="fullcomment"><div class="comment cmt"><p>Output Annotator Type : TOKEN
</p></div><dl class="attributes block"> <dt>Definition Classes</dt><dd><a href="" class="extype" name="com.johnsnowlabs.nlp.annotators.RecursiveTokenizer">RecursiveTokenizer</a> → <a href="../HasOutputAnnotatorType.html" class="extype" name="com.johnsnowlabs.nlp.HasOutputAnnotatorType">HasOutputAnnotatorType</a></dd></dl></div>
    </li><li name="com.johnsnowlabs.nlp.HasOutputAnnotationCol#outputCol" visbl="prt" class="indented0 " data-isabs="false" fullComment="yes" group="Ungrouped">
      <a id="outputCol:org.apache.spark.ml.param.Param[String]"></a><a id="outputCol:Param[String]"></a>
      <span class="permalink">
      <a href="../../../../com/johnsnowlabs/nlp/annotators/RecursiveTokenizer.html#outputCol:org.apache.spark.ml.param.Param[String]" title="Permalink">
        <i class="material-icons"></i>
      </a>
    </span>
      <span class="modifier_kind">
        <span class="modifier">final </span>
        <span class="kind">val</span>
      </span>
      <span class="symbol">
        <span class="name">outputCol</span><span class="result">: <span class="extype" name="org.apache.spark.ml.param.Param">Param</span>[<span class="extype" name="scala.Predef.String">String</span>]</span>
      </span>
      
      <div class="fullcomment"><dl class="attributes block"> <dt>Attributes</dt><dd>protected </dd><dt>Definition Classes</dt><dd><a href="../HasOutputAnnotationCol.html" class="extype" name="com.johnsnowlabs.nlp.HasOutputAnnotationCol">HasOutputAnnotationCol</a></dd></dl></div>
    </li><li name="org.apache.spark.ml.param.Params#params" visbl="pub" class="indented0 " data-isabs="false" fullComment="yes" group="Ungrouped">
      <a id="params:Array[org.apache.spark.ml.param.Param[_]]"></a><a id="params:Array[Param[_]]"></a>
      <span class="permalink">
      <a href="../../../../com/johnsnowlabs/nlp/annotators/RecursiveTokenizer.html#params:Array[org.apache.spark.ml.param.Param[_]]" title="Permalink">
        <i class="material-icons"></i>
      </a>
    </span>
      <span class="modifier_kind">
        <span class="modifier"></span>
        <span class="kind">lazy val</span>
      </span>
      <span class="symbol">
        <span class="name">params</span><span class="result">: <span class="extype" name="scala.Array">Array</span>[<span class="extype" name="org.apache.spark.ml.param.Param">Param</span>[_]]</span>
      </span>
      
      <div class="fullcomment"><dl class="attributes block"> <dt>Definition Classes</dt><dd>Params</dd></dl></div>
    </li><li name="com.johnsnowlabs.nlp.annotators.RecursiveTokenizer#prefixes" visbl="pub" class="indented0 " data-isabs="false" fullComment="no" group="param">
      <a id="prefixes:org.apache.spark.ml.param.StringArrayParam"></a><a id="prefixes:StringArrayParam"></a>
      <span class="permalink">
      <a href="../../../../com/johnsnowlabs/nlp/annotators/RecursiveTokenizer.html#prefixes:org.apache.spark.ml.param.StringArrayParam" title="Permalink">
        <i class="material-icons"></i>
      </a>
    </span>
      <span class="modifier_kind">
        <span class="modifier"></span>
        <span class="kind">val</span>
      </span>
      <span class="symbol">
        <span class="name">prefixes</span><span class="result">: <span class="extype" name="org.apache.spark.ml.param.StringArrayParam">StringArrayParam</span></span>
      </span>
      
      <p class="shortcomment cmt">Strings that will be split when found at the beginning of token (Default: <code>Array(&quot;'&quot;, &quot;\&quot;&quot;,
&quot;(&quot;, &quot;[&quot;, &quot;\n&quot;)</code>).</p>
    </li><li name="org.apache.spark.ml.util.MLWritable#save" visbl="pub" class="indented0 " data-isabs="false" fullComment="yes" group="Ungrouped">
      <a id="save(path:String):Unit"></a><a id="save(String):Unit"></a>
      <span class="permalink">
      <a href="../../../../com/johnsnowlabs/nlp/annotators/RecursiveTokenizer.html#save(path:String):Unit" title="Permalink">
        <i class="material-icons"></i>
      </a>
    </span>
      <span class="modifier_kind">
        <span class="modifier"></span>
        <span class="kind">def</span>
      </span>
      <span class="symbol">
        <span class="name">save</span><span class="params">(<span name="path">path: <span class="extype" name="scala.Predef.String">String</span></span>)</span><span class="result">: <span class="extype" name="scala.Unit">Unit</span></span>
      </span>
      
      <div class="fullcomment"><dl class="attributes block"> <dt>Definition Classes</dt><dd>MLWritable</dd><dt>Annotations</dt><dd>
                <span class="name">@Since</span><span class="args">(<span>
      
      <span class="symbol">&quot;1.6.0&quot;</span>
    </span>)</span>
              
                <span class="name">@throws</span><span class="args">(<span>
      
      <span class="defval" name="&quot;If the input path already exists but overwrite is not enabled.&quot;">...</span>
    </span>)</span>
              
        </dd></dl></div>
    </li><li name="com.johnsnowlabs.nlp.HasFeatures#set" visbl="prt" class="indented0 " data-isabs="false" fullComment="yes" group="Ungrouped">
      <a id="set[T](feature:com.johnsnowlabs.nlp.serialization.StructFeature[T],value:T):HasFeatures.this.type"></a><a id="set[T](StructFeature[T],T):RecursiveTokenizer.this.type"></a>
      <span class="permalink">
      <a href="../../../../com/johnsnowlabs/nlp/annotators/RecursiveTokenizer.html#set[T](feature:com.johnsnowlabs.nlp.serialization.StructFeature[T],value:T):HasFeatures.this.type" title="Permalink">
        <i class="material-icons"></i>
      </a>
    </span>
      <span class="modifier_kind">
        <span class="modifier"></span>
        <span class="kind">def</span>
      </span>
      <span class="symbol">
        <span class="name">set</span><span class="tparams">[<span name="T">T</span>]</span><span class="params">(<span name="feature">feature: <a href="../serialization/StructFeature.html" class="extype" name="com.johnsnowlabs.nlp.serialization.StructFeature">StructFeature</a>[<span class="extype" name="com.johnsnowlabs.nlp.HasFeatures.set.T">T</span>]</span>, <span name="value">value: <span class="extype" name="com.johnsnowlabs.nlp.HasFeatures.set.T">T</span></span>)</span><span class="result">: <a href="" class="extype" name="com.johnsnowlabs.nlp.annotators.RecursiveTokenizer">RecursiveTokenizer</a>.this.type</span>
      </span>
      
      <div class="fullcomment"><dl class="attributes block"> <dt>Attributes</dt><dd>protected </dd><dt>Definition Classes</dt><dd><a href="../HasFeatures.html" class="extype" name="com.johnsnowlabs.nlp.HasFeatures">HasFeatures</a></dd></dl></div>
    </li><li name="com.johnsnowlabs.nlp.HasFeatures#set" visbl="prt" class="indented0 " data-isabs="false" fullComment="yes" group="Ungrouped">
      <a id="set[K,V](feature:com.johnsnowlabs.nlp.serialization.MapFeature[K,V],value:Map[K,V]):HasFeatures.this.type"></a><a id="set[K,V](MapFeature[K,V],Map[K,V]):RecursiveTokenizer.this.type"></a>
      <span class="permalink">
      <a href="../../../../com/johnsnowlabs/nlp/annotators/RecursiveTokenizer.html#set[K,V](feature:com.johnsnowlabs.nlp.serialization.MapFeature[K,V],value:Map[K,V]):HasFeatures.this.type" title="Permalink">
        <i class="material-icons"></i>
      </a>
    </span>
      <span class="modifier_kind">
        <span class="modifier"></span>
        <span class="kind">def</span>
      </span>
      <span class="symbol">
        <span class="name">set</span><span class="tparams">[<span name="K">K</span>, <span name="V">V</span>]</span><span class="params">(<span name="feature">feature: <a href="../serialization/MapFeature.html" class="extype" name="com.johnsnowlabs.nlp.serialization.MapFeature">MapFeature</a>[<span class="extype" name="com.johnsnowlabs.nlp.HasFeatures.set.K">K</span>, <span class="extype" name="com.johnsnowlabs.nlp.HasFeatures.set.V">V</span>]</span>, <span name="value">value: <span class="extype" name="scala.Predef.Map">Map</span>[<span class="extype" name="com.johnsnowlabs.nlp.HasFeatures.set.K">K</span>, <span class="extype" name="com.johnsnowlabs.nlp.HasFeatures.set.V">V</span>]</span>)</span><span class="result">: <a href="" class="extype" name="com.johnsnowlabs.nlp.annotators.RecursiveTokenizer">RecursiveTokenizer</a>.this.type</span>
      </span>
      
      <div class="fullcomment"><dl class="attributes block"> <dt>Attributes</dt><dd>protected </dd><dt>Definition Classes</dt><dd><a href="../HasFeatures.html" class="extype" name="com.johnsnowlabs.nlp.HasFeatures">HasFeatures</a></dd></dl></div>
    </li><li name="com.johnsnowlabs.nlp.HasFeatures#set" visbl="prt" class="indented0 " data-isabs="false" fullComment="yes" group="Ungrouped">
      <a id="set[T](feature:com.johnsnowlabs.nlp.serialization.SetFeature[T],value:Set[T]):HasFeatures.this.type"></a><a id="set[T](SetFeature[T],Set[T]):RecursiveTokenizer.this.type"></a>
      <span class="permalink">
      <a href="../../../../com/johnsnowlabs/nlp/annotators/RecursiveTokenizer.html#set[T](feature:com.johnsnowlabs.nlp.serialization.SetFeature[T],value:Set[T]):HasFeatures.this.type" title="Permalink">
        <i class="material-icons"></i>
      </a>
    </span>
      <span class="modifier_kind">
        <span class="modifier"></span>
        <span class="kind">def</span>
      </span>
      <span class="symbol">
        <span class="name">set</span><span class="tparams">[<span name="T">T</span>]</span><span class="params">(<span name="feature">feature: <a href="../serialization/SetFeature.html" class="extype" name="com.johnsnowlabs.nlp.serialization.SetFeature">SetFeature</a>[<span class="extype" name="com.johnsnowlabs.nlp.HasFeatures.set.T">T</span>]</span>, <span name="value">value: <span class="extype" name="scala.Predef.Set">Set</span>[<span class="extype" name="com.johnsnowlabs.nlp.HasFeatures.set.T">T</span>]</span>)</span><span class="result">: <a href="" class="extype" name="com.johnsnowlabs.nlp.annotators.RecursiveTokenizer">RecursiveTokenizer</a>.this.type</span>
      </span>
      
      <div class="fullcomment"><dl class="attributes block"> <dt>Attributes</dt><dd>protected </dd><dt>Definition Classes</dt><dd><a href="../HasFeatures.html" class="extype" name="com.johnsnowlabs.nlp.HasFeatures">HasFeatures</a></dd></dl></div>
    </li><li name="com.johnsnowlabs.nlp.HasFeatures#set" visbl="prt" class="indented0 " data-isabs="false" fullComment="yes" group="Ungrouped">
      <a id="set[T](feature:com.johnsnowlabs.nlp.serialization.ArrayFeature[T],value:Array[T]):HasFeatures.this.type"></a><a id="set[T](ArrayFeature[T],Array[T]):RecursiveTokenizer.this.type"></a>
      <span class="permalink">
      <a href="../../../../com/johnsnowlabs/nlp/annotators/RecursiveTokenizer.html#set[T](feature:com.johnsnowlabs.nlp.serialization.ArrayFeature[T],value:Array[T]):HasFeatures.this.type" title="Permalink">
        <i class="material-icons"></i>
      </a>
    </span>
      <span class="modifier_kind">
        <span class="modifier"></span>
        <span class="kind">def</span>
      </span>
      <span class="symbol">
        <span class="name">set</span><span class="tparams">[<span name="T">T</span>]</span><span class="params">(<span name="feature">feature: <a href="../serialization/ArrayFeature.html" class="extype" name="com.johnsnowlabs.nlp.serialization.ArrayFeature">ArrayFeature</a>[<span class="extype" name="com.johnsnowlabs.nlp.HasFeatures.set.T">T</span>]</span>, <span name="value">value: <span class="extype" name="scala.Array">Array</span>[<span class="extype" name="com.johnsnowlabs.nlp.HasFeatures.set.T">T</span>]</span>)</span><span class="result">: <a href="" class="extype" name="com.johnsnowlabs.nlp.annotators.RecursiveTokenizer">RecursiveTokenizer</a>.this.type</span>
      </span>
      
      <div class="fullcomment"><dl class="attributes block"> <dt>Attributes</dt><dd>protected </dd><dt>Definition Classes</dt><dd><a href="../HasFeatures.html" class="extype" name="com.johnsnowlabs.nlp.HasFeatures">HasFeatures</a></dd></dl></div>
    </li><li name="org.apache.spark.ml.param.Params#set" visbl="prt" class="indented0 " data-isabs="false" fullComment="yes" group="Ungrouped">
      <a id="set(paramPair:org.apache.spark.ml.param.ParamPair[_]):Params.this.type"></a><a id="set(ParamPair[_]):RecursiveTokenizer.this.type"></a>
      <span class="permalink">
      <a href="../../../../com/johnsnowlabs/nlp/annotators/RecursiveTokenizer.html#set(paramPair:org.apache.spark.ml.param.ParamPair[_]):Params.this.type" title="Permalink">
        <i class="material-icons"></i>
      </a>
    </span>
      <span class="modifier_kind">
        <span class="modifier">final </span>
        <span class="kind">def</span>
      </span>
      <span class="symbol">
        <span class="name">set</span><span class="params">(<span name="paramPair">paramPair: <span class="extype" name="org.apache.spark.ml.param.ParamPair">ParamPair</span>[_]</span>)</span><span class="result">: <a href="" class="extype" name="com.johnsnowlabs.nlp.annotators.RecursiveTokenizer">RecursiveTokenizer</a>.this.type</span>
      </span>
      
      <div class="fullcomment"><dl class="attributes block"> <dt>Attributes</dt><dd>protected </dd><dt>Definition Classes</dt><dd>Params</dd></dl></div>
    </li><li name="org.apache.spark.ml.param.Params#set" visbl="prt" class="indented0 " data-isabs="false" fullComment="yes" group="Ungrouped">
      <a id="set(param:String,value:Any):Params.this.type"></a><a id="set(String,Any):RecursiveTokenizer.this.type"></a>
      <span class="permalink">
      <a href="../../../../com/johnsnowlabs/nlp/annotators/RecursiveTokenizer.html#set(param:String,value:Any):Params.this.type" title="Permalink">
        <i class="material-icons"></i>
      </a>
    </span>
      <span class="modifier_kind">
        <span class="modifier">final </span>
        <span class="kind">def</span>
      </span>
      <span class="symbol">
        <span class="name">set</span><span class="params">(<span name="param">param: <span class="extype" name="scala.Predef.String">String</span></span>, <span name="value">value: <span class="extype" name="scala.Any">Any</span></span>)</span><span class="result">: <a href="" class="extype" name="com.johnsnowlabs.nlp.annotators.RecursiveTokenizer">RecursiveTokenizer</a>.this.type</span>
      </span>
      
      <div class="fullcomment"><dl class="attributes block"> <dt>Attributes</dt><dd>protected </dd><dt>Definition Classes</dt><dd>Params</dd></dl></div>
    </li><li name="org.apache.spark.ml.param.Params#set" visbl="pub" class="indented0 " data-isabs="false" fullComment="yes" group="Ungrouped">
      <a id="set[T](param:org.apache.spark.ml.param.Param[T],value:T):Params.this.type"></a><a id="set[T](Param[T],T):RecursiveTokenizer.this.type"></a>
      <span class="permalink">
      <a href="../../../../com/johnsnowlabs/nlp/annotators/RecursiveTokenizer.html#set[T](param:org.apache.spark.ml.param.Param[T],value:T):Params.this.type" title="Permalink">
        <i class="material-icons"></i>
      </a>
    </span>
      <span class="modifier_kind">
        <span class="modifier">final </span>
        <span class="kind">def</span>
      </span>
      <span class="symbol">
        <span class="name">set</span><span class="tparams">[<span name="T">T</span>]</span><span class="params">(<span name="param">param: <span class="extype" name="org.apache.spark.ml.param.Param">Param</span>[<span class="extype" name="org.apache.spark.ml.param.Params.set.T">T</span>]</span>, <span name="value">value: <span class="extype" name="org.apache.spark.ml.param.Params.set.T">T</span></span>)</span><span class="result">: <a href="" class="extype" name="com.johnsnowlabs.nlp.annotators.RecursiveTokenizer">RecursiveTokenizer</a>.this.type</span>
      </span>
      
      <div class="fullcomment"><dl class="attributes block"> <dt>Definition Classes</dt><dd>Params</dd></dl></div>
    </li><li name="com.johnsnowlabs.nlp.HasFeatures#setDefault" visbl="prt" class="indented0 " data-isabs="false" fullComment="yes" group="Ungrouped">
      <a id="setDefault[T](feature:com.johnsnowlabs.nlp.serialization.StructFeature[T],value:()=&gt;T):HasFeatures.this.type"></a><a id="setDefault[T](StructFeature[T],()⇒T):RecursiveTokenizer.this.type"></a>
      <span class="permalink">
      <a href="../../../../com/johnsnowlabs/nlp/annotators/RecursiveTokenizer.html#setDefault[T](feature:com.johnsnowlabs.nlp.serialization.StructFeature[T],value:()=&gt;T):HasFeatures.this.type" title="Permalink">
        <i class="material-icons"></i>
      </a>
    </span>
      <span class="modifier_kind">
        <span class="modifier"></span>
        <span class="kind">def</span>
      </span>
      <span class="symbol">
        <span class="name">setDefault</span><span class="tparams">[<span name="T">T</span>]</span><span class="params">(<span name="feature">feature: <a href="../serialization/StructFeature.html" class="extype" name="com.johnsnowlabs.nlp.serialization.StructFeature">StructFeature</a>[<span class="extype" name="com.johnsnowlabs.nlp.HasFeatures.setDefault.T">T</span>]</span>, <span name="value">value: () ⇒ <span class="extype" name="com.johnsnowlabs.nlp.HasFeatures.setDefault.T">T</span></span>)</span><span class="result">: <a href="" class="extype" name="com.johnsnowlabs.nlp.annotators.RecursiveTokenizer">RecursiveTokenizer</a>.this.type</span>
      </span>
      
      <div class="fullcomment"><dl class="attributes block"> <dt>Attributes</dt><dd>protected </dd><dt>Definition Classes</dt><dd><a href="../HasFeatures.html" class="extype" name="com.johnsnowlabs.nlp.HasFeatures">HasFeatures</a></dd></dl></div>
    </li><li name="com.johnsnowlabs.nlp.HasFeatures#setDefault" visbl="prt" class="indented0 " data-isabs="false" fullComment="yes" group="Ungrouped">
      <a id="setDefault[K,V](feature:com.johnsnowlabs.nlp.serialization.MapFeature[K,V],value:()=&gt;Map[K,V]):HasFeatures.this.type"></a><a id="setDefault[K,V](MapFeature[K,V],()⇒Map[K,V]):RecursiveTokenizer.this.type"></a>
      <span class="permalink">
      <a href="../../../../com/johnsnowlabs/nlp/annotators/RecursiveTokenizer.html#setDefault[K,V](feature:com.johnsnowlabs.nlp.serialization.MapFeature[K,V],value:()=&gt;Map[K,V]):HasFeatures.this.type" title="Permalink">
        <i class="material-icons"></i>
      </a>
    </span>
      <span class="modifier_kind">
        <span class="modifier"></span>
        <span class="kind">def</span>
      </span>
      <span class="symbol">
        <span class="name">setDefault</span><span class="tparams">[<span name="K">K</span>, <span name="V">V</span>]</span><span class="params">(<span name="feature">feature: <a href="../serialization/MapFeature.html" class="extype" name="com.johnsnowlabs.nlp.serialization.MapFeature">MapFeature</a>[<span class="extype" name="com.johnsnowlabs.nlp.HasFeatures.setDefault.K">K</span>, <span class="extype" name="com.johnsnowlabs.nlp.HasFeatures.setDefault.V">V</span>]</span>, <span name="value">value: () ⇒ <span class="extype" name="scala.Predef.Map">Map</span>[<span class="extype" name="com.johnsnowlabs.nlp.HasFeatures.setDefault.K">K</span>, <span class="extype" name="com.johnsnowlabs.nlp.HasFeatures.setDefault.V">V</span>]</span>)</span><span class="result">: <a href="" class="extype" name="com.johnsnowlabs.nlp.annotators.RecursiveTokenizer">RecursiveTokenizer</a>.this.type</span>
      </span>
      
      <div class="fullcomment"><dl class="attributes block"> <dt>Attributes</dt><dd>protected </dd><dt>Definition Classes</dt><dd><a href="../HasFeatures.html" class="extype" name="com.johnsnowlabs.nlp.HasFeatures">HasFeatures</a></dd></dl></div>
    </li><li name="com.johnsnowlabs.nlp.HasFeatures#setDefault" visbl="prt" class="indented0 " data-isabs="false" fullComment="yes" group="Ungrouped">
      <a id="setDefault[T](feature:com.johnsnowlabs.nlp.serialization.SetFeature[T],value:()=&gt;Set[T]):HasFeatures.this.type"></a><a id="setDefault[T](SetFeature[T],()⇒Set[T]):RecursiveTokenizer.this.type"></a>
      <span class="permalink">
      <a href="../../../../com/johnsnowlabs/nlp/annotators/RecursiveTokenizer.html#setDefault[T](feature:com.johnsnowlabs.nlp.serialization.SetFeature[T],value:()=&gt;Set[T]):HasFeatures.this.type" title="Permalink">
        <i class="material-icons"></i>
      </a>
    </span>
      <span class="modifier_kind">
        <span class="modifier"></span>
        <span class="kind">def</span>
      </span>
      <span class="symbol">
        <span class="name">setDefault</span><span class="tparams">[<span name="T">T</span>]</span><span class="params">(<span name="feature">feature: <a href="../serialization/SetFeature.html" class="extype" name="com.johnsnowlabs.nlp.serialization.SetFeature">SetFeature</a>[<span class="extype" name="com.johnsnowlabs.nlp.HasFeatures.setDefault.T">T</span>]</span>, <span name="value">value: () ⇒ <span class="extype" name="scala.Predef.Set">Set</span>[<span class="extype" name="com.johnsnowlabs.nlp.HasFeatures.setDefault.T">T</span>]</span>)</span><span class="result">: <a href="" class="extype" name="com.johnsnowlabs.nlp.annotators.RecursiveTokenizer">RecursiveTokenizer</a>.this.type</span>
      </span>
      
      <div class="fullcomment"><dl class="attributes block"> <dt>Attributes</dt><dd>protected </dd><dt>Definition Classes</dt><dd><a href="../HasFeatures.html" class="extype" name="com.johnsnowlabs.nlp.HasFeatures">HasFeatures</a></dd></dl></div>
    </li><li name="com.johnsnowlabs.nlp.HasFeatures#setDefault" visbl="prt" class="indented0 " data-isabs="false" fullComment="yes" group="Ungrouped">
      <a id="setDefault[T](feature:com.johnsnowlabs.nlp.serialization.ArrayFeature[T],value:()=&gt;Array[T]):HasFeatures.this.type"></a><a id="setDefault[T](ArrayFeature[T],()⇒Array[T]):RecursiveTokenizer.this.type"></a>
      <span class="permalink">
      <a href="../../../../com/johnsnowlabs/nlp/annotators/RecursiveTokenizer.html#setDefault[T](feature:com.johnsnowlabs.nlp.serialization.ArrayFeature[T],value:()=&gt;Array[T]):HasFeatures.this.type" title="Permalink">
        <i class="material-icons"></i>
      </a>
    </span>
      <span class="modifier_kind">
        <span class="modifier"></span>
        <span class="kind">def</span>
      </span>
      <span class="symbol">
        <span class="name">setDefault</span><span class="tparams">[<span name="T">T</span>]</span><span class="params">(<span name="feature">feature: <a href="../serialization/ArrayFeature.html" class="extype" name="com.johnsnowlabs.nlp.serialization.ArrayFeature">ArrayFeature</a>[<span class="extype" name="com.johnsnowlabs.nlp.HasFeatures.setDefault.T">T</span>]</span>, <span name="value">value: () ⇒ <span class="extype" name="scala.Array">Array</span>[<span class="extype" name="com.johnsnowlabs.nlp.HasFeatures.setDefault.T">T</span>]</span>)</span><span class="result">: <a href="" class="extype" name="com.johnsnowlabs.nlp.annotators.RecursiveTokenizer">RecursiveTokenizer</a>.this.type</span>
      </span>
      
      <div class="fullcomment"><dl class="attributes block"> <dt>Attributes</dt><dd>protected </dd><dt>Definition Classes</dt><dd><a href="../HasFeatures.html" class="extype" name="com.johnsnowlabs.nlp.HasFeatures">HasFeatures</a></dd></dl></div>
    </li><li name="org.apache.spark.ml.param.Params#setDefault" visbl="prt" class="indented0 " data-isabs="false" fullComment="yes" group="Ungrouped">
      <a id="setDefault(paramPairs:org.apache.spark.ml.param.ParamPair[_]*):Params.this.type"></a><a id="setDefault(ParamPair[_]*):RecursiveTokenizer.this.type"></a>
      <span class="permalink">
      <a href="../../../../com/johnsnowlabs/nlp/annotators/RecursiveTokenizer.html#setDefault(paramPairs:org.apache.spark.ml.param.ParamPair[_]*):Params.this.type" title="Permalink">
        <i class="material-icons"></i>
      </a>
    </span>
      <span class="modifier_kind">
        <span class="modifier">final </span>
        <span class="kind">def</span>
      </span>
      <span class="symbol">
        <span class="name">setDefault</span><span class="params">(<span name="paramPairs">paramPairs: <span class="extype" name="org.apache.spark.ml.param.ParamPair">ParamPair</span>[_]*</span>)</span><span class="result">: <a href="" class="extype" name="com.johnsnowlabs.nlp.annotators.RecursiveTokenizer">RecursiveTokenizer</a>.this.type</span>
      </span>
      
      <div class="fullcomment"><dl class="attributes block"> <dt>Attributes</dt><dd>protected </dd><dt>Definition Classes</dt><dd>Params</dd></dl></div>
    </li><li name="org.apache.spark.ml.param.Params#setDefault" visbl="prt" class="indented0 " data-isabs="false" fullComment="yes" group="Ungrouped">
      <a id="setDefault[T](param:org.apache.spark.ml.param.Param[T],value:T):Params.this.type"></a><a id="setDefault[T](Param[T],T):RecursiveTokenizer.this.type"></a>
      <span class="permalink">
      <a href="../../../../com/johnsnowlabs/nlp/annotators/RecursiveTokenizer.html#setDefault[T](param:org.apache.spark.ml.param.Param[T],value:T):Params.this.type" title="Permalink">
        <i class="material-icons"></i>
      </a>
    </span>
      <span class="modifier_kind">
        <span class="modifier">final </span>
        <span class="kind">def</span>
      </span>
      <span class="symbol">
        <span class="name">setDefault</span><span class="tparams">[<span name="T">T</span>]</span><span class="params">(<span name="param">param: <span class="extype" name="org.apache.spark.ml.param.Param">Param</span>[<span class="extype" name="org.apache.spark.ml.param.Params.setDefault.T">T</span>]</span>, <span name="value">value: <span class="extype" name="org.apache.spark.ml.param.Params.setDefault.T">T</span></span>)</span><span class="result">: <a href="" class="extype" name="com.johnsnowlabs.nlp.annotators.RecursiveTokenizer">RecursiveTokenizer</a>.this.type</span>
      </span>
      
      <div class="fullcomment"><dl class="attributes block"> <dt>Attributes</dt><dd>protected </dd><dt>Definition Classes</dt><dd>Params</dd></dl></div>
    </li><li name="com.johnsnowlabs.nlp.annotators.RecursiveTokenizer#setInfixes" visbl="pub" class="indented0 " data-isabs="false" fullComment="no" group="setParam">
      <a id="setInfixes(p:Array[String]):RecursiveTokenizer.this.type"></a><a id="setInfixes(Array[String]):RecursiveTokenizer.this.type"></a>
      <span class="permalink">
      <a href="../../../../com/johnsnowlabs/nlp/annotators/RecursiveTokenizer.html#setInfixes(p:Array[String]):RecursiveTokenizer.this.type" title="Permalink">
        <i class="material-icons"></i>
      </a>
    </span>
      <span class="modifier_kind">
        <span class="modifier"></span>
        <span class="kind">def</span>
      </span>
      <span class="symbol">
        <span class="name">setInfixes</span><span class="params">(<span name="p">p: <span class="extype" name="scala.Array">Array</span>[<span class="extype" name="scala.Predef.String">String</span>]</span>)</span><span class="result">: <a href="" class="extype" name="com.johnsnowlabs.nlp.annotators.RecursiveTokenizer">RecursiveTokenizer</a>.this.type</span>
      </span>
      
      <p class="shortcomment cmt">Strings that will be split when found at the middle of token.</p>
    </li><li name="com.johnsnowlabs.nlp.HasInputAnnotationCols#setInputCols" visbl="pub" class="indented0 " data-isabs="false" fullComment="yes" group="Ungrouped">
      <a id="setInputCols(value:String*):HasInputAnnotationCols.this.type"></a><a id="setInputCols(String*):RecursiveTokenizer.this.type"></a>
      <span class="permalink">
      <a href="../../../../com/johnsnowlabs/nlp/annotators/RecursiveTokenizer.html#setInputCols(value:String*):HasInputAnnotationCols.this.type" title="Permalink">
        <i class="material-icons"></i>
      </a>
    </span>
      <span class="modifier_kind">
        <span class="modifier">final </span>
        <span class="kind">def</span>
      </span>
      <span class="symbol">
        <span class="name">setInputCols</span><span class="params">(<span name="value">value: <span class="extype" name="scala.Predef.String">String</span>*</span>)</span><span class="result">: <a href="" class="extype" name="com.johnsnowlabs.nlp.annotators.RecursiveTokenizer">RecursiveTokenizer</a>.this.type</span>
      </span>
      
      <div class="fullcomment"><dl class="attributes block"> <dt>Definition Classes</dt><dd><a href="../HasInputAnnotationCols.html" class="extype" name="com.johnsnowlabs.nlp.HasInputAnnotationCols">HasInputAnnotationCols</a></dd></dl></div>
    </li><li name="com.johnsnowlabs.nlp.HasInputAnnotationCols#setInputCols" visbl="pub" class="indented0 " data-isabs="false" fullComment="yes" group="Ungrouped">
      <a id="setInputCols(value:Array[String]):HasInputAnnotationCols.this.type"></a><a id="setInputCols(Array[String]):RecursiveTokenizer.this.type"></a>
      <span class="permalink">
      <a href="../../../../com/johnsnowlabs/nlp/annotators/RecursiveTokenizer.html#setInputCols(value:Array[String]):HasInputAnnotationCols.this.type" title="Permalink">
        <i class="material-icons"></i>
      </a>
    </span>
      <span class="modifier_kind">
        <span class="modifier"></span>
        <span class="kind">def</span>
      </span>
      <span class="symbol">
        <span class="name">setInputCols</span><span class="params">(<span name="value">value: <span class="extype" name="scala.Array">Array</span>[<span class="extype" name="scala.Predef.String">String</span>]</span>)</span><span class="result">: <a href="" class="extype" name="com.johnsnowlabs.nlp.annotators.RecursiveTokenizer">RecursiveTokenizer</a>.this.type</span>
      </span>
      
      <p class="shortcomment cmt">Overrides required annotators column if different than default</p><div class="fullcomment"><div class="comment cmt"><p>Overrides required annotators column if different than default</p></div><dl class="attributes block"> <dt>Definition Classes</dt><dd><a href="../HasInputAnnotationCols.html" class="extype" name="com.johnsnowlabs.nlp.HasInputAnnotationCols">HasInputAnnotationCols</a></dd></dl></div>
    </li><li name="com.johnsnowlabs.nlp.CanBeLazy#setLazyAnnotator" visbl="pub" class="indented0 " data-isabs="false" fullComment="yes" group="Ungrouped">
      <a id="setLazyAnnotator(value:Boolean):&lt;refinement&gt;.type"></a><a id="setLazyAnnotator(Boolean):RecursiveTokenizer.this.type"></a>
      <span class="permalink">
      <a href="../../../../com/johnsnowlabs/nlp/annotators/RecursiveTokenizer.html#setLazyAnnotator(value:Boolean):&lt;refinement&gt;.type" title="Permalink">
        <i class="material-icons"></i>
      </a>
    </span>
      <span class="modifier_kind">
        <span class="modifier"></span>
        <span class="kind">def</span>
      </span>
      <span class="symbol">
        <span class="name">setLazyAnnotator</span><span class="params">(<span name="value">value: <span class="extype" name="scala.Boolean">Boolean</span></span>)</span><span class="result">: <a href="" class="extype" name="com.johnsnowlabs.nlp.annotators.RecursiveTokenizer">RecursiveTokenizer</a>.this.type</span>
      </span>
      
      <div class="fullcomment"><dl class="attributes block"> <dt>Definition Classes</dt><dd><a href="../CanBeLazy.html" class="extype" name="com.johnsnowlabs.nlp.CanBeLazy">CanBeLazy</a></dd></dl></div>
    </li><li name="com.johnsnowlabs.nlp.HasOutputAnnotationCol#setOutputCol" visbl="pub" class="indented0 " data-isabs="false" fullComment="yes" group="Ungrouped">
      <a id="setOutputCol(value:String):HasOutputAnnotationCol.this.type"></a><a id="setOutputCol(String):RecursiveTokenizer.this.type"></a>
      <span class="permalink">
      <a href="../../../../com/johnsnowlabs/nlp/annotators/RecursiveTokenizer.html#setOutputCol(value:String):HasOutputAnnotationCol.this.type" title="Permalink">
        <i class="material-icons"></i>
      </a>
    </span>
      <span class="modifier_kind">
        <span class="modifier">final </span>
        <span class="kind">def</span>
      </span>
      <span class="symbol">
        <span class="name">setOutputCol</span><span class="params">(<span name="value">value: <span class="extype" name="scala.Predef.String">String</span></span>)</span><span class="result">: <a href="" class="extype" name="com.johnsnowlabs.nlp.annotators.RecursiveTokenizer">RecursiveTokenizer</a>.this.type</span>
      </span>
      
      <p class="shortcomment cmt">Overrides annotation column name when transforming</p><div class="fullcomment"><div class="comment cmt"><p>Overrides annotation column name when transforming</p></div><dl class="attributes block"> <dt>Definition Classes</dt><dd><a href="../HasOutputAnnotationCol.html" class="extype" name="com.johnsnowlabs.nlp.HasOutputAnnotationCol">HasOutputAnnotationCol</a></dd></dl></div>
    </li><li name="com.johnsnowlabs.nlp.annotators.RecursiveTokenizer#setPrefixes" visbl="pub" class="indented0 " data-isabs="false" fullComment="no" group="setParam">
      <a id="setPrefixes(p:Array[String]):RecursiveTokenizer.this.type"></a><a id="setPrefixes(Array[String]):RecursiveTokenizer.this.type"></a>
      <span class="permalink">
      <a href="../../../../com/johnsnowlabs/nlp/annotators/RecursiveTokenizer.html#setPrefixes(p:Array[String]):RecursiveTokenizer.this.type" title="Permalink">
        <i class="material-icons"></i>
      </a>
    </span>
      <span class="modifier_kind">
        <span class="modifier"></span>
        <span class="kind">def</span>
      </span>
      <span class="symbol">
        <span class="name">setPrefixes</span><span class="params">(<span name="p">p: <span class="extype" name="scala.Array">Array</span>[<span class="extype" name="scala.Predef.String">String</span>]</span>)</span><span class="result">: <a href="" class="extype" name="com.johnsnowlabs.nlp.annotators.RecursiveTokenizer">RecursiveTokenizer</a>.this.type</span>
      </span>
      
      <p class="shortcomment cmt">Strings that will be split when found at the beginning of token.</p>
    </li><li name="com.johnsnowlabs.nlp.annotators.RecursiveTokenizer#setSuffixes" visbl="pub" class="indented0 " data-isabs="false" fullComment="no" group="setParam">
      <a id="setSuffixes(s:Array[String]):RecursiveTokenizer.this.type"></a><a id="setSuffixes(Array[String]):RecursiveTokenizer.this.type"></a>
      <span class="permalink">
      <a href="../../../../com/johnsnowlabs/nlp/annotators/RecursiveTokenizer.html#setSuffixes(s:Array[String]):RecursiveTokenizer.this.type" title="Permalink">
        <i class="material-icons"></i>
      </a>
    </span>
      <span class="modifier_kind">
        <span class="modifier"></span>
        <span class="kind">def</span>
      </span>
      <span class="symbol">
        <span class="name">setSuffixes</span><span class="params">(<span name="s">s: <span class="extype" name="scala.Array">Array</span>[<span class="extype" name="scala.Predef.String">String</span>]</span>)</span><span class="result">: <a href="" class="extype" name="com.johnsnowlabs.nlp.annotators.RecursiveTokenizer">RecursiveTokenizer</a>.this.type</span>
      </span>
      
      <p class="shortcomment cmt">Strings that will be split when found at the end of token.</p>
    </li><li name="com.johnsnowlabs.nlp.annotators.RecursiveTokenizer#setWhitelist" visbl="pub" class="indented0 " data-isabs="false" fullComment="no" group="setParam">
      <a id="setWhitelist(w:Array[String]):RecursiveTokenizer.this.type"></a><a id="setWhitelist(Array[String]):RecursiveTokenizer.this.type"></a>
      <span class="permalink">
      <a href="../../../../com/johnsnowlabs/nlp/annotators/RecursiveTokenizer.html#setWhitelist(w:Array[String]):RecursiveTokenizer.this.type" title="Permalink">
        <i class="material-icons"></i>
      </a>
    </span>
      <span class="modifier_kind">
        <span class="modifier"></span>
        <span class="kind">def</span>
      </span>
      <span class="symbol">
        <span class="name">setWhitelist</span><span class="params">(<span name="w">w: <span class="extype" name="scala.Array">Array</span>[<span class="extype" name="scala.Predef.String">String</span>]</span>)</span><span class="result">: <a href="" class="extype" name="com.johnsnowlabs.nlp.annotators.RecursiveTokenizer">RecursiveTokenizer</a>.this.type</span>
      </span>
      
      <p class="shortcomment cmt">Whitelist.</p>
    </li><li name="com.johnsnowlabs.nlp.annotators.RecursiveTokenizer#suffixes" visbl="pub" class="indented0 " data-isabs="false" fullComment="no" group="param">
      <a id="suffixes:org.apache.spark.ml.param.StringArrayParam"></a><a id="suffixes:StringArrayParam"></a>
      <span class="permalink">
      <a href="../../../../com/johnsnowlabs/nlp/annotators/RecursiveTokenizer.html#suffixes:org.apache.spark.ml.param.StringArrayParam" title="Permalink">
        <i class="material-icons"></i>
      </a>
    </span>
      <span class="modifier_kind">
        <span class="modifier"></span>
        <span class="kind">val</span>
      </span>
      <span class="symbol">
        <span class="name">suffixes</span><span class="result">: <span class="extype" name="org.apache.spark.ml.param.StringArrayParam">StringArrayParam</span></span>
      </span>
      
      <p class="shortcomment cmt">Strings that will be split when found at the end of token (Default: <code>Array(&quot;.&quot;, &quot;:&quot;, &quot;%&quot;,
&quot;,&quot;, &quot;;&quot;, &quot;?&quot;, &quot;'&quot;, &quot;\&quot;&quot;, &quot;)&quot;, &quot;]&quot;, &quot;\n&quot;, &quot;!&quot;, &quot;'s&quot;)</code>).</p>
    </li><li name="scala.AnyRef#synchronized" visbl="pub" class="indented0 " data-isabs="false" fullComment="yes" group="Ungrouped">
      <a id="synchronized[T0](x$1:=&gt;T0):T0"></a><a id="synchronized[T0](⇒T0):T0"></a>
      <span class="permalink">
      <a href="../../../../com/johnsnowlabs/nlp/annotators/RecursiveTokenizer.html#synchronized[T0](x$1:=&gt;T0):T0" title="Permalink">
        <i class="material-icons"></i>
      </a>
    </span>
      <span class="modifier_kind">
        <span class="modifier">final </span>
        <span class="kind">def</span>
      </span>
      <span class="symbol">
        <span class="name">synchronized</span><span class="tparams">[<span name="T0">T0</span>]</span><span class="params">(<span name="arg0">arg0: ⇒ <span class="extype" name="java.lang.AnyRef.synchronized.T0">T0</span></span>)</span><span class="result">: <span class="extype" name="java.lang.AnyRef.synchronized.T0">T0</span></span>
      </span>
      
      <div class="fullcomment"><dl class="attributes block"> <dt>Definition Classes</dt><dd>AnyRef</dd></dl></div>
    </li><li name="org.apache.spark.ml.util.Identifiable#toString" visbl="pub" class="indented0 " data-isabs="false" fullComment="yes" group="Ungrouped">
      <a id="toString():String"></a>
      <span class="permalink">
      <a href="../../../../com/johnsnowlabs/nlp/annotators/RecursiveTokenizer.html#toString():String" title="Permalink">
        <i class="material-icons"></i>
      </a>
    </span>
      <span class="modifier_kind">
        <span class="modifier"></span>
        <span class="kind">def</span>
      </span>
      <span class="symbol">
        <span class="name">toString</span><span class="params">()</span><span class="result">: <span class="extype" name="scala.Predef.String">String</span></span>
      </span>
      
      <div class="fullcomment"><dl class="attributes block"> <dt>Definition Classes</dt><dd>Identifiable → AnyRef → Any</dd></dl></div>
    </li><li name="com.johnsnowlabs.nlp.annotators.RecursiveTokenizer#train" visbl="pub" class="indented0 " data-isabs="false" fullComment="yes" group="Ungrouped">
      <a id="train(dataset:org.apache.spark.sql.Dataset[_],recursivePipeline:Option[org.apache.spark.ml.PipelineModel]):com.johnsnowlabs.nlp.annotators.RecursiveTokenizerModel"></a><a id="train(Dataset[_],Option[PipelineModel]):RecursiveTokenizerModel"></a>
      <span class="permalink">
      <a href="../../../../com/johnsnowlabs/nlp/annotators/RecursiveTokenizer.html#train(dataset:org.apache.spark.sql.Dataset[_],recursivePipeline:Option[org.apache.spark.ml.PipelineModel]):com.johnsnowlabs.nlp.annotators.RecursiveTokenizerModel" title="Permalink">
        <i class="material-icons"></i>
      </a>
    </span>
      <span class="modifier_kind">
        <span class="modifier"></span>
        <span class="kind">def</span>
      </span>
      <span class="symbol">
        <span class="name">train</span><span class="params">(<span name="dataset">dataset: <span class="extype" name="org.apache.spark.sql.Dataset">Dataset</span>[_]</span>, <span name="recursivePipeline">recursivePipeline: <span class="extype" name="scala.Option">Option</span>[<span class="extype" name="org.apache.spark.ml.PipelineModel">PipelineModel</span>]</span>)</span><span class="result">: <a href="RecursiveTokenizerModel.html" class="extype" name="com.johnsnowlabs.nlp.annotators.RecursiveTokenizerModel">RecursiveTokenizerModel</a></span>
      </span>
      
      <div class="fullcomment"><dl class="attributes block"> <dt>Definition Classes</dt><dd><a href="" class="extype" name="com.johnsnowlabs.nlp.annotators.RecursiveTokenizer">RecursiveTokenizer</a> → <a href="../AnnotatorApproach.html" class="extype" name="com.johnsnowlabs.nlp.AnnotatorApproach">AnnotatorApproach</a></dd></dl></div>
    </li><li name="com.johnsnowlabs.nlp.AnnotatorApproach#transformSchema" visbl="pub" class="indented0 " data-isabs="false" fullComment="yes" group="Ungrouped">
      <a id="transformSchema(schema:org.apache.spark.sql.types.StructType):org.apache.spark.sql.types.StructType"></a><a id="transformSchema(StructType):StructType"></a>
      <span class="permalink">
      <a href="../../../../com/johnsnowlabs/nlp/annotators/RecursiveTokenizer.html#transformSchema(schema:org.apache.spark.sql.types.StructType):org.apache.spark.sql.types.StructType" title="Permalink">
        <i class="material-icons"></i>
      </a>
    </span>
      <span class="modifier_kind">
        <span class="modifier">final </span>
        <span class="kind">def</span>
      </span>
      <span class="symbol">
        <span class="name">transformSchema</span><span class="params">(<span name="schema">schema: <span class="extype" name="org.apache.spark.sql.types.StructType">StructType</span></span>)</span><span class="result">: <span class="extype" name="org.apache.spark.sql.types.StructType">StructType</span></span>
      </span>
      
      <p class="shortcomment cmt">requirement for pipeline transformation validation.</p><div class="fullcomment"><div class="comment cmt"><p>requirement for pipeline transformation validation. It is called on fit()</p></div><dl class="attributes block"> <dt>Definition Classes</dt><dd><a href="../AnnotatorApproach.html" class="extype" name="com.johnsnowlabs.nlp.AnnotatorApproach">AnnotatorApproach</a> → PipelineStage</dd></dl></div>
    </li><li name="org.apache.spark.ml.PipelineStage#transformSchema" visbl="prt" class="indented0 " data-isabs="false" fullComment="yes" group="Ungrouped">
      <a id="transformSchema(schema:org.apache.spark.sql.types.StructType,logging:Boolean):org.apache.spark.sql.types.StructType"></a><a id="transformSchema(StructType,Boolean):StructType"></a>
      <span class="permalink">
      <a href="../../../../com/johnsnowlabs/nlp/annotators/RecursiveTokenizer.html#transformSchema(schema:org.apache.spark.sql.types.StructType,logging:Boolean):org.apache.spark.sql.types.StructType" title="Permalink">
        <i class="material-icons"></i>
      </a>
    </span>
      <span class="modifier_kind">
        <span class="modifier"></span>
        <span class="kind">def</span>
      </span>
      <span class="symbol">
        <span class="name">transformSchema</span><span class="params">(<span name="schema">schema: <span class="extype" name="org.apache.spark.sql.types.StructType">StructType</span></span>, <span name="logging">logging: <span class="extype" name="scala.Boolean">Boolean</span></span>)</span><span class="result">: <span class="extype" name="org.apache.spark.sql.types.StructType">StructType</span></span>
      </span>
      
      <div class="fullcomment"><dl class="attributes block"> <dt>Attributes</dt><dd>protected </dd><dt>Definition Classes</dt><dd>PipelineStage</dd><dt>Annotations</dt><dd>
                <span class="name">@DeveloperApi</span><span class="args">()</span>
              
        </dd></dl></div>
    </li><li name="com.johnsnowlabs.nlp.annotators.RecursiveTokenizer#uid" visbl="pub" class="indented0 " data-isabs="false" fullComment="yes" group="Ungrouped">
      <a id="uid:String"></a>
      <span class="permalink">
      <a href="../../../../com/johnsnowlabs/nlp/annotators/RecursiveTokenizer.html#uid:String" title="Permalink">
        <i class="material-icons"></i>
      </a>
    </span>
      <span class="modifier_kind">
        <span class="modifier"></span>
        <span class="kind">val</span>
      </span>
      <span class="symbol">
        <span class="name">uid</span><span class="result">: <span class="extype" name="scala.Predef.String">String</span></span>
      </span>
      
      <div class="fullcomment"><dl class="attributes block"> <dt>Definition Classes</dt><dd><a href="" class="extype" name="com.johnsnowlabs.nlp.annotators.RecursiveTokenizer">RecursiveTokenizer</a> → Identifiable</dd></dl></div>
    </li><li name="com.johnsnowlabs.nlp.AnnotatorApproach#validate" visbl="prt" class="indented0 " data-isabs="false" fullComment="yes" group="Ungrouped">
      <a id="validate(schema:org.apache.spark.sql.types.StructType):Boolean"></a><a id="validate(StructType):Boolean"></a>
      <span class="permalink">
      <a href="../../../../com/johnsnowlabs/nlp/annotators/RecursiveTokenizer.html#validate(schema:org.apache.spark.sql.types.StructType):Boolean" title="Permalink">
        <i class="material-icons"></i>
      </a>
    </span>
      <span class="modifier_kind">
        <span class="modifier"></span>
        <span class="kind">def</span>
      </span>
      <span class="symbol">
        <span class="name">validate</span><span class="params">(<span name="schema">schema: <span class="extype" name="org.apache.spark.sql.types.StructType">StructType</span></span>)</span><span class="result">: <span class="extype" name="scala.Boolean">Boolean</span></span>
      </span>
      
      <p class="shortcomment cmt">takes a <span class="extype" name="Dataset">Dataset</span> and checks to see if all the required annotation types are present.</p><div class="fullcomment"><div class="comment cmt"><p>takes a <span class="extype" name="Dataset">Dataset</span> and checks to see if all the required annotation types are present.
</p></div><dl class="paramcmts block"><dt class="param">schema</dt><dd class="cmt"><p>
  to be validated</p></dd><dt>returns</dt><dd class="cmt"><p>
  True if all the required types are present, else false</p></dd></dl><dl class="attributes block"> <dt>Attributes</dt><dd>protected </dd><dt>Definition Classes</dt><dd><a href="../AnnotatorApproach.html" class="extype" name="com.johnsnowlabs.nlp.AnnotatorApproach">AnnotatorApproach</a></dd></dl></div>
    </li><li name="scala.AnyRef#wait" visbl="pub" class="indented0 " data-isabs="false" fullComment="yes" group="Ungrouped">
      <a id="wait():Unit"></a>
      <span class="permalink">
      <a href="../../../../com/johnsnowlabs/nlp/annotators/RecursiveTokenizer.html#wait():Unit" title="Permalink">
        <i class="material-icons"></i>
      </a>
    </span>
      <span class="modifier_kind">
        <span class="modifier">final </span>
        <span class="kind">def</span>
      </span>
      <span class="symbol">
        <span class="name">wait</span><span class="params">()</span><span class="result">: <span class="extype" name="scala.Unit">Unit</span></span>
      </span>
      
      <div class="fullcomment"><dl class="attributes block"> <dt>Definition Classes</dt><dd>AnyRef</dd><dt>Annotations</dt><dd>
                <span class="name">@throws</span><span class="args">(<span>
      
      <span class="defval" name="classOf[java.lang.InterruptedException]">...</span>
    </span>)</span>
              
        </dd></dl></div>
    </li><li name="scala.AnyRef#wait" visbl="pub" class="indented0 " data-isabs="false" fullComment="yes" group="Ungrouped">
      <a id="wait(x$1:Long,x$2:Int):Unit"></a><a id="wait(Long,Int):Unit"></a>
      <span class="permalink">
      <a href="../../../../com/johnsnowlabs/nlp/annotators/RecursiveTokenizer.html#wait(x$1:Long,x$2:Int):Unit" title="Permalink">
        <i class="material-icons"></i>
      </a>
    </span>
      <span class="modifier_kind">
        <span class="modifier">final </span>
        <span class="kind">def</span>
      </span>
      <span class="symbol">
        <span class="name">wait</span><span class="params">(<span name="arg0">arg0: <span class="extype" name="scala.Long">Long</span></span>, <span name="arg1">arg1: <span class="extype" name="scala.Int">Int</span></span>)</span><span class="result">: <span class="extype" name="scala.Unit">Unit</span></span>
      </span>
      
      <div class="fullcomment"><dl class="attributes block"> <dt>Definition Classes</dt><dd>AnyRef</dd><dt>Annotations</dt><dd>
                <span class="name">@throws</span><span class="args">(<span>
      
      <span class="defval" name="classOf[java.lang.InterruptedException]">...</span>
    </span>)</span>
              
        </dd></dl></div>
    </li><li name="scala.AnyRef#wait" visbl="pub" class="indented0 " data-isabs="false" fullComment="yes" group="Ungrouped">
      <a id="wait(x$1:Long):Unit"></a><a id="wait(Long):Unit"></a>
      <span class="permalink">
      <a href="../../../../com/johnsnowlabs/nlp/annotators/RecursiveTokenizer.html#wait(x$1:Long):Unit" title="Permalink">
        <i class="material-icons"></i>
      </a>
    </span>
      <span class="modifier_kind">
        <span class="modifier">final </span>
        <span class="kind">def</span>
      </span>
      <span class="symbol">
        <span class="name">wait</span><span class="params">(<span name="arg0">arg0: <span class="extype" name="scala.Long">Long</span></span>)</span><span class="result">: <span class="extype" name="scala.Unit">Unit</span></span>
      </span>
      
      <div class="fullcomment"><dl class="attributes block"> <dt>Definition Classes</dt><dd>AnyRef</dd><dt>Annotations</dt><dd>
                <span class="name">@throws</span><span class="args">(<span>
      
      <span class="defval" name="classOf[java.lang.InterruptedException]">...</span>
    </span>)</span>
              
                <span class="name">@native</span><span class="args">()</span>
              
        </dd></dl></div>
    </li><li name="com.johnsnowlabs.nlp.annotators.RecursiveTokenizer#whitelist" visbl="pub" class="indented0 " data-isabs="false" fullComment="no" group="param">
      <a id="whitelist:org.apache.spark.ml.param.StringArrayParam"></a><a id="whitelist:StringArrayParam"></a>
      <span class="permalink">
      <a href="../../../../com/johnsnowlabs/nlp/annotators/RecursiveTokenizer.html#whitelist:org.apache.spark.ml.param.StringArrayParam" title="Permalink">
        <i class="material-icons"></i>
      </a>
    </span>
      <span class="modifier_kind">
        <span class="modifier"></span>
        <span class="kind">val</span>
      </span>
      <span class="symbol">
        <span class="name">whitelist</span><span class="result">: <span class="extype" name="org.apache.spark.ml.param.StringArrayParam">StringArrayParam</span></span>
      </span>
      
      <p class="shortcomment cmt">Whitelist (Default: <code>Array(&quot;it's&quot;, &quot;that's&quot;, &quot;there's&quot;, &quot;he's&quot;, &quot;she's&quot;, &quot;what's&quot;, &quot;let's&quot;,
&quot;who's&quot;, &quot;It's&quot;, &quot;That's&quot;, &quot;There's&quot;, &quot;He's&quot;, &quot;She's&quot;, &quot;What's&quot;, &quot;Let's&quot;, &quot;Who's&quot;)</code>).</p>
    </li><li name="com.johnsnowlabs.nlp.ParamsAndFeaturesWritable#write" visbl="pub" class="indented0 " data-isabs="false" fullComment="yes" group="Ungrouped">
      <a id="write:org.apache.spark.ml.util.MLWriter"></a><a id="write:MLWriter"></a>
      <span class="permalink">
      <a href="../../../../com/johnsnowlabs/nlp/annotators/RecursiveTokenizer.html#write:org.apache.spark.ml.util.MLWriter" title="Permalink">
        <i class="material-icons"></i>
      </a>
    </span>
      <span class="modifier_kind">
        <span class="modifier"></span>
        <span class="kind">def</span>
      </span>
      <span class="symbol">
        <span class="name">write</span><span class="result">: <span class="extype" name="org.apache.spark.ml.util.MLWriter">MLWriter</span></span>
      </span>
      
      <div class="fullcomment"><dl class="attributes block"> <dt>Definition Classes</dt><dd><a href="../ParamsAndFeaturesWritable.html" class="extype" name="com.johnsnowlabs.nlp.ParamsAndFeaturesWritable">ParamsAndFeaturesWritable</a> → DefaultParamsWritable → MLWritable</dd></dl></div>
    </li>
              </ol>
            </div>

        

        
        </div>

        <div id="inheritedMembers">
        <div class="parent" name="com.johnsnowlabs.nlp.ParamsAndFeaturesWritable">
              <h3>Inherited from <a href="../ParamsAndFeaturesWritable.html" class="extype" name="com.johnsnowlabs.nlp.ParamsAndFeaturesWritable">ParamsAndFeaturesWritable</a></h3>
            </div><div class="parent" name="com.johnsnowlabs.nlp.HasFeatures">
              <h3>Inherited from <a href="../HasFeatures.html" class="extype" name="com.johnsnowlabs.nlp.HasFeatures">HasFeatures</a></h3>
            </div><div class="parent" name="com.johnsnowlabs.nlp.AnnotatorApproach">
              <h3>Inherited from <a href="../AnnotatorApproach.html" class="extype" name="com.johnsnowlabs.nlp.AnnotatorApproach">AnnotatorApproach</a>[<a href="RecursiveTokenizerModel.html" class="extype" name="com.johnsnowlabs.nlp.annotators.RecursiveTokenizerModel">RecursiveTokenizerModel</a>]</h3>
            </div><div class="parent" name="com.johnsnowlabs.nlp.CanBeLazy">
              <h3>Inherited from <a href="../CanBeLazy.html" class="extype" name="com.johnsnowlabs.nlp.CanBeLazy">CanBeLazy</a></h3>
            </div><div class="parent" name="org.apache.spark.ml.util.DefaultParamsWritable">
              <h3>Inherited from <span class="extype" name="org.apache.spark.ml.util.DefaultParamsWritable">DefaultParamsWritable</span></h3>
            </div><div class="parent" name="org.apache.spark.ml.util.MLWritable">
              <h3>Inherited from <span class="extype" name="org.apache.spark.ml.util.MLWritable">MLWritable</span></h3>
            </div><div class="parent" name="com.johnsnowlabs.nlp.HasOutputAnnotatorType">
              <h3>Inherited from <a href="../HasOutputAnnotatorType.html" class="extype" name="com.johnsnowlabs.nlp.HasOutputAnnotatorType">HasOutputAnnotatorType</a></h3>
            </div><div class="parent" name="com.johnsnowlabs.nlp.HasOutputAnnotationCol">
              <h3>Inherited from <a href="../HasOutputAnnotationCol.html" class="extype" name="com.johnsnowlabs.nlp.HasOutputAnnotationCol">HasOutputAnnotationCol</a></h3>
            </div><div class="parent" name="com.johnsnowlabs.nlp.HasInputAnnotationCols">
              <h3>Inherited from <a href="../HasInputAnnotationCols.html" class="extype" name="com.johnsnowlabs.nlp.HasInputAnnotationCols">HasInputAnnotationCols</a></h3>
            </div><div class="parent" name="org.apache.spark.ml.Estimator">
              <h3>Inherited from <span class="extype" name="org.apache.spark.ml.Estimator">Estimator</span>[<a href="RecursiveTokenizerModel.html" class="extype" name="com.johnsnowlabs.nlp.annotators.RecursiveTokenizerModel">RecursiveTokenizerModel</a>]</h3>
            </div><div class="parent" name="org.apache.spark.ml.PipelineStage">
              <h3>Inherited from <span class="extype" name="org.apache.spark.ml.PipelineStage">PipelineStage</span></h3>
            </div><div class="parent" name="org.apache.spark.internal.Logging">
              <h3>Inherited from <span class="extype" name="org.apache.spark.internal.Logging">Logging</span></h3>
            </div><div class="parent" name="org.apache.spark.ml.param.Params">
              <h3>Inherited from <span class="extype" name="org.apache.spark.ml.param.Params">Params</span></h3>
            </div><div class="parent" name="scala.Serializable">
              <h3>Inherited from <span class="extype" name="scala.Serializable">Serializable</span></h3>
            </div><div class="parent" name="java.io.Serializable">
              <h3>Inherited from <span class="extype" name="java.io.Serializable">Serializable</span></h3>
            </div><div class="parent" name="org.apache.spark.ml.util.Identifiable">
              <h3>Inherited from <span class="extype" name="org.apache.spark.ml.util.Identifiable">Identifiable</span></h3>
            </div><div class="parent" name="scala.AnyRef">
              <h3>Inherited from <span class="extype" name="scala.AnyRef">AnyRef</span></h3>
            </div><div class="parent" name="scala.Any">
              <h3>Inherited from <span class="extype" name="scala.Any">Any</span></h3>
            </div>
        
        </div>

        <div id="groupedMembers">
        <div class="group" name="param">
              <h3>Parameters</h3>
              <div class="comment cmt"><p>
  A list of (hyper-)parameter keys this annotator can take. Users can set and get the
  parameter values through setters and getters, respectively.</p></div>
            </div><div class="group" name="anno">
              <h3>Annotator types</h3>
              <div class="comment cmt"><p>
  Required input and expected output annotator types</p></div>
            </div><div class="group" name="Ungrouped">
              <h3>Members</h3>
              
            </div><div class="group" name="setParam">
              <h3>Parameter setters</h3>
              
            </div>
        </div>

      </div>

      <div id="tooltip"></div>

      <div id="footer">  </div>
    </body>
          </div>
        </div>
      </div>
    </body>
      </html><|MERGE_RESOLUTION|>--- conflicted
+++ resolved
@@ -3,15 +3,9 @@
         <head>
           <meta http-equiv="X-UA-Compatible" content="IE=edge" />
           <meta name="viewport" content="width=device-width, initial-scale=1.0, maximum-scale=1.0, user-scalable=no" />
-<<<<<<< HEAD
-          <title>Spark NLP 4.3.0 ScalaDoc  - com.johnsnowlabs.nlp.annotators.RecursiveTokenizer</title>
-          <meta name="description" content="Spark NLP 4.3.0 ScalaDoc - com.johnsnowlabs.nlp.annotators.RecursiveTokenizer" />
-          <meta name="keywords" content="Spark NLP 4.3.0 ScalaDoc com.johnsnowlabs.nlp.annotators.RecursiveTokenizer" />
-=======
           <title>Spark NLP 4.2.8 ScalaDoc  - com.johnsnowlabs.nlp.annotators.RecursiveTokenizer</title>
           <meta name="description" content="Spark NLP 4.2.8 ScalaDoc - com.johnsnowlabs.nlp.annotators.RecursiveTokenizer" />
           <meta name="keywords" content="Spark NLP 4.2.8 ScalaDoc com.johnsnowlabs.nlp.annotators.RecursiveTokenizer" />
->>>>>>> c60c6f53
           <meta http-equiv="content-type" content="text/html; charset=UTF-8" />
           
       
@@ -34,11 +28,7 @@
         </head>
         <body>
       <div id="search">
-<<<<<<< HEAD
-        <span id="doc-title">Spark NLP 4.3.0 ScalaDoc<span id="doc-version"></span></span>
-=======
         <span id="doc-title">Spark NLP 4.2.8 ScalaDoc<span id="doc-version"></span></span>
->>>>>>> c60c6f53
         <span class="close-results"><span class="left">&lt;</span> Back</span>
         <div id="textfilter">
           <span class="input">
@@ -492,10 +482,6 @@
                         <a class="class" href="Chunker.html" title="This annotator matches a pattern of part-of-speech tags in order to return meaningful phrases from document."></a>
                         <a href="Chunker.html" title="This annotator matches a pattern of part-of-speech tags in order to return meaningful phrases from document.">Chunker</a>
                       </li><li class="current-entities indented4">
-                        <a class="object" href="Date2Chunk$.html" title="This is the companion object of Date2Chunk."></a>
-                        <a class="class" href="Date2Chunk.html" title="Converts DATE type Annotations to CHUNK type."></a>
-                        <a href="Date2Chunk.html" title="Converts DATE type Annotations to CHUNK type.">Date2Chunk</a>
-                      </li><li class="current-entities indented4">
                         <a class="object" href="DateMatcher$.html" title="This is the companion object of DateMatcher."></a>
                         <a class="class" href="DateMatcher.html" title="Matches standard date formats into a provided format Reads from different forms of date and time expressions and converts them to a provided date format."></a>
                         <a href="DateMatcher.html" title="Matches standard date formats into a provided format Reads from different forms of date and time expressions and converts them to a provided date format.">DateMatcher</a>
@@ -657,7 +643,7 @@
       
           <div id="comment" class="fullcommenttop"><div class="comment cmt"><p>Tokenizes raw text recursively based on a handful of definable rules.</p><p>Unlike the <a href="Tokenizer.html" class="extype" name="com.johnsnowlabs.nlp.annotators.Tokenizer">Tokenizer</a>, the RecursiveTokenizer operates based on these array string
 parameters only:</p><ul><li><code>prefixes</code>: Strings that will be split when found at the beginning of token.</li><li><code>suffixes</code>: Strings that will be split when found at the end of token.</li><li><code>infixes</code>: Strings that will be split when found at the middle of token.</li><li><code>whitelist</code>: Whitelist of strings not to split</li></ul><p>For extended examples of usage, see the
-<a href="https://github.com/JohnSnowLabs/spark-nlp/blob/master/examples/python/training/italian/Training_Context_Spell_Checker_Italian.ipynb" target="_blank">Examples</a>
+<a href="https://github.com/JohnSnowLabs/spark-nlp-workshop/blob/master/tutorials/Certification_Trainings/Public/7.Context_Spell_Checker.ipynb" target="_blank">Spark NLP Workshop</a>
 and the
 <a href="https://github.com/JohnSnowLabs/spark-nlp/blob/master/src/test/scala/com/johnsnowlabs/nlp/annotators/TokenizerTestSpec.scala" target="_blank">TokenizerTestSpec</a>.</p><h4>Example</h4><pre><span class="kw">import</span> spark.implicits._
 <span class="kw">import</span> com.johnsnowlabs.nlp.base.DocumentAssembler
