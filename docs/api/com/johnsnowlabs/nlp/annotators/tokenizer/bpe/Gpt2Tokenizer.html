<!DOCTYPE html >
<html>
        <head>
          <meta http-equiv="X-UA-Compatible" content="IE=edge" />
          <meta name="viewport" content="width=device-width, initial-scale=1.0, maximum-scale=1.0, user-scalable=no" />
<<<<<<< HEAD
          <title>Spark NLP 3.4.4 ScalaDoc  - com.johnsnowlabs.nlp.annotators.tokenizer.bpe.Gpt2Tokenizer</title>
          <meta name="description" content="Spark NLP 3.4.4 ScalaDoc - com.johnsnowlabs.nlp.annotators.tokenizer.bpe.Gpt2Tokenizer" />
          <meta name="keywords" content="Spark NLP 3.4.4 ScalaDoc com.johnsnowlabs.nlp.annotators.tokenizer.bpe.Gpt2Tokenizer" />
=======
          <title>Spark NLP 4.0.2 ScalaDoc  - com.johnsnowlabs.nlp.annotators.tokenizer.bpe.Gpt2Tokenizer</title>
          <meta name="description" content="Spark NLP 4.0.2 ScalaDoc - com.johnsnowlabs.nlp.annotators.tokenizer.bpe.Gpt2Tokenizer" />
          <meta name="keywords" content="Spark NLP 4.0.2 ScalaDoc com.johnsnowlabs.nlp.annotators.tokenizer.bpe.Gpt2Tokenizer" />
>>>>>>> 5e41363b
          <meta http-equiv="content-type" content="text/html; charset=UTF-8" />
          
      
      <link href="../../../../../../lib/index.css" media="screen" type="text/css" rel="stylesheet" />
      <link href="../../../../../../lib/template.css" media="screen" type="text/css" rel="stylesheet" />
      <link href="../../../../../../lib/diagrams.css" media="screen" type="text/css" rel="stylesheet" id="diagrams-css" />
      <script type="text/javascript" src="../../../../../../lib/jquery.min.js"></script>
      <script type="text/javascript" src="../../../../../../lib/jquery.panzoom.min.js"></script>
      <script type="text/javascript" src="../../../../../../lib/jquery.mousewheel.min.js"></script>
      <script type="text/javascript" src="../../../../../../lib/index.js"></script>
      <script type="text/javascript" src="../../../../../../index.js"></script>
      <script type="text/javascript" src="../../../../../../lib/scheduler.js"></script>
      <script type="text/javascript" src="../../../../../../lib/template.js"></script>
      
      <script type="text/javascript">
        /* this variable can be used by the JS to determine the path to the root document */
        var toRoot = '../../../../../../';
      </script>
    
        </head>
        <body>
      <div id="search">
<<<<<<< HEAD
        <span id="doc-title">Spark NLP 3.4.4 ScalaDoc<span id="doc-version"></span></span>
=======
        <span id="doc-title">Spark NLP 4.0.2 ScalaDoc<span id="doc-version"></span></span>
>>>>>>> 5e41363b
        <span class="close-results"><span class="left">&lt;</span> Back</span>
        <div id="textfilter">
          <span class="input">
            <input autocapitalize="none" placeholder="Search" id="index-input" type="text" accesskey="/" />
            <i class="clear material-icons"></i>
            <i id="search-icon" class="material-icons"></i>
          </span>
        </div>
    </div>
      <div id="search-results">
        <div id="search-progress">
          <div id="progress-fill"></div>
        </div>
        <div id="results-content">
          <div id="entity-results"></div>
          <div id="member-results"></div>
        </div>
      </div>
      <div id="content-scroll-container" style="-webkit-overflow-scrolling: touch;">
        <div id="content-container" style="-webkit-overflow-scrolling: touch;">
          <div id="subpackage-spacer">
            <div id="packages">
              <h1>Packages</h1>
              <ul>
                <li name="_root_.root" visbl="pub" class="indented0 " data-isabs="false" fullComment="yes" group="Ungrouped">
      <a id="_root_"></a><a id="root:_root_"></a>
      <span class="permalink">
      <a href="../../../../../../index.html" title="Permalink">
        <i class="material-icons"></i>
      </a>
    </span>
      <span class="modifier_kind">
        <span class="modifier"></span>
        <span class="kind">package</span>
      </span>
      <span class="symbol">
        <a title="" href="../../../../../../index.html"><span class="name">root</span></a>
      </span>
      
      <div class="fullcomment"><dl class="attributes block"> <dt>Definition Classes</dt><dd><a href="../../../../../../index.html" class="extype" name="_root_">root</a></dd></dl></div>
    </li><li name="_root_.com" visbl="pub" class="indented1 " data-isabs="false" fullComment="yes" group="Ungrouped">
      <a id="com"></a><a id="com:com"></a>
      <span class="permalink">
      <a href="../../../../../../com/index.html" title="Permalink">
        <i class="material-icons"></i>
      </a>
    </span>
      <span class="modifier_kind">
        <span class="modifier"></span>
        <span class="kind">package</span>
      </span>
      <span class="symbol">
        <a title="" href="../../../../../index.html"><span class="name">com</span></a>
      </span>
      
      <div class="fullcomment"><dl class="attributes block"> <dt>Definition Classes</dt><dd><a href="../../../../../../index.html" class="extype" name="_root_">root</a></dd></dl></div>
    </li><li name="com.johnsnowlabs" visbl="pub" class="indented2 " data-isabs="false" fullComment="yes" group="Ungrouped">
      <a id="johnsnowlabs"></a><a id="johnsnowlabs:johnsnowlabs"></a>
      <span class="permalink">
      <a href="../../../../../../com/johnsnowlabs/index.html" title="Permalink">
        <i class="material-icons"></i>
      </a>
    </span>
      <span class="modifier_kind">
        <span class="modifier"></span>
        <span class="kind">package</span>
      </span>
      <span class="symbol">
        <a title="" href="../../../../index.html"><span class="name">johnsnowlabs</span></a>
      </span>
      
      <div class="fullcomment"><dl class="attributes block"> <dt>Definition Classes</dt><dd><a href="../../../../../index.html" class="extype" name="com">com</a></dd></dl></div>
    </li><li name="com.johnsnowlabs.nlp" visbl="pub" class="indented3 " data-isabs="false" fullComment="yes" group="Ungrouped">
      <a id="nlp"></a><a id="nlp:nlp"></a>
      <span class="permalink">
      <a href="../../../../../../com/johnsnowlabs/nlp/index.html" title="Permalink">
        <i class="material-icons"></i>
      </a>
    </span>
      <span class="modifier_kind">
        <span class="modifier"></span>
        <span class="kind">package</span>
      </span>
      <span class="symbol">
        <a title="" href="../../../index.html"><span class="name">nlp</span></a>
      </span>
      
      <div class="fullcomment"><dl class="attributes block"> <dt>Definition Classes</dt><dd><a href="../../../../index.html" class="extype" name="com.johnsnowlabs">johnsnowlabs</a></dd></dl></div>
    </li><li name="com.johnsnowlabs.nlp.annotators" visbl="pub" class="indented4 " data-isabs="false" fullComment="yes" group="Ungrouped">
      <a id="annotators"></a><a id="annotators:annotators"></a>
      <span class="permalink">
      <a href="../../../../../../com/johnsnowlabs/nlp/annotators/index.html" title="Permalink">
        <i class="material-icons"></i>
      </a>
    </span>
      <span class="modifier_kind">
        <span class="modifier"></span>
        <span class="kind">package</span>
      </span>
      <span class="symbol">
        <a title="" href="../../index.html"><span class="name">annotators</span></a>
      </span>
      
      <div class="fullcomment"><dl class="attributes block"> <dt>Definition Classes</dt><dd><a href="../../../index.html" class="extype" name="com.johnsnowlabs.nlp">nlp</a></dd></dl></div>
    </li><li name="com.johnsnowlabs.nlp.annotators.tokenizer" visbl="pub" class="indented5 " data-isabs="false" fullComment="yes" group="Ungrouped">
      <a id="tokenizer"></a><a id="tokenizer:tokenizer"></a>
      <span class="permalink">
      <a href="../../../../../../com/johnsnowlabs/nlp/annotators/tokenizer/index.html" title="Permalink">
        <i class="material-icons"></i>
      </a>
    </span>
      <span class="modifier_kind">
        <span class="modifier"></span>
        <span class="kind">package</span>
      </span>
      <span class="symbol">
        <a title="" href="../index.html"><span class="name">tokenizer</span></a>
      </span>
      
      <div class="fullcomment"><dl class="attributes block"> <dt>Definition Classes</dt><dd><a href="../../index.html" class="extype" name="com.johnsnowlabs.nlp.annotators">annotators</a></dd></dl></div>
    </li><li name="com.johnsnowlabs.nlp.annotators.tokenizer.bpe" visbl="pub" class="indented6 " data-isabs="false" fullComment="yes" group="Ungrouped">
      <a id="bpe"></a><a id="bpe:bpe"></a>
      <span class="permalink">
      <a href="../../../../../../com/johnsnowlabs/nlp/annotators/tokenizer/bpe/index.html" title="Permalink">
        <i class="material-icons"></i>
      </a>
    </span>
      <span class="modifier_kind">
        <span class="modifier"></span>
        <span class="kind">package</span>
      </span>
      <span class="symbol">
        <a title="" href="index.html"><span class="name">bpe</span></a>
      </span>
      
      <div class="fullcomment"><dl class="attributes block"> <dt>Definition Classes</dt><dd><a href="../index.html" class="extype" name="com.johnsnowlabs.nlp.annotators.tokenizer">tokenizer</a></dd></dl></div>
    </li><li class="current-entities indented6">
                        <span class="separator"></span>
                        <a class="object" href="BpeTokenizer$.html" title=""></a>
                        <a href="BpeTokenizer$.html" title="">BpeTokenizer</a>
                      </li><li class="current-entities indented6">
                        <span class="separator"></span>
                        <a class="class" href="" title=""></a>
                        <a href="" title="">Gpt2Tokenizer</a>
                      </li><li class="current-entities indented6">
                        <span class="separator"></span>
                        <a class="class" href="RobertaTokenizer.html" title=""></a>
                        <a href="RobertaTokenizer.html" title="">RobertaTokenizer</a>
                      </li><li class="current-entities indented6">
                        <span class="separator"></span>
                        <a class="class" href="SpecialToken.html" title=""></a>
                        <a href="SpecialToken.html" title="">SpecialToken</a>
                      </li>
              </ul>
            </div>
          </div>
          <div id="content">
            <body class="class type">
      <div id="definition">
        <div class="big-circle class">c</div>
        <p id="owner"><a href="../../../../../index.html" class="extype" name="com">com</a>.<a href="../../../../index.html" class="extype" name="com.johnsnowlabs">johnsnowlabs</a>.<a href="../../../index.html" class="extype" name="com.johnsnowlabs.nlp">nlp</a>.<a href="../../index.html" class="extype" name="com.johnsnowlabs.nlp.annotators">annotators</a>.<a href="../index.html" class="extype" name="com.johnsnowlabs.nlp.annotators.tokenizer">tokenizer</a>.<a href="index.html" class="extype" name="com.johnsnowlabs.nlp.annotators.tokenizer.bpe">bpe</a></p>
        <h1>Gpt2Tokenizer<span class="permalink">
      <a href="../../../../../../com/johnsnowlabs/nlp/annotators/tokenizer/bpe/Gpt2Tokenizer.html" title="Permalink">
        <i class="material-icons"></i>
      </a>
    </span></h1>
        <h3><span class="morelinks"></span></h3>
      </div>

      <h4 id="signature" class="signature">
      <span class="modifier_kind">
        <span class="modifier"></span>
        <span class="kind">class</span>
      </span>
      <span class="symbol">
        <span class="name">Gpt2Tokenizer</span><span class="result"> extends <span class="extype" name="com.johnsnowlabs.nlp.annotators.tokenizer.bpe.BpeTokenizer">BpeTokenizer</span></span>
      </span>
      </h4>

      
          <div id="comment" class="fullcommenttop"><div class="toggleContainer block">
          <span class="toggle">
            Linear Supertypes
          </span>
          <div class="superTypes hiddenContent"><span class="extype" name="com.johnsnowlabs.nlp.annotators.tokenizer.bpe.BpeTokenizer">BpeTokenizer</span>, <span class="extype" name="scala.AnyRef">AnyRef</span>, <span class="extype" name="scala.Any">Any</span></div>
        </div><div class="toggleContainer block">
            <span class="toggle">
              Known Subclasses
            </span>
            <div class="subClasses hiddenContent"><a href="RobertaTokenizer.html" class="extype" name="com.johnsnowlabs.nlp.annotators.tokenizer.bpe.RobertaTokenizer">RobertaTokenizer</a></div>
          </div></div>
        

      <div id="mbrsel">
        <div class="toggle"></div>
        <div id="memberfilter">
          <i class="material-icons arrow"></i>
          <span class="input">
            <input id="mbrsel-input" placeholder="Filter all members" type="text" accesskey="/" />
          </span>
          <i class="clear material-icons"></i>
        </div>
        <div id="filterby">
          <div id="order">
            <span class="filtertype">Ordering</span>
            <ol>
              
              <li class="alpha in"><span>Alphabetic</span></li>
              <li class="inherit out"><span>By Inheritance</span></li>
            </ol>
          </div>
          <div class="ancestors">
                  <span class="filtertype">Inherited<br />
                  </span>
                  <ol id="linearization">
                    <li class="in" name="com.johnsnowlabs.nlp.annotators.tokenizer.bpe.Gpt2Tokenizer"><span>Gpt2Tokenizer</span></li><li class="in" name="com.johnsnowlabs.nlp.annotators.tokenizer.bpe.BpeTokenizer"><span>BpeTokenizer</span></li><li class="in" name="scala.AnyRef"><span>AnyRef</span></li><li class="in" name="scala.Any"><span>Any</span></li>
                  </ol>
                </div><div class="ancestors">
              <span class="filtertype"></span>
              <ol>
                <li class="hideall out"><span>Hide All</span></li>
                <li class="showall in"><span>Show All</span></li>
              </ol>
            </div>
          <div id="visbl">
              <span class="filtertype">Visibility</span>
              <ol><li class="public in"><span>Public</span></li><li class="all out"><span>All</span></li></ol>
            </div>
        </div>
      </div>

      <div id="template">
        <div id="allMembers">
        <div id="constructors" class="members">
              <h3>Instance Constructors</h3>
              <ol><li name="com.johnsnowlabs.nlp.annotators.tokenizer.bpe.Gpt2Tokenizer#&lt;init&gt;" visbl="pub" class="indented0 " data-isabs="false" fullComment="no" group="Ungrouped">
<<<<<<< HEAD
      <a id="&lt;init&gt;(merges:Map[(String,String),Int],vocab:Map[String,Int],specialTokens:com.johnsnowlabs.nlp.annotators.tokenizer.bpe.SpecialTokens,padWithSentenceTokens:Boolean,prependString:String):com.johnsnowlabs.nlp.annotators.tokenizer.bpe.Gpt2Tokenizer"></a><a id="&lt;init&gt;:Gpt2Tokenizer"></a>
      <span class="permalink">
      <a href="../../../../../../com/johnsnowlabs/nlp/annotators/tokenizer/bpe/Gpt2Tokenizer.html#&lt;init&gt;(merges:Map[(String,String),Int],vocab:Map[String,Int],specialTokens:com.johnsnowlabs.nlp.annotators.tokenizer.bpe.SpecialTokens,padWithSentenceTokens:Boolean,prependString:String):com.johnsnowlabs.nlp.annotators.tokenizer.bpe.Gpt2Tokenizer" title="Permalink">
=======
      <a id="&lt;init&gt;(merges:Map[(String,String),Int],vocab:Map[String,Int],specialTokens:com.johnsnowlabs.nlp.annotators.tokenizer.bpe.SpecialTokens,padWithSentenceTokens:Boolean,prependString:String,addPrefixSpace:Boolean):com.johnsnowlabs.nlp.annotators.tokenizer.bpe.Gpt2Tokenizer"></a><a id="&lt;init&gt;:Gpt2Tokenizer"></a>
      <span class="permalink">
      <a href="../../../../../../com/johnsnowlabs/nlp/annotators/tokenizer/bpe/Gpt2Tokenizer.html#&lt;init&gt;(merges:Map[(String,String),Int],vocab:Map[String,Int],specialTokens:com.johnsnowlabs.nlp.annotators.tokenizer.bpe.SpecialTokens,padWithSentenceTokens:Boolean,prependString:String,addPrefixSpace:Boolean):com.johnsnowlabs.nlp.annotators.tokenizer.bpe.Gpt2Tokenizer" title="Permalink">
>>>>>>> 5e41363b
        <i class="material-icons"></i>
      </a>
    </span>
      <span class="modifier_kind">
        <span class="modifier"></span>
        <span class="kind">new</span>
      </span>
      <span class="symbol">
<<<<<<< HEAD
        <span class="name">Gpt2Tokenizer</span><span class="params">(<span name="merges">merges: <span class="extype" name="scala.Predef.Map">Map</span>[(<span class="extype" name="scala.Predef.String">String</span>, <span class="extype" name="scala.Predef.String">String</span>), <span class="extype" name="scala.Int">Int</span>]</span>, <span name="vocab">vocab: <span class="extype" name="scala.Predef.Map">Map</span>[<span class="extype" name="scala.Predef.String">String</span>, <span class="extype" name="scala.Int">Int</span>]</span>, <span name="specialTokens">specialTokens: <span class="extype" name="com.johnsnowlabs.nlp.annotators.tokenizer.bpe.SpecialTokens">SpecialTokens</span></span>, <span name="padWithSentenceTokens">padWithSentenceTokens: <span class="extype" name="scala.Boolean">Boolean</span> = <span class="symbol">true</span></span>, <span name="prependString">prependString: <span class="extype" name="scala.Predef.String">String</span> = <span class="symbol">&quot;&quot;</span></span>)</span>
=======
        <span class="name">Gpt2Tokenizer</span><span class="params">(<span name="merges">merges: <span class="extype" name="scala.Predef.Map">Map</span>[(<span class="extype" name="scala.Predef.String">String</span>, <span class="extype" name="scala.Predef.String">String</span>), <span class="extype" name="scala.Int">Int</span>]</span>, <span name="vocab">vocab: <span class="extype" name="scala.Predef.Map">Map</span>[<span class="extype" name="scala.Predef.String">String</span>, <span class="extype" name="scala.Int">Int</span>]</span>, <span name="specialTokens">specialTokens: <span class="extype" name="com.johnsnowlabs.nlp.annotators.tokenizer.bpe.SpecialTokens">SpecialTokens</span></span>, <span name="padWithSentenceTokens">padWithSentenceTokens: <span class="extype" name="scala.Boolean">Boolean</span> = <span class="symbol">true</span></span>, <span name="prependString">prependString: <span class="extype" name="scala.Predef.String">String</span> = <span class="symbol">&quot;&quot;</span></span>, <span name="addPrefixSpace">addPrefixSpace: <span class="extype" name="scala.Boolean">Boolean</span> = <span class="symbol">false</span></span>)</span>
>>>>>>> 5e41363b
      </span>
      
      
    </li></ol>
            </div>

        

        

        <div class="values members">
              <h3>Value Members</h3>
              <ol>
                <li name="scala.AnyRef#!=" visbl="pub" class="indented0 " data-isabs="false" fullComment="yes" group="Ungrouped">
      <a id="!=(x$1:Any):Boolean"></a><a id="!=(Any):Boolean"></a>
      <span class="permalink">
      <a href="../../../../../../com/johnsnowlabs/nlp/annotators/tokenizer/bpe/Gpt2Tokenizer.html#!=(x$1:Any):Boolean" title="Permalink">
        <i class="material-icons"></i>
      </a>
    </span>
      <span class="modifier_kind">
        <span class="modifier">final </span>
        <span class="kind">def</span>
      </span>
      <span class="symbol">
        <span title="gt4s: $bang$eq" class="name">!=</span><span class="params">(<span name="arg0">arg0: <span class="extype" name="scala.Any">Any</span></span>)</span><span class="result">: <span class="extype" name="scala.Boolean">Boolean</span></span>
      </span>
      
      <div class="fullcomment"><dl class="attributes block"> <dt>Definition Classes</dt><dd>AnyRef → Any</dd></dl></div>
    </li><li name="scala.AnyRef###" visbl="pub" class="indented0 " data-isabs="false" fullComment="yes" group="Ungrouped">
      <a id="##():Int"></a>
      <span class="permalink">
      <a href="../../../../../../com/johnsnowlabs/nlp/annotators/tokenizer/bpe/Gpt2Tokenizer.html###():Int" title="Permalink">
        <i class="material-icons"></i>
      </a>
    </span>
      <span class="modifier_kind">
        <span class="modifier">final </span>
        <span class="kind">def</span>
      </span>
      <span class="symbol">
        <span title="gt4s: $hash$hash" class="name">##</span><span class="params">()</span><span class="result">: <span class="extype" name="scala.Int">Int</span></span>
      </span>
      
      <div class="fullcomment"><dl class="attributes block"> <dt>Definition Classes</dt><dd>AnyRef → Any</dd></dl></div>
    </li><li name="scala.AnyRef#==" visbl="pub" class="indented0 " data-isabs="false" fullComment="yes" group="Ungrouped">
      <a id="==(x$1:Any):Boolean"></a><a id="==(Any):Boolean"></a>
      <span class="permalink">
      <a href="../../../../../../com/johnsnowlabs/nlp/annotators/tokenizer/bpe/Gpt2Tokenizer.html#==(x$1:Any):Boolean" title="Permalink">
        <i class="material-icons"></i>
      </a>
    </span>
      <span class="modifier_kind">
        <span class="modifier">final </span>
        <span class="kind">def</span>
      </span>
      <span class="symbol">
        <span title="gt4s: $eq$eq" class="name">==</span><span class="params">(<span name="arg0">arg0: <span class="extype" name="scala.Any">Any</span></span>)</span><span class="result">: <span class="extype" name="scala.Boolean">Boolean</span></span>
      </span>
      
      <div class="fullcomment"><dl class="attributes block"> <dt>Definition Classes</dt><dd>AnyRef → Any</dd></dl></div>
    </li><li name="com.johnsnowlabs.nlp.annotators.tokenizer.bpe.BpeTokenizer#addPrefixSpace" visbl="pub" class="indented0 " data-isabs="false" fullComment="yes" group="Ungrouped">
      <a id="addPrefixSpace:Boolean"></a>
      <span class="permalink">
      <a href="../../../../../../com/johnsnowlabs/nlp/annotators/tokenizer/bpe/Gpt2Tokenizer.html#addPrefixSpace:Boolean" title="Permalink">
        <i class="material-icons"></i>
      </a>
    </span>
      <span class="modifier_kind">
        <span class="modifier"></span>
        <span class="kind">val</span>
      </span>
      <span class="symbol">
        <span class="name">addPrefixSpace</span><span class="result">: <span class="extype" name="scala.Boolean">Boolean</span></span>
      </span>
      
      <div class="fullcomment"><dl class="attributes block"> <dt>Definition Classes</dt><dd>BpeTokenizer</dd></dl></div>
    </li><li name="com.johnsnowlabs.nlp.annotators.tokenizer.bpe.BpeTokenizer#appendForPieceId" visbl="prt" class="indented0 " data-isabs="false" fullComment="yes" group="Ungrouped">
      <a id="appendForPieceId:Option[String]"></a>
      <span class="permalink">
      <a href="../../../../../../com/johnsnowlabs/nlp/annotators/tokenizer/bpe/Gpt2Tokenizer.html#appendForPieceId:Option[String]" title="Permalink">
        <i class="material-icons"></i>
      </a>
    </span>
      <span class="modifier_kind">
        <span class="modifier"></span>
        <span class="kind">val</span>
      </span>
      <span class="symbol">
        <span class="name">appendForPieceId</span><span class="result">: <span class="extype" name="scala.Option">Option</span>[<span class="extype" name="scala.Predef.String">String</span>]</span>
      </span>
      
      <div class="fullcomment"><dl class="attributes block"> <dt>Attributes</dt><dd>protected </dd><dt>Definition Classes</dt><dd>BpeTokenizer</dd></dl></div>
    </li><li name="scala.Any#asInstanceOf" visbl="pub" class="indented0 " data-isabs="false" fullComment="yes" group="Ungrouped">
      <a id="asInstanceOf[T0]:T0"></a>
      <span class="permalink">
      <a href="../../../../../../com/johnsnowlabs/nlp/annotators/tokenizer/bpe/Gpt2Tokenizer.html#asInstanceOf[T0]:T0" title="Permalink">
        <i class="material-icons"></i>
      </a>
    </span>
      <span class="modifier_kind">
        <span class="modifier">final </span>
        <span class="kind">def</span>
      </span>
      <span class="symbol">
        <span class="name">asInstanceOf</span><span class="tparams">[<span name="T0">T0</span>]</span><span class="result">: <span class="extype" name="scala.Any.asInstanceOf.T0">T0</span></span>
      </span>
      
      <div class="fullcomment"><dl class="attributes block"> <dt>Definition Classes</dt><dd>Any</dd></dl></div>
    </li><li name="com.johnsnowlabs.nlp.annotators.tokenizer.bpe.BpeTokenizer#bpe" visbl="prt" class="indented0 " data-isabs="false" fullComment="yes" group="Ungrouped">
      <a id="bpe(indToken:com.johnsnowlabs.nlp.annotators.common.IndexedToken):Array[com.johnsnowlabs.nlp.annotators.common.TokenPiece]"></a><a id="bpe(IndexedToken):Array[TokenPiece]"></a>
      <span class="permalink">
      <a href="../../../../../../com/johnsnowlabs/nlp/annotators/tokenizer/bpe/Gpt2Tokenizer.html#bpe(indToken:com.johnsnowlabs.nlp.annotators.common.IndexedToken):Array[com.johnsnowlabs.nlp.annotators.common.TokenPiece]" title="Permalink">
        <i class="material-icons"></i>
      </a>
    </span>
      <span class="modifier_kind">
        <span class="modifier"></span>
        <span class="kind">def</span>
      </span>
      <span class="symbol">
        <span class="name">bpe</span><span class="params">(<span name="indToken">indToken: <a href="../../common/IndexedToken.html" class="extype" name="com.johnsnowlabs.nlp.annotators.common.IndexedToken">IndexedToken</a></span>)</span><span class="result">: <span class="extype" name="scala.Array">Array</span>[<a href="../../common/TokenPiece.html" class="extype" name="com.johnsnowlabs.nlp.annotators.common.TokenPiece">TokenPiece</a>]</span>
      </span>
      
      <p class="shortcomment cmt">Do the BPE algorithm.</p><div class="fullcomment"><div class="comment cmt"><p>Do the BPE algorithm. Goal is to find the token as the largest words in the known
vocabulary. If not possible, the word is split into smaller subwords, until they are known.
</p></div><dl class="paramcmts block"><dt>returns</dt><dd class="cmt"><p>
  Array of TokenPieces, corresponding to encoded token</p></dd></dl><dl class="attributes block"> <dt>Attributes</dt><dd>protected </dd><dt>Definition Classes</dt><dd>BpeTokenizer</dd></dl></div>
    </li><li name="com.johnsnowlabs.nlp.annotators.tokenizer.bpe.BpeTokenizer#bpeRanks" visbl="prt" class="indented0 " data-isabs="false" fullComment="yes" group="Ungrouped">
      <a id="bpeRanks:Map[(String,String),Int]"></a>
      <span class="permalink">
      <a href="../../../../../../com/johnsnowlabs/nlp/annotators/tokenizer/bpe/Gpt2Tokenizer.html#bpeRanks:Map[(String,String),Int]" title="Permalink">
        <i class="material-icons"></i>
      </a>
    </span>
      <span class="modifier_kind">
        <span class="modifier"></span>
        <span class="kind">val</span>
      </span>
      <span class="symbol">
        <span class="name">bpeRanks</span><span class="result">: <span class="extype" name="scala.Predef.Map">Map</span>[(<span class="extype" name="scala.Predef.String">String</span>, <span class="extype" name="scala.Predef.String">String</span>), <span class="extype" name="scala.Int">Int</span>]</span>
      </span>
      
      <div class="fullcomment"><dl class="attributes block"> <dt>Attributes</dt><dd>protected </dd><dt>Definition Classes</dt><dd>BpeTokenizer</dd></dl></div>
    </li><li name="com.johnsnowlabs.nlp.annotators.tokenizer.bpe.BpeTokenizer#cache" visbl="prt" class="indented0 " data-isabs="false" fullComment="yes" group="Ungrouped">
      <a id="cache:scala.collection.mutable.Map[String,Array[String]]"></a><a id="cache:Map[String,Array[String]]"></a>
      <span class="permalink">
      <a href="../../../../../../com/johnsnowlabs/nlp/annotators/tokenizer/bpe/Gpt2Tokenizer.html#cache:scala.collection.mutable.Map[String,Array[String]]" title="Permalink">
        <i class="material-icons"></i>
      </a>
    </span>
      <span class="modifier_kind">
        <span class="modifier"></span>
        <span class="kind">val</span>
      </span>
      <span class="symbol">
        <span class="name">cache</span><span class="result">: <span class="extype" name="scala.collection.mutable.Map">Map</span>[<span class="extype" name="scala.Predef.String">String</span>, <span class="extype" name="scala.Array">Array</span>[<span class="extype" name="scala.Predef.String">String</span>]]</span>
      </span>
      
      <p class="shortcomment cmt">cache for already encoded tokens</p><div class="fullcomment"><div class="comment cmt"><p>cache for already encoded tokens</p></div><dl class="attributes block"> <dt>Attributes</dt><dd>protected </dd><dt>Definition Classes</dt><dd>BpeTokenizer</dd></dl></div>
    </li><li name="scala.AnyRef#clone" visbl="prt" class="indented0 " data-isabs="false" fullComment="yes" group="Ungrouped">
      <a id="clone():Object"></a><a id="clone():AnyRef"></a>
      <span class="permalink">
      <a href="../../../../../../com/johnsnowlabs/nlp/annotators/tokenizer/bpe/Gpt2Tokenizer.html#clone():Object" title="Permalink">
        <i class="material-icons"></i>
      </a>
    </span>
      <span class="modifier_kind">
        <span class="modifier"></span>
        <span class="kind">def</span>
      </span>
      <span class="symbol">
        <span class="name">clone</span><span class="params">()</span><span class="result">: <span class="extype" name="scala.AnyRef">AnyRef</span></span>
      </span>
      
      <div class="fullcomment"><dl class="attributes block"> <dt>Attributes</dt><dd>protected[<span class="extype" name="java.lang">lang</span>] </dd><dt>Definition Classes</dt><dd>AnyRef</dd><dt>Annotations</dt><dd>
                <span class="name">@throws</span><span class="args">(<span>
      
      <span class="defval" name="classOf[java.lang.CloneNotSupportedException]">...</span>
    </span>)</span>
              
                <span class="name">@native</span><span class="args">()</span>
              
        </dd></dl></div>
    </li><li name="com.johnsnowlabs.nlp.annotators.tokenizer.bpe.Gpt2Tokenizer#decodeTokens" visbl="pub" class="indented0 " data-isabs="false" fullComment="no" group="Ungrouped">
      <a id="decodeTokens(tokens:Array[Int]):String"></a><a id="decodeTokens(Array[Int]):String"></a>
      <span class="permalink">
      <a href="../../../../../../com/johnsnowlabs/nlp/annotators/tokenizer/bpe/Gpt2Tokenizer.html#decodeTokens(tokens:Array[Int]):String" title="Permalink">
        <i class="material-icons"></i>
      </a>
    </span>
      <span class="modifier_kind">
        <span class="modifier"></span>
        <span class="kind">def</span>
      </span>
      <span class="symbol">
        <span class="name">decodeTokens</span><span class="params">(<span name="tokens">tokens: <span class="extype" name="scala.Array">Array</span>[<span class="extype" name="scala.Int">Int</span>]</span>)</span><span class="result">: <span class="extype" name="scala.Predef.String">String</span></span>
      </span>
      
      
    </li><li name="com.johnsnowlabs.nlp.annotators.tokenizer.bpe.BpeTokenizer#encode" visbl="pub" class="indented0 " data-isabs="false" fullComment="yes" group="Ungrouped">
      <a id="encode(indTokens:Array[com.johnsnowlabs.nlp.annotators.common.IndexedToken]):Array[com.johnsnowlabs.nlp.annotators.common.TokenPiece]"></a><a id="encode(Array[IndexedToken]):Array[TokenPiece]"></a>
      <span class="permalink">
      <a href="../../../../../../com/johnsnowlabs/nlp/annotators/tokenizer/bpe/Gpt2Tokenizer.html#encode(indTokens:Array[com.johnsnowlabs.nlp.annotators.common.IndexedToken]):Array[com.johnsnowlabs.nlp.annotators.common.TokenPiece]" title="Permalink">
        <i class="material-icons"></i>
      </a>
    </span>
      <span class="modifier_kind">
        <span class="modifier"></span>
        <span class="kind">def</span>
      </span>
      <span class="symbol">
        <span class="name">encode</span><span class="params">(<span name="indTokens">indTokens: <span class="extype" name="scala.Array">Array</span>[<a href="../../common/IndexedToken.html" class="extype" name="com.johnsnowlabs.nlp.annotators.common.IndexedToken">IndexedToken</a>]</span>)</span><span class="result">: <span class="extype" name="scala.Array">Array</span>[<a href="../../common/TokenPiece.html" class="extype" name="com.johnsnowlabs.nlp.annotators.common.TokenPiece">TokenPiece</a>]</span>
      </span>
      
      <div class="fullcomment"><dl class="attributes block"> <dt>Definition Classes</dt><dd>BpeTokenizer</dd></dl></div>
    </li><li name="com.johnsnowlabs.nlp.annotators.tokenizer.bpe.BpeTokenizer#encode" visbl="pub" class="indented0 " data-isabs="false" fullComment="yes" group="Ungrouped">
      <a id="encode(indToken:com.johnsnowlabs.nlp.annotators.common.IndexedToken):Array[com.johnsnowlabs.nlp.annotators.common.TokenPiece]"></a><a id="encode(IndexedToken):Array[TokenPiece]"></a>
      <span class="permalink">
      <a href="../../../../../../com/johnsnowlabs/nlp/annotators/tokenizer/bpe/Gpt2Tokenizer.html#encode(indToken:com.johnsnowlabs.nlp.annotators.common.IndexedToken):Array[com.johnsnowlabs.nlp.annotators.common.TokenPiece]" title="Permalink">
        <i class="material-icons"></i>
      </a>
    </span>
      <span class="modifier_kind">
        <span class="modifier"></span>
        <span class="kind">def</span>
      </span>
      <span class="symbol">
        <span class="name">encode</span><span class="params">(<span name="indToken">indToken: <a href="../../common/IndexedToken.html" class="extype" name="com.johnsnowlabs.nlp.annotators.common.IndexedToken">IndexedToken</a></span>)</span><span class="result">: <span class="extype" name="scala.Array">Array</span>[<a href="../../common/TokenPiece.html" class="extype" name="com.johnsnowlabs.nlp.annotators.common.TokenPiece">TokenPiece</a>]</span>
      </span>
      
      <div class="fullcomment"><dl class="attributes block"> <dt>Definition Classes</dt><dd>BpeTokenizer</dd></dl></div>
    </li><li name="scala.AnyRef#eq" visbl="pub" class="indented0 " data-isabs="false" fullComment="yes" group="Ungrouped">
      <a id="eq(x$1:AnyRef):Boolean"></a><a id="eq(AnyRef):Boolean"></a>
      <span class="permalink">
      <a href="../../../../../../com/johnsnowlabs/nlp/annotators/tokenizer/bpe/Gpt2Tokenizer.html#eq(x$1:AnyRef):Boolean" title="Permalink">
        <i class="material-icons"></i>
      </a>
    </span>
      <span class="modifier_kind">
        <span class="modifier">final </span>
        <span class="kind">def</span>
      </span>
      <span class="symbol">
        <span class="name">eq</span><span class="params">(<span name="arg0">arg0: <span class="extype" name="scala.AnyRef">AnyRef</span></span>)</span><span class="result">: <span class="extype" name="scala.Boolean">Boolean</span></span>
      </span>
      
      <div class="fullcomment"><dl class="attributes block"> <dt>Definition Classes</dt><dd>AnyRef</dd></dl></div>
    </li><li name="scala.AnyRef#equals" visbl="pub" class="indented0 " data-isabs="false" fullComment="yes" group="Ungrouped">
      <a id="equals(x$1:Any):Boolean"></a><a id="equals(Any):Boolean"></a>
      <span class="permalink">
      <a href="../../../../../../com/johnsnowlabs/nlp/annotators/tokenizer/bpe/Gpt2Tokenizer.html#equals(x$1:Any):Boolean" title="Permalink">
        <i class="material-icons"></i>
      </a>
    </span>
      <span class="modifier_kind">
        <span class="modifier"></span>
        <span class="kind">def</span>
      </span>
      <span class="symbol">
        <span class="name">equals</span><span class="params">(<span name="arg0">arg0: <span class="extype" name="scala.Any">Any</span></span>)</span><span class="result">: <span class="extype" name="scala.Boolean">Boolean</span></span>
      </span>
      
      <div class="fullcomment"><dl class="attributes block"> <dt>Definition Classes</dt><dd>AnyRef → Any</dd></dl></div>
    </li><li name="scala.AnyRef#finalize" visbl="prt" class="indented0 " data-isabs="false" fullComment="yes" group="Ungrouped">
      <a id="finalize():Unit"></a>
      <span class="permalink">
      <a href="../../../../../../com/johnsnowlabs/nlp/annotators/tokenizer/bpe/Gpt2Tokenizer.html#finalize():Unit" title="Permalink">
        <i class="material-icons"></i>
      </a>
    </span>
      <span class="modifier_kind">
        <span class="modifier"></span>
        <span class="kind">def</span>
      </span>
      <span class="symbol">
        <span class="name">finalize</span><span class="params">()</span><span class="result">: <span class="extype" name="scala.Unit">Unit</span></span>
      </span>
      
      <div class="fullcomment"><dl class="attributes block"> <dt>Attributes</dt><dd>protected[<span class="extype" name="java.lang">lang</span>] </dd><dt>Definition Classes</dt><dd>AnyRef</dd><dt>Annotations</dt><dd>
                <span class="name">@throws</span><span class="args">(<span>
      
      <span class="symbol">classOf[java.lang.Throwable]</span>
    </span>)</span>
              
        </dd></dl></div>
    </li><li name="com.johnsnowlabs.nlp.annotators.tokenizer.bpe.BpeTokenizer#getBpeRanking" visbl="prt" class="indented0 " data-isabs="false" fullComment="yes" group="Ungrouped">
      <a id="getBpeRanking:((String,String))=&gt;Int"></a><a id="getBpeRanking:((String,String))⇒Int"></a>
      <span class="permalink">
      <a href="../../../../../../com/johnsnowlabs/nlp/annotators/tokenizer/bpe/Gpt2Tokenizer.html#getBpeRanking:((String,String))=&gt;Int" title="Permalink">
        <i class="material-icons"></i>
      </a>
    </span>
      <span class="modifier_kind">
        <span class="modifier"></span>
        <span class="kind">def</span>
      </span>
      <span class="symbol">
        <span class="name">getBpeRanking</span><span class="result">: ((<span class="extype" name="scala.Predef.String">String</span>, <span class="extype" name="scala.Predef.String">String</span>)) ⇒ <span class="extype" name="scala.Int">Int</span></span>
      </span>
      
      <p class="shortcomment cmt">Rankings for the byte pairs.</p><div class="fullcomment"><div class="comment cmt"><p>Rankings for the byte pairs. Derived from merges.txt</p></div><dl class="attributes block"> <dt>Attributes</dt><dd>protected </dd><dt>Definition Classes</dt><dd>BpeTokenizer</dd></dl></div>
    </li><li name="com.johnsnowlabs.nlp.annotators.tokenizer.bpe.BpeTokenizer#getBytePairs" visbl="prt" class="indented0 " data-isabs="false" fullComment="yes" group="Ungrouped">
      <a id="getBytePairs(word:Array[String]):Array[(String,String)]"></a><a id="getBytePairs(Array[String]):Array[(String,String)]"></a>
      <span class="permalink">
      <a href="../../../../../../com/johnsnowlabs/nlp/annotators/tokenizer/bpe/Gpt2Tokenizer.html#getBytePairs(word:Array[String]):Array[(String,String)]" title="Permalink">
        <i class="material-icons"></i>
      </a>
    </span>
      <span class="modifier_kind">
        <span class="modifier"></span>
        <span class="kind">def</span>
      </span>
      <span class="symbol">
        <span class="name">getBytePairs</span><span class="params">(<span name="word">word: <span class="extype" name="scala.Array">Array</span>[<span class="extype" name="scala.Predef.String">String</span>]</span>)</span><span class="result">: <span class="extype" name="scala.Array">Array</span>[(<span class="extype" name="scala.Predef.String">String</span>, <span class="extype" name="scala.Predef.String">String</span>)]</span>
      </span>
      
      <p class="shortcomment cmt">Create a sequence of byte-pairs of the word</p><div class="fullcomment"><div class="comment cmt"><p>Create a sequence of byte-pairs of the word</p></div><dl class="attributes block"> <dt>Attributes</dt><dd>protected </dd><dt>Definition Classes</dt><dd>BpeTokenizer</dd></dl></div>
    </li><li name="scala.AnyRef#getClass" visbl="pub" class="indented0 " data-isabs="false" fullComment="yes" group="Ungrouped">
      <a id="getClass():Class[_]"></a>
      <span class="permalink">
      <a href="../../../../../../com/johnsnowlabs/nlp/annotators/tokenizer/bpe/Gpt2Tokenizer.html#getClass():Class[_]" title="Permalink">
        <i class="material-icons"></i>
      </a>
    </span>
      <span class="modifier_kind">
        <span class="modifier">final </span>
        <span class="kind">def</span>
      </span>
      <span class="symbol">
        <span class="name">getClass</span><span class="params">()</span><span class="result">: <span class="extype" name="java.lang.Class">Class</span>[_]</span>
      </span>
      
      <div class="fullcomment"><dl class="attributes block"> <dt>Definition Classes</dt><dd>AnyRef → Any</dd><dt>Annotations</dt><dd>
                <span class="name">@native</span><span class="args">()</span>
              
        </dd></dl></div>
    </li><li name="com.johnsnowlabs.nlp.annotators.tokenizer.bpe.BpeTokenizer#getTokenPieces" visbl="prt" class="indented0 " data-isabs="false" fullComment="yes" group="Ungrouped">
      <a id="getTokenPieces(indToken:com.johnsnowlabs.nlp.annotators.common.IndexedToken,word:Array[String]):Array[com.johnsnowlabs.nlp.annotators.common.TokenPiece]"></a><a id="getTokenPieces(IndexedToken,Array[String]):Array[TokenPiece]"></a>
      <span class="permalink">
      <a href="../../../../../../com/johnsnowlabs/nlp/annotators/tokenizer/bpe/Gpt2Tokenizer.html#getTokenPieces(indToken:com.johnsnowlabs.nlp.annotators.common.IndexedToken,word:Array[String]):Array[com.johnsnowlabs.nlp.annotators.common.TokenPiece]" title="Permalink">
        <i class="material-icons"></i>
      </a>
    </span>
      <span class="modifier_kind">
        <span class="modifier"></span>
        <span class="kind">def</span>
      </span>
      <span class="symbol">
        <span class="name">getTokenPieces</span><span class="params">(<span name="indToken">indToken: <a href="../../common/IndexedToken.html" class="extype" name="com.johnsnowlabs.nlp.annotators.common.IndexedToken">IndexedToken</a></span>, <span name="word">word: <span class="extype" name="scala.Array">Array</span>[<span class="extype" name="scala.Predef.String">String</span>]</span>)</span><span class="result">: <span class="extype" name="scala.Array">Array</span>[<a href="../../common/TokenPiece.html" class="extype" name="com.johnsnowlabs.nlp.annotators.common.TokenPiece">TokenPiece</a>]</span>
      </span>
      
      <div class="fullcomment"><dl class="attributes block"> <dt>Attributes</dt><dd>protected </dd><dt>Definition Classes</dt><dd>BpeTokenizer</dd></dl></div>
    </li><li name="scala.AnyRef#hashCode" visbl="pub" class="indented0 " data-isabs="false" fullComment="yes" group="Ungrouped">
      <a id="hashCode():Int"></a>
      <span class="permalink">
      <a href="../../../../../../com/johnsnowlabs/nlp/annotators/tokenizer/bpe/Gpt2Tokenizer.html#hashCode():Int" title="Permalink">
        <i class="material-icons"></i>
      </a>
    </span>
      <span class="modifier_kind">
        <span class="modifier"></span>
        <span class="kind">def</span>
      </span>
      <span class="symbol">
        <span class="name">hashCode</span><span class="params">()</span><span class="result">: <span class="extype" name="scala.Int">Int</span></span>
      </span>
      
      <div class="fullcomment"><dl class="attributes block"> <dt>Definition Classes</dt><dd>AnyRef → Any</dd><dt>Annotations</dt><dd>
                <span class="name">@native</span><span class="args">()</span>
              
        </dd></dl></div>
    </li><li name="scala.Any#isInstanceOf" visbl="pub" class="indented0 " data-isabs="false" fullComment="yes" group="Ungrouped">
      <a id="isInstanceOf[T0]:Boolean"></a>
      <span class="permalink">
      <a href="../../../../../../com/johnsnowlabs/nlp/annotators/tokenizer/bpe/Gpt2Tokenizer.html#isInstanceOf[T0]:Boolean" title="Permalink">
        <i class="material-icons"></i>
      </a>
    </span>
      <span class="modifier_kind">
        <span class="modifier">final </span>
        <span class="kind">def</span>
      </span>
      <span class="symbol">
        <span class="name">isInstanceOf</span><span class="tparams">[<span name="T0">T0</span>]</span><span class="result">: <span class="extype" name="scala.Boolean">Boolean</span></span>
      </span>
      
      <div class="fullcomment"><dl class="attributes block"> <dt>Definition Classes</dt><dd>Any</dd></dl></div>
    </li><li name="com.johnsnowlabs.nlp.annotators.tokenizer.bpe.BpeTokenizer#merges" visbl="pub" class="indented0 " data-isabs="false" fullComment="yes" group="Ungrouped">
      <a id="merges:Map[(String,String),Int]"></a>
      <span class="permalink">
      <a href="../../../../../../com/johnsnowlabs/nlp/annotators/tokenizer/bpe/Gpt2Tokenizer.html#merges:Map[(String,String),Int]" title="Permalink">
        <i class="material-icons"></i>
      </a>
    </span>
      <span class="modifier_kind">
        <span class="modifier"></span>
        <span class="kind">val</span>
      </span>
      <span class="symbol">
        <span class="name">merges</span><span class="result">: <span class="extype" name="scala.Predef.Map">Map</span>[(<span class="extype" name="scala.Predef.String">String</span>, <span class="extype" name="scala.Predef.String">String</span>), <span class="extype" name="scala.Int">Int</span>]</span>
      </span>
      
      <div class="fullcomment"><dl class="attributes block"> <dt>Definition Classes</dt><dd>BpeTokenizer</dd></dl></div>
    </li><li name="scala.AnyRef#ne" visbl="pub" class="indented0 " data-isabs="false" fullComment="yes" group="Ungrouped">
      <a id="ne(x$1:AnyRef):Boolean"></a><a id="ne(AnyRef):Boolean"></a>
      <span class="permalink">
      <a href="../../../../../../com/johnsnowlabs/nlp/annotators/tokenizer/bpe/Gpt2Tokenizer.html#ne(x$1:AnyRef):Boolean" title="Permalink">
        <i class="material-icons"></i>
      </a>
    </span>
      <span class="modifier_kind">
        <span class="modifier">final </span>
        <span class="kind">def</span>
      </span>
      <span class="symbol">
        <span class="name">ne</span><span class="params">(<span name="arg0">arg0: <span class="extype" name="scala.AnyRef">AnyRef</span></span>)</span><span class="result">: <span class="extype" name="scala.Boolean">Boolean</span></span>
      </span>
      
      <div class="fullcomment"><dl class="attributes block"> <dt>Definition Classes</dt><dd>AnyRef</dd></dl></div>
    </li><li name="scala.AnyRef#notify" visbl="pub" class="indented0 " data-isabs="false" fullComment="yes" group="Ungrouped">
      <a id="notify():Unit"></a>
      <span class="permalink">
      <a href="../../../../../../com/johnsnowlabs/nlp/annotators/tokenizer/bpe/Gpt2Tokenizer.html#notify():Unit" title="Permalink">
        <i class="material-icons"></i>
      </a>
    </span>
      <span class="modifier_kind">
        <span class="modifier">final </span>
        <span class="kind">def</span>
      </span>
      <span class="symbol">
        <span class="name">notify</span><span class="params">()</span><span class="result">: <span class="extype" name="scala.Unit">Unit</span></span>
      </span>
      
      <div class="fullcomment"><dl class="attributes block"> <dt>Definition Classes</dt><dd>AnyRef</dd><dt>Annotations</dt><dd>
                <span class="name">@native</span><span class="args">()</span>
              
        </dd></dl></div>
    </li><li name="scala.AnyRef#notifyAll" visbl="pub" class="indented0 " data-isabs="false" fullComment="yes" group="Ungrouped">
      <a id="notifyAll():Unit"></a>
      <span class="permalink">
      <a href="../../../../../../com/johnsnowlabs/nlp/annotators/tokenizer/bpe/Gpt2Tokenizer.html#notifyAll():Unit" title="Permalink">
        <i class="material-icons"></i>
      </a>
    </span>
      <span class="modifier_kind">
        <span class="modifier">final </span>
        <span class="kind">def</span>
      </span>
      <span class="symbol">
        <span class="name">notifyAll</span><span class="params">()</span><span class="result">: <span class="extype" name="scala.Unit">Unit</span></span>
      </span>
      
      <div class="fullcomment"><dl class="attributes block"> <dt>Definition Classes</dt><dd>AnyRef</dd><dt>Annotations</dt><dd>
                <span class="name">@native</span><span class="args">()</span>
              
        </dd></dl></div>
    </li><li name="com.johnsnowlabs.nlp.annotators.tokenizer.bpe.BpeTokenizer#padWithSentenceTokens" visbl="pub" class="indented0 " data-isabs="false" fullComment="yes" group="Ungrouped">
      <a id="padWithSentenceTokens:Boolean"></a>
      <span class="permalink">
      <a href="../../../../../../com/johnsnowlabs/nlp/annotators/tokenizer/bpe/Gpt2Tokenizer.html#padWithSentenceTokens:Boolean" title="Permalink">
        <i class="material-icons"></i>
      </a>
    </span>
      <span class="modifier_kind">
        <span class="modifier"></span>
        <span class="kind">val</span>
      </span>
      <span class="symbol">
        <span class="name">padWithSentenceTokens</span><span class="result">: <span class="extype" name="scala.Boolean">Boolean</span></span>
      </span>
      
      <div class="fullcomment"><dl class="attributes block"> <dt>Definition Classes</dt><dd>BpeTokenizer</dd></dl></div>
    </li><li name="com.johnsnowlabs.nlp.annotators.tokenizer.bpe.BpeTokenizer#performMerges" visbl="prt" class="indented0 " data-isabs="false" fullComment="yes" group="Ungrouped">
      <a id="performMerges(wordChars:Array[String],charPairs:Array[(String,String)]):Array[String]"></a><a id="performMerges(Array[String],Array[(String,String)]):Array[String]"></a>
      <span class="permalink">
      <a href="../../../../../../com/johnsnowlabs/nlp/annotators/tokenizer/bpe/Gpt2Tokenizer.html#performMerges(wordChars:Array[String],charPairs:Array[(String,String)]):Array[String]" title="Permalink">
        <i class="material-icons"></i>
      </a>
    </span>
      <span class="modifier_kind">
        <span class="modifier"></span>
        <span class="kind">def</span>
      </span>
      <span class="symbol">
        <span class="name">performMerges</span><span class="params">(<span name="wordChars">wordChars: <span class="extype" name="scala.Array">Array</span>[<span class="extype" name="scala.Predef.String">String</span>]</span>, <span name="charPairs">charPairs: <span class="extype" name="scala.Array">Array</span>[(<span class="extype" name="scala.Predef.String">String</span>, <span class="extype" name="scala.Predef.String">String</span>)]</span>)</span><span class="result">: <span class="extype" name="scala.Array">Array</span>[<span class="extype" name="scala.Predef.String">String</span>]</span>
      </span>
      
      <div class="fullcomment"><dl class="attributes block"> <dt>Attributes</dt><dd>protected </dd><dt>Definition Classes</dt><dd>BpeTokenizer</dd></dl></div>
    </li><li name="com.johnsnowlabs.nlp.annotators.tokenizer.bpe.Gpt2Tokenizer#preProcessTokenForBpe" visbl="pub" class="indented0 " data-isabs="false" fullComment="yes" group="Ungrouped">
      <a id="preProcessTokenForBpe(token:String):String"></a><a id="preProcessTokenForBpe(String):String"></a>
      <span class="permalink">
      <a href="../../../../../../com/johnsnowlabs/nlp/annotators/tokenizer/bpe/Gpt2Tokenizer.html#preProcessTokenForBpe(token:String):String" title="Permalink">
        <i class="material-icons"></i>
      </a>
    </span>
      <span class="modifier_kind">
        <span class="modifier"></span>
        <span class="kind">def</span>
      </span>
      <span class="symbol">
        <span class="name">preProcessTokenForBpe</span><span class="params">(<span name="token">token: <span class="extype" name="scala.Predef.String">String</span></span>)</span><span class="result">: <span class="extype" name="scala.Predef.String">String</span></span>
      </span>
      
      <div class="fullcomment"><dl class="attributes block"> <dt>Definition Classes</dt><dd><a href="" class="extype" name="com.johnsnowlabs.nlp.annotators.tokenizer.bpe.Gpt2Tokenizer">Gpt2Tokenizer</a> → BpeTokenizer</dd></dl></div>
    </li><li name="com.johnsnowlabs.nlp.annotators.tokenizer.bpe.Gpt2Tokenizer#prependForPieceId" visbl="pub" class="indented0 " data-isabs="false" fullComment="yes" group="Ungrouped">
      <a id="prependForPieceId:Option[String]"></a>
      <span class="permalink">
      <a href="../../../../../../com/johnsnowlabs/nlp/annotators/tokenizer/bpe/Gpt2Tokenizer.html#prependForPieceId:Option[String]" title="Permalink">
        <i class="material-icons"></i>
      </a>
    </span>
      <span class="modifier_kind">
        <span class="modifier"></span>
        <span class="kind">val</span>
      </span>
      <span class="symbol">
        <span class="name">prependForPieceId</span><span class="result">: <span class="extype" name="scala.Option">Option</span>[<span class="extype" name="scala.Predef.String">String</span>]</span>
      </span>
      
      <div class="fullcomment"><dl class="attributes block"> <dt>Definition Classes</dt><dd><a href="" class="extype" name="com.johnsnowlabs.nlp.annotators.tokenizer.bpe.Gpt2Tokenizer">Gpt2Tokenizer</a> → BpeTokenizer</dd></dl></div>
    </li><li name="com.johnsnowlabs.nlp.annotators.tokenizer.bpe.BpeTokenizer#sentencePadding" visbl="pub" class="indented0 " data-isabs="false" fullComment="yes" group="Ungrouped">
      <a id="sentencePadding:(String,String)"></a>
      <span class="permalink">
      <a href="../../../../../../com/johnsnowlabs/nlp/annotators/tokenizer/bpe/Gpt2Tokenizer.html#sentencePadding:(String,String)" title="Permalink">
        <i class="material-icons"></i>
      </a>
    </span>
      <span class="modifier_kind">
        <span class="modifier"></span>
        <span class="kind">val</span>
      </span>
      <span class="symbol">
        <span class="name">sentencePadding</span><span class="result">: (<span class="extype" name="scala.Predef.String">String</span>, <span class="extype" name="scala.Predef.String">String</span>)</span>
      </span>
      
      <p class="shortcomment cmt">Special tokens of the model for processing</p><div class="fullcomment"><div class="comment cmt"><p>Special tokens of the model for processing</p></div><dl class="attributes block"> <dt>Definition Classes</dt><dd>BpeTokenizer</dd></dl></div>
    </li><li name="com.johnsnowlabs.nlp.annotators.tokenizer.bpe.BpeTokenizer#specialTokens" visbl="pub" class="indented0 " data-isabs="false" fullComment="yes" group="Ungrouped">
      <a id="specialTokens:com.johnsnowlabs.nlp.annotators.tokenizer.bpe.SpecialTokens"></a><a id="specialTokens:SpecialTokens"></a>
      <span class="permalink">
      <a href="../../../../../../com/johnsnowlabs/nlp/annotators/tokenizer/bpe/Gpt2Tokenizer.html#specialTokens:com.johnsnowlabs.nlp.annotators.tokenizer.bpe.SpecialTokens" title="Permalink">
        <i class="material-icons"></i>
      </a>
    </span>
      <span class="modifier_kind">
        <span class="modifier"></span>
        <span class="kind">val</span>
      </span>
      <span class="symbol">
        <span class="name">specialTokens</span><span class="result">: <span class="extype" name="com.johnsnowlabs.nlp.annotators.tokenizer.bpe.SpecialTokens">SpecialTokens</span></span>
      </span>
      
      <div class="fullcomment"><dl class="attributes block"> <dt>Definition Classes</dt><dd>BpeTokenizer</dd></dl></div>
    </li><li name="com.johnsnowlabs.nlp.annotators.tokenizer.bpe.BpeTokenizer#splitOnSpecialToken" visbl="prt" class="indented0 " data-isabs="false" fullComment="yes" group="Ungrouped">
      <a id="splitOnSpecialToken(specialToken:com.johnsnowlabs.nlp.annotators.tokenizer.bpe.SpecialToken,text:String):scala.collection.mutable.ListBuffer[String]"></a><a id="splitOnSpecialToken(SpecialToken,String):ListBuffer[String]"></a>
      <span class="permalink">
      <a href="../../../../../../com/johnsnowlabs/nlp/annotators/tokenizer/bpe/Gpt2Tokenizer.html#splitOnSpecialToken(specialToken:com.johnsnowlabs.nlp.annotators.tokenizer.bpe.SpecialToken,text:String):scala.collection.mutable.ListBuffer[String]" title="Permalink">
        <i class="material-icons"></i>
      </a>
    </span>
      <span class="modifier_kind">
        <span class="modifier"></span>
        <span class="kind">def</span>
      </span>
      <span class="symbol">
        <span class="name">splitOnSpecialToken</span><span class="params">(<span name="specialToken">specialToken: <a href="SpecialToken.html" class="extype" name="com.johnsnowlabs.nlp.annotators.tokenizer.bpe.SpecialToken">SpecialToken</a></span>, <span name="text">text: <span class="extype" name="scala.Predef.String">String</span></span>)</span><span class="result">: <span class="extype" name="scala.collection.mutable.ListBuffer">ListBuffer</span>[<span class="extype" name="scala.Predef.String">String</span>]</span>
      </span>
      
      <p class="shortcomment cmt">Split the the individual sub texts on special tokens, e.g.</p><div class="fullcomment"><div class="comment cmt"><p>Split the the individual sub texts on special tokens, e.g. masking etc.</p></div><dl class="attributes block"> <dt>Attributes</dt><dd>protected </dd><dt>Definition Classes</dt><dd>BpeTokenizer</dd></dl></div>
    </li><li name="com.johnsnowlabs.nlp.annotators.tokenizer.bpe.Gpt2Tokenizer#splitPattern" visbl="pub" class="indented0 " data-isabs="false" fullComment="no" group="Ungrouped">
      <a id="splitPattern:scala.util.matching.Regex"></a><a id="splitPattern:Regex"></a>
      <span class="permalink">
      <a href="../../../../../../com/johnsnowlabs/nlp/annotators/tokenizer/bpe/Gpt2Tokenizer.html#splitPattern:scala.util.matching.Regex" title="Permalink">
        <i class="material-icons"></i>
      </a>
    </span>
      <span class="modifier_kind">
        <span class="modifier"></span>
        <span class="kind">val</span>
      </span>
      <span class="symbol">
        <span class="name">splitPattern</span><span class="result">: <span class="extype" name="scala.util.matching.Regex">Regex</span></span>
      </span>
      
      
    </li><li name="scala.AnyRef#synchronized" visbl="pub" class="indented0 " data-isabs="false" fullComment="yes" group="Ungrouped">
      <a id="synchronized[T0](x$1:=&gt;T0):T0"></a><a id="synchronized[T0](⇒T0):T0"></a>
      <span class="permalink">
      <a href="../../../../../../com/johnsnowlabs/nlp/annotators/tokenizer/bpe/Gpt2Tokenizer.html#synchronized[T0](x$1:=&gt;T0):T0" title="Permalink">
        <i class="material-icons"></i>
      </a>
    </span>
      <span class="modifier_kind">
        <span class="modifier">final </span>
        <span class="kind">def</span>
      </span>
      <span class="symbol">
        <span class="name">synchronized</span><span class="tparams">[<span name="T0">T0</span>]</span><span class="params">(<span name="arg0">arg0: ⇒ <span class="extype" name="java.lang.AnyRef.synchronized.T0">T0</span></span>)</span><span class="result">: <span class="extype" name="java.lang.AnyRef.synchronized.T0">T0</span></span>
      </span>
      
      <div class="fullcomment"><dl class="attributes block"> <dt>Definition Classes</dt><dd>AnyRef</dd></dl></div>
    </li><li name="scala.AnyRef#toString" visbl="pub" class="indented0 " data-isabs="false" fullComment="yes" group="Ungrouped">
      <a id="toString():String"></a>
      <span class="permalink">
      <a href="../../../../../../com/johnsnowlabs/nlp/annotators/tokenizer/bpe/Gpt2Tokenizer.html#toString():String" title="Permalink">
        <i class="material-icons"></i>
      </a>
    </span>
      <span class="modifier_kind">
        <span class="modifier"></span>
        <span class="kind">def</span>
      </span>
      <span class="symbol">
        <span class="name">toString</span><span class="params">()</span><span class="result">: <span class="extype" name="java.lang.String">String</span></span>
      </span>
      
      <div class="fullcomment"><dl class="attributes block"> <dt>Definition Classes</dt><dd>AnyRef → Any</dd></dl></div>
    </li><li name="com.johnsnowlabs.nlp.annotators.tokenizer.bpe.BpeTokenizer#tokenize" visbl="pub" class="indented0 " data-isabs="false" fullComment="yes" group="Ungrouped">
      <a id="tokenize(sentence:com.johnsnowlabs.nlp.annotators.common.Sentence):Array[com.johnsnowlabs.nlp.annotators.common.IndexedToken]"></a><a id="tokenize(Sentence):Array[IndexedToken]"></a>
      <span class="permalink">
      <a href="../../../../../../com/johnsnowlabs/nlp/annotators/tokenizer/bpe/Gpt2Tokenizer.html#tokenize(sentence:com.johnsnowlabs.nlp.annotators.common.Sentence):Array[com.johnsnowlabs.nlp.annotators.common.IndexedToken]" title="Permalink">
        <i class="material-icons"></i>
      </a>
    </span>
      <span class="modifier_kind">
        <span class="modifier"></span>
        <span class="kind">def</span>
      </span>
      <span class="symbol">
        <span class="name">tokenize</span><span class="params">(<span name="sentence">sentence: <a href="../../common/Sentence.html" class="extype" name="com.johnsnowlabs.nlp.annotators.common.Sentence">Sentence</a></span>)</span><span class="result">: <span class="extype" name="scala.Array">Array</span>[<a href="../../common/IndexedToken.html" class="extype" name="com.johnsnowlabs.nlp.annotators.common.IndexedToken">IndexedToken</a>]</span>
      </span>
      
      <p class="shortcomment cmt">Tokenize considering special tokens and split algorithm</p><div class="fullcomment"><div class="comment cmt"><p>Tokenize considering special tokens and split algorithm</p></div><dl class="attributes block"> <dt>Definition Classes</dt><dd>BpeTokenizer</dd></dl></div>
    </li><li name="com.johnsnowlabs.nlp.annotators.tokenizer.bpe.Gpt2Tokenizer#tokenizeSubText" visbl="pub" class="indented0 " data-isabs="false" fullComment="yes" group="Ungrouped">
      <a id="tokenizeSubText(text:String,indexOffset:Int):Array[com.johnsnowlabs.nlp.annotators.common.IndexedToken]"></a><a id="tokenizeSubText(String,Int):Array[IndexedToken]"></a>
      <span class="permalink">
      <a href="../../../../../../com/johnsnowlabs/nlp/annotators/tokenizer/bpe/Gpt2Tokenizer.html#tokenizeSubText(text:String,indexOffset:Int):Array[com.johnsnowlabs.nlp.annotators.common.IndexedToken]" title="Permalink">
        <i class="material-icons"></i>
      </a>
    </span>
      <span class="modifier_kind">
        <span class="modifier"></span>
        <span class="kind">def</span>
      </span>
      <span class="symbol">
        <span class="name">tokenizeSubText</span><span class="params">(<span name="text">text: <span class="extype" name="scala.Predef.String">String</span></span>, <span name="indexOffset">indexOffset: <span class="extype" name="scala.Int">Int</span></span>)</span><span class="result">: <span class="extype" name="scala.Array">Array</span>[<a href="../../common/IndexedToken.html" class="extype" name="com.johnsnowlabs.nlp.annotators.common.IndexedToken">IndexedToken</a>]</span>
      </span>
      
      <p class="shortcomment cmt">Needs to be implemented</p><div class="fullcomment"><div class="comment cmt"><p>Needs to be implemented</p></div><dl class="attributes block"> <dt>Definition Classes</dt><dd><a href="" class="extype" name="com.johnsnowlabs.nlp.annotators.tokenizer.bpe.Gpt2Tokenizer">Gpt2Tokenizer</a> → BpeTokenizer</dd></dl></div>
    </li><li name="com.johnsnowlabs.nlp.annotators.tokenizer.bpe.BpeTokenizer#vocab" visbl="pub" class="indented0 " data-isabs="false" fullComment="yes" group="Ungrouped">
      <a id="vocab:Map[String,Int]"></a>
      <span class="permalink">
      <a href="../../../../../../com/johnsnowlabs/nlp/annotators/tokenizer/bpe/Gpt2Tokenizer.html#vocab:Map[String,Int]" title="Permalink">
        <i class="material-icons"></i>
      </a>
    </span>
      <span class="modifier_kind">
        <span class="modifier"></span>
        <span class="kind">val</span>
      </span>
      <span class="symbol">
        <span class="name">vocab</span><span class="result">: <span class="extype" name="scala.Predef.Map">Map</span>[<span class="extype" name="scala.Predef.String">String</span>, <span class="extype" name="scala.Int">Int</span>]</span>
      </span>
      
      <div class="fullcomment"><dl class="attributes block"> <dt>Definition Classes</dt><dd>BpeTokenizer</dd></dl></div>
    </li><li name="scala.AnyRef#wait" visbl="pub" class="indented0 " data-isabs="false" fullComment="yes" group="Ungrouped">
      <a id="wait():Unit"></a>
      <span class="permalink">
      <a href="../../../../../../com/johnsnowlabs/nlp/annotators/tokenizer/bpe/Gpt2Tokenizer.html#wait():Unit" title="Permalink">
        <i class="material-icons"></i>
      </a>
    </span>
      <span class="modifier_kind">
        <span class="modifier">final </span>
        <span class="kind">def</span>
      </span>
      <span class="symbol">
        <span class="name">wait</span><span class="params">()</span><span class="result">: <span class="extype" name="scala.Unit">Unit</span></span>
      </span>
      
      <div class="fullcomment"><dl class="attributes block"> <dt>Definition Classes</dt><dd>AnyRef</dd><dt>Annotations</dt><dd>
                <span class="name">@throws</span><span class="args">(<span>
      
      <span class="defval" name="classOf[java.lang.InterruptedException]">...</span>
    </span>)</span>
              
        </dd></dl></div>
    </li><li name="scala.AnyRef#wait" visbl="pub" class="indented0 " data-isabs="false" fullComment="yes" group="Ungrouped">
      <a id="wait(x$1:Long,x$2:Int):Unit"></a><a id="wait(Long,Int):Unit"></a>
      <span class="permalink">
      <a href="../../../../../../com/johnsnowlabs/nlp/annotators/tokenizer/bpe/Gpt2Tokenizer.html#wait(x$1:Long,x$2:Int):Unit" title="Permalink">
        <i class="material-icons"></i>
      </a>
    </span>
      <span class="modifier_kind">
        <span class="modifier">final </span>
        <span class="kind">def</span>
      </span>
      <span class="symbol">
        <span class="name">wait</span><span class="params">(<span name="arg0">arg0: <span class="extype" name="scala.Long">Long</span></span>, <span name="arg1">arg1: <span class="extype" name="scala.Int">Int</span></span>)</span><span class="result">: <span class="extype" name="scala.Unit">Unit</span></span>
      </span>
      
      <div class="fullcomment"><dl class="attributes block"> <dt>Definition Classes</dt><dd>AnyRef</dd><dt>Annotations</dt><dd>
                <span class="name">@throws</span><span class="args">(<span>
      
      <span class="defval" name="classOf[java.lang.InterruptedException]">...</span>
    </span>)</span>
              
        </dd></dl></div>
    </li><li name="scala.AnyRef#wait" visbl="pub" class="indented0 " data-isabs="false" fullComment="yes" group="Ungrouped">
      <a id="wait(x$1:Long):Unit"></a><a id="wait(Long):Unit"></a>
      <span class="permalink">
      <a href="../../../../../../com/johnsnowlabs/nlp/annotators/tokenizer/bpe/Gpt2Tokenizer.html#wait(x$1:Long):Unit" title="Permalink">
        <i class="material-icons"></i>
      </a>
    </span>
      <span class="modifier_kind">
        <span class="modifier">final </span>
        <span class="kind">def</span>
      </span>
      <span class="symbol">
        <span class="name">wait</span><span class="params">(<span name="arg0">arg0: <span class="extype" name="scala.Long">Long</span></span>)</span><span class="result">: <span class="extype" name="scala.Unit">Unit</span></span>
      </span>
      
      <div class="fullcomment"><dl class="attributes block"> <dt>Definition Classes</dt><dd>AnyRef</dd><dt>Annotations</dt><dd>
                <span class="name">@throws</span><span class="args">(<span>
      
      <span class="defval" name="classOf[java.lang.InterruptedException]">...</span>
    </span>)</span>
              
                <span class="name">@native</span><span class="args">()</span>
              
        </dd></dl></div>
    </li>
              </ol>
            </div>

        

        
        </div>

        <div id="inheritedMembers">
        <div class="parent" name="com.johnsnowlabs.nlp.annotators.tokenizer.bpe.BpeTokenizer">
              <h3>Inherited from <span class="extype" name="com.johnsnowlabs.nlp.annotators.tokenizer.bpe.BpeTokenizer">BpeTokenizer</span></h3>
            </div><div class="parent" name="scala.AnyRef">
              <h3>Inherited from <span class="extype" name="scala.AnyRef">AnyRef</span></h3>
            </div><div class="parent" name="scala.Any">
              <h3>Inherited from <span class="extype" name="scala.Any">Any</span></h3>
            </div>
        
        </div>

        <div id="groupedMembers">
        <div class="group" name="Ungrouped">
              <h3>Ungrouped</h3>
              
            </div>
        </div>

      </div>

      <div id="tooltip"></div>

      <div id="footer">  </div>
    </body>
          </div>
        </div>
      </div>
    </body>
      </html><|MERGE_RESOLUTION|>--- conflicted
+++ resolved
@@ -3,15 +3,9 @@
         <head>
           <meta http-equiv="X-UA-Compatible" content="IE=edge" />
           <meta name="viewport" content="width=device-width, initial-scale=1.0, maximum-scale=1.0, user-scalable=no" />
-<<<<<<< HEAD
-          <title>Spark NLP 3.4.4 ScalaDoc  - com.johnsnowlabs.nlp.annotators.tokenizer.bpe.Gpt2Tokenizer</title>
-          <meta name="description" content="Spark NLP 3.4.4 ScalaDoc - com.johnsnowlabs.nlp.annotators.tokenizer.bpe.Gpt2Tokenizer" />
-          <meta name="keywords" content="Spark NLP 3.4.4 ScalaDoc com.johnsnowlabs.nlp.annotators.tokenizer.bpe.Gpt2Tokenizer" />
-=======
           <title>Spark NLP 4.0.2 ScalaDoc  - com.johnsnowlabs.nlp.annotators.tokenizer.bpe.Gpt2Tokenizer</title>
           <meta name="description" content="Spark NLP 4.0.2 ScalaDoc - com.johnsnowlabs.nlp.annotators.tokenizer.bpe.Gpt2Tokenizer" />
           <meta name="keywords" content="Spark NLP 4.0.2 ScalaDoc com.johnsnowlabs.nlp.annotators.tokenizer.bpe.Gpt2Tokenizer" />
->>>>>>> 5e41363b
           <meta http-equiv="content-type" content="text/html; charset=UTF-8" />
           
       
@@ -34,11 +28,7 @@
         </head>
         <body>
       <div id="search">
-<<<<<<< HEAD
-        <span id="doc-title">Spark NLP 3.4.4 ScalaDoc<span id="doc-version"></span></span>
-=======
         <span id="doc-title">Spark NLP 4.0.2 ScalaDoc<span id="doc-version"></span></span>
->>>>>>> 5e41363b
         <span class="close-results"><span class="left">&lt;</span> Back</span>
         <div id="textfilter">
           <span class="input">
@@ -275,15 +265,9 @@
         <div id="constructors" class="members">
               <h3>Instance Constructors</h3>
               <ol><li name="com.johnsnowlabs.nlp.annotators.tokenizer.bpe.Gpt2Tokenizer#&lt;init&gt;" visbl="pub" class="indented0 " data-isabs="false" fullComment="no" group="Ungrouped">
-<<<<<<< HEAD
-      <a id="&lt;init&gt;(merges:Map[(String,String),Int],vocab:Map[String,Int],specialTokens:com.johnsnowlabs.nlp.annotators.tokenizer.bpe.SpecialTokens,padWithSentenceTokens:Boolean,prependString:String):com.johnsnowlabs.nlp.annotators.tokenizer.bpe.Gpt2Tokenizer"></a><a id="&lt;init&gt;:Gpt2Tokenizer"></a>
-      <span class="permalink">
-      <a href="../../../../../../com/johnsnowlabs/nlp/annotators/tokenizer/bpe/Gpt2Tokenizer.html#&lt;init&gt;(merges:Map[(String,String),Int],vocab:Map[String,Int],specialTokens:com.johnsnowlabs.nlp.annotators.tokenizer.bpe.SpecialTokens,padWithSentenceTokens:Boolean,prependString:String):com.johnsnowlabs.nlp.annotators.tokenizer.bpe.Gpt2Tokenizer" title="Permalink">
-=======
       <a id="&lt;init&gt;(merges:Map[(String,String),Int],vocab:Map[String,Int],specialTokens:com.johnsnowlabs.nlp.annotators.tokenizer.bpe.SpecialTokens,padWithSentenceTokens:Boolean,prependString:String,addPrefixSpace:Boolean):com.johnsnowlabs.nlp.annotators.tokenizer.bpe.Gpt2Tokenizer"></a><a id="&lt;init&gt;:Gpt2Tokenizer"></a>
       <span class="permalink">
       <a href="../../../../../../com/johnsnowlabs/nlp/annotators/tokenizer/bpe/Gpt2Tokenizer.html#&lt;init&gt;(merges:Map[(String,String),Int],vocab:Map[String,Int],specialTokens:com.johnsnowlabs.nlp.annotators.tokenizer.bpe.SpecialTokens,padWithSentenceTokens:Boolean,prependString:String,addPrefixSpace:Boolean):com.johnsnowlabs.nlp.annotators.tokenizer.bpe.Gpt2Tokenizer" title="Permalink">
->>>>>>> 5e41363b
         <i class="material-icons"></i>
       </a>
     </span>
@@ -292,11 +276,7 @@
         <span class="kind">new</span>
       </span>
       <span class="symbol">
-<<<<<<< HEAD
-        <span class="name">Gpt2Tokenizer</span><span class="params">(<span name="merges">merges: <span class="extype" name="scala.Predef.Map">Map</span>[(<span class="extype" name="scala.Predef.String">String</span>, <span class="extype" name="scala.Predef.String">String</span>), <span class="extype" name="scala.Int">Int</span>]</span>, <span name="vocab">vocab: <span class="extype" name="scala.Predef.Map">Map</span>[<span class="extype" name="scala.Predef.String">String</span>, <span class="extype" name="scala.Int">Int</span>]</span>, <span name="specialTokens">specialTokens: <span class="extype" name="com.johnsnowlabs.nlp.annotators.tokenizer.bpe.SpecialTokens">SpecialTokens</span></span>, <span name="padWithSentenceTokens">padWithSentenceTokens: <span class="extype" name="scala.Boolean">Boolean</span> = <span class="symbol">true</span></span>, <span name="prependString">prependString: <span class="extype" name="scala.Predef.String">String</span> = <span class="symbol">&quot;&quot;</span></span>)</span>
-=======
         <span class="name">Gpt2Tokenizer</span><span class="params">(<span name="merges">merges: <span class="extype" name="scala.Predef.Map">Map</span>[(<span class="extype" name="scala.Predef.String">String</span>, <span class="extype" name="scala.Predef.String">String</span>), <span class="extype" name="scala.Int">Int</span>]</span>, <span name="vocab">vocab: <span class="extype" name="scala.Predef.Map">Map</span>[<span class="extype" name="scala.Predef.String">String</span>, <span class="extype" name="scala.Int">Int</span>]</span>, <span name="specialTokens">specialTokens: <span class="extype" name="com.johnsnowlabs.nlp.annotators.tokenizer.bpe.SpecialTokens">SpecialTokens</span></span>, <span name="padWithSentenceTokens">padWithSentenceTokens: <span class="extype" name="scala.Boolean">Boolean</span> = <span class="symbol">true</span></span>, <span name="prependString">prependString: <span class="extype" name="scala.Predef.String">String</span> = <span class="symbol">&quot;&quot;</span></span>, <span name="addPrefixSpace">addPrefixSpace: <span class="extype" name="scala.Boolean">Boolean</span> = <span class="symbol">false</span></span>)</span>
->>>>>>> 5e41363b
       </span>
       
       
