<!DOCTYPE html >
<html>
        <head>
          <meta http-equiv="X-UA-Compatible" content="IE=edge" />
          <meta name="viewport" content="width=device-width, initial-scale=1.0, maximum-scale=1.0, user-scalable=no" />
<<<<<<< HEAD
          <title>Spark NLP 3.4.4 ScalaDoc  - com.johnsnowlabs.nlp.annotators.btm.BigTextMatcherModel</title>
          <meta name="description" content="Spark NLP 3.4.4 ScalaDoc - com.johnsnowlabs.nlp.annotators.btm.BigTextMatcherModel" />
          <meta name="keywords" content="Spark NLP 3.4.4 ScalaDoc com.johnsnowlabs.nlp.annotators.btm.BigTextMatcherModel" />
=======
          <title>Spark NLP 4.0.2 ScalaDoc  - com.johnsnowlabs.nlp.annotators.btm.BigTextMatcherModel</title>
          <meta name="description" content="Spark NLP 4.0.2 ScalaDoc - com.johnsnowlabs.nlp.annotators.btm.BigTextMatcherModel" />
          <meta name="keywords" content="Spark NLP 4.0.2 ScalaDoc com.johnsnowlabs.nlp.annotators.btm.BigTextMatcherModel" />
>>>>>>> 5e41363b
          <meta http-equiv="content-type" content="text/html; charset=UTF-8" />
          
      
      <link href="../../../../../lib/index.css" media="screen" type="text/css" rel="stylesheet" />
      <link href="../../../../../lib/template.css" media="screen" type="text/css" rel="stylesheet" />
      <link href="../../../../../lib/diagrams.css" media="screen" type="text/css" rel="stylesheet" id="diagrams-css" />
      <script type="text/javascript" src="../../../../../lib/jquery.min.js"></script>
      <script type="text/javascript" src="../../../../../lib/jquery.panzoom.min.js"></script>
      <script type="text/javascript" src="../../../../../lib/jquery.mousewheel.min.js"></script>
      <script type="text/javascript" src="../../../../../lib/index.js"></script>
      <script type="text/javascript" src="../../../../../index.js"></script>
      <script type="text/javascript" src="../../../../../lib/scheduler.js"></script>
      <script type="text/javascript" src="../../../../../lib/template.js"></script>
      
      <script type="text/javascript">
        /* this variable can be used by the JS to determine the path to the root document */
        var toRoot = '../../../../../';
      </script>
    
        </head>
        <body>
      <div id="search">
<<<<<<< HEAD
        <span id="doc-title">Spark NLP 3.4.4 ScalaDoc<span id="doc-version"></span></span>
=======
        <span id="doc-title">Spark NLP 4.0.2 ScalaDoc<span id="doc-version"></span></span>
>>>>>>> 5e41363b
        <span class="close-results"><span class="left">&lt;</span> Back</span>
        <div id="textfilter">
          <span class="input">
            <input autocapitalize="none" placeholder="Search" id="index-input" type="text" accesskey="/" />
            <i class="clear material-icons"></i>
            <i id="search-icon" class="material-icons"></i>
          </span>
        </div>
    </div>
      <div id="search-results">
        <div id="search-progress">
          <div id="progress-fill"></div>
        </div>
        <div id="results-content">
          <div id="entity-results"></div>
          <div id="member-results"></div>
        </div>
      </div>
      <div id="content-scroll-container" style="-webkit-overflow-scrolling: touch;">
        <div id="content-container" style="-webkit-overflow-scrolling: touch;">
          <div id="subpackage-spacer">
            <div id="packages">
              <h1>Packages</h1>
              <ul>
                <li name="_root_.root" visbl="pub" class="indented0 " data-isabs="false" fullComment="yes" group="Ungrouped">
      <a id="_root_"></a><a id="root:_root_"></a>
      <span class="permalink">
      <a href="../../../../../index.html" title="Permalink">
        <i class="material-icons"></i>
      </a>
    </span>
      <span class="modifier_kind">
        <span class="modifier"></span>
        <span class="kind">package</span>
      </span>
      <span class="symbol">
        <a title="" href="../../../../../index.html"><span class="name">root</span></a>
      </span>
      
      <div class="fullcomment"><dl class="attributes block"> <dt>Definition Classes</dt><dd><a href="../../../../../index.html" class="extype" name="_root_">root</a></dd></dl></div>
    </li><li name="_root_.com" visbl="pub" class="indented1 " data-isabs="false" fullComment="yes" group="Ungrouped">
      <a id="com"></a><a id="com:com"></a>
      <span class="permalink">
      <a href="../../../../../com/index.html" title="Permalink">
        <i class="material-icons"></i>
      </a>
    </span>
      <span class="modifier_kind">
        <span class="modifier"></span>
        <span class="kind">package</span>
      </span>
      <span class="symbol">
        <a title="" href="../../../../index.html"><span class="name">com</span></a>
      </span>
      
      <div class="fullcomment"><dl class="attributes block"> <dt>Definition Classes</dt><dd><a href="../../../../../index.html" class="extype" name="_root_">root</a></dd></dl></div>
    </li><li name="com.johnsnowlabs" visbl="pub" class="indented2 " data-isabs="false" fullComment="yes" group="Ungrouped">
      <a id="johnsnowlabs"></a><a id="johnsnowlabs:johnsnowlabs"></a>
      <span class="permalink">
      <a href="../../../../../com/johnsnowlabs/index.html" title="Permalink">
        <i class="material-icons"></i>
      </a>
    </span>
      <span class="modifier_kind">
        <span class="modifier"></span>
        <span class="kind">package</span>
      </span>
      <span class="symbol">
        <a title="" href="../../../index.html"><span class="name">johnsnowlabs</span></a>
      </span>
      
      <div class="fullcomment"><dl class="attributes block"> <dt>Definition Classes</dt><dd><a href="../../../../index.html" class="extype" name="com">com</a></dd></dl></div>
    </li><li name="com.johnsnowlabs.nlp" visbl="pub" class="indented3 " data-isabs="false" fullComment="yes" group="Ungrouped">
      <a id="nlp"></a><a id="nlp:nlp"></a>
      <span class="permalink">
      <a href="../../../../../com/johnsnowlabs/nlp/index.html" title="Permalink">
        <i class="material-icons"></i>
      </a>
    </span>
      <span class="modifier_kind">
        <span class="modifier"></span>
        <span class="kind">package</span>
      </span>
      <span class="symbol">
        <a title="" href="../../index.html"><span class="name">nlp</span></a>
      </span>
      
      <div class="fullcomment"><dl class="attributes block"> <dt>Definition Classes</dt><dd><a href="../../../index.html" class="extype" name="com.johnsnowlabs">johnsnowlabs</a></dd></dl></div>
    </li><li name="com.johnsnowlabs.nlp.annotators" visbl="pub" class="indented4 " data-isabs="false" fullComment="yes" group="Ungrouped">
      <a id="annotators"></a><a id="annotators:annotators"></a>
      <span class="permalink">
      <a href="../../../../../com/johnsnowlabs/nlp/annotators/index.html" title="Permalink">
        <i class="material-icons"></i>
      </a>
    </span>
      <span class="modifier_kind">
        <span class="modifier"></span>
        <span class="kind">package</span>
      </span>
      <span class="symbol">
        <a title="" href="../index.html"><span class="name">annotators</span></a>
      </span>
      
      <div class="fullcomment"><dl class="attributes block"> <dt>Definition Classes</dt><dd><a href="../../index.html" class="extype" name="com.johnsnowlabs.nlp">nlp</a></dd></dl></div>
    </li><li name="com.johnsnowlabs.nlp.annotators.btm" visbl="pub" class="indented5 " data-isabs="false" fullComment="yes" group="Ungrouped">
      <a id="btm"></a><a id="btm:btm"></a>
      <span class="permalink">
      <a href="../../../../../com/johnsnowlabs/nlp/annotators/btm/index.html" title="Permalink">
        <i class="material-icons"></i>
      </a>
    </span>
      <span class="modifier_kind">
        <span class="modifier"></span>
        <span class="kind">package</span>
      </span>
      <span class="symbol">
        <a title="" href="index.html"><span class="name">btm</span></a>
      </span>
      
      <div class="fullcomment"><dl class="attributes block"> <dt>Definition Classes</dt><dd><a href="../index.html" class="extype" name="com.johnsnowlabs.nlp.annotators">annotators</a></dd></dl></div>
    </li><li class="current-entities indented5">
                        <a class="object" href="BigTextMatcher$.html" title="This is the companion object of BigTextMatcher."></a>
                        <a class="class" href="BigTextMatcher.html" title="Annotator to match exact phrases (by token) provided in a file against a Document."></a>
                        <a href="BigTextMatcher.html" title="Annotator to match exact phrases (by token) provided in a file against a Document.">BigTextMatcher</a>
                      </li><li class="current-entities indented5">
                        <a class="object" href="BigTextMatcherModel$.html" title="This is the companion object of BigTextMatcherModel."></a>
                        <a class="class" href="" title="Instantiated model of the BigTextMatcher."></a>
                        <a href="" title="Instantiated model of the BigTextMatcher.">BigTextMatcherModel</a>
                      </li><li class="current-entities indented5">
                        <span class="separator"></span>
                        <a class="trait" href="ReadablePretrainedBigTextMatcher.html" title=""></a>
                        <a href="ReadablePretrainedBigTextMatcher.html" title="">ReadablePretrainedBigTextMatcher</a>
                      </li><li class="current-entities indented5">
                        <span class="separator"></span>
                        <a class="class" href="TMEdgesReadWriter.html" title=""></a>
                        <a href="TMEdgesReadWriter.html" title="">TMEdgesReadWriter</a>
                      </li><li class="current-entities indented5">
                        <span class="separator"></span>
                        <a class="class" href="TMEdgesReader.html" title=""></a>
                        <a href="TMEdgesReader.html" title="">TMEdgesReader</a>
                      </li><li class="current-entities indented5">
                        <span class="separator"></span>
                        <a class="class" href="TMNodesReader.html" title=""></a>
                        <a href="TMNodesReader.html" title="">TMNodesReader</a>
                      </li><li class="current-entities indented5">
                        <span class="separator"></span>
                        <a class="class" href="TMNodesWriter.html" title=""></a>
                        <a href="TMNodesWriter.html" title="">TMNodesWriter</a>
                      </li><li class="current-entities indented5">
                        <span class="separator"></span>
                        <a class="class" href="TMVocabReadWriter.html" title=""></a>
                        <a href="TMVocabReadWriter.html" title="">TMVocabReadWriter</a>
                      </li><li class="current-entities indented5">
                        <span class="separator"></span>
                        <a class="class" href="TMVocabReader.html" title=""></a>
                        <a href="TMVocabReader.html" title="">TMVocabReader</a>
                      </li><li class="current-entities indented5">
                        <span class="separator"></span>
                        <a class="class" href="TrieNode.html" title=""></a>
                        <a href="TrieNode.html" title="">TrieNode</a>
                      </li>
              </ul>
            </div>
          </div>
          <div id="content">
            <body class="class type">
      <div id="definition">
        <a href="BigTextMatcherModel$.html" title="See companion object"><div class="big-circle class-companion-object">c</div></a>
        <p id="owner"><a href="../../../../index.html" class="extype" name="com">com</a>.<a href="../../../index.html" class="extype" name="com.johnsnowlabs">johnsnowlabs</a>.<a href="../../index.html" class="extype" name="com.johnsnowlabs.nlp">nlp</a>.<a href="../index.html" class="extype" name="com.johnsnowlabs.nlp.annotators">annotators</a>.<a href="index.html" class="extype" name="com.johnsnowlabs.nlp.annotators.btm">btm</a></p>
        <h1><a href="BigTextMatcherModel$.html" title="See companion object">BigTextMatcherModel</a><span class="permalink">
      <a href="../../../../../com/johnsnowlabs/nlp/annotators/btm/BigTextMatcherModel.html" title="Permalink">
        <i class="material-icons"></i>
      </a>
    </span></h1>
        <h3><span class="morelinks"><div>
            Companion <a href="BigTextMatcherModel$.html" title="See companion object">object BigTextMatcherModel</a>
          </div></span></h3>
      </div>

      <h4 id="signature" class="signature">
      <span class="modifier_kind">
        <span class="modifier"></span>
        <span class="kind">class</span>
      </span>
      <span class="symbol">
        <span class="name">BigTextMatcherModel</span><span class="result"> extends <a href="../../AnnotatorModel.html" class="extype" name="com.johnsnowlabs.nlp.AnnotatorModel">AnnotatorModel</a>[<a href="" class="extype" name="com.johnsnowlabs.nlp.annotators.btm.BigTextMatcherModel">BigTextMatcherModel</a>] with <a href="../../HasSimpleAnnotate.html" class="extype" name="com.johnsnowlabs.nlp.HasSimpleAnnotate">HasSimpleAnnotate</a>[<a href="" class="extype" name="com.johnsnowlabs.nlp.annotators.btm.BigTextMatcherModel">BigTextMatcherModel</a>] with <a href="../../../storage/HasStorageModel.html" class="extype" name="com.johnsnowlabs.storage.HasStorageModel">HasStorageModel</a></span>
      </span>
      </h4>

      
          <div id="comment" class="fullcommenttop"><div class="comment cmt"><p>Instantiated model of the <a href="BigTextMatcher.html" class="extype" name="com.johnsnowlabs.nlp.annotators.btm.BigTextMatcher">BigTextMatcher</a>. For usage and examples see the documentation of
the main class.
</p></div><div class="toggleContainer block">
          <span class="toggle">
            Linear Supertypes
          </span>
          <div class="superTypes hiddenContent"><a href="../../../storage/HasStorageModel.html" class="extype" name="com.johnsnowlabs.storage.HasStorageModel">HasStorageModel</a>, <a href="../../../storage/HasStorageOptions.html" class="extype" name="com.johnsnowlabs.storage.HasStorageOptions">HasStorageOptions</a>, <a href="../../../storage/HasStorageReader.html" class="extype" name="com.johnsnowlabs.storage.HasStorageReader">HasStorageReader</a>, <a href="../../HasCaseSensitiveProperties.html" class="extype" name="com.johnsnowlabs.nlp.HasCaseSensitiveProperties">HasCaseSensitiveProperties</a>, <a href="../../../storage/HasStorageRef.html" class="extype" name="com.johnsnowlabs.storage.HasStorageRef">HasStorageRef</a>, <a href="../../HasSimpleAnnotate.html" class="extype" name="com.johnsnowlabs.nlp.HasSimpleAnnotate">HasSimpleAnnotate</a>[<a href="" class="extype" name="com.johnsnowlabs.nlp.annotators.btm.BigTextMatcherModel">BigTextMatcherModel</a>], <a href="../../AnnotatorModel.html" class="extype" name="com.johnsnowlabs.nlp.AnnotatorModel">AnnotatorModel</a>[<a href="" class="extype" name="com.johnsnowlabs.nlp.annotators.btm.BigTextMatcherModel">BigTextMatcherModel</a>], <a href="../../CanBeLazy.html" class="extype" name="com.johnsnowlabs.nlp.CanBeLazy">CanBeLazy</a>, <a href="../../RawAnnotator.html" class="extype" name="com.johnsnowlabs.nlp.RawAnnotator">RawAnnotator</a>[<a href="" class="extype" name="com.johnsnowlabs.nlp.annotators.btm.BigTextMatcherModel">BigTextMatcherModel</a>], <a href="../../HasOutputAnnotationCol.html" class="extype" name="com.johnsnowlabs.nlp.HasOutputAnnotationCol">HasOutputAnnotationCol</a>, <a href="../../HasInputAnnotationCols.html" class="extype" name="com.johnsnowlabs.nlp.HasInputAnnotationCols">HasInputAnnotationCols</a>, <a href="../../HasOutputAnnotatorType.html" class="extype" name="com.johnsnowlabs.nlp.HasOutputAnnotatorType">HasOutputAnnotatorType</a>, <a href="../../ParamsAndFeaturesWritable.html" class="extype" name="com.johnsnowlabs.nlp.ParamsAndFeaturesWritable">ParamsAndFeaturesWritable</a>, <a href="../../HasFeatures.html" class="extype" name="com.johnsnowlabs.nlp.HasFeatures">HasFeatures</a>, <span class="extype" name="org.apache.spark.ml.util.DefaultParamsWritable">DefaultParamsWritable</span>, <span class="extype" name="org.apache.spark.ml.util.MLWritable">MLWritable</span>, <span class="extype" name="org.apache.spark.ml.Model">Model</span>[<a href="" class="extype" name="com.johnsnowlabs.nlp.annotators.btm.BigTextMatcherModel">BigTextMatcherModel</a>], <span class="extype" name="org.apache.spark.ml.Transformer">Transformer</span>, <span class="extype" name="org.apache.spark.ml.PipelineStage">PipelineStage</span>, <span class="extype" name="org.apache.spark.internal.Logging">Logging</span>, <span class="extype" name="org.apache.spark.ml.param.Params">Params</span>, <span class="extype" name="scala.Serializable">Serializable</span>, <span class="extype" name="java.io.Serializable">Serializable</span>, <span class="extype" name="org.apache.spark.ml.util.Identifiable">Identifiable</span>, <span class="extype" name="scala.AnyRef">AnyRef</span>, <span class="extype" name="scala.Any">Any</span></div>
        </div></div>
        

      <div id="mbrsel">
        <div class="toggle"></div>
        <div id="memberfilter">
          <i class="material-icons arrow"></i>
          <span class="input">
            <input id="mbrsel-input" placeholder="Filter all members" type="text" accesskey="/" />
          </span>
          <i class="clear material-icons"></i>
        </div>
        <div id="filterby">
          <div id="order">
            <span class="filtertype">Ordering</span>
            <ol>
              <li class="group out"><span>Grouped</span></li>
              <li class="alpha in"><span>Alphabetic</span></li>
              <li class="inherit out"><span>By Inheritance</span></li>
            </ol>
          </div>
          <div class="ancestors">
                  <span class="filtertype">Inherited<br />
                  </span>
                  <ol id="linearization">
                    <li class="in" name="com.johnsnowlabs.nlp.annotators.btm.BigTextMatcherModel"><span>BigTextMatcherModel</span></li><li class="in" name="com.johnsnowlabs.storage.HasStorageModel"><span>HasStorageModel</span></li><li class="in" name="com.johnsnowlabs.storage.HasStorageOptions"><span>HasStorageOptions</span></li><li class="in" name="com.johnsnowlabs.storage.HasStorageReader"><span>HasStorageReader</span></li><li class="in" name="com.johnsnowlabs.nlp.HasCaseSensitiveProperties"><span>HasCaseSensitiveProperties</span></li><li class="in" name="com.johnsnowlabs.storage.HasStorageRef"><span>HasStorageRef</span></li><li class="in" name="com.johnsnowlabs.nlp.HasSimpleAnnotate"><span>HasSimpleAnnotate</span></li><li class="in" name="com.johnsnowlabs.nlp.AnnotatorModel"><span>AnnotatorModel</span></li><li class="in" name="com.johnsnowlabs.nlp.CanBeLazy"><span>CanBeLazy</span></li><li class="in" name="com.johnsnowlabs.nlp.RawAnnotator"><span>RawAnnotator</span></li><li class="in" name="com.johnsnowlabs.nlp.HasOutputAnnotationCol"><span>HasOutputAnnotationCol</span></li><li class="in" name="com.johnsnowlabs.nlp.HasInputAnnotationCols"><span>HasInputAnnotationCols</span></li><li class="in" name="com.johnsnowlabs.nlp.HasOutputAnnotatorType"><span>HasOutputAnnotatorType</span></li><li class="in" name="com.johnsnowlabs.nlp.ParamsAndFeaturesWritable"><span>ParamsAndFeaturesWritable</span></li><li class="in" name="com.johnsnowlabs.nlp.HasFeatures"><span>HasFeatures</span></li><li class="in" name="org.apache.spark.ml.util.DefaultParamsWritable"><span>DefaultParamsWritable</span></li><li class="in" name="org.apache.spark.ml.util.MLWritable"><span>MLWritable</span></li><li class="in" name="org.apache.spark.ml.Model"><span>Model</span></li><li class="in" name="org.apache.spark.ml.Transformer"><span>Transformer</span></li><li class="in" name="org.apache.spark.ml.PipelineStage"><span>PipelineStage</span></li><li class="in" name="org.apache.spark.internal.Logging"><span>Logging</span></li><li class="in" name="org.apache.spark.ml.param.Params"><span>Params</span></li><li class="in" name="scala.Serializable"><span>Serializable</span></li><li class="in" name="java.io.Serializable"><span>Serializable</span></li><li class="in" name="org.apache.spark.ml.util.Identifiable"><span>Identifiable</span></li><li class="in" name="scala.AnyRef"><span>AnyRef</span></li><li class="in" name="scala.Any"><span>Any</span></li>
                  </ol>
                </div><div class="ancestors">
              <span class="filtertype"></span>
              <ol>
                <li class="hideall out"><span>Hide All</span></li>
                <li class="showall in"><span>Show All</span></li>
              </ol>
            </div>
          <div id="visbl">
              <span class="filtertype">Visibility</span>
              <ol><li class="public in"><span>Public</span></li><li class="all out"><span>All</span></li></ol>
            </div>
        </div>
      </div>

      <div id="template">
        <div id="allMembers">
        <div id="constructors" class="members">
              <h3>Instance Constructors</h3>
              <ol><li name="com.johnsnowlabs.nlp.annotators.btm.BigTextMatcherModel#&lt;init&gt;" visbl="pub" class="indented0 " data-isabs="false" fullComment="no" group="Ungrouped">
      <a id="&lt;init&gt;():com.johnsnowlabs.nlp.annotators.btm.BigTextMatcherModel"></a><a id="&lt;init&gt;:BigTextMatcherModel"></a>
      <span class="permalink">
      <a href="../../../../../com/johnsnowlabs/nlp/annotators/btm/BigTextMatcherModel.html#&lt;init&gt;():com.johnsnowlabs.nlp.annotators.btm.BigTextMatcherModel" title="Permalink">
        <i class="material-icons"></i>
      </a>
    </span>
      <span class="modifier_kind">
        <span class="modifier"></span>
        <span class="kind">new</span>
      </span>
      <span class="symbol">
        <span class="name">BigTextMatcherModel</span><span class="params">()</span>
      </span>
      
      <p class="shortcomment cmt">internal constructor for writabale annotator</p>
    </li><li name="com.johnsnowlabs.nlp.annotators.btm.BigTextMatcherModel#&lt;init&gt;" visbl="pub" class="indented0 " data-isabs="false" fullComment="yes" group="Ungrouped">
      <a id="&lt;init&gt;(uid:String):com.johnsnowlabs.nlp.annotators.btm.BigTextMatcherModel"></a><a id="&lt;init&gt;:BigTextMatcherModel"></a>
      <span class="permalink">
      <a href="../../../../../com/johnsnowlabs/nlp/annotators/btm/BigTextMatcherModel.html#&lt;init&gt;(uid:String):com.johnsnowlabs.nlp.annotators.btm.BigTextMatcherModel" title="Permalink">
        <i class="material-icons"></i>
      </a>
    </span>
      <span class="modifier_kind">
        <span class="modifier"></span>
        <span class="kind">new</span>
      </span>
      <span class="symbol">
        <span class="name">BigTextMatcherModel</span><span class="params">(<span name="uid">uid: <span class="extype" name="scala.Predef.String">String</span></span>)</span>
      </span>
      
      <p class="shortcomment cmt"></p><div class="fullcomment"><div class="comment cmt"></div><dl class="paramcmts block"><dt class="param">uid</dt><dd class="cmt"><p>
  internally renquired UID to make it writable</p></dd></dl></div>
    </li></ol>
            </div>

        <div id="types" class="types members">
              <h3>Type Members</h3>
              <ol><li name="com.johnsnowlabs.nlp.AnnotatorModel.AnnotationContent" visbl="prt" class="indented0 " data-isabs="false" fullComment="yes" group="Ungrouped">
      <a id="AnnotationContent=Seq[org.apache.spark.sql.Row]"></a><a id="AnnotationContent:AnnotationContent"></a>
      <span class="permalink">
      <a href="../../../../../com/johnsnowlabs/nlp/annotators/btm/BigTextMatcherModel.html#AnnotationContent=Seq[org.apache.spark.sql.Row]" title="Permalink">
        <i class="material-icons"></i>
      </a>
    </span>
      <span class="modifier_kind">
        <span class="modifier"></span>
        <span class="kind">type</span>
      </span>
      <span class="symbol">
        <span class="name">AnnotationContent</span><span class="result alias"> = <span class="extype" name="scala.collection.Seq">Seq</span>[<span class="extype" name="org.apache.spark.sql.Row">Row</span>]</span>
      </span>
      
      <p class="shortcomment cmt">internal types to show Rows as a relevant StructType Should be deleted once Spark releases
UserDefinedTypes to @developerAPI
</p><div class="fullcomment"><div class="comment cmt"><p>internal types to show Rows as a relevant StructType Should be deleted once Spark releases
UserDefinedTypes to @developerAPI
</p></div><dl class="attributes block"> <dt>Attributes</dt><dd>protected </dd><dt>Definition Classes</dt><dd><a href="../../AnnotatorModel.html" class="extype" name="com.johnsnowlabs.nlp.AnnotatorModel">AnnotatorModel</a></dd></dl></div>
    </li><li name="com.johnsnowlabs.nlp.HasOutputAnnotatorType.AnnotatorType" visbl="pub" class="indented0 " data-isabs="false" fullComment="yes" group="Ungrouped">
      <a id="AnnotatorType=String"></a><a id="AnnotatorType:AnnotatorType"></a>
      <span class="permalink">
      <a href="../../../../../com/johnsnowlabs/nlp/annotators/btm/BigTextMatcherModel.html#AnnotatorType=String" title="Permalink">
        <i class="material-icons"></i>
      </a>
    </span>
      <span class="modifier_kind">
        <span class="modifier"></span>
        <span class="kind">type</span>
      </span>
      <span class="symbol">
        <span class="name">AnnotatorType</span><span class="result alias"> = <span class="extype" name="java.lang.String">String</span></span>
      </span>
      
      <div class="fullcomment"><dl class="attributes block"> <dt>Definition Classes</dt><dd><a href="../../HasOutputAnnotatorType.html" class="extype" name="com.johnsnowlabs.nlp.HasOutputAnnotatorType">HasOutputAnnotatorType</a></dd></dl></div>
    </li></ol>
            </div>

        

        <div class="values members">
              <h3>Value Members</h3>
              <ol>
                <li name="scala.AnyRef#!=" visbl="pub" class="indented0 " data-isabs="false" fullComment="yes" group="Ungrouped">
      <a id="!=(x$1:Any):Boolean"></a><a id="!=(Any):Boolean"></a>
      <span class="permalink">
      <a href="../../../../../com/johnsnowlabs/nlp/annotators/btm/BigTextMatcherModel.html#!=(x$1:Any):Boolean" title="Permalink">
        <i class="material-icons"></i>
      </a>
    </span>
      <span class="modifier_kind">
        <span class="modifier">final </span>
        <span class="kind">def</span>
      </span>
      <span class="symbol">
        <span title="gt4s: $bang$eq" class="name">!=</span><span class="params">(<span name="arg0">arg0: <span class="extype" name="scala.Any">Any</span></span>)</span><span class="result">: <span class="extype" name="scala.Boolean">Boolean</span></span>
      </span>
      
      <div class="fullcomment"><dl class="attributes block"> <dt>Definition Classes</dt><dd>AnyRef → Any</dd></dl></div>
    </li><li name="scala.AnyRef###" visbl="pub" class="indented0 " data-isabs="false" fullComment="yes" group="Ungrouped">
      <a id="##():Int"></a>
      <span class="permalink">
      <a href="../../../../../com/johnsnowlabs/nlp/annotators/btm/BigTextMatcherModel.html###():Int" title="Permalink">
        <i class="material-icons"></i>
      </a>
    </span>
      <span class="modifier_kind">
        <span class="modifier">final </span>
        <span class="kind">def</span>
      </span>
      <span class="symbol">
        <span title="gt4s: $hash$hash" class="name">##</span><span class="params">()</span><span class="result">: <span class="extype" name="scala.Int">Int</span></span>
      </span>
      
      <div class="fullcomment"><dl class="attributes block"> <dt>Definition Classes</dt><dd>AnyRef → Any</dd></dl></div>
    </li><li name="org.apache.spark.ml.param.Params#$" visbl="prt" class="indented0 " data-isabs="false" fullComment="yes" group="Ungrouped">
      <a id="$[T](param:org.apache.spark.ml.param.Param[T]):T"></a><a id="$[T](Param[T]):T"></a>
      <span class="permalink">
      <a href="../../../../../com/johnsnowlabs/nlp/annotators/btm/BigTextMatcherModel.html#$[T](param:org.apache.spark.ml.param.Param[T]):T" title="Permalink">
        <i class="material-icons"></i>
      </a>
    </span>
      <span class="modifier_kind">
        <span class="modifier">final </span>
        <span class="kind">def</span>
      </span>
      <span class="symbol">
        <span class="name">$</span><span class="tparams">[<span name="T">T</span>]</span><span class="params">(<span name="param">param: <span class="extype" name="org.apache.spark.ml.param.Param">Param</span>[<span class="extype" name="org.apache.spark.ml.param.Params.$.T">T</span>]</span>)</span><span class="result">: <span class="extype" name="org.apache.spark.ml.param.Params.$.T">T</span></span>
      </span>
      
      <div class="fullcomment"><dl class="attributes block"> <dt>Attributes</dt><dd>protected </dd><dt>Definition Classes</dt><dd>Params</dd></dl></div>
    </li><li name="com.johnsnowlabs.nlp.HasFeatures#$$" visbl="prt" class="indented0 " data-isabs="false" fullComment="yes" group="Ungrouped">
      <a id="$$[T](feature:com.johnsnowlabs.nlp.serialization.StructFeature[T]):T"></a><a id="$$[T](StructFeature[T]):T"></a>
      <span class="permalink">
      <a href="../../../../../com/johnsnowlabs/nlp/annotators/btm/BigTextMatcherModel.html#$$[T](feature:com.johnsnowlabs.nlp.serialization.StructFeature[T]):T" title="Permalink">
        <i class="material-icons"></i>
      </a>
    </span>
      <span class="modifier_kind">
        <span class="modifier"></span>
        <span class="kind">def</span>
      </span>
      <span class="symbol">
        <span class="name">$$</span><span class="tparams">[<span name="T">T</span>]</span><span class="params">(<span name="feature">feature: <a href="../../serialization/StructFeature.html" class="extype" name="com.johnsnowlabs.nlp.serialization.StructFeature">StructFeature</a>[<span class="extype" name="com.johnsnowlabs.nlp.HasFeatures.$$.T">T</span>]</span>)</span><span class="result">: <span class="extype" name="com.johnsnowlabs.nlp.HasFeatures.$$.T">T</span></span>
      </span>
      
      <div class="fullcomment"><dl class="attributes block"> <dt>Attributes</dt><dd>protected </dd><dt>Definition Classes</dt><dd><a href="../../HasFeatures.html" class="extype" name="com.johnsnowlabs.nlp.HasFeatures">HasFeatures</a></dd></dl></div>
    </li><li name="com.johnsnowlabs.nlp.HasFeatures#$$" visbl="prt" class="indented0 " data-isabs="false" fullComment="yes" group="Ungrouped">
      <a id="$$[K,V](feature:com.johnsnowlabs.nlp.serialization.MapFeature[K,V]):Map[K,V]"></a><a id="$$[K,V](MapFeature[K,V]):Map[K,V]"></a>
      <span class="permalink">
      <a href="../../../../../com/johnsnowlabs/nlp/annotators/btm/BigTextMatcherModel.html#$$[K,V](feature:com.johnsnowlabs.nlp.serialization.MapFeature[K,V]):Map[K,V]" title="Permalink">
        <i class="material-icons"></i>
      </a>
    </span>
      <span class="modifier_kind">
        <span class="modifier"></span>
        <span class="kind">def</span>
      </span>
      <span class="symbol">
        <span class="name">$$</span><span class="tparams">[<span name="K">K</span>, <span name="V">V</span>]</span><span class="params">(<span name="feature">feature: <a href="../../serialization/MapFeature.html" class="extype" name="com.johnsnowlabs.nlp.serialization.MapFeature">MapFeature</a>[<span class="extype" name="com.johnsnowlabs.nlp.HasFeatures.$$.K">K</span>, <span class="extype" name="com.johnsnowlabs.nlp.HasFeatures.$$.V">V</span>]</span>)</span><span class="result">: <span class="extype" name="scala.Predef.Map">Map</span>[<span class="extype" name="com.johnsnowlabs.nlp.HasFeatures.$$.K">K</span>, <span class="extype" name="com.johnsnowlabs.nlp.HasFeatures.$$.V">V</span>]</span>
      </span>
      
      <div class="fullcomment"><dl class="attributes block"> <dt>Attributes</dt><dd>protected </dd><dt>Definition Classes</dt><dd><a href="../../HasFeatures.html" class="extype" name="com.johnsnowlabs.nlp.HasFeatures">HasFeatures</a></dd></dl></div>
    </li><li name="com.johnsnowlabs.nlp.HasFeatures#$$" visbl="prt" class="indented0 " data-isabs="false" fullComment="yes" group="Ungrouped">
      <a id="$$[T](feature:com.johnsnowlabs.nlp.serialization.SetFeature[T]):Set[T]"></a><a id="$$[T](SetFeature[T]):Set[T]"></a>
      <span class="permalink">
      <a href="../../../../../com/johnsnowlabs/nlp/annotators/btm/BigTextMatcherModel.html#$$[T](feature:com.johnsnowlabs.nlp.serialization.SetFeature[T]):Set[T]" title="Permalink">
        <i class="material-icons"></i>
      </a>
    </span>
      <span class="modifier_kind">
        <span class="modifier"></span>
        <span class="kind">def</span>
      </span>
      <span class="symbol">
        <span class="name">$$</span><span class="tparams">[<span name="T">T</span>]</span><span class="params">(<span name="feature">feature: <a href="../../serialization/SetFeature.html" class="extype" name="com.johnsnowlabs.nlp.serialization.SetFeature">SetFeature</a>[<span class="extype" name="com.johnsnowlabs.nlp.HasFeatures.$$.T">T</span>]</span>)</span><span class="result">: <span class="extype" name="scala.Predef.Set">Set</span>[<span class="extype" name="com.johnsnowlabs.nlp.HasFeatures.$$.T">T</span>]</span>
      </span>
      
      <div class="fullcomment"><dl class="attributes block"> <dt>Attributes</dt><dd>protected </dd><dt>Definition Classes</dt><dd><a href="../../HasFeatures.html" class="extype" name="com.johnsnowlabs.nlp.HasFeatures">HasFeatures</a></dd></dl></div>
    </li><li name="com.johnsnowlabs.nlp.HasFeatures#$$" visbl="prt" class="indented0 " data-isabs="false" fullComment="yes" group="Ungrouped">
      <a id="$$[T](feature:com.johnsnowlabs.nlp.serialization.ArrayFeature[T]):Array[T]"></a><a id="$$[T](ArrayFeature[T]):Array[T]"></a>
      <span class="permalink">
      <a href="../../../../../com/johnsnowlabs/nlp/annotators/btm/BigTextMatcherModel.html#$$[T](feature:com.johnsnowlabs.nlp.serialization.ArrayFeature[T]):Array[T]" title="Permalink">
        <i class="material-icons"></i>
      </a>
    </span>
      <span class="modifier_kind">
        <span class="modifier"></span>
        <span class="kind">def</span>
      </span>
      <span class="symbol">
        <span class="name">$$</span><span class="tparams">[<span name="T">T</span>]</span><span class="params">(<span name="feature">feature: <a href="../../serialization/ArrayFeature.html" class="extype" name="com.johnsnowlabs.nlp.serialization.ArrayFeature">ArrayFeature</a>[<span class="extype" name="com.johnsnowlabs.nlp.HasFeatures.$$.T">T</span>]</span>)</span><span class="result">: <span class="extype" name="scala.Array">Array</span>[<span class="extype" name="com.johnsnowlabs.nlp.HasFeatures.$$.T">T</span>]</span>
      </span>
      
      <div class="fullcomment"><dl class="attributes block"> <dt>Attributes</dt><dd>protected </dd><dt>Definition Classes</dt><dd><a href="../../HasFeatures.html" class="extype" name="com.johnsnowlabs.nlp.HasFeatures">HasFeatures</a></dd></dl></div>
    </li><li name="scala.AnyRef#==" visbl="pub" class="indented0 " data-isabs="false" fullComment="yes" group="Ungrouped">
      <a id="==(x$1:Any):Boolean"></a><a id="==(Any):Boolean"></a>
      <span class="permalink">
      <a href="../../../../../com/johnsnowlabs/nlp/annotators/btm/BigTextMatcherModel.html#==(x$1:Any):Boolean" title="Permalink">
        <i class="material-icons"></i>
      </a>
    </span>
      <span class="modifier_kind">
        <span class="modifier">final </span>
        <span class="kind">def</span>
      </span>
      <span class="symbol">
        <span title="gt4s: $eq$eq" class="name">==</span><span class="params">(<span name="arg0">arg0: <span class="extype" name="scala.Any">Any</span></span>)</span><span class="result">: <span class="extype" name="scala.Boolean">Boolean</span></span>
      </span>
      
      <div class="fullcomment"><dl class="attributes block"> <dt>Definition Classes</dt><dd>AnyRef → Any</dd></dl></div>
    </li><li name="com.johnsnowlabs.nlp.AnnotatorModel#_transform" visbl="prt" class="indented0 " data-isabs="false" fullComment="yes" group="Ungrouped">
      <a id="_transform(dataset:org.apache.spark.sql.Dataset[_],recursivePipeline:Option[org.apache.spark.ml.PipelineModel]):org.apache.spark.sql.DataFrame"></a><a id="_transform(Dataset[_],Option[PipelineModel]):DataFrame"></a>
      <span class="permalink">
      <a href="../../../../../com/johnsnowlabs/nlp/annotators/btm/BigTextMatcherModel.html#_transform(dataset:org.apache.spark.sql.Dataset[_],recursivePipeline:Option[org.apache.spark.ml.PipelineModel]):org.apache.spark.sql.DataFrame" title="Permalink">
        <i class="material-icons"></i>
      </a>
    </span>
      <span class="modifier_kind">
        <span class="modifier"></span>
        <span class="kind">def</span>
      </span>
      <span class="symbol">
        <span class="name">_transform</span><span class="params">(<span name="dataset">dataset: <span class="extype" name="org.apache.spark.sql.Dataset">Dataset</span>[_]</span>, <span name="recursivePipeline">recursivePipeline: <span class="extype" name="scala.Option">Option</span>[<span class="extype" name="org.apache.spark.ml.PipelineModel">PipelineModel</span>]</span>)</span><span class="result">: <span class="extype" name="org.apache.spark.sql.DataFrame">DataFrame</span></span>
      </span>
      
      <div class="fullcomment"><dl class="attributes block"> <dt>Attributes</dt><dd>protected </dd><dt>Definition Classes</dt><dd><a href="../../AnnotatorModel.html" class="extype" name="com.johnsnowlabs.nlp.AnnotatorModel">AnnotatorModel</a></dd></dl></div>
    </li><li name="com.johnsnowlabs.nlp.AnnotatorModel#afterAnnotate" visbl="prt" class="indented0 " data-isabs="false" fullComment="yes" group="Ungrouped">
      <a id="afterAnnotate(dataset:org.apache.spark.sql.DataFrame):org.apache.spark.sql.DataFrame"></a><a id="afterAnnotate(DataFrame):DataFrame"></a>
      <span class="permalink">
      <a href="../../../../../com/johnsnowlabs/nlp/annotators/btm/BigTextMatcherModel.html#afterAnnotate(dataset:org.apache.spark.sql.DataFrame):org.apache.spark.sql.DataFrame" title="Permalink">
        <i class="material-icons"></i>
      </a>
    </span>
      <span class="modifier_kind">
        <span class="modifier"></span>
        <span class="kind">def</span>
      </span>
      <span class="symbol">
        <span class="name">afterAnnotate</span><span class="params">(<span name="dataset">dataset: <span class="extype" name="org.apache.spark.sql.DataFrame">DataFrame</span></span>)</span><span class="result">: <span class="extype" name="org.apache.spark.sql.DataFrame">DataFrame</span></span>
      </span>
      
      <div class="fullcomment"><dl class="attributes block"> <dt>Attributes</dt><dd>protected </dd><dt>Definition Classes</dt><dd><a href="../../AnnotatorModel.html" class="extype" name="com.johnsnowlabs.nlp.AnnotatorModel">AnnotatorModel</a></dd></dl></div>
    </li><li name="com.johnsnowlabs.nlp.annotators.btm.BigTextMatcherModel#annotate" visbl="pub" class="indented0 " data-isabs="false" fullComment="yes" group="Ungrouped">
      <a id="annotate(annotations:Seq[com.johnsnowlabs.nlp.Annotation]):Seq[com.johnsnowlabs.nlp.Annotation]"></a><a id="annotate(Seq[Annotation]):Seq[Annotation]"></a>
      <span class="permalink">
      <a href="../../../../../com/johnsnowlabs/nlp/annotators/btm/BigTextMatcherModel.html#annotate(annotations:Seq[com.johnsnowlabs.nlp.Annotation]):Seq[com.johnsnowlabs.nlp.Annotation]" title="Permalink">
        <i class="material-icons"></i>
      </a>
    </span>
      <span class="modifier_kind">
        <span class="modifier"></span>
        <span class="kind">def</span>
      </span>
      <span class="symbol">
        <span class="name">annotate</span><span class="params">(<span name="annotations">annotations: <span class="extype" name="scala.Seq">Seq</span>[<a href="../../Annotation.html" class="extype" name="com.johnsnowlabs.nlp.Annotation">Annotation</a>]</span>)</span><span class="result">: <span class="extype" name="scala.Seq">Seq</span>[<a href="../../Annotation.html" class="extype" name="com.johnsnowlabs.nlp.Annotation">Annotation</a>]</span>
      </span>
      
      <p class="shortcomment cmt">Defines annotator phrase matching depending on whether we are using SBD or not</p><div class="fullcomment"><div class="comment cmt"><p>Defines annotator phrase matching depending on whether we are using SBD or not</p></div><dl class="paramcmts block"><dt class="param">annotations</dt><dd class="cmt"><p>
  Annotations that correspond to inputAnnotationCols generated by previous annotators if any</p></dd><dt>returns</dt><dd class="cmt"><p>
  any number of annotations processed for every input annotation. Not necessary one to one
  relationship</p></dd></dl><dl class="attributes block"> <dt>Definition Classes</dt><dd><a href="" class="extype" name="com.johnsnowlabs.nlp.annotators.btm.BigTextMatcherModel">BigTextMatcherModel</a> → <a href="../../HasSimpleAnnotate.html" class="extype" name="com.johnsnowlabs.nlp.HasSimpleAnnotate">HasSimpleAnnotate</a></dd></dl></div>
    </li><li name="scala.Any#asInstanceOf" visbl="pub" class="indented0 " data-isabs="false" fullComment="yes" group="Ungrouped">
      <a id="asInstanceOf[T0]:T0"></a>
      <span class="permalink">
      <a href="../../../../../com/johnsnowlabs/nlp/annotators/btm/BigTextMatcherModel.html#asInstanceOf[T0]:T0" title="Permalink">
        <i class="material-icons"></i>
      </a>
    </span>
      <span class="modifier_kind">
        <span class="modifier">final </span>
        <span class="kind">def</span>
      </span>
      <span class="symbol">
        <span class="name">asInstanceOf</span><span class="tparams">[<span name="T0">T0</span>]</span><span class="result">: <span class="extype" name="scala.Any.asInstanceOf.T0">T0</span></span>
      </span>
      
      <div class="fullcomment"><dl class="attributes block"> <dt>Definition Classes</dt><dd>Any</dd></dl></div>
    </li><li name="com.johnsnowlabs.nlp.AnnotatorModel#beforeAnnotate" visbl="prt" class="indented0 " data-isabs="false" fullComment="yes" group="Ungrouped">
      <a id="beforeAnnotate(dataset:org.apache.spark.sql.Dataset[_]):org.apache.spark.sql.Dataset[_]"></a><a id="beforeAnnotate(Dataset[_]):Dataset[_]"></a>
      <span class="permalink">
      <a href="../../../../../com/johnsnowlabs/nlp/annotators/btm/BigTextMatcherModel.html#beforeAnnotate(dataset:org.apache.spark.sql.Dataset[_]):org.apache.spark.sql.Dataset[_]" title="Permalink">
        <i class="material-icons"></i>
      </a>
    </span>
      <span class="modifier_kind">
        <span class="modifier"></span>
        <span class="kind">def</span>
      </span>
      <span class="symbol">
        <span class="name">beforeAnnotate</span><span class="params">(<span name="dataset">dataset: <span class="extype" name="org.apache.spark.sql.Dataset">Dataset</span>[_]</span>)</span><span class="result">: <span class="extype" name="org.apache.spark.sql.Dataset">Dataset</span>[_]</span>
      </span>
      
      <div class="fullcomment"><dl class="attributes block"> <dt>Attributes</dt><dd>protected </dd><dt>Definition Classes</dt><dd><a href="../../AnnotatorModel.html" class="extype" name="com.johnsnowlabs.nlp.AnnotatorModel">AnnotatorModel</a></dd></dl></div>
    </li><li name="com.johnsnowlabs.nlp.HasCaseSensitiveProperties#caseSensitive" visbl="pub" class="indented0 " data-isabs="false" fullComment="yes" group="param">
      <a id="caseSensitive:org.apache.spark.ml.param.BooleanParam"></a><a id="caseSensitive:BooleanParam"></a>
      <span class="permalink">
      <a href="../../../../../com/johnsnowlabs/nlp/annotators/btm/BigTextMatcherModel.html#caseSensitive:org.apache.spark.ml.param.BooleanParam" title="Permalink">
        <i class="material-icons"></i>
      </a>
    </span>
      <span class="modifier_kind">
        <span class="modifier"></span>
        <span class="kind">val</span>
      </span>
      <span class="symbol">
        <span class="name">caseSensitive</span><span class="result">: <span class="extype" name="org.apache.spark.ml.param.BooleanParam">BooleanParam</span></span>
      </span>
      
      <p class="shortcomment cmt">Whether to ignore case in index lookups (Default depends on model)
</p><div class="fullcomment"><div class="comment cmt"><p>Whether to ignore case in index lookups (Default depends on model)
</p></div><dl class="attributes block"> <dt>Definition Classes</dt><dd><a href="../../HasCaseSensitiveProperties.html" class="extype" name="com.johnsnowlabs.nlp.HasCaseSensitiveProperties">HasCaseSensitiveProperties</a></dd></dl></div>
    </li><li name="com.johnsnowlabs.nlp.HasInputAnnotationCols#checkSchema" visbl="prt" class="indented0 " data-isabs="false" fullComment="yes" group="Ungrouped">
      <a id="checkSchema(schema:org.apache.spark.sql.types.StructType,inputAnnotatorType:String):Boolean"></a><a id="checkSchema(StructType,String):Boolean"></a>
      <span class="permalink">
      <a href="../../../../../com/johnsnowlabs/nlp/annotators/btm/BigTextMatcherModel.html#checkSchema(schema:org.apache.spark.sql.types.StructType,inputAnnotatorType:String):Boolean" title="Permalink">
        <i class="material-icons"></i>
      </a>
    </span>
      <span class="modifier_kind">
        <span class="modifier">final </span>
        <span class="kind">def</span>
      </span>
      <span class="symbol">
        <span class="name">checkSchema</span><span class="params">(<span name="schema">schema: <span class="extype" name="org.apache.spark.sql.types.StructType">StructType</span></span>, <span name="inputAnnotatorType">inputAnnotatorType: <span class="extype" name="scala.Predef.String">String</span></span>)</span><span class="result">: <span class="extype" name="scala.Boolean">Boolean</span></span>
      </span>
      
      <div class="fullcomment"><dl class="attributes block"> <dt>Attributes</dt><dd>protected </dd><dt>Definition Classes</dt><dd><a href="../../HasInputAnnotationCols.html" class="extype" name="com.johnsnowlabs.nlp.HasInputAnnotationCols">HasInputAnnotationCols</a></dd></dl></div>
    </li><li name="org.apache.spark.ml.param.Params#clear" visbl="pub" class="indented0 " data-isabs="false" fullComment="yes" group="Ungrouped">
      <a id="clear(param:org.apache.spark.ml.param.Param[_]):Params.this.type"></a><a id="clear(Param[_]):BigTextMatcherModel.this.type"></a>
      <span class="permalink">
      <a href="../../../../../com/johnsnowlabs/nlp/annotators/btm/BigTextMatcherModel.html#clear(param:org.apache.spark.ml.param.Param[_]):Params.this.type" title="Permalink">
        <i class="material-icons"></i>
      </a>
    </span>
      <span class="modifier_kind">
        <span class="modifier">final </span>
        <span class="kind">def</span>
      </span>
      <span class="symbol">
        <span class="name">clear</span><span class="params">(<span name="param">param: <span class="extype" name="org.apache.spark.ml.param.Param">Param</span>[_]</span>)</span><span class="result">: <a href="" class="extype" name="com.johnsnowlabs.nlp.annotators.btm.BigTextMatcherModel">BigTextMatcherModel</a>.this.type</span>
      </span>
      
      <div class="fullcomment"><dl class="attributes block"> <dt>Definition Classes</dt><dd>Params</dd></dl></div>
    </li><li name="scala.AnyRef#clone" visbl="prt" class="indented0 " data-isabs="false" fullComment="yes" group="Ungrouped">
      <a id="clone():Object"></a><a id="clone():AnyRef"></a>
      <span class="permalink">
      <a href="../../../../../com/johnsnowlabs/nlp/annotators/btm/BigTextMatcherModel.html#clone():Object" title="Permalink">
        <i class="material-icons"></i>
      </a>
    </span>
      <span class="modifier_kind">
        <span class="modifier"></span>
        <span class="kind">def</span>
      </span>
      <span class="symbol">
        <span class="name">clone</span><span class="params">()</span><span class="result">: <span class="extype" name="scala.AnyRef">AnyRef</span></span>
      </span>
      
      <div class="fullcomment"><dl class="attributes block"> <dt>Attributes</dt><dd>protected[<span class="extype" name="java.lang">lang</span>] </dd><dt>Definition Classes</dt><dd>AnyRef</dd><dt>Annotations</dt><dd>
                <span class="name">@throws</span><span class="args">(<span>
      
      <span class="defval" name="classOf[java.lang.CloneNotSupportedException]">...</span>
    </span>)</span>
              
                <span class="name">@native</span><span class="args">()</span>
              
        </dd></dl></div>
    </li><li name="com.johnsnowlabs.nlp.annotators.btm.BigTextMatcherModel#collapse" visbl="prt" class="indented0 " data-isabs="false" fullComment="yes" group="Ungrouped">
      <a id="collapse(rs:List[(Int,Int)],sep:List[(Int,Int)]):List[(Int,Int)]"></a><a id="collapse(List[(Int,Int)],List[(Int,Int)]):List[(Int,Int)]"></a>
      <span class="permalink">
      <a href="../../../../../com/johnsnowlabs/nlp/annotators/btm/BigTextMatcherModel.html#collapse(rs:List[(Int,Int)],sep:List[(Int,Int)]):List[(Int,Int)]" title="Permalink">
        <i class="material-icons"></i>
      </a>
    </span>
      <span class="modifier_kind">
        <span class="modifier">final </span>
        <span class="kind">def</span>
      </span>
      <span class="symbol">
        <span class="name">collapse</span><span class="params">(<span name="rs">rs: <span class="extype" name="scala.List">List</span>[(<span class="extype" name="scala.Int">Int</span>, <span class="extype" name="scala.Int">Int</span>)]</span>, <span name="sep">sep: <span class="extype" name="scala.List">List</span>[(<span class="extype" name="scala.Int">Int</span>, <span class="extype" name="scala.Int">Int</span>)] = <span class="symbol">Nil</span></span>)</span><span class="result">: <span class="extype" name="scala.List">List</span>[(<span class="extype" name="scala.Int">Int</span>, <span class="extype" name="scala.Int">Int</span>)]</span>
      </span>
      
      <div class="fullcomment"><dl class="attributes block"> <dt>Attributes</dt><dd>protected </dd><dt>Annotations</dt><dd>
                <span class="name">@tailrec</span><span class="args">()</span>
              
        </dd></dl></div>
    </li><li name="com.johnsnowlabs.nlp.RawAnnotator#copy" visbl="pub" class="indented0 " data-isabs="false" fullComment="yes" group="Ungrouped">
      <a id="copy(extra:org.apache.spark.ml.param.ParamMap):M"></a><a id="copy(ParamMap):BigTextMatcherModel"></a>
      <span class="permalink">
      <a href="../../../../../com/johnsnowlabs/nlp/annotators/btm/BigTextMatcherModel.html#copy(extra:org.apache.spark.ml.param.ParamMap):M" title="Permalink">
        <i class="material-icons"></i>
      </a>
    </span>
      <span class="modifier_kind">
        <span class="modifier"></span>
        <span class="kind">def</span>
      </span>
      <span class="symbol">
        <span class="name">copy</span><span class="params">(<span name="extra">extra: <span class="extype" name="org.apache.spark.ml.param.ParamMap">ParamMap</span></span>)</span><span class="result">: <a href="" class="extype" name="com.johnsnowlabs.nlp.annotators.btm.BigTextMatcherModel">BigTextMatcherModel</a></span>
      </span>
      
      <p class="shortcomment cmt">requirement for annotators copies</p><div class="fullcomment"><div class="comment cmt"><p>requirement for annotators copies</p></div><dl class="attributes block"> <dt>Definition Classes</dt><dd><a href="../../RawAnnotator.html" class="extype" name="com.johnsnowlabs.nlp.RawAnnotator">RawAnnotator</a> → Model → Transformer → PipelineStage → Params</dd></dl></div>
    </li><li name="org.apache.spark.ml.param.Params#copyValues" visbl="prt" class="indented0 " data-isabs="false" fullComment="yes" group="Ungrouped">
      <a id="copyValues[T&lt;:org.apache.spark.ml.param.Params](to:T,extra:org.apache.spark.ml.param.ParamMap):T"></a><a id="copyValues[T&lt;:Params](T,ParamMap):T"></a>
      <span class="permalink">
      <a href="../../../../../com/johnsnowlabs/nlp/annotators/btm/BigTextMatcherModel.html#copyValues[T&lt;:org.apache.spark.ml.param.Params](to:T,extra:org.apache.spark.ml.param.ParamMap):T" title="Permalink">
        <i class="material-icons"></i>
      </a>
    </span>
      <span class="modifier_kind">
        <span class="modifier"></span>
        <span class="kind">def</span>
      </span>
      <span class="symbol">
        <span class="name">copyValues</span><span class="tparams">[<span name="T">T &lt;: <span class="extype" name="org.apache.spark.ml.param.Params">Params</span></span>]</span><span class="params">(<span name="to">to: <span class="extype" name="org.apache.spark.ml.param.Params.copyValues.T">T</span></span>, <span name="extra">extra: <span class="extype" name="org.apache.spark.ml.param.ParamMap">ParamMap</span></span>)</span><span class="result">: <span class="extype" name="org.apache.spark.ml.param.Params.copyValues.T">T</span></span>
      </span>
      
      <div class="fullcomment"><dl class="attributes block"> <dt>Attributes</dt><dd>protected </dd><dt>Definition Classes</dt><dd>Params</dd></dl></div>
    </li><li name="com.johnsnowlabs.storage.HasStorageRef#createDatabaseConnection" visbl="pub" class="indented0 " data-isabs="false" fullComment="yes" group="Ungrouped">
      <a id="createDatabaseConnection(database:com.johnsnowlabs.storage.Database.Name):com.johnsnowlabs.storage.RocksDBConnection"></a><a id="createDatabaseConnection(Name):RocksDBConnection"></a>
      <span class="permalink">
      <a href="../../../../../com/johnsnowlabs/nlp/annotators/btm/BigTextMatcherModel.html#createDatabaseConnection(database:com.johnsnowlabs.storage.Database.Name):com.johnsnowlabs.storage.RocksDBConnection" title="Permalink">
        <i class="material-icons"></i>
      </a>
    </span>
      <span class="modifier_kind">
        <span class="modifier"></span>
        <span class="kind">def</span>
      </span>
      <span class="symbol">
        <span class="name">createDatabaseConnection</span><span class="params">(<span name="database">database: <a href="../../../storage/Database$.html#Name=com.johnsnowlabs.storage.Database" class="extmbr" name="com.johnsnowlabs.storage.Database.Name">Name</a></span>)</span><span class="result">: <a href="../../../storage/RocksDBConnection.html" class="extype" name="com.johnsnowlabs.storage.RocksDBConnection">RocksDBConnection</a></span>
      </span>
      
      <div class="fullcomment"><dl class="attributes block"> <dt>Definition Classes</dt><dd><a href="../../../storage/HasStorageRef.html" class="extype" name="com.johnsnowlabs.storage.HasStorageRef">HasStorageRef</a></dd></dl></div>
    </li><li name="com.johnsnowlabs.nlp.annotators.btm.BigTextMatcherModel#createReader" visbl="prt" class="indented0 " data-isabs="false" fullComment="yes" group="Ungrouped">
      <a id="createReader(database:com.johnsnowlabs.storage.Database.Name,connection:com.johnsnowlabs.storage.RocksDBConnection):com.johnsnowlabs.storage.StorageReader[_]"></a><a id="createReader(Name,RocksDBConnection):StorageReader[_]"></a>
      <span class="permalink">
      <a href="../../../../../com/johnsnowlabs/nlp/annotators/btm/BigTextMatcherModel.html#createReader(database:com.johnsnowlabs.storage.Database.Name,connection:com.johnsnowlabs.storage.RocksDBConnection):com.johnsnowlabs.storage.StorageReader[_]" title="Permalink">
        <i class="material-icons"></i>
      </a>
    </span>
      <span class="modifier_kind">
        <span class="modifier"></span>
        <span class="kind">def</span>
      </span>
      <span class="symbol">
        <span class="name">createReader</span><span class="params">(<span name="database">database: <a href="../../../storage/Database$.html#Name=com.johnsnowlabs.storage.Database" class="extmbr" name="com.johnsnowlabs.storage.Database.Name">Name</a></span>, <span name="connection">connection: <a href="../../../storage/RocksDBConnection.html" class="extype" name="com.johnsnowlabs.storage.RocksDBConnection">RocksDBConnection</a></span>)</span><span class="result">: <a href="../../../storage/StorageReader.html" class="extype" name="com.johnsnowlabs.storage.StorageReader">StorageReader</a>[_]</span>
      </span>
      
      <div class="fullcomment"><dl class="attributes block"> <dt>Attributes</dt><dd>protected </dd><dt>Definition Classes</dt><dd><a href="" class="extype" name="com.johnsnowlabs.nlp.annotators.btm.BigTextMatcherModel">BigTextMatcherModel</a> → <a href="../../../storage/HasStorageReader.html" class="extype" name="com.johnsnowlabs.storage.HasStorageReader">HasStorageReader</a></dd></dl></div>
    </li><li name="com.johnsnowlabs.nlp.annotators.btm.BigTextMatcherModel#databases" visbl="prt" class="indented0 " data-isabs="false" fullComment="yes" group="Ungrouped">
      <a id="databases:Array[com.johnsnowlabs.storage.Database.Name]"></a><a id="databases:Array[Name]"></a>
      <span class="permalink">
      <a href="../../../../../com/johnsnowlabs/nlp/annotators/btm/BigTextMatcherModel.html#databases:Array[com.johnsnowlabs.storage.Database.Name]" title="Permalink">
        <i class="material-icons"></i>
      </a>
    </span>
      <span class="modifier_kind">
        <span class="modifier"></span>
        <span class="kind">val</span>
      </span>
      <span class="symbol">
        <span class="name">databases</span><span class="result">: <span class="extype" name="scala.Array">Array</span>[<a href="../../../storage/Database$.html#Name=com.johnsnowlabs.storage.Database" class="extmbr" name="com.johnsnowlabs.storage.Database.Name">Name</a>]</span>
      </span>
      
      <div class="fullcomment"><dl class="attributes block"> <dt>Attributes</dt><dd>protected </dd><dt>Definition Classes</dt><dd><a href="" class="extype" name="com.johnsnowlabs.nlp.annotators.btm.BigTextMatcherModel">BigTextMatcherModel</a> → <a href="../../../storage/HasStorageModel.html" class="extype" name="com.johnsnowlabs.storage.HasStorageModel">HasStorageModel</a></dd></dl></div>
    </li><li name="org.apache.spark.ml.param.Params#defaultCopy" visbl="prt" class="indented0 " data-isabs="false" fullComment="yes" group="Ungrouped">
      <a id="defaultCopy[T&lt;:org.apache.spark.ml.param.Params](extra:org.apache.spark.ml.param.ParamMap):T"></a><a id="defaultCopy[T&lt;:Params](ParamMap):T"></a>
      <span class="permalink">
      <a href="../../../../../com/johnsnowlabs/nlp/annotators/btm/BigTextMatcherModel.html#defaultCopy[T&lt;:org.apache.spark.ml.param.Params](extra:org.apache.spark.ml.param.ParamMap):T" title="Permalink">
        <i class="material-icons"></i>
      </a>
    </span>
      <span class="modifier_kind">
        <span class="modifier">final </span>
        <span class="kind">def</span>
      </span>
      <span class="symbol">
        <span class="name">defaultCopy</span><span class="tparams">[<span name="T">T &lt;: <span class="extype" name="org.apache.spark.ml.param.Params">Params</span></span>]</span><span class="params">(<span name="extra">extra: <span class="extype" name="org.apache.spark.ml.param.ParamMap">ParamMap</span></span>)</span><span class="result">: <span class="extype" name="org.apache.spark.ml.param.Params.defaultCopy.T">T</span></span>
      </span>
      
      <div class="fullcomment"><dl class="attributes block"> <dt>Attributes</dt><dd>protected </dd><dt>Definition Classes</dt><dd>Params</dd></dl></div>
    </li><li name="com.johnsnowlabs.storage.HasStorageModel#deserializeStorage" visbl="pub" class="indented0 " data-isabs="false" fullComment="yes" group="Ungrouped">
      <a id="deserializeStorage(path:String,spark:org.apache.spark.sql.SparkSession):Unit"></a><a id="deserializeStorage(String,SparkSession):Unit"></a>
      <span class="permalink">
      <a href="../../../../../com/johnsnowlabs/nlp/annotators/btm/BigTextMatcherModel.html#deserializeStorage(path:String,spark:org.apache.spark.sql.SparkSession):Unit" title="Permalink">
        <i class="material-icons"></i>
      </a>
    </span>
      <span class="modifier_kind">
        <span class="modifier"></span>
        <span class="kind">def</span>
      </span>
      <span class="symbol">
        <span class="name">deserializeStorage</span><span class="params">(<span name="path">path: <span class="extype" name="scala.Predef.String">String</span></span>, <span name="spark">spark: <span class="extype" name="org.apache.spark.sql.SparkSession">SparkSession</span></span>)</span><span class="result">: <span class="extype" name="scala.Unit">Unit</span></span>
      </span>
      
      <div class="fullcomment"><dl class="attributes block"> <dt>Definition Classes</dt><dd><a href="../../../storage/HasStorageModel.html" class="extype" name="com.johnsnowlabs.storage.HasStorageModel">HasStorageModel</a></dd></dl></div>
    </li><li name="com.johnsnowlabs.nlp.HasSimpleAnnotate#dfAnnotate" visbl="pub" class="indented0 " data-isabs="false" fullComment="yes" group="Ungrouped">
      <a id="dfAnnotate:org.apache.spark.sql.expressions.UserDefinedFunction"></a><a id="dfAnnotate:UserDefinedFunction"></a>
      <span class="permalink">
      <a href="../../../../../com/johnsnowlabs/nlp/annotators/btm/BigTextMatcherModel.html#dfAnnotate:org.apache.spark.sql.expressions.UserDefinedFunction" title="Permalink">
        <i class="material-icons"></i>
      </a>
    </span>
      <span class="modifier_kind">
        <span class="modifier"></span>
        <span class="kind">def</span>
      </span>
      <span class="symbol">
        <span class="name">dfAnnotate</span><span class="result">: <span class="extype" name="org.apache.spark.sql.expressions.UserDefinedFunction">UserDefinedFunction</span></span>
      </span>
      
      <p class="shortcomment cmt">Wraps annotate to happen inside SparkSQL user defined functions in order to act with
<span class="extype" name="org.apache.spark.sql.Column">org.apache.spark.sql.Column</span>
</p><div class="fullcomment"><div class="comment cmt"><p>Wraps annotate to happen inside SparkSQL user defined functions in order to act with
<span class="extype" name="org.apache.spark.sql.Column">org.apache.spark.sql.Column</span>
</p></div><dl class="paramcmts block"><dt>returns</dt><dd class="cmt"><p>
  udf function to be applied to <span class="extype" name="inputCols">inputCols</span> using this annotator's annotate function as
  part of ML transformation</p></dd></dl><dl class="attributes block"> <dt>Definition Classes</dt><dd><a href="../../HasSimpleAnnotate.html" class="extype" name="com.johnsnowlabs.nlp.HasSimpleAnnotate">HasSimpleAnnotate</a></dd></dl></div>
<<<<<<< HEAD
=======
    </li><li name="com.johnsnowlabs.storage.HasStorageOptions#enableInMemoryStorage" visbl="pub" class="indented0 " data-isabs="false" fullComment="yes" group="Ungrouped">
      <a id="enableInMemoryStorage:org.apache.spark.ml.param.BooleanParam"></a><a id="enableInMemoryStorage:BooleanParam"></a>
      <span class="permalink">
      <a href="../../../../../com/johnsnowlabs/nlp/annotators/btm/BigTextMatcherModel.html#enableInMemoryStorage:org.apache.spark.ml.param.BooleanParam" title="Permalink">
        <i class="material-icons"></i>
      </a>
    </span>
      <span class="modifier_kind">
        <span class="modifier"></span>
        <span class="kind">val</span>
      </span>
      <span class="symbol">
        <span class="name">enableInMemoryStorage</span><span class="result">: <span class="extype" name="org.apache.spark.ml.param.BooleanParam">BooleanParam</span></span>
      </span>
      
      <div class="fullcomment"><dl class="attributes block"> <dt>Definition Classes</dt><dd><a href="../../../storage/HasStorageOptions.html" class="extype" name="com.johnsnowlabs.storage.HasStorageOptions">HasStorageOptions</a></dd></dl></div>
>>>>>>> 5e41363b
    </li><li name="scala.AnyRef#eq" visbl="pub" class="indented0 " data-isabs="false" fullComment="yes" group="Ungrouped">
      <a id="eq(x$1:AnyRef):Boolean"></a><a id="eq(AnyRef):Boolean"></a>
      <span class="permalink">
      <a href="../../../../../com/johnsnowlabs/nlp/annotators/btm/BigTextMatcherModel.html#eq(x$1:AnyRef):Boolean" title="Permalink">
        <i class="material-icons"></i>
      </a>
    </span>
      <span class="modifier_kind">
        <span class="modifier">final </span>
        <span class="kind">def</span>
      </span>
      <span class="symbol">
        <span class="name">eq</span><span class="params">(<span name="arg0">arg0: <span class="extype" name="scala.AnyRef">AnyRef</span></span>)</span><span class="result">: <span class="extype" name="scala.Boolean">Boolean</span></span>
      </span>
      
      <div class="fullcomment"><dl class="attributes block"> <dt>Definition Classes</dt><dd>AnyRef</dd></dl></div>
    </li><li name="scala.AnyRef#equals" visbl="pub" class="indented0 " data-isabs="false" fullComment="yes" group="Ungrouped">
      <a id="equals(x$1:Any):Boolean"></a><a id="equals(Any):Boolean"></a>
      <span class="permalink">
      <a href="../../../../../com/johnsnowlabs/nlp/annotators/btm/BigTextMatcherModel.html#equals(x$1:Any):Boolean" title="Permalink">
        <i class="material-icons"></i>
      </a>
    </span>
      <span class="modifier_kind">
        <span class="modifier"></span>
        <span class="kind">def</span>
      </span>
      <span class="symbol">
        <span class="name">equals</span><span class="params">(<span name="arg0">arg0: <span class="extype" name="scala.Any">Any</span></span>)</span><span class="result">: <span class="extype" name="scala.Boolean">Boolean</span></span>
      </span>
      
      <div class="fullcomment"><dl class="attributes block"> <dt>Definition Classes</dt><dd>AnyRef → Any</dd></dl></div>
    </li><li name="org.apache.spark.ml.param.Params#explainParam" visbl="pub" class="indented0 " data-isabs="false" fullComment="yes" group="Ungrouped">
      <a id="explainParam(param:org.apache.spark.ml.param.Param[_]):String"></a><a id="explainParam(Param[_]):String"></a>
      <span class="permalink">
      <a href="../../../../../com/johnsnowlabs/nlp/annotators/btm/BigTextMatcherModel.html#explainParam(param:org.apache.spark.ml.param.Param[_]):String" title="Permalink">
        <i class="material-icons"></i>
      </a>
    </span>
      <span class="modifier_kind">
        <span class="modifier"></span>
        <span class="kind">def</span>
      </span>
      <span class="symbol">
        <span class="name">explainParam</span><span class="params">(<span name="param">param: <span class="extype" name="org.apache.spark.ml.param.Param">Param</span>[_]</span>)</span><span class="result">: <span class="extype" name="scala.Predef.String">String</span></span>
      </span>
      
      <div class="fullcomment"><dl class="attributes block"> <dt>Definition Classes</dt><dd>Params</dd></dl></div>
    </li><li name="org.apache.spark.ml.param.Params#explainParams" visbl="pub" class="indented0 " data-isabs="false" fullComment="yes" group="Ungrouped">
      <a id="explainParams():String"></a>
      <span class="permalink">
      <a href="../../../../../com/johnsnowlabs/nlp/annotators/btm/BigTextMatcherModel.html#explainParams():String" title="Permalink">
        <i class="material-icons"></i>
      </a>
    </span>
      <span class="modifier_kind">
        <span class="modifier"></span>
        <span class="kind">def</span>
      </span>
      <span class="symbol">
        <span class="name">explainParams</span><span class="params">()</span><span class="result">: <span class="extype" name="scala.Predef.String">String</span></span>
      </span>
      
      <div class="fullcomment"><dl class="attributes block"> <dt>Definition Classes</dt><dd>Params</dd></dl></div>
    </li><li name="com.johnsnowlabs.nlp.RawAnnotator#extraValidate" visbl="prt" class="indented0 " data-isabs="false" fullComment="yes" group="Ungrouped">
      <a id="extraValidate(structType:org.apache.spark.sql.types.StructType):Boolean"></a><a id="extraValidate(StructType):Boolean"></a>
      <span class="permalink">
      <a href="../../../../../com/johnsnowlabs/nlp/annotators/btm/BigTextMatcherModel.html#extraValidate(structType:org.apache.spark.sql.types.StructType):Boolean" title="Permalink">
        <i class="material-icons"></i>
      </a>
    </span>
      <span class="modifier_kind">
        <span class="modifier"></span>
        <span class="kind">def</span>
      </span>
      <span class="symbol">
        <span class="name">extraValidate</span><span class="params">(<span name="structType">structType: <span class="extype" name="org.apache.spark.sql.types.StructType">StructType</span></span>)</span><span class="result">: <span class="extype" name="scala.Boolean">Boolean</span></span>
      </span>
      
      <div class="fullcomment"><dl class="attributes block"> <dt>Attributes</dt><dd>protected </dd><dt>Definition Classes</dt><dd><a href="../../RawAnnotator.html" class="extype" name="com.johnsnowlabs.nlp.RawAnnotator">RawAnnotator</a></dd></dl></div>
    </li><li name="com.johnsnowlabs.nlp.RawAnnotator#extraValidateMsg" visbl="prt" class="indented0 " data-isabs="false" fullComment="yes" group="Ungrouped">
      <a id="extraValidateMsg:String"></a>
      <span class="permalink">
      <a href="../../../../../com/johnsnowlabs/nlp/annotators/btm/BigTextMatcherModel.html#extraValidateMsg:String" title="Permalink">
        <i class="material-icons"></i>
      </a>
    </span>
      <span class="modifier_kind">
        <span class="modifier"></span>
        <span class="kind">def</span>
      </span>
      <span class="symbol">
        <span class="name">extraValidateMsg</span><span class="result">: <span class="extype" name="java.lang.String">String</span></span>
      </span>
      
      <p class="shortcomment cmt">Override for additional custom schema checks</p><div class="fullcomment"><div class="comment cmt"><p>Override for additional custom schema checks</p></div><dl class="attributes block"> <dt>Attributes</dt><dd>protected </dd><dt>Definition Classes</dt><dd><a href="../../RawAnnotator.html" class="extype" name="com.johnsnowlabs.nlp.RawAnnotator">RawAnnotator</a></dd></dl></div>
    </li><li name="org.apache.spark.ml.param.Params#extractParamMap" visbl="pub" class="indented0 " data-isabs="false" fullComment="yes" group="Ungrouped">
      <a id="extractParamMap():org.apache.spark.ml.param.ParamMap"></a><a id="extractParamMap():ParamMap"></a>
      <span class="permalink">
      <a href="../../../../../com/johnsnowlabs/nlp/annotators/btm/BigTextMatcherModel.html#extractParamMap():org.apache.spark.ml.param.ParamMap" title="Permalink">
        <i class="material-icons"></i>
      </a>
    </span>
      <span class="modifier_kind">
        <span class="modifier">final </span>
        <span class="kind">def</span>
      </span>
      <span class="symbol">
        <span class="name">extractParamMap</span><span class="params">()</span><span class="result">: <span class="extype" name="org.apache.spark.ml.param.ParamMap">ParamMap</span></span>
      </span>
      
      <div class="fullcomment"><dl class="attributes block"> <dt>Definition Classes</dt><dd>Params</dd></dl></div>
    </li><li name="org.apache.spark.ml.param.Params#extractParamMap" visbl="pub" class="indented0 " data-isabs="false" fullComment="yes" group="Ungrouped">
      <a id="extractParamMap(extra:org.apache.spark.ml.param.ParamMap):org.apache.spark.ml.param.ParamMap"></a><a id="extractParamMap(ParamMap):ParamMap"></a>
      <span class="permalink">
      <a href="../../../../../com/johnsnowlabs/nlp/annotators/btm/BigTextMatcherModel.html#extractParamMap(extra:org.apache.spark.ml.param.ParamMap):org.apache.spark.ml.param.ParamMap" title="Permalink">
        <i class="material-icons"></i>
      </a>
    </span>
      <span class="modifier_kind">
        <span class="modifier">final </span>
        <span class="kind">def</span>
      </span>
      <span class="symbol">
        <span class="name">extractParamMap</span><span class="params">(<span name="extra">extra: <span class="extype" name="org.apache.spark.ml.param.ParamMap">ParamMap</span></span>)</span><span class="result">: <span class="extype" name="org.apache.spark.ml.param.ParamMap">ParamMap</span></span>
      </span>
      
      <div class="fullcomment"><dl class="attributes block"> <dt>Definition Classes</dt><dd>Params</dd></dl></div>
    </li><li name="com.johnsnowlabs.nlp.HasFeatures#features" visbl="pub" class="indented0 " data-isabs="false" fullComment="yes" group="Ungrouped">
      <a id="features:scala.collection.mutable.ArrayBuffer[com.johnsnowlabs.nlp.serialization.Feature[_,_,_]]"></a><a id="features:ArrayBuffer[Feature[_,_,_]]"></a>
      <span class="permalink">
      <a href="../../../../../com/johnsnowlabs/nlp/annotators/btm/BigTextMatcherModel.html#features:scala.collection.mutable.ArrayBuffer[com.johnsnowlabs.nlp.serialization.Feature[_,_,_]]" title="Permalink">
        <i class="material-icons"></i>
      </a>
    </span>
      <span class="modifier_kind">
        <span class="modifier"></span>
        <span class="kind">val</span>
      </span>
      <span class="symbol">
        <span class="name">features</span><span class="result">: <span class="extype" name="scala.collection.mutable.ArrayBuffer">ArrayBuffer</span>[<a href="../../serialization/Feature.html" class="extype" name="com.johnsnowlabs.nlp.serialization.Feature">Feature</a>[_, _, _]]</span>
      </span>
      
      <div class="fullcomment"><dl class="attributes block"> <dt>Definition Classes</dt><dd><a href="../../HasFeatures.html" class="extype" name="com.johnsnowlabs.nlp.HasFeatures">HasFeatures</a></dd></dl></div>
    </li><li name="scala.AnyRef#finalize" visbl="prt" class="indented0 " data-isabs="false" fullComment="yes" group="Ungrouped">
      <a id="finalize():Unit"></a>
      <span class="permalink">
      <a href="../../../../../com/johnsnowlabs/nlp/annotators/btm/BigTextMatcherModel.html#finalize():Unit" title="Permalink">
        <i class="material-icons"></i>
      </a>
    </span>
      <span class="modifier_kind">
        <span class="modifier"></span>
        <span class="kind">def</span>
      </span>
      <span class="symbol">
        <span class="name">finalize</span><span class="params">()</span><span class="result">: <span class="extype" name="scala.Unit">Unit</span></span>
      </span>
      
      <div class="fullcomment"><dl class="attributes block"> <dt>Attributes</dt><dd>protected[<span class="extype" name="java.lang">lang</span>] </dd><dt>Definition Classes</dt><dd>AnyRef</dd><dt>Annotations</dt><dd>
                <span class="name">@throws</span><span class="args">(<span>
      
      <span class="symbol">classOf[java.lang.Throwable]</span>
    </span>)</span>
              
        </dd></dl></div>
    </li><li name="com.johnsnowlabs.nlp.HasFeatures#get" visbl="prt" class="indented0 " data-isabs="false" fullComment="yes" group="Ungrouped">
      <a id="get[T](feature:com.johnsnowlabs.nlp.serialization.StructFeature[T]):Option[T]"></a><a id="get[T](StructFeature[T]):Option[T]"></a>
      <span class="permalink">
      <a href="../../../../../com/johnsnowlabs/nlp/annotators/btm/BigTextMatcherModel.html#get[T](feature:com.johnsnowlabs.nlp.serialization.StructFeature[T]):Option[T]" title="Permalink">
        <i class="material-icons"></i>
      </a>
    </span>
      <span class="modifier_kind">
        <span class="modifier"></span>
        <span class="kind">def</span>
      </span>
      <span class="symbol">
        <span class="name">get</span><span class="tparams">[<span name="T">T</span>]</span><span class="params">(<span name="feature">feature: <a href="../../serialization/StructFeature.html" class="extype" name="com.johnsnowlabs.nlp.serialization.StructFeature">StructFeature</a>[<span class="extype" name="com.johnsnowlabs.nlp.HasFeatures.get.T">T</span>]</span>)</span><span class="result">: <span class="extype" name="scala.Option">Option</span>[<span class="extype" name="com.johnsnowlabs.nlp.HasFeatures.get.T">T</span>]</span>
      </span>
      
      <div class="fullcomment"><dl class="attributes block"> <dt>Attributes</dt><dd>protected </dd><dt>Definition Classes</dt><dd><a href="../../HasFeatures.html" class="extype" name="com.johnsnowlabs.nlp.HasFeatures">HasFeatures</a></dd></dl></div>
    </li><li name="com.johnsnowlabs.nlp.HasFeatures#get" visbl="prt" class="indented0 " data-isabs="false" fullComment="yes" group="Ungrouped">
      <a id="get[K,V](feature:com.johnsnowlabs.nlp.serialization.MapFeature[K,V]):Option[Map[K,V]]"></a><a id="get[K,V](MapFeature[K,V]):Option[Map[K,V]]"></a>
      <span class="permalink">
      <a href="../../../../../com/johnsnowlabs/nlp/annotators/btm/BigTextMatcherModel.html#get[K,V](feature:com.johnsnowlabs.nlp.serialization.MapFeature[K,V]):Option[Map[K,V]]" title="Permalink">
        <i class="material-icons"></i>
      </a>
    </span>
      <span class="modifier_kind">
        <span class="modifier"></span>
        <span class="kind">def</span>
      </span>
      <span class="symbol">
        <span class="name">get</span><span class="tparams">[<span name="K">K</span>, <span name="V">V</span>]</span><span class="params">(<span name="feature">feature: <a href="../../serialization/MapFeature.html" class="extype" name="com.johnsnowlabs.nlp.serialization.MapFeature">MapFeature</a>[<span class="extype" name="com.johnsnowlabs.nlp.HasFeatures.get.K">K</span>, <span class="extype" name="com.johnsnowlabs.nlp.HasFeatures.get.V">V</span>]</span>)</span><span class="result">: <span class="extype" name="scala.Option">Option</span>[<span class="extype" name="scala.Predef.Map">Map</span>[<span class="extype" name="com.johnsnowlabs.nlp.HasFeatures.get.K">K</span>, <span class="extype" name="com.johnsnowlabs.nlp.HasFeatures.get.V">V</span>]]</span>
      </span>
      
      <div class="fullcomment"><dl class="attributes block"> <dt>Attributes</dt><dd>protected </dd><dt>Definition Classes</dt><dd><a href="../../HasFeatures.html" class="extype" name="com.johnsnowlabs.nlp.HasFeatures">HasFeatures</a></dd></dl></div>
    </li><li name="com.johnsnowlabs.nlp.HasFeatures#get" visbl="prt" class="indented0 " data-isabs="false" fullComment="yes" group="Ungrouped">
      <a id="get[T](feature:com.johnsnowlabs.nlp.serialization.SetFeature[T]):Option[Set[T]]"></a><a id="get[T](SetFeature[T]):Option[Set[T]]"></a>
      <span class="permalink">
      <a href="../../../../../com/johnsnowlabs/nlp/annotators/btm/BigTextMatcherModel.html#get[T](feature:com.johnsnowlabs.nlp.serialization.SetFeature[T]):Option[Set[T]]" title="Permalink">
        <i class="material-icons"></i>
      </a>
    </span>
      <span class="modifier_kind">
        <span class="modifier"></span>
        <span class="kind">def</span>
      </span>
      <span class="symbol">
        <span class="name">get</span><span class="tparams">[<span name="T">T</span>]</span><span class="params">(<span name="feature">feature: <a href="../../serialization/SetFeature.html" class="extype" name="com.johnsnowlabs.nlp.serialization.SetFeature">SetFeature</a>[<span class="extype" name="com.johnsnowlabs.nlp.HasFeatures.get.T">T</span>]</span>)</span><span class="result">: <span class="extype" name="scala.Option">Option</span>[<span class="extype" name="scala.Predef.Set">Set</span>[<span class="extype" name="com.johnsnowlabs.nlp.HasFeatures.get.T">T</span>]]</span>
      </span>
      
      <div class="fullcomment"><dl class="attributes block"> <dt>Attributes</dt><dd>protected </dd><dt>Definition Classes</dt><dd><a href="../../HasFeatures.html" class="extype" name="com.johnsnowlabs.nlp.HasFeatures">HasFeatures</a></dd></dl></div>
    </li><li name="com.johnsnowlabs.nlp.HasFeatures#get" visbl="prt" class="indented0 " data-isabs="false" fullComment="yes" group="Ungrouped">
      <a id="get[T](feature:com.johnsnowlabs.nlp.serialization.ArrayFeature[T]):Option[Array[T]]"></a><a id="get[T](ArrayFeature[T]):Option[Array[T]]"></a>
      <span class="permalink">
      <a href="../../../../../com/johnsnowlabs/nlp/annotators/btm/BigTextMatcherModel.html#get[T](feature:com.johnsnowlabs.nlp.serialization.ArrayFeature[T]):Option[Array[T]]" title="Permalink">
        <i class="material-icons"></i>
      </a>
    </span>
      <span class="modifier_kind">
        <span class="modifier"></span>
        <span class="kind">def</span>
      </span>
      <span class="symbol">
        <span class="name">get</span><span class="tparams">[<span name="T">T</span>]</span><span class="params">(<span name="feature">feature: <a href="../../serialization/ArrayFeature.html" class="extype" name="com.johnsnowlabs.nlp.serialization.ArrayFeature">ArrayFeature</a>[<span class="extype" name="com.johnsnowlabs.nlp.HasFeatures.get.T">T</span>]</span>)</span><span class="result">: <span class="extype" name="scala.Option">Option</span>[<span class="extype" name="scala.Array">Array</span>[<span class="extype" name="com.johnsnowlabs.nlp.HasFeatures.get.T">T</span>]]</span>
      </span>
      
      <div class="fullcomment"><dl class="attributes block"> <dt>Attributes</dt><dd>protected </dd><dt>Definition Classes</dt><dd><a href="../../HasFeatures.html" class="extype" name="com.johnsnowlabs.nlp.HasFeatures">HasFeatures</a></dd></dl></div>
    </li><li name="org.apache.spark.ml.param.Params#get" visbl="pub" class="indented0 " data-isabs="false" fullComment="yes" group="Ungrouped">
      <a id="get[T](param:org.apache.spark.ml.param.Param[T]):Option[T]"></a><a id="get[T](Param[T]):Option[T]"></a>
      <span class="permalink">
      <a href="../../../../../com/johnsnowlabs/nlp/annotators/btm/BigTextMatcherModel.html#get[T](param:org.apache.spark.ml.param.Param[T]):Option[T]" title="Permalink">
        <i class="material-icons"></i>
      </a>
    </span>
      <span class="modifier_kind">
        <span class="modifier">final </span>
        <span class="kind">def</span>
      </span>
      <span class="symbol">
        <span class="name">get</span><span class="tparams">[<span name="T">T</span>]</span><span class="params">(<span name="param">param: <span class="extype" name="org.apache.spark.ml.param.Param">Param</span>[<span class="extype" name="org.apache.spark.ml.param.Params.get.T">T</span>]</span>)</span><span class="result">: <span class="extype" name="scala.Option">Option</span>[<span class="extype" name="org.apache.spark.ml.param.Params.get.T">T</span>]</span>
      </span>
      
      <div class="fullcomment"><dl class="attributes block"> <dt>Definition Classes</dt><dd>Params</dd></dl></div>
    </li><li name="com.johnsnowlabs.nlp.HasCaseSensitiveProperties#getCaseSensitive" visbl="pub" class="indented0 " data-isabs="false" fullComment="yes" group="getParam">
      <a id="getCaseSensitive:Boolean"></a>
      <span class="permalink">
      <a href="../../../../../com/johnsnowlabs/nlp/annotators/btm/BigTextMatcherModel.html#getCaseSensitive:Boolean" title="Permalink">
        <i class="material-icons"></i>
      </a>
    </span>
      <span class="modifier_kind">
        <span class="modifier"></span>
        <span class="kind">def</span>
      </span>
      <span class="symbol">
        <span class="name">getCaseSensitive</span><span class="result">: <span class="extype" name="scala.Boolean">Boolean</span></span>
      </span>
      
      <p class="shortcomment cmt"></p><div class="fullcomment"><div class="comment cmt"></div><dl class="attributes block"> <dt>Definition Classes</dt><dd><a href="../../HasCaseSensitiveProperties.html" class="extype" name="com.johnsnowlabs.nlp.HasCaseSensitiveProperties">HasCaseSensitiveProperties</a></dd></dl></div>
    </li><li name="scala.AnyRef#getClass" visbl="pub" class="indented0 " data-isabs="false" fullComment="yes" group="Ungrouped">
      <a id="getClass():Class[_]"></a>
      <span class="permalink">
      <a href="../../../../../com/johnsnowlabs/nlp/annotators/btm/BigTextMatcherModel.html#getClass():Class[_]" title="Permalink">
        <i class="material-icons"></i>
      </a>
    </span>
      <span class="modifier_kind">
        <span class="modifier">final </span>
        <span class="kind">def</span>
      </span>
      <span class="symbol">
        <span class="name">getClass</span><span class="params">()</span><span class="result">: <span class="extype" name="java.lang.Class">Class</span>[_]</span>
      </span>
      
      <div class="fullcomment"><dl class="attributes block"> <dt>Definition Classes</dt><dd>AnyRef → Any</dd><dt>Annotations</dt><dd>
                <span class="name">@native</span><span class="args">()</span>
              
        </dd></dl></div>
    </li><li name="org.apache.spark.ml.param.Params#getDefault" visbl="pub" class="indented0 " data-isabs="false" fullComment="yes" group="Ungrouped">
      <a id="getDefault[T](param:org.apache.spark.ml.param.Param[T]):Option[T]"></a><a id="getDefault[T](Param[T]):Option[T]"></a>
      <span class="permalink">
      <a href="../../../../../com/johnsnowlabs/nlp/annotators/btm/BigTextMatcherModel.html#getDefault[T](param:org.apache.spark.ml.param.Param[T]):Option[T]" title="Permalink">
        <i class="material-icons"></i>
      </a>
    </span>
      <span class="modifier_kind">
        <span class="modifier">final </span>
        <span class="kind">def</span>
      </span>
      <span class="symbol">
        <span class="name">getDefault</span><span class="tparams">[<span name="T">T</span>]</span><span class="params">(<span name="param">param: <span class="extype" name="org.apache.spark.ml.param.Param">Param</span>[<span class="extype" name="org.apache.spark.ml.param.Params.getDefault.T">T</span>]</span>)</span><span class="result">: <span class="extype" name="scala.Option">Option</span>[<span class="extype" name="org.apache.spark.ml.param.Params.getDefault.T">T</span>]</span>
      </span>
      
      <div class="fullcomment"><dl class="attributes block"> <dt>Definition Classes</dt><dd>Params</dd></dl></div>
    </li><li name="com.johnsnowlabs.storage.HasStorageOptions#getEnableInMemoryStorage" visbl="pub" class="indented0 " data-isabs="false" fullComment="yes" group="Ungrouped">
      <a id="getEnableInMemoryStorage:Boolean"></a>
      <span class="permalink">
      <a href="../../../../../com/johnsnowlabs/nlp/annotators/btm/BigTextMatcherModel.html#getEnableInMemoryStorage:Boolean" title="Permalink">
        <i class="material-icons"></i>
      </a>
    </span>
      <span class="modifier_kind">
        <span class="modifier"></span>
        <span class="kind">def</span>
      </span>
      <span class="symbol">
        <span class="name">getEnableInMemoryStorage</span><span class="result">: <span class="extype" name="scala.Boolean">Boolean</span></span>
      </span>
      
      <div class="fullcomment"><dl class="attributes block"> <dt>Definition Classes</dt><dd><a href="../../../storage/HasStorageOptions.html" class="extype" name="com.johnsnowlabs.storage.HasStorageOptions">HasStorageOptions</a></dd></dl></div>
    </li><li name="com.johnsnowlabs.storage.HasStorageOptions#getIncludeStorage" visbl="pub" class="indented0 " data-isabs="false" fullComment="yes" group="Ungrouped">
      <a id="getIncludeStorage:Boolean"></a>
      <span class="permalink">
      <a href="../../../../../com/johnsnowlabs/nlp/annotators/btm/BigTextMatcherModel.html#getIncludeStorage:Boolean" title="Permalink">
        <i class="material-icons"></i>
      </a>
    </span>
      <span class="modifier_kind">
        <span class="modifier"></span>
        <span class="kind">def</span>
      </span>
      <span class="symbol">
        <span class="name">getIncludeStorage</span><span class="result">: <span class="extype" name="scala.Boolean">Boolean</span></span>
      </span>
      
      <div class="fullcomment"><dl class="attributes block"> <dt>Definition Classes</dt><dd><a href="../../../storage/HasStorageOptions.html" class="extype" name="com.johnsnowlabs.storage.HasStorageOptions">HasStorageOptions</a></dd></dl></div>
    </li><li name="com.johnsnowlabs.nlp.HasInputAnnotationCols#getInputCols" visbl="pub" class="indented0 " data-isabs="false" fullComment="yes" group="Ungrouped">
      <a id="getInputCols:Array[String]"></a>
      <span class="permalink">
      <a href="../../../../../com/johnsnowlabs/nlp/annotators/btm/BigTextMatcherModel.html#getInputCols:Array[String]" title="Permalink">
        <i class="material-icons"></i>
      </a>
    </span>
      <span class="modifier_kind">
        <span class="modifier"></span>
        <span class="kind">def</span>
      </span>
      <span class="symbol">
        <span class="name">getInputCols</span><span class="result">: <span class="extype" name="scala.Array">Array</span>[<span class="extype" name="scala.Predef.String">String</span>]</span>
      </span>
      
      <p class="shortcomment cmt"></p><div class="fullcomment"><div class="comment cmt"></div><dl class="paramcmts block"><dt>returns</dt><dd class="cmt"><p>input annotations columns currently used</p></dd></dl><dl class="attributes block"> <dt>Definition Classes</dt><dd><a href="../../HasInputAnnotationCols.html" class="extype" name="com.johnsnowlabs.nlp.HasInputAnnotationCols">HasInputAnnotationCols</a></dd></dl></div>
    </li><li name="com.johnsnowlabs.nlp.CanBeLazy#getLazyAnnotator" visbl="pub" class="indented0 " data-isabs="false" fullComment="yes" group="Ungrouped">
      <a id="getLazyAnnotator:Boolean"></a>
      <span class="permalink">
      <a href="../../../../../com/johnsnowlabs/nlp/annotators/btm/BigTextMatcherModel.html#getLazyAnnotator:Boolean" title="Permalink">
        <i class="material-icons"></i>
      </a>
    </span>
      <span class="modifier_kind">
        <span class="modifier"></span>
        <span class="kind">def</span>
      </span>
      <span class="symbol">
        <span class="name">getLazyAnnotator</span><span class="result">: <span class="extype" name="scala.Boolean">Boolean</span></span>
      </span>
      
      <div class="fullcomment"><dl class="attributes block"> <dt>Definition Classes</dt><dd><a href="../../CanBeLazy.html" class="extype" name="com.johnsnowlabs.nlp.CanBeLazy">CanBeLazy</a></dd></dl></div>
    </li><li name="com.johnsnowlabs.nlp.annotators.btm.BigTextMatcherModel#getMergeOverlapping" visbl="pub" class="indented0 " data-isabs="false" fullComment="no" group="getParam">
      <a id="getMergeOverlapping:Boolean"></a>
      <span class="permalink">
      <a href="../../../../../com/johnsnowlabs/nlp/annotators/btm/BigTextMatcherModel.html#getMergeOverlapping:Boolean" title="Permalink">
        <i class="material-icons"></i>
      </a>
    </span>
      <span class="modifier_kind">
        <span class="modifier"></span>
        <span class="kind">def</span>
      </span>
      <span class="symbol">
        <span class="name">getMergeOverlapping</span><span class="result">: <span class="extype" name="scala.Boolean">Boolean</span></span>
      </span>
      
      <p class="shortcomment cmt"></p>
    </li><li name="org.apache.spark.ml.param.Params#getOrDefault" visbl="pub" class="indented0 " data-isabs="false" fullComment="yes" group="Ungrouped">
      <a id="getOrDefault[T](param:org.apache.spark.ml.param.Param[T]):T"></a><a id="getOrDefault[T](Param[T]):T"></a>
      <span class="permalink">
      <a href="../../../../../com/johnsnowlabs/nlp/annotators/btm/BigTextMatcherModel.html#getOrDefault[T](param:org.apache.spark.ml.param.Param[T]):T" title="Permalink">
        <i class="material-icons"></i>
      </a>
    </span>
      <span class="modifier_kind">
        <span class="modifier">final </span>
        <span class="kind">def</span>
      </span>
      <span class="symbol">
        <span class="name">getOrDefault</span><span class="tparams">[<span name="T">T</span>]</span><span class="params">(<span name="param">param: <span class="extype" name="org.apache.spark.ml.param.Param">Param</span>[<span class="extype" name="org.apache.spark.ml.param.Params.getOrDefault.T">T</span>]</span>)</span><span class="result">: <span class="extype" name="org.apache.spark.ml.param.Params.getOrDefault.T">T</span></span>
      </span>
      
      <div class="fullcomment"><dl class="attributes block"> <dt>Definition Classes</dt><dd>Params</dd></dl></div>
    </li><li name="com.johnsnowlabs.nlp.HasOutputAnnotationCol#getOutputCol" visbl="pub" class="indented0 " data-isabs="false" fullComment="yes" group="Ungrouped">
      <a id="getOutputCol:String"></a>
      <span class="permalink">
      <a href="../../../../../com/johnsnowlabs/nlp/annotators/btm/BigTextMatcherModel.html#getOutputCol:String" title="Permalink">
        <i class="material-icons"></i>
      </a>
    </span>
      <span class="modifier_kind">
        <span class="modifier">final </span>
        <span class="kind">def</span>
      </span>
      <span class="symbol">
        <span class="name">getOutputCol</span><span class="result">: <span class="extype" name="scala.Predef.String">String</span></span>
      </span>
      
      <p class="shortcomment cmt">Gets annotation column name going to generate</p><div class="fullcomment"><div class="comment cmt"><p>Gets annotation column name going to generate</p></div><dl class="attributes block"> <dt>Definition Classes</dt><dd><a href="../../HasOutputAnnotationCol.html" class="extype" name="com.johnsnowlabs.nlp.HasOutputAnnotationCol">HasOutputAnnotationCol</a></dd></dl></div>
    </li><li name="org.apache.spark.ml.param.Params#getParam" visbl="pub" class="indented0 " data-isabs="false" fullComment="yes" group="Ungrouped">
      <a id="getParam(paramName:String):org.apache.spark.ml.param.Param[Any]"></a><a id="getParam(String):Param[Any]"></a>
      <span class="permalink">
      <a href="../../../../../com/johnsnowlabs/nlp/annotators/btm/BigTextMatcherModel.html#getParam(paramName:String):org.apache.spark.ml.param.Param[Any]" title="Permalink">
        <i class="material-icons"></i>
      </a>
    </span>
      <span class="modifier_kind">
        <span class="modifier"></span>
        <span class="kind">def</span>
      </span>
      <span class="symbol">
        <span class="name">getParam</span><span class="params">(<span name="paramName">paramName: <span class="extype" name="scala.Predef.String">String</span></span>)</span><span class="result">: <span class="extype" name="org.apache.spark.ml.param.Param">Param</span>[<span class="extype" name="scala.Any">Any</span>]</span>
      </span>
      
      <div class="fullcomment"><dl class="attributes block"> <dt>Definition Classes</dt><dd>Params</dd></dl></div>
    </li><li name="com.johnsnowlabs.storage.HasStorageReader#getReader" visbl="prt" class="indented0 " data-isabs="false" fullComment="yes" group="Ungrouped">
      <a id="getReader[A](database:com.johnsnowlabs.storage.Database.Name):com.johnsnowlabs.storage.StorageReader[A]"></a><a id="getReader[A](Name):StorageReader[A]"></a>
      <span class="permalink">
      <a href="../../../../../com/johnsnowlabs/nlp/annotators/btm/BigTextMatcherModel.html#getReader[A](database:com.johnsnowlabs.storage.Database.Name):com.johnsnowlabs.storage.StorageReader[A]" title="Permalink">
        <i class="material-icons"></i>
      </a>
    </span>
      <span class="modifier_kind">
        <span class="modifier"></span>
        <span class="kind">def</span>
      </span>
      <span class="symbol">
        <span class="name">getReader</span><span class="tparams">[<span name="A">A</span>]</span><span class="params">(<span name="database">database: <a href="../../../storage/Database$.html#Name=com.johnsnowlabs.storage.Database" class="extmbr" name="com.johnsnowlabs.storage.Database.Name">Name</a></span>)</span><span class="result">: <a href="../../../storage/StorageReader.html" class="extype" name="com.johnsnowlabs.storage.StorageReader">StorageReader</a>[<span class="extype" name="com.johnsnowlabs.storage.HasStorageReader.getReader.A">A</span>]</span>
      </span>
      
      <div class="fullcomment"><dl class="attributes block"> <dt>Attributes</dt><dd>protected </dd><dt>Definition Classes</dt><dd><a href="../../../storage/HasStorageReader.html" class="extype" name="com.johnsnowlabs.storage.HasStorageReader">HasStorageReader</a></dd></dl></div>
    </li><li name="com.johnsnowlabs.storage.HasStorageRef#getStorageRef" visbl="pub" class="indented0 " data-isabs="false" fullComment="yes" group="Ungrouped">
      <a id="getStorageRef:String"></a>
      <span class="permalink">
      <a href="../../../../../com/johnsnowlabs/nlp/annotators/btm/BigTextMatcherModel.html#getStorageRef:String" title="Permalink">
        <i class="material-icons"></i>
      </a>
    </span>
      <span class="modifier_kind">
        <span class="modifier"></span>
        <span class="kind">def</span>
      </span>
      <span class="symbol">
        <span class="name">getStorageRef</span><span class="result">: <span class="extype" name="scala.Predef.String">String</span></span>
      </span>
      
      <div class="fullcomment"><dl class="attributes block"> <dt>Definition Classes</dt><dd><a href="../../../storage/HasStorageRef.html" class="extype" name="com.johnsnowlabs.storage.HasStorageRef">HasStorageRef</a></dd></dl></div>
    </li><li name="org.apache.spark.ml.param.Params#hasDefault" visbl="pub" class="indented0 " data-isabs="false" fullComment="yes" group="Ungrouped">
      <a id="hasDefault[T](param:org.apache.spark.ml.param.Param[T]):Boolean"></a><a id="hasDefault[T](Param[T]):Boolean"></a>
      <span class="permalink">
      <a href="../../../../../com/johnsnowlabs/nlp/annotators/btm/BigTextMatcherModel.html#hasDefault[T](param:org.apache.spark.ml.param.Param[T]):Boolean" title="Permalink">
        <i class="material-icons"></i>
      </a>
    </span>
      <span class="modifier_kind">
        <span class="modifier">final </span>
        <span class="kind">def</span>
      </span>
      <span class="symbol">
        <span class="name">hasDefault</span><span class="tparams">[<span name="T">T</span>]</span><span class="params">(<span name="param">param: <span class="extype" name="org.apache.spark.ml.param.Param">Param</span>[<span class="extype" name="org.apache.spark.ml.param.Params.hasDefault.T">T</span>]</span>)</span><span class="result">: <span class="extype" name="scala.Boolean">Boolean</span></span>
      </span>
      
      <div class="fullcomment"><dl class="attributes block"> <dt>Definition Classes</dt><dd>Params</dd></dl></div>
    </li><li name="org.apache.spark.ml.param.Params#hasParam" visbl="pub" class="indented0 " data-isabs="false" fullComment="yes" group="Ungrouped">
      <a id="hasParam(paramName:String):Boolean"></a><a id="hasParam(String):Boolean"></a>
      <span class="permalink">
      <a href="../../../../../com/johnsnowlabs/nlp/annotators/btm/BigTextMatcherModel.html#hasParam(paramName:String):Boolean" title="Permalink">
        <i class="material-icons"></i>
      </a>
    </span>
      <span class="modifier_kind">
        <span class="modifier"></span>
        <span class="kind">def</span>
      </span>
      <span class="symbol">
        <span class="name">hasParam</span><span class="params">(<span name="paramName">paramName: <span class="extype" name="scala.Predef.String">String</span></span>)</span><span class="result">: <span class="extype" name="scala.Boolean">Boolean</span></span>
      </span>
      
      <div class="fullcomment"><dl class="attributes block"> <dt>Definition Classes</dt><dd>Params</dd></dl></div>
    </li><li name="org.apache.spark.ml.Model#hasParent" visbl="pub" class="indented0 " data-isabs="false" fullComment="yes" group="Ungrouped">
      <a id="hasParent:Boolean"></a>
      <span class="permalink">
      <a href="../../../../../com/johnsnowlabs/nlp/annotators/btm/BigTextMatcherModel.html#hasParent:Boolean" title="Permalink">
        <i class="material-icons"></i>
      </a>
    </span>
      <span class="modifier_kind">
        <span class="modifier"></span>
        <span class="kind">def</span>
      </span>
      <span class="symbol">
        <span class="name">hasParent</span><span class="result">: <span class="extype" name="scala.Boolean">Boolean</span></span>
      </span>
      
      <div class="fullcomment"><dl class="attributes block"> <dt>Definition Classes</dt><dd>Model</dd></dl></div>
    </li><li name="scala.AnyRef#hashCode" visbl="pub" class="indented0 " data-isabs="false" fullComment="yes" group="Ungrouped">
      <a id="hashCode():Int"></a>
      <span class="permalink">
      <a href="../../../../../com/johnsnowlabs/nlp/annotators/btm/BigTextMatcherModel.html#hashCode():Int" title="Permalink">
        <i class="material-icons"></i>
      </a>
    </span>
      <span class="modifier_kind">
        <span class="modifier"></span>
        <span class="kind">def</span>
      </span>
      <span class="symbol">
        <span class="name">hashCode</span><span class="params">()</span><span class="result">: <span class="extype" name="scala.Int">Int</span></span>
      </span>
      
      <div class="fullcomment"><dl class="attributes block"> <dt>Definition Classes</dt><dd>AnyRef → Any</dd><dt>Annotations</dt><dd>
                <span class="name">@native</span><span class="args">()</span>
              
        </dd></dl></div>
    </li><li name="com.johnsnowlabs.storage.HasStorageOptions#includeStorage" visbl="pub" class="indented0 " data-isabs="false" fullComment="yes" group="Ungrouped">
      <a id="includeStorage:org.apache.spark.ml.param.BooleanParam"></a><a id="includeStorage:BooleanParam"></a>
      <span class="permalink">
      <a href="../../../../../com/johnsnowlabs/nlp/annotators/btm/BigTextMatcherModel.html#includeStorage:org.apache.spark.ml.param.BooleanParam" title="Permalink">
        <i class="material-icons"></i>
      </a>
    </span>
      <span class="modifier_kind">
        <span class="modifier"></span>
        <span class="kind">val</span>
      </span>
      <span class="symbol">
        <span class="name">includeStorage</span><span class="result">: <span class="extype" name="org.apache.spark.ml.param.BooleanParam">BooleanParam</span></span>
      </span>
      
      <div class="fullcomment"><dl class="attributes block"> <dt>Definition Classes</dt><dd><a href="../../../storage/HasStorageOptions.html" class="extype" name="com.johnsnowlabs.storage.HasStorageOptions">HasStorageOptions</a></dd></dl></div>
    </li><li name="org.apache.spark.internal.Logging#initializeLogIfNecessary" visbl="prt" class="indented0 " data-isabs="false" fullComment="yes" group="Ungrouped">
      <a id="initializeLogIfNecessary(isInterpreter:Boolean,silent:Boolean):Boolean"></a><a id="initializeLogIfNecessary(Boolean,Boolean):Boolean"></a>
      <span class="permalink">
      <a href="../../../../../com/johnsnowlabs/nlp/annotators/btm/BigTextMatcherModel.html#initializeLogIfNecessary(isInterpreter:Boolean,silent:Boolean):Boolean" title="Permalink">
        <i class="material-icons"></i>
      </a>
    </span>
      <span class="modifier_kind">
        <span class="modifier"></span>
        <span class="kind">def</span>
      </span>
      <span class="symbol">
        <span class="name">initializeLogIfNecessary</span><span class="params">(<span name="isInterpreter">isInterpreter: <span class="extype" name="scala.Boolean">Boolean</span></span>, <span name="silent">silent: <span class="extype" name="scala.Boolean">Boolean</span></span>)</span><span class="result">: <span class="extype" name="scala.Boolean">Boolean</span></span>
      </span>
      
      <div class="fullcomment"><dl class="attributes block"> <dt>Attributes</dt><dd>protected </dd><dt>Definition Classes</dt><dd>Logging</dd></dl></div>
    </li><li name="org.apache.spark.internal.Logging#initializeLogIfNecessary" visbl="prt" class="indented0 " data-isabs="false" fullComment="yes" group="Ungrouped">
      <a id="initializeLogIfNecessary(isInterpreter:Boolean):Unit"></a><a id="initializeLogIfNecessary(Boolean):Unit"></a>
      <span class="permalink">
      <a href="../../../../../com/johnsnowlabs/nlp/annotators/btm/BigTextMatcherModel.html#initializeLogIfNecessary(isInterpreter:Boolean):Unit" title="Permalink">
        <i class="material-icons"></i>
      </a>
    </span>
      <span class="modifier_kind">
        <span class="modifier"></span>
        <span class="kind">def</span>
      </span>
      <span class="symbol">
        <span class="name">initializeLogIfNecessary</span><span class="params">(<span name="isInterpreter">isInterpreter: <span class="extype" name="scala.Boolean">Boolean</span></span>)</span><span class="result">: <span class="extype" name="scala.Unit">Unit</span></span>
      </span>
      
      <div class="fullcomment"><dl class="attributes block"> <dt>Attributes</dt><dd>protected </dd><dt>Definition Classes</dt><dd>Logging</dd></dl></div>
    </li><li name="com.johnsnowlabs.nlp.annotators.btm.BigTextMatcherModel#inputAnnotatorTypes" visbl="pub" class="indented0 " data-isabs="false" fullComment="yes" group="anno">
      <a id="inputAnnotatorTypes:Array[BigTextMatcherModel.this.AnnotatorType]"></a><a id="inputAnnotatorTypes:Array[AnnotatorType]"></a>
      <span class="permalink">
      <a href="../../../../../com/johnsnowlabs/nlp/annotators/btm/BigTextMatcherModel.html#inputAnnotatorTypes:Array[BigTextMatcherModel.this.AnnotatorType]" title="Permalink">
        <i class="material-icons"></i>
      </a>
    </span>
      <span class="modifier_kind">
        <span class="modifier"></span>
        <span class="kind">val</span>
      </span>
      <span class="symbol">
        <span class="name">inputAnnotatorTypes</span><span class="result">: <span class="extype" name="scala.Array">Array</span>[<a href="#AnnotatorType=String" class="extmbr" name="com.johnsnowlabs.nlp.annotators.btm.BigTextMatcherModel.AnnotatorType">AnnotatorType</a>]</span>
      </span>
      
      <p class="shortcomment cmt">Input Annotator Types: DOCUMENT, TOKEN
</p><div class="fullcomment"><div class="comment cmt"><p>Input Annotator Types: DOCUMENT, TOKEN
</p></div><dl class="attributes block"> <dt>Definition Classes</dt><dd><a href="" class="extype" name="com.johnsnowlabs.nlp.annotators.btm.BigTextMatcherModel">BigTextMatcherModel</a> → <a href="../../HasInputAnnotationCols.html" class="extype" name="com.johnsnowlabs.nlp.HasInputAnnotationCols">HasInputAnnotationCols</a></dd></dl></div>
    </li><li name="com.johnsnowlabs.nlp.HasInputAnnotationCols#inputCols" visbl="prt" class="indented0 " data-isabs="false" fullComment="yes" group="Ungrouped">
      <a id="inputCols:org.apache.spark.ml.param.StringArrayParam"></a><a id="inputCols:StringArrayParam"></a>
      <span class="permalink">
      <a href="../../../../../com/johnsnowlabs/nlp/annotators/btm/BigTextMatcherModel.html#inputCols:org.apache.spark.ml.param.StringArrayParam" title="Permalink">
        <i class="material-icons"></i>
      </a>
    </span>
      <span class="modifier_kind">
        <span class="modifier">final </span>
        <span class="kind">val</span>
      </span>
      <span class="symbol">
        <span class="name">inputCols</span><span class="result">: <span class="extype" name="org.apache.spark.ml.param.StringArrayParam">StringArrayParam</span></span>
      </span>
      
      <p class="shortcomment cmt">columns that contain annotations necessary to run this annotator AnnotatorType is used both
as input and output columns if not specified
</p><div class="fullcomment"><div class="comment cmt"><p>columns that contain annotations necessary to run this annotator AnnotatorType is used both
as input and output columns if not specified
</p></div><dl class="attributes block"> <dt>Attributes</dt><dd>protected </dd><dt>Definition Classes</dt><dd><a href="../../HasInputAnnotationCols.html" class="extype" name="com.johnsnowlabs.nlp.HasInputAnnotationCols">HasInputAnnotationCols</a></dd></dl></div>
    </li><li name="org.apache.spark.ml.param.Params#isDefined" visbl="pub" class="indented0 " data-isabs="false" fullComment="yes" group="Ungrouped">
      <a id="isDefined(param:org.apache.spark.ml.param.Param[_]):Boolean"></a><a id="isDefined(Param[_]):Boolean"></a>
      <span class="permalink">
      <a href="../../../../../com/johnsnowlabs/nlp/annotators/btm/BigTextMatcherModel.html#isDefined(param:org.apache.spark.ml.param.Param[_]):Boolean" title="Permalink">
        <i class="material-icons"></i>
      </a>
    </span>
      <span class="modifier_kind">
        <span class="modifier">final </span>
        <span class="kind">def</span>
      </span>
      <span class="symbol">
        <span class="name">isDefined</span><span class="params">(<span name="param">param: <span class="extype" name="org.apache.spark.ml.param.Param">Param</span>[_]</span>)</span><span class="result">: <span class="extype" name="scala.Boolean">Boolean</span></span>
      </span>
      
      <div class="fullcomment"><dl class="attributes block"> <dt>Definition Classes</dt><dd>Params</dd></dl></div>
    </li><li name="scala.Any#isInstanceOf" visbl="pub" class="indented0 " data-isabs="false" fullComment="yes" group="Ungrouped">
      <a id="isInstanceOf[T0]:Boolean"></a>
      <span class="permalink">
      <a href="../../../../../com/johnsnowlabs/nlp/annotators/btm/BigTextMatcherModel.html#isInstanceOf[T0]:Boolean" title="Permalink">
        <i class="material-icons"></i>
      </a>
    </span>
      <span class="modifier_kind">
        <span class="modifier">final </span>
        <span class="kind">def</span>
      </span>
      <span class="symbol">
        <span class="name">isInstanceOf</span><span class="tparams">[<span name="T0">T0</span>]</span><span class="result">: <span class="extype" name="scala.Boolean">Boolean</span></span>
      </span>
      
      <div class="fullcomment"><dl class="attributes block"> <dt>Definition Classes</dt><dd>Any</dd></dl></div>
    </li><li name="org.apache.spark.ml.param.Params#isSet" visbl="pub" class="indented0 " data-isabs="false" fullComment="yes" group="Ungrouped">
      <a id="isSet(param:org.apache.spark.ml.param.Param[_]):Boolean"></a><a id="isSet(Param[_]):Boolean"></a>
      <span class="permalink">
      <a href="../../../../../com/johnsnowlabs/nlp/annotators/btm/BigTextMatcherModel.html#isSet(param:org.apache.spark.ml.param.Param[_]):Boolean" title="Permalink">
        <i class="material-icons"></i>
      </a>
    </span>
      <span class="modifier_kind">
        <span class="modifier">final </span>
        <span class="kind">def</span>
      </span>
      <span class="symbol">
        <span class="name">isSet</span><span class="params">(<span name="param">param: <span class="extype" name="org.apache.spark.ml.param.Param">Param</span>[_]</span>)</span><span class="result">: <span class="extype" name="scala.Boolean">Boolean</span></span>
      </span>
      
      <div class="fullcomment"><dl class="attributes block"> <dt>Definition Classes</dt><dd>Params</dd></dl></div>
    </li><li name="org.apache.spark.internal.Logging#isTraceEnabled" visbl="prt" class="indented0 " data-isabs="false" fullComment="yes" group="Ungrouped">
      <a id="isTraceEnabled():Boolean"></a>
      <span class="permalink">
      <a href="../../../../../com/johnsnowlabs/nlp/annotators/btm/BigTextMatcherModel.html#isTraceEnabled():Boolean" title="Permalink">
        <i class="material-icons"></i>
      </a>
    </span>
      <span class="modifier_kind">
        <span class="modifier"></span>
        <span class="kind">def</span>
      </span>
      <span class="symbol">
        <span class="name">isTraceEnabled</span><span class="params">()</span><span class="result">: <span class="extype" name="scala.Boolean">Boolean</span></span>
      </span>
      
      <div class="fullcomment"><dl class="attributes block"> <dt>Attributes</dt><dd>protected </dd><dt>Definition Classes</dt><dd>Logging</dd></dl></div>
    </li><li name="com.johnsnowlabs.nlp.CanBeLazy#lazyAnnotator" visbl="pub" class="indented0 " data-isabs="false" fullComment="yes" group="Ungrouped">
      <a id="lazyAnnotator:org.apache.spark.ml.param.BooleanParam"></a><a id="lazyAnnotator:BooleanParam"></a>
      <span class="permalink">
      <a href="../../../../../com/johnsnowlabs/nlp/annotators/btm/BigTextMatcherModel.html#lazyAnnotator:org.apache.spark.ml.param.BooleanParam" title="Permalink">
        <i class="material-icons"></i>
      </a>
    </span>
      <span class="modifier_kind">
        <span class="modifier"></span>
        <span class="kind">val</span>
      </span>
      <span class="symbol">
        <span class="name">lazyAnnotator</span><span class="result">: <span class="extype" name="org.apache.spark.ml.param.BooleanParam">BooleanParam</span></span>
      </span>
      
      <div class="fullcomment"><dl class="attributes block"> <dt>Definition Classes</dt><dd><a href="../../CanBeLazy.html" class="extype" name="com.johnsnowlabs.nlp.CanBeLazy">CanBeLazy</a></dd></dl></div>
    </li><li name="org.apache.spark.internal.Logging#log" visbl="prt" class="indented0 " data-isabs="false" fullComment="yes" group="Ungrouped">
      <a id="log:org.slf4j.Logger"></a><a id="log:Logger"></a>
      <span class="permalink">
      <a href="../../../../../com/johnsnowlabs/nlp/annotators/btm/BigTextMatcherModel.html#log:org.slf4j.Logger" title="Permalink">
        <i class="material-icons"></i>
      </a>
    </span>
      <span class="modifier_kind">
        <span class="modifier"></span>
        <span class="kind">def</span>
      </span>
      <span class="symbol">
        <span class="name">log</span><span class="result">: <span class="extype" name="org.slf4j.Logger">Logger</span></span>
      </span>
      
      <div class="fullcomment"><dl class="attributes block"> <dt>Attributes</dt><dd>protected </dd><dt>Definition Classes</dt><dd>Logging</dd></dl></div>
    </li><li name="org.apache.spark.internal.Logging#logDebug" visbl="prt" class="indented0 " data-isabs="false" fullComment="yes" group="Ungrouped">
      <a id="logDebug(msg:=&gt;String,throwable:Throwable):Unit"></a><a id="logDebug(⇒String,Throwable):Unit"></a>
      <span class="permalink">
      <a href="../../../../../com/johnsnowlabs/nlp/annotators/btm/BigTextMatcherModel.html#logDebug(msg:=&gt;String,throwable:Throwable):Unit" title="Permalink">
        <i class="material-icons"></i>
      </a>
    </span>
      <span class="modifier_kind">
        <span class="modifier"></span>
        <span class="kind">def</span>
      </span>
      <span class="symbol">
        <span class="name">logDebug</span><span class="params">(<span name="msg">msg: ⇒ <span class="extype" name="scala.Predef.String">String</span></span>, <span name="throwable">throwable: <span class="extype" name="scala.Throwable">Throwable</span></span>)</span><span class="result">: <span class="extype" name="scala.Unit">Unit</span></span>
      </span>
      
      <div class="fullcomment"><dl class="attributes block"> <dt>Attributes</dt><dd>protected </dd><dt>Definition Classes</dt><dd>Logging</dd></dl></div>
    </li><li name="org.apache.spark.internal.Logging#logDebug" visbl="prt" class="indented0 " data-isabs="false" fullComment="yes" group="Ungrouped">
      <a id="logDebug(msg:=&gt;String):Unit"></a><a id="logDebug(⇒String):Unit"></a>
      <span class="permalink">
      <a href="../../../../../com/johnsnowlabs/nlp/annotators/btm/BigTextMatcherModel.html#logDebug(msg:=&gt;String):Unit" title="Permalink">
        <i class="material-icons"></i>
      </a>
    </span>
      <span class="modifier_kind">
        <span class="modifier"></span>
        <span class="kind">def</span>
      </span>
      <span class="symbol">
        <span class="name">logDebug</span><span class="params">(<span name="msg">msg: ⇒ <span class="extype" name="scala.Predef.String">String</span></span>)</span><span class="result">: <span class="extype" name="scala.Unit">Unit</span></span>
      </span>
      
      <div class="fullcomment"><dl class="attributes block"> <dt>Attributes</dt><dd>protected </dd><dt>Definition Classes</dt><dd>Logging</dd></dl></div>
    </li><li name="org.apache.spark.internal.Logging#logError" visbl="prt" class="indented0 " data-isabs="false" fullComment="yes" group="Ungrouped">
      <a id="logError(msg:=&gt;String,throwable:Throwable):Unit"></a><a id="logError(⇒String,Throwable):Unit"></a>
      <span class="permalink">
      <a href="../../../../../com/johnsnowlabs/nlp/annotators/btm/BigTextMatcherModel.html#logError(msg:=&gt;String,throwable:Throwable):Unit" title="Permalink">
        <i class="material-icons"></i>
      </a>
    </span>
      <span class="modifier_kind">
        <span class="modifier"></span>
        <span class="kind">def</span>
      </span>
      <span class="symbol">
        <span class="name">logError</span><span class="params">(<span name="msg">msg: ⇒ <span class="extype" name="scala.Predef.String">String</span></span>, <span name="throwable">throwable: <span class="extype" name="scala.Throwable">Throwable</span></span>)</span><span class="result">: <span class="extype" name="scala.Unit">Unit</span></span>
      </span>
      
      <div class="fullcomment"><dl class="attributes block"> <dt>Attributes</dt><dd>protected </dd><dt>Definition Classes</dt><dd>Logging</dd></dl></div>
    </li><li name="org.apache.spark.internal.Logging#logError" visbl="prt" class="indented0 " data-isabs="false" fullComment="yes" group="Ungrouped">
      <a id="logError(msg:=&gt;String):Unit"></a><a id="logError(⇒String):Unit"></a>
      <span class="permalink">
      <a href="../../../../../com/johnsnowlabs/nlp/annotators/btm/BigTextMatcherModel.html#logError(msg:=&gt;String):Unit" title="Permalink">
        <i class="material-icons"></i>
      </a>
    </span>
      <span class="modifier_kind">
        <span class="modifier"></span>
        <span class="kind">def</span>
      </span>
      <span class="symbol">
        <span class="name">logError</span><span class="params">(<span name="msg">msg: ⇒ <span class="extype" name="scala.Predef.String">String</span></span>)</span><span class="result">: <span class="extype" name="scala.Unit">Unit</span></span>
      </span>
      
      <div class="fullcomment"><dl class="attributes block"> <dt>Attributes</dt><dd>protected </dd><dt>Definition Classes</dt><dd>Logging</dd></dl></div>
    </li><li name="org.apache.spark.internal.Logging#logInfo" visbl="prt" class="indented0 " data-isabs="false" fullComment="yes" group="Ungrouped">
      <a id="logInfo(msg:=&gt;String,throwable:Throwable):Unit"></a><a id="logInfo(⇒String,Throwable):Unit"></a>
      <span class="permalink">
      <a href="../../../../../com/johnsnowlabs/nlp/annotators/btm/BigTextMatcherModel.html#logInfo(msg:=&gt;String,throwable:Throwable):Unit" title="Permalink">
        <i class="material-icons"></i>
      </a>
    </span>
      <span class="modifier_kind">
        <span class="modifier"></span>
        <span class="kind">def</span>
      </span>
      <span class="symbol">
        <span class="name">logInfo</span><span class="params">(<span name="msg">msg: ⇒ <span class="extype" name="scala.Predef.String">String</span></span>, <span name="throwable">throwable: <span class="extype" name="scala.Throwable">Throwable</span></span>)</span><span class="result">: <span class="extype" name="scala.Unit">Unit</span></span>
      </span>
      
      <div class="fullcomment"><dl class="attributes block"> <dt>Attributes</dt><dd>protected </dd><dt>Definition Classes</dt><dd>Logging</dd></dl></div>
    </li><li name="org.apache.spark.internal.Logging#logInfo" visbl="prt" class="indented0 " data-isabs="false" fullComment="yes" group="Ungrouped">
      <a id="logInfo(msg:=&gt;String):Unit"></a><a id="logInfo(⇒String):Unit"></a>
      <span class="permalink">
      <a href="../../../../../com/johnsnowlabs/nlp/annotators/btm/BigTextMatcherModel.html#logInfo(msg:=&gt;String):Unit" title="Permalink">
        <i class="material-icons"></i>
      </a>
    </span>
      <span class="modifier_kind">
        <span class="modifier"></span>
        <span class="kind">def</span>
      </span>
      <span class="symbol">
        <span class="name">logInfo</span><span class="params">(<span name="msg">msg: ⇒ <span class="extype" name="scala.Predef.String">String</span></span>)</span><span class="result">: <span class="extype" name="scala.Unit">Unit</span></span>
      </span>
      
      <div class="fullcomment"><dl class="attributes block"> <dt>Attributes</dt><dd>protected </dd><dt>Definition Classes</dt><dd>Logging</dd></dl></div>
    </li><li name="org.apache.spark.internal.Logging#logName" visbl="prt" class="indented0 " data-isabs="false" fullComment="yes" group="Ungrouped">
      <a id="logName:String"></a>
      <span class="permalink">
      <a href="../../../../../com/johnsnowlabs/nlp/annotators/btm/BigTextMatcherModel.html#logName:String" title="Permalink">
        <i class="material-icons"></i>
      </a>
    </span>
      <span class="modifier_kind">
        <span class="modifier"></span>
        <span class="kind">def</span>
      </span>
      <span class="symbol">
        <span class="name">logName</span><span class="result">: <span class="extype" name="java.lang.String">String</span></span>
      </span>
      
      <div class="fullcomment"><dl class="attributes block"> <dt>Attributes</dt><dd>protected </dd><dt>Definition Classes</dt><dd>Logging</dd></dl></div>
    </li><li name="org.apache.spark.internal.Logging#logTrace" visbl="prt" class="indented0 " data-isabs="false" fullComment="yes" group="Ungrouped">
      <a id="logTrace(msg:=&gt;String,throwable:Throwable):Unit"></a><a id="logTrace(⇒String,Throwable):Unit"></a>
      <span class="permalink">
      <a href="../../../../../com/johnsnowlabs/nlp/annotators/btm/BigTextMatcherModel.html#logTrace(msg:=&gt;String,throwable:Throwable):Unit" title="Permalink">
        <i class="material-icons"></i>
      </a>
    </span>
      <span class="modifier_kind">
        <span class="modifier"></span>
        <span class="kind">def</span>
      </span>
      <span class="symbol">
        <span class="name">logTrace</span><span class="params">(<span name="msg">msg: ⇒ <span class="extype" name="scala.Predef.String">String</span></span>, <span name="throwable">throwable: <span class="extype" name="scala.Throwable">Throwable</span></span>)</span><span class="result">: <span class="extype" name="scala.Unit">Unit</span></span>
      </span>
      
      <div class="fullcomment"><dl class="attributes block"> <dt>Attributes</dt><dd>protected </dd><dt>Definition Classes</dt><dd>Logging</dd></dl></div>
    </li><li name="org.apache.spark.internal.Logging#logTrace" visbl="prt" class="indented0 " data-isabs="false" fullComment="yes" group="Ungrouped">
      <a id="logTrace(msg:=&gt;String):Unit"></a><a id="logTrace(⇒String):Unit"></a>
      <span class="permalink">
      <a href="../../../../../com/johnsnowlabs/nlp/annotators/btm/BigTextMatcherModel.html#logTrace(msg:=&gt;String):Unit" title="Permalink">
        <i class="material-icons"></i>
      </a>
    </span>
      <span class="modifier_kind">
        <span class="modifier"></span>
        <span class="kind">def</span>
      </span>
      <span class="symbol">
        <span class="name">logTrace</span><span class="params">(<span name="msg">msg: ⇒ <span class="extype" name="scala.Predef.String">String</span></span>)</span><span class="result">: <span class="extype" name="scala.Unit">Unit</span></span>
      </span>
      
      <div class="fullcomment"><dl class="attributes block"> <dt>Attributes</dt><dd>protected </dd><dt>Definition Classes</dt><dd>Logging</dd></dl></div>
    </li><li name="org.apache.spark.internal.Logging#logWarning" visbl="prt" class="indented0 " data-isabs="false" fullComment="yes" group="Ungrouped">
      <a id="logWarning(msg:=&gt;String,throwable:Throwable):Unit"></a><a id="logWarning(⇒String,Throwable):Unit"></a>
      <span class="permalink">
      <a href="../../../../../com/johnsnowlabs/nlp/annotators/btm/BigTextMatcherModel.html#logWarning(msg:=&gt;String,throwable:Throwable):Unit" title="Permalink">
        <i class="material-icons"></i>
      </a>
    </span>
      <span class="modifier_kind">
        <span class="modifier"></span>
        <span class="kind">def</span>
      </span>
      <span class="symbol">
        <span class="name">logWarning</span><span class="params">(<span name="msg">msg: ⇒ <span class="extype" name="scala.Predef.String">String</span></span>, <span name="throwable">throwable: <span class="extype" name="scala.Throwable">Throwable</span></span>)</span><span class="result">: <span class="extype" name="scala.Unit">Unit</span></span>
      </span>
      
      <div class="fullcomment"><dl class="attributes block"> <dt>Attributes</dt><dd>protected </dd><dt>Definition Classes</dt><dd>Logging</dd></dl></div>
    </li><li name="org.apache.spark.internal.Logging#logWarning" visbl="prt" class="indented0 " data-isabs="false" fullComment="yes" group="Ungrouped">
      <a id="logWarning(msg:=&gt;String):Unit"></a><a id="logWarning(⇒String):Unit"></a>
      <span class="permalink">
      <a href="../../../../../com/johnsnowlabs/nlp/annotators/btm/BigTextMatcherModel.html#logWarning(msg:=&gt;String):Unit" title="Permalink">
        <i class="material-icons"></i>
      </a>
    </span>
      <span class="modifier_kind">
        <span class="modifier"></span>
        <span class="kind">def</span>
      </span>
      <span class="symbol">
        <span class="name">logWarning</span><span class="params">(<span name="msg">msg: ⇒ <span class="extype" name="scala.Predef.String">String</span></span>)</span><span class="result">: <span class="extype" name="scala.Unit">Unit</span></span>
      </span>
      
      <div class="fullcomment"><dl class="attributes block"> <dt>Attributes</dt><dd>protected </dd><dt>Definition Classes</dt><dd>Logging</dd></dl></div>
    </li><li name="com.johnsnowlabs.nlp.annotators.btm.BigTextMatcherModel#merge" visbl="prt" class="indented0 " data-isabs="false" fullComment="yes" group="Ungrouped">
      <a id="merge(rs:List[(Int,Int)]):List[(Int,Int)]"></a><a id="merge(List[(Int,Int)]):List[(Int,Int)]"></a>
      <span class="permalink">
      <a href="../../../../../com/johnsnowlabs/nlp/annotators/btm/BigTextMatcherModel.html#merge(rs:List[(Int,Int)]):List[(Int,Int)]" title="Permalink">
        <i class="material-icons"></i>
      </a>
    </span>
      <span class="modifier_kind">
        <span class="modifier"></span>
        <span class="kind">def</span>
      </span>
      <span class="symbol">
        <span class="name">merge</span><span class="params">(<span name="rs">rs: <span class="extype" name="scala.List">List</span>[(<span class="extype" name="scala.Int">Int</span>, <span class="extype" name="scala.Int">Int</span>)]</span>)</span><span class="result">: <span class="extype" name="scala.List">List</span>[(<span class="extype" name="scala.Int">Int</span>, <span class="extype" name="scala.Int">Int</span>)]</span>
      </span>
      
      <div class="fullcomment"><dl class="attributes block"> <dt>Attributes</dt><dd>protected </dd></dl></div>
    </li><li name="com.johnsnowlabs.nlp.annotators.btm.BigTextMatcherModel#mergeOverlapping" visbl="pub" class="indented0 " data-isabs="false" fullComment="no" group="param">
      <a id="mergeOverlapping:org.apache.spark.ml.param.BooleanParam"></a><a id="mergeOverlapping:BooleanParam"></a>
      <span class="permalink">
      <a href="../../../../../com/johnsnowlabs/nlp/annotators/btm/BigTextMatcherModel.html#mergeOverlapping:org.apache.spark.ml.param.BooleanParam" title="Permalink">
        <i class="material-icons"></i>
      </a>
    </span>
      <span class="modifier_kind">
        <span class="modifier"></span>
        <span class="kind">val</span>
      </span>
      <span class="symbol">
        <span class="name">mergeOverlapping</span><span class="result">: <span class="extype" name="org.apache.spark.ml.param.BooleanParam">BooleanParam</span></span>
      </span>
      
      <p class="shortcomment cmt">Whether to merge overlapping matched chunks (Default: <code>false</code>)
</p>
    </li><li name="com.johnsnowlabs.nlp.HasInputAnnotationCols#msgHelper" visbl="prt" class="indented0 " data-isabs="false" fullComment="yes" group="Ungrouped">
      <a id="msgHelper(schema:org.apache.spark.sql.types.StructType):String"></a><a id="msgHelper(StructType):String"></a>
      <span class="permalink">
      <a href="../../../../../com/johnsnowlabs/nlp/annotators/btm/BigTextMatcherModel.html#msgHelper(schema:org.apache.spark.sql.types.StructType):String" title="Permalink">
        <i class="material-icons"></i>
      </a>
    </span>
      <span class="modifier_kind">
        <span class="modifier"></span>
        <span class="kind">def</span>
      </span>
      <span class="symbol">
        <span class="name">msgHelper</span><span class="params">(<span name="schema">schema: <span class="extype" name="org.apache.spark.sql.types.StructType">StructType</span></span>)</span><span class="result">: <span class="extype" name="scala.Predef.String">String</span></span>
      </span>
      
      <div class="fullcomment"><dl class="attributes block"> <dt>Attributes</dt><dd>protected </dd><dt>Definition Classes</dt><dd><a href="../../HasInputAnnotationCols.html" class="extype" name="com.johnsnowlabs.nlp.HasInputAnnotationCols">HasInputAnnotationCols</a></dd></dl></div>
    </li><li name="scala.AnyRef#ne" visbl="pub" class="indented0 " data-isabs="false" fullComment="yes" group="Ungrouped">
      <a id="ne(x$1:AnyRef):Boolean"></a><a id="ne(AnyRef):Boolean"></a>
      <span class="permalink">
      <a href="../../../../../com/johnsnowlabs/nlp/annotators/btm/BigTextMatcherModel.html#ne(x$1:AnyRef):Boolean" title="Permalink">
        <i class="material-icons"></i>
      </a>
    </span>
      <span class="modifier_kind">
        <span class="modifier">final </span>
        <span class="kind">def</span>
      </span>
      <span class="symbol">
        <span class="name">ne</span><span class="params">(<span name="arg0">arg0: <span class="extype" name="scala.AnyRef">AnyRef</span></span>)</span><span class="result">: <span class="extype" name="scala.Boolean">Boolean</span></span>
      </span>
      
      <div class="fullcomment"><dl class="attributes block"> <dt>Definition Classes</dt><dd>AnyRef</dd></dl></div>
    </li><li name="scala.AnyRef#notify" visbl="pub" class="indented0 " data-isabs="false" fullComment="yes" group="Ungrouped">
      <a id="notify():Unit"></a>
      <span class="permalink">
      <a href="../../../../../com/johnsnowlabs/nlp/annotators/btm/BigTextMatcherModel.html#notify():Unit" title="Permalink">
        <i class="material-icons"></i>
      </a>
    </span>
      <span class="modifier_kind">
        <span class="modifier">final </span>
        <span class="kind">def</span>
      </span>
      <span class="symbol">
        <span class="name">notify</span><span class="params">()</span><span class="result">: <span class="extype" name="scala.Unit">Unit</span></span>
      </span>
      
      <div class="fullcomment"><dl class="attributes block"> <dt>Definition Classes</dt><dd>AnyRef</dd><dt>Annotations</dt><dd>
                <span class="name">@native</span><span class="args">()</span>
              
        </dd></dl></div>
    </li><li name="scala.AnyRef#notifyAll" visbl="pub" class="indented0 " data-isabs="false" fullComment="yes" group="Ungrouped">
      <a id="notifyAll():Unit"></a>
      <span class="permalink">
      <a href="../../../../../com/johnsnowlabs/nlp/annotators/btm/BigTextMatcherModel.html#notifyAll():Unit" title="Permalink">
        <i class="material-icons"></i>
      </a>
    </span>
      <span class="modifier_kind">
        <span class="modifier">final </span>
        <span class="kind">def</span>
      </span>
      <span class="symbol">
        <span class="name">notifyAll</span><span class="params">()</span><span class="result">: <span class="extype" name="scala.Unit">Unit</span></span>
      </span>
      
      <div class="fullcomment"><dl class="attributes block"> <dt>Definition Classes</dt><dd>AnyRef</dd><dt>Annotations</dt><dd>
                <span class="name">@native</span><span class="args">()</span>
              
        </dd></dl></div>
    </li><li name="com.johnsnowlabs.storage.HasStorageModel#onWrite" visbl="prt" class="indented0 " data-isabs="false" fullComment="yes" group="Ungrouped">
      <a id="onWrite(path:String,spark:org.apache.spark.sql.SparkSession):Unit"></a><a id="onWrite(String,SparkSession):Unit"></a>
      <span class="permalink">
      <a href="../../../../../com/johnsnowlabs/nlp/annotators/btm/BigTextMatcherModel.html#onWrite(path:String,spark:org.apache.spark.sql.SparkSession):Unit" title="Permalink">
        <i class="material-icons"></i>
      </a>
    </span>
      <span class="modifier_kind">
        <span class="modifier"></span>
        <span class="kind">def</span>
      </span>
      <span class="symbol">
        <span class="name">onWrite</span><span class="params">(<span name="path">path: <span class="extype" name="scala.Predef.String">String</span></span>, <span name="spark">spark: <span class="extype" name="org.apache.spark.sql.SparkSession">SparkSession</span></span>)</span><span class="result">: <span class="extype" name="scala.Unit">Unit</span></span>
      </span>
      
      <div class="fullcomment"><dl class="attributes block"> <dt>Attributes</dt><dd>protected </dd><dt>Definition Classes</dt><dd><a href="../../../storage/HasStorageModel.html" class="extype" name="com.johnsnowlabs.storage.HasStorageModel">HasStorageModel</a> → <a href="../../ParamsAndFeaturesWritable.html" class="extype" name="com.johnsnowlabs.nlp.ParamsAndFeaturesWritable">ParamsAndFeaturesWritable</a></dd></dl></div>
    </li><li name="com.johnsnowlabs.nlp.HasInputAnnotationCols#optionalInputAnnotatorTypes" visbl="pub" class="indented0 " data-isabs="false" fullComment="yes" group="Ungrouped">
      <a id="optionalInputAnnotatorTypes:Array[String]"></a>
      <span class="permalink">
      <a href="../../../../../com/johnsnowlabs/nlp/annotators/btm/BigTextMatcherModel.html#optionalInputAnnotatorTypes:Array[String]" title="Permalink">
        <i class="material-icons"></i>
      </a>
    </span>
      <span class="modifier_kind">
        <span class="modifier"></span>
        <span class="kind">val</span>
      </span>
      <span class="symbol">
        <span class="name">optionalInputAnnotatorTypes</span><span class="result">: <span class="extype" name="scala.Array">Array</span>[<span class="extype" name="scala.Predef.String">String</span>]</span>
      </span>
      
      <div class="fullcomment"><dl class="attributes block"> <dt>Definition Classes</dt><dd><a href="../../HasInputAnnotationCols.html" class="extype" name="com.johnsnowlabs.nlp.HasInputAnnotationCols">HasInputAnnotationCols</a></dd></dl></div>
    </li><li name="com.johnsnowlabs.nlp.annotators.btm.BigTextMatcherModel#outputAnnotatorType" visbl="pub" class="indented0 " data-isabs="false" fullComment="yes" group="anno">
      <a id="outputAnnotatorType:BigTextMatcherModel.this.AnnotatorType"></a><a id="outputAnnotatorType:AnnotatorType"></a>
      <span class="permalink">
      <a href="../../../../../com/johnsnowlabs/nlp/annotators/btm/BigTextMatcherModel.html#outputAnnotatorType:BigTextMatcherModel.this.AnnotatorType" title="Permalink">
        <i class="material-icons"></i>
      </a>
    </span>
      <span class="modifier_kind">
        <span class="modifier"></span>
        <span class="kind">val</span>
      </span>
      <span class="symbol">
        <span class="name">outputAnnotatorType</span><span class="result">: <a href="#AnnotatorType=String" class="extmbr" name="com.johnsnowlabs.nlp.annotators.btm.BigTextMatcherModel.AnnotatorType">AnnotatorType</a></span>
      </span>
      
      <p class="shortcomment cmt">Output Annotator Types: CHUNK
</p><div class="fullcomment"><div class="comment cmt"><p>Output Annotator Types: CHUNK
</p></div><dl class="attributes block"> <dt>Definition Classes</dt><dd><a href="" class="extype" name="com.johnsnowlabs.nlp.annotators.btm.BigTextMatcherModel">BigTextMatcherModel</a> → <a href="../../HasOutputAnnotatorType.html" class="extype" name="com.johnsnowlabs.nlp.HasOutputAnnotatorType">HasOutputAnnotatorType</a></dd></dl></div>
    </li><li name="com.johnsnowlabs.nlp.HasOutputAnnotationCol#outputCol" visbl="prt" class="indented0 " data-isabs="false" fullComment="yes" group="Ungrouped">
      <a id="outputCol:org.apache.spark.ml.param.Param[String]"></a><a id="outputCol:Param[String]"></a>
      <span class="permalink">
      <a href="../../../../../com/johnsnowlabs/nlp/annotators/btm/BigTextMatcherModel.html#outputCol:org.apache.spark.ml.param.Param[String]" title="Permalink">
        <i class="material-icons"></i>
      </a>
    </span>
      <span class="modifier_kind">
        <span class="modifier">final </span>
        <span class="kind">val</span>
      </span>
      <span class="symbol">
        <span class="name">outputCol</span><span class="result">: <span class="extype" name="org.apache.spark.ml.param.Param">Param</span>[<span class="extype" name="scala.Predef.String">String</span>]</span>
      </span>
      
      <div class="fullcomment"><dl class="attributes block"> <dt>Attributes</dt><dd>protected </dd><dt>Definition Classes</dt><dd><a href="../../HasOutputAnnotationCol.html" class="extype" name="com.johnsnowlabs.nlp.HasOutputAnnotationCol">HasOutputAnnotationCol</a></dd></dl></div>
    </li><li name="org.apache.spark.ml.param.Params#params" visbl="pub" class="indented0 " data-isabs="false" fullComment="yes" group="Ungrouped">
      <a id="params:Array[org.apache.spark.ml.param.Param[_]]"></a><a id="params:Array[Param[_]]"></a>
      <span class="permalink">
      <a href="../../../../../com/johnsnowlabs/nlp/annotators/btm/BigTextMatcherModel.html#params:Array[org.apache.spark.ml.param.Param[_]]" title="Permalink">
        <i class="material-icons"></i>
      </a>
    </span>
      <span class="modifier_kind">
        <span class="modifier"></span>
        <span class="kind">lazy val</span>
      </span>
      <span class="symbol">
        <span class="name">params</span><span class="result">: <span class="extype" name="scala.Array">Array</span>[<span class="extype" name="org.apache.spark.ml.param.Param">Param</span>[_]]</span>
      </span>
      
      <div class="fullcomment"><dl class="attributes block"> <dt>Definition Classes</dt><dd>Params</dd></dl></div>
    </li><li name="org.apache.spark.ml.Model#parent" visbl="pub" class="indented0 " data-isabs="false" fullComment="yes" group="Ungrouped">
      <a id="parent:org.apache.spark.ml.Estimator[M]"></a><a id="parent:Estimator[BigTextMatcherModel]"></a>
      <span class="permalink">
      <a href="../../../../../com/johnsnowlabs/nlp/annotators/btm/BigTextMatcherModel.html#parent:org.apache.spark.ml.Estimator[M]" title="Permalink">
        <i class="material-icons"></i>
      </a>
    </span>
      <span class="modifier_kind">
        <span class="modifier"></span>
        <span class="kind">var</span>
      </span>
      <span class="symbol">
        <span class="name">parent</span><span class="result">: <span class="extype" name="org.apache.spark.ml.Estimator">Estimator</span>[<a href="" class="extype" name="com.johnsnowlabs.nlp.annotators.btm.BigTextMatcherModel">BigTextMatcherModel</a>]</span>
      </span>
      
      <div class="fullcomment"><dl class="attributes block"> <dt>Definition Classes</dt><dd>Model</dd></dl></div>
    </li><li name="com.johnsnowlabs.storage.HasStorageReader#readers" visbl="prt" class="indented0 " data-isabs="false" fullComment="yes" group="Ungrouped">
      <a id="readers:scala.collection.mutable.Map[com.johnsnowlabs.storage.Database.Name,com.johnsnowlabs.storage.StorageReader[_]]"></a><a id="readers:Map[Name,StorageReader[_]]"></a>
      <span class="permalink">
      <a href="../../../../../com/johnsnowlabs/nlp/annotators/btm/BigTextMatcherModel.html#readers:scala.collection.mutable.Map[com.johnsnowlabs.storage.Database.Name,com.johnsnowlabs.storage.StorageReader[_]]" title="Permalink">
        <i class="material-icons"></i>
      </a>
    </span>
      <span class="modifier_kind">
        <span class="modifier"></span>
        <span class="kind">val</span>
      </span>
      <span class="symbol">
        <span class="name">readers</span><span class="result">: <span class="extype" name="scala.collection.mutable.Map">Map</span>[<a href="../../../storage/Database$.html#Name=com.johnsnowlabs.storage.Database" class="extmbr" name="com.johnsnowlabs.storage.Database.Name">Name</a>, <a href="../../../storage/StorageReader.html" class="extype" name="com.johnsnowlabs.storage.StorageReader">StorageReader</a>[_]]</span>
      </span>
      
      <div class="fullcomment"><dl class="attributes block"> <dt>Attributes</dt><dd>protected </dd><dt>Definition Classes</dt><dd><a href="../../../storage/HasStorageReader.html" class="extype" name="com.johnsnowlabs.storage.HasStorageReader">HasStorageReader</a></dd><dt>Annotations</dt><dd>
                <span class="name">@transient</span><span class="args">()</span>
              
        </dd></dl></div>
    </li><li name="org.apache.spark.ml.util.MLWritable#save" visbl="pub" class="indented0 " data-isabs="false" fullComment="yes" group="Ungrouped">
      <a id="save(path:String):Unit"></a><a id="save(String):Unit"></a>
      <span class="permalink">
      <a href="../../../../../com/johnsnowlabs/nlp/annotators/btm/BigTextMatcherModel.html#save(path:String):Unit" title="Permalink">
        <i class="material-icons"></i>
      </a>
    </span>
      <span class="modifier_kind">
        <span class="modifier"></span>
        <span class="kind">def</span>
      </span>
      <span class="symbol">
        <span class="name">save</span><span class="params">(<span name="path">path: <span class="extype" name="scala.Predef.String">String</span></span>)</span><span class="result">: <span class="extype" name="scala.Unit">Unit</span></span>
      </span>
      
      <div class="fullcomment"><dl class="attributes block"> <dt>Definition Classes</dt><dd>MLWritable</dd><dt>Annotations</dt><dd>
                <span class="name">@Since</span><span class="args">(<span>
      
      <span class="symbol">&quot;1.6.0&quot;</span>
    </span>)</span>
              
                <span class="name">@throws</span><span class="args">(<span>
      
      <span class="defval" name="&quot;If the input path already exists but overwrite is not enabled.&quot;">...</span>
    </span>)</span>
              
        </dd></dl></div>
    </li><li name="com.johnsnowlabs.storage.HasStorageModel#saveStorage" visbl="pub" class="indented0 " data-isabs="false" fullComment="yes" group="Ungrouped">
      <a id="saveStorage(path:String,spark:org.apache.spark.sql.SparkSession,withinStorage:Boolean):Unit"></a><a id="saveStorage(String,SparkSession,Boolean):Unit"></a>
      <span class="permalink">
      <a href="../../../../../com/johnsnowlabs/nlp/annotators/btm/BigTextMatcherModel.html#saveStorage(path:String,spark:org.apache.spark.sql.SparkSession,withinStorage:Boolean):Unit" title="Permalink">
        <i class="material-icons"></i>
      </a>
    </span>
      <span class="modifier_kind">
        <span class="modifier"></span>
        <span class="kind">def</span>
      </span>
      <span class="symbol">
        <span class="name">saveStorage</span><span class="params">(<span name="path">path: <span class="extype" name="scala.Predef.String">String</span></span>, <span name="spark">spark: <span class="extype" name="org.apache.spark.sql.SparkSession">SparkSession</span></span>, <span name="withinStorage">withinStorage: <span class="extype" name="scala.Boolean">Boolean</span> = <span class="symbol">false</span></span>)</span><span class="result">: <span class="extype" name="scala.Unit">Unit</span></span>
      </span>
      
      <div class="fullcomment"><dl class="attributes block"> <dt>Definition Classes</dt><dd><a href="../../../storage/HasStorageModel.html" class="extype" name="com.johnsnowlabs.storage.HasStorageModel">HasStorageModel</a></dd></dl></div>
    </li><li name="com.johnsnowlabs.storage.HasStorageModel#serializeStorage" visbl="pub" class="indented0 " data-isabs="false" fullComment="yes" group="Ungrouped">
      <a id="serializeStorage(path:String,spark:org.apache.spark.sql.SparkSession):Unit"></a><a id="serializeStorage(String,SparkSession):Unit"></a>
      <span class="permalink">
      <a href="../../../../../com/johnsnowlabs/nlp/annotators/btm/BigTextMatcherModel.html#serializeStorage(path:String,spark:org.apache.spark.sql.SparkSession):Unit" title="Permalink">
        <i class="material-icons"></i>
      </a>
    </span>
      <span class="modifier_kind">
        <span class="modifier"></span>
        <span class="kind">def</span>
      </span>
      <span class="symbol">
        <span class="name">serializeStorage</span><span class="params">(<span name="path">path: <span class="extype" name="scala.Predef.String">String</span></span>, <span name="spark">spark: <span class="extype" name="org.apache.spark.sql.SparkSession">SparkSession</span></span>)</span><span class="result">: <span class="extype" name="scala.Unit">Unit</span></span>
      </span>
      
      <div class="fullcomment"><dl class="attributes block"> <dt>Definition Classes</dt><dd><a href="../../../storage/HasStorageModel.html" class="extype" name="com.johnsnowlabs.storage.HasStorageModel">HasStorageModel</a></dd></dl></div>
    </li><li name="com.johnsnowlabs.nlp.HasFeatures#set" visbl="prt" class="indented0 " data-isabs="false" fullComment="yes" group="Ungrouped">
      <a id="set[T](feature:com.johnsnowlabs.nlp.serialization.StructFeature[T],value:T):HasFeatures.this.type"></a><a id="set[T](StructFeature[T],T):BigTextMatcherModel.this.type"></a>
      <span class="permalink">
      <a href="../../../../../com/johnsnowlabs/nlp/annotators/btm/BigTextMatcherModel.html#set[T](feature:com.johnsnowlabs.nlp.serialization.StructFeature[T],value:T):HasFeatures.this.type" title="Permalink">
        <i class="material-icons"></i>
      </a>
    </span>
      <span class="modifier_kind">
        <span class="modifier"></span>
        <span class="kind">def</span>
      </span>
      <span class="symbol">
        <span class="name">set</span><span class="tparams">[<span name="T">T</span>]</span><span class="params">(<span name="feature">feature: <a href="../../serialization/StructFeature.html" class="extype" name="com.johnsnowlabs.nlp.serialization.StructFeature">StructFeature</a>[<span class="extype" name="com.johnsnowlabs.nlp.HasFeatures.set.T">T</span>]</span>, <span name="value">value: <span class="extype" name="com.johnsnowlabs.nlp.HasFeatures.set.T">T</span></span>)</span><span class="result">: <a href="" class="extype" name="com.johnsnowlabs.nlp.annotators.btm.BigTextMatcherModel">BigTextMatcherModel</a>.this.type</span>
      </span>
      
      <div class="fullcomment"><dl class="attributes block"> <dt>Attributes</dt><dd>protected </dd><dt>Definition Classes</dt><dd><a href="../../HasFeatures.html" class="extype" name="com.johnsnowlabs.nlp.HasFeatures">HasFeatures</a></dd></dl></div>
    </li><li name="com.johnsnowlabs.nlp.HasFeatures#set" visbl="prt" class="indented0 " data-isabs="false" fullComment="yes" group="Ungrouped">
      <a id="set[K,V](feature:com.johnsnowlabs.nlp.serialization.MapFeature[K,V],value:Map[K,V]):HasFeatures.this.type"></a><a id="set[K,V](MapFeature[K,V],Map[K,V]):BigTextMatcherModel.this.type"></a>
      <span class="permalink">
      <a href="../../../../../com/johnsnowlabs/nlp/annotators/btm/BigTextMatcherModel.html#set[K,V](feature:com.johnsnowlabs.nlp.serialization.MapFeature[K,V],value:Map[K,V]):HasFeatures.this.type" title="Permalink">
        <i class="material-icons"></i>
      </a>
    </span>
      <span class="modifier_kind">
        <span class="modifier"></span>
        <span class="kind">def</span>
      </span>
      <span class="symbol">
        <span class="name">set</span><span class="tparams">[<span name="K">K</span>, <span name="V">V</span>]</span><span class="params">(<span name="feature">feature: <a href="../../serialization/MapFeature.html" class="extype" name="com.johnsnowlabs.nlp.serialization.MapFeature">MapFeature</a>[<span class="extype" name="com.johnsnowlabs.nlp.HasFeatures.set.K">K</span>, <span class="extype" name="com.johnsnowlabs.nlp.HasFeatures.set.V">V</span>]</span>, <span name="value">value: <span class="extype" name="scala.Predef.Map">Map</span>[<span class="extype" name="com.johnsnowlabs.nlp.HasFeatures.set.K">K</span>, <span class="extype" name="com.johnsnowlabs.nlp.HasFeatures.set.V">V</span>]</span>)</span><span class="result">: <a href="" class="extype" name="com.johnsnowlabs.nlp.annotators.btm.BigTextMatcherModel">BigTextMatcherModel</a>.this.type</span>
      </span>
      
      <div class="fullcomment"><dl class="attributes block"> <dt>Attributes</dt><dd>protected </dd><dt>Definition Classes</dt><dd><a href="../../HasFeatures.html" class="extype" name="com.johnsnowlabs.nlp.HasFeatures">HasFeatures</a></dd></dl></div>
    </li><li name="com.johnsnowlabs.nlp.HasFeatures#set" visbl="prt" class="indented0 " data-isabs="false" fullComment="yes" group="Ungrouped">
      <a id="set[T](feature:com.johnsnowlabs.nlp.serialization.SetFeature[T],value:Set[T]):HasFeatures.this.type"></a><a id="set[T](SetFeature[T],Set[T]):BigTextMatcherModel.this.type"></a>
      <span class="permalink">
      <a href="../../../../../com/johnsnowlabs/nlp/annotators/btm/BigTextMatcherModel.html#set[T](feature:com.johnsnowlabs.nlp.serialization.SetFeature[T],value:Set[T]):HasFeatures.this.type" title="Permalink">
        <i class="material-icons"></i>
      </a>
    </span>
      <span class="modifier_kind">
        <span class="modifier"></span>
        <span class="kind">def</span>
      </span>
      <span class="symbol">
        <span class="name">set</span><span class="tparams">[<span name="T">T</span>]</span><span class="params">(<span name="feature">feature: <a href="../../serialization/SetFeature.html" class="extype" name="com.johnsnowlabs.nlp.serialization.SetFeature">SetFeature</a>[<span class="extype" name="com.johnsnowlabs.nlp.HasFeatures.set.T">T</span>]</span>, <span name="value">value: <span class="extype" name="scala.Predef.Set">Set</span>[<span class="extype" name="com.johnsnowlabs.nlp.HasFeatures.set.T">T</span>]</span>)</span><span class="result">: <a href="" class="extype" name="com.johnsnowlabs.nlp.annotators.btm.BigTextMatcherModel">BigTextMatcherModel</a>.this.type</span>
      </span>
      
      <div class="fullcomment"><dl class="attributes block"> <dt>Attributes</dt><dd>protected </dd><dt>Definition Classes</dt><dd><a href="../../HasFeatures.html" class="extype" name="com.johnsnowlabs.nlp.HasFeatures">HasFeatures</a></dd></dl></div>
    </li><li name="com.johnsnowlabs.nlp.HasFeatures#set" visbl="prt" class="indented0 " data-isabs="false" fullComment="yes" group="Ungrouped">
      <a id="set[T](feature:com.johnsnowlabs.nlp.serialization.ArrayFeature[T],value:Array[T]):HasFeatures.this.type"></a><a id="set[T](ArrayFeature[T],Array[T]):BigTextMatcherModel.this.type"></a>
      <span class="permalink">
      <a href="../../../../../com/johnsnowlabs/nlp/annotators/btm/BigTextMatcherModel.html#set[T](feature:com.johnsnowlabs.nlp.serialization.ArrayFeature[T],value:Array[T]):HasFeatures.this.type" title="Permalink">
        <i class="material-icons"></i>
      </a>
    </span>
      <span class="modifier_kind">
        <span class="modifier"></span>
        <span class="kind">def</span>
      </span>
      <span class="symbol">
        <span class="name">set</span><span class="tparams">[<span name="T">T</span>]</span><span class="params">(<span name="feature">feature: <a href="../../serialization/ArrayFeature.html" class="extype" name="com.johnsnowlabs.nlp.serialization.ArrayFeature">ArrayFeature</a>[<span class="extype" name="com.johnsnowlabs.nlp.HasFeatures.set.T">T</span>]</span>, <span name="value">value: <span class="extype" name="scala.Array">Array</span>[<span class="extype" name="com.johnsnowlabs.nlp.HasFeatures.set.T">T</span>]</span>)</span><span class="result">: <a href="" class="extype" name="com.johnsnowlabs.nlp.annotators.btm.BigTextMatcherModel">BigTextMatcherModel</a>.this.type</span>
      </span>
      
      <div class="fullcomment"><dl class="attributes block"> <dt>Attributes</dt><dd>protected </dd><dt>Definition Classes</dt><dd><a href="../../HasFeatures.html" class="extype" name="com.johnsnowlabs.nlp.HasFeatures">HasFeatures</a></dd></dl></div>
    </li><li name="org.apache.spark.ml.param.Params#set" visbl="prt" class="indented0 " data-isabs="false" fullComment="yes" group="Ungrouped">
      <a id="set(paramPair:org.apache.spark.ml.param.ParamPair[_]):Params.this.type"></a><a id="set(ParamPair[_]):BigTextMatcherModel.this.type"></a>
      <span class="permalink">
      <a href="../../../../../com/johnsnowlabs/nlp/annotators/btm/BigTextMatcherModel.html#set(paramPair:org.apache.spark.ml.param.ParamPair[_]):Params.this.type" title="Permalink">
        <i class="material-icons"></i>
      </a>
    </span>
      <span class="modifier_kind">
        <span class="modifier">final </span>
        <span class="kind">def</span>
      </span>
      <span class="symbol">
        <span class="name">set</span><span class="params">(<span name="paramPair">paramPair: <span class="extype" name="org.apache.spark.ml.param.ParamPair">ParamPair</span>[_]</span>)</span><span class="result">: <a href="" class="extype" name="com.johnsnowlabs.nlp.annotators.btm.BigTextMatcherModel">BigTextMatcherModel</a>.this.type</span>
      </span>
      
      <div class="fullcomment"><dl class="attributes block"> <dt>Attributes</dt><dd>protected </dd><dt>Definition Classes</dt><dd>Params</dd></dl></div>
    </li><li name="org.apache.spark.ml.param.Params#set" visbl="prt" class="indented0 " data-isabs="false" fullComment="yes" group="Ungrouped">
      <a id="set(param:String,value:Any):Params.this.type"></a><a id="set(String,Any):BigTextMatcherModel.this.type"></a>
      <span class="permalink">
      <a href="../../../../../com/johnsnowlabs/nlp/annotators/btm/BigTextMatcherModel.html#set(param:String,value:Any):Params.this.type" title="Permalink">
        <i class="material-icons"></i>
      </a>
    </span>
      <span class="modifier_kind">
        <span class="modifier">final </span>
        <span class="kind">def</span>
      </span>
      <span class="symbol">
        <span class="name">set</span><span class="params">(<span name="param">param: <span class="extype" name="scala.Predef.String">String</span></span>, <span name="value">value: <span class="extype" name="scala.Any">Any</span></span>)</span><span class="result">: <a href="" class="extype" name="com.johnsnowlabs.nlp.annotators.btm.BigTextMatcherModel">BigTextMatcherModel</a>.this.type</span>
      </span>
      
      <div class="fullcomment"><dl class="attributes block"> <dt>Attributes</dt><dd>protected </dd><dt>Definition Classes</dt><dd>Params</dd></dl></div>
    </li><li name="org.apache.spark.ml.param.Params#set" visbl="pub" class="indented0 " data-isabs="false" fullComment="yes" group="Ungrouped">
      <a id="set[T](param:org.apache.spark.ml.param.Param[T],value:T):Params.this.type"></a><a id="set[T](Param[T],T):BigTextMatcherModel.this.type"></a>
      <span class="permalink">
      <a href="../../../../../com/johnsnowlabs/nlp/annotators/btm/BigTextMatcherModel.html#set[T](param:org.apache.spark.ml.param.Param[T],value:T):Params.this.type" title="Permalink">
        <i class="material-icons"></i>
      </a>
    </span>
      <span class="modifier_kind">
        <span class="modifier">final </span>
        <span class="kind">def</span>
      </span>
      <span class="symbol">
        <span class="name">set</span><span class="tparams">[<span name="T">T</span>]</span><span class="params">(<span name="param">param: <span class="extype" name="org.apache.spark.ml.param.Param">Param</span>[<span class="extype" name="org.apache.spark.ml.param.Params.set.T">T</span>]</span>, <span name="value">value: <span class="extype" name="org.apache.spark.ml.param.Params.set.T">T</span></span>)</span><span class="result">: <a href="" class="extype" name="com.johnsnowlabs.nlp.annotators.btm.BigTextMatcherModel">BigTextMatcherModel</a>.this.type</span>
      </span>
      
      <div class="fullcomment"><dl class="attributes block"> <dt>Definition Classes</dt><dd>Params</dd></dl></div>
    </li><li name="com.johnsnowlabs.nlp.HasCaseSensitiveProperties#setCaseSensitive" visbl="pub" class="indented0 " data-isabs="false" fullComment="yes" group="setParam">
      <a id="setCaseSensitive(value:Boolean):HasCaseSensitiveProperties.this.type"></a><a id="setCaseSensitive(Boolean):BigTextMatcherModel.this.type"></a>
      <span class="permalink">
      <a href="../../../../../com/johnsnowlabs/nlp/annotators/btm/BigTextMatcherModel.html#setCaseSensitive(value:Boolean):HasCaseSensitiveProperties.this.type" title="Permalink">
        <i class="material-icons"></i>
      </a>
    </span>
      <span class="modifier_kind">
        <span class="modifier"></span>
        <span class="kind">def</span>
      </span>
      <span class="symbol">
        <span class="name">setCaseSensitive</span><span class="params">(<span name="value">value: <span class="extype" name="scala.Boolean">Boolean</span></span>)</span><span class="result">: <a href="" class="extype" name="com.johnsnowlabs.nlp.annotators.btm.BigTextMatcherModel">BigTextMatcherModel</a>.this.type</span>
      </span>
      
      <p class="shortcomment cmt"></p><div class="fullcomment"><div class="comment cmt"></div><dl class="attributes block"> <dt>Definition Classes</dt><dd><a href="../../HasCaseSensitiveProperties.html" class="extype" name="com.johnsnowlabs.nlp.HasCaseSensitiveProperties">HasCaseSensitiveProperties</a></dd></dl></div>
    </li><li name="com.johnsnowlabs.nlp.HasFeatures#setDefault" visbl="prt" class="indented0 " data-isabs="false" fullComment="yes" group="Ungrouped">
      <a id="setDefault[T](feature:com.johnsnowlabs.nlp.serialization.StructFeature[T],value:()=&gt;T):HasFeatures.this.type"></a><a id="setDefault[T](StructFeature[T],()⇒T):BigTextMatcherModel.this.type"></a>
      <span class="permalink">
      <a href="../../../../../com/johnsnowlabs/nlp/annotators/btm/BigTextMatcherModel.html#setDefault[T](feature:com.johnsnowlabs.nlp.serialization.StructFeature[T],value:()=&gt;T):HasFeatures.this.type" title="Permalink">
        <i class="material-icons"></i>
      </a>
    </span>
      <span class="modifier_kind">
        <span class="modifier"></span>
        <span class="kind">def</span>
      </span>
      <span class="symbol">
        <span class="name">setDefault</span><span class="tparams">[<span name="T">T</span>]</span><span class="params">(<span name="feature">feature: <a href="../../serialization/StructFeature.html" class="extype" name="com.johnsnowlabs.nlp.serialization.StructFeature">StructFeature</a>[<span class="extype" name="com.johnsnowlabs.nlp.HasFeatures.setDefault.T">T</span>]</span>, <span name="value">value: () ⇒ <span class="extype" name="com.johnsnowlabs.nlp.HasFeatures.setDefault.T">T</span></span>)</span><span class="result">: <a href="" class="extype" name="com.johnsnowlabs.nlp.annotators.btm.BigTextMatcherModel">BigTextMatcherModel</a>.this.type</span>
      </span>
      
      <div class="fullcomment"><dl class="attributes block"> <dt>Attributes</dt><dd>protected </dd><dt>Definition Classes</dt><dd><a href="../../HasFeatures.html" class="extype" name="com.johnsnowlabs.nlp.HasFeatures">HasFeatures</a></dd></dl></div>
    </li><li name="com.johnsnowlabs.nlp.HasFeatures#setDefault" visbl="prt" class="indented0 " data-isabs="false" fullComment="yes" group="Ungrouped">
      <a id="setDefault[K,V](feature:com.johnsnowlabs.nlp.serialization.MapFeature[K,V],value:()=&gt;Map[K,V]):HasFeatures.this.type"></a><a id="setDefault[K,V](MapFeature[K,V],()⇒Map[K,V]):BigTextMatcherModel.this.type"></a>
      <span class="permalink">
      <a href="../../../../../com/johnsnowlabs/nlp/annotators/btm/BigTextMatcherModel.html#setDefault[K,V](feature:com.johnsnowlabs.nlp.serialization.MapFeature[K,V],value:()=&gt;Map[K,V]):HasFeatures.this.type" title="Permalink">
        <i class="material-icons"></i>
      </a>
    </span>
      <span class="modifier_kind">
        <span class="modifier"></span>
        <span class="kind">def</span>
      </span>
      <span class="symbol">
        <span class="name">setDefault</span><span class="tparams">[<span name="K">K</span>, <span name="V">V</span>]</span><span class="params">(<span name="feature">feature: <a href="../../serialization/MapFeature.html" class="extype" name="com.johnsnowlabs.nlp.serialization.MapFeature">MapFeature</a>[<span class="extype" name="com.johnsnowlabs.nlp.HasFeatures.setDefault.K">K</span>, <span class="extype" name="com.johnsnowlabs.nlp.HasFeatures.setDefault.V">V</span>]</span>, <span name="value">value: () ⇒ <span class="extype" name="scala.Predef.Map">Map</span>[<span class="extype" name="com.johnsnowlabs.nlp.HasFeatures.setDefault.K">K</span>, <span class="extype" name="com.johnsnowlabs.nlp.HasFeatures.setDefault.V">V</span>]</span>)</span><span class="result">: <a href="" class="extype" name="com.johnsnowlabs.nlp.annotators.btm.BigTextMatcherModel">BigTextMatcherModel</a>.this.type</span>
      </span>
      
      <div class="fullcomment"><dl class="attributes block"> <dt>Attributes</dt><dd>protected </dd><dt>Definition Classes</dt><dd><a href="../../HasFeatures.html" class="extype" name="com.johnsnowlabs.nlp.HasFeatures">HasFeatures</a></dd></dl></div>
    </li><li name="com.johnsnowlabs.nlp.HasFeatures#setDefault" visbl="prt" class="indented0 " data-isabs="false" fullComment="yes" group="Ungrouped">
      <a id="setDefault[T](feature:com.johnsnowlabs.nlp.serialization.SetFeature[T],value:()=&gt;Set[T]):HasFeatures.this.type"></a><a id="setDefault[T](SetFeature[T],()⇒Set[T]):BigTextMatcherModel.this.type"></a>
      <span class="permalink">
      <a href="../../../../../com/johnsnowlabs/nlp/annotators/btm/BigTextMatcherModel.html#setDefault[T](feature:com.johnsnowlabs.nlp.serialization.SetFeature[T],value:()=&gt;Set[T]):HasFeatures.this.type" title="Permalink">
        <i class="material-icons"></i>
      </a>
    </span>
      <span class="modifier_kind">
        <span class="modifier"></span>
        <span class="kind">def</span>
      </span>
      <span class="symbol">
        <span class="name">setDefault</span><span class="tparams">[<span name="T">T</span>]</span><span class="params">(<span name="feature">feature: <a href="../../serialization/SetFeature.html" class="extype" name="com.johnsnowlabs.nlp.serialization.SetFeature">SetFeature</a>[<span class="extype" name="com.johnsnowlabs.nlp.HasFeatures.setDefault.T">T</span>]</span>, <span name="value">value: () ⇒ <span class="extype" name="scala.Predef.Set">Set</span>[<span class="extype" name="com.johnsnowlabs.nlp.HasFeatures.setDefault.T">T</span>]</span>)</span><span class="result">: <a href="" class="extype" name="com.johnsnowlabs.nlp.annotators.btm.BigTextMatcherModel">BigTextMatcherModel</a>.this.type</span>
      </span>
      
      <div class="fullcomment"><dl class="attributes block"> <dt>Attributes</dt><dd>protected </dd><dt>Definition Classes</dt><dd><a href="../../HasFeatures.html" class="extype" name="com.johnsnowlabs.nlp.HasFeatures">HasFeatures</a></dd></dl></div>
    </li><li name="com.johnsnowlabs.nlp.HasFeatures#setDefault" visbl="prt" class="indented0 " data-isabs="false" fullComment="yes" group="Ungrouped">
      <a id="setDefault[T](feature:com.johnsnowlabs.nlp.serialization.ArrayFeature[T],value:()=&gt;Array[T]):HasFeatures.this.type"></a><a id="setDefault[T](ArrayFeature[T],()⇒Array[T]):BigTextMatcherModel.this.type"></a>
      <span class="permalink">
      <a href="../../../../../com/johnsnowlabs/nlp/annotators/btm/BigTextMatcherModel.html#setDefault[T](feature:com.johnsnowlabs.nlp.serialization.ArrayFeature[T],value:()=&gt;Array[T]):HasFeatures.this.type" title="Permalink">
        <i class="material-icons"></i>
      </a>
    </span>
      <span class="modifier_kind">
        <span class="modifier"></span>
        <span class="kind">def</span>
      </span>
      <span class="symbol">
        <span class="name">setDefault</span><span class="tparams">[<span name="T">T</span>]</span><span class="params">(<span name="feature">feature: <a href="../../serialization/ArrayFeature.html" class="extype" name="com.johnsnowlabs.nlp.serialization.ArrayFeature">ArrayFeature</a>[<span class="extype" name="com.johnsnowlabs.nlp.HasFeatures.setDefault.T">T</span>]</span>, <span name="value">value: () ⇒ <span class="extype" name="scala.Array">Array</span>[<span class="extype" name="com.johnsnowlabs.nlp.HasFeatures.setDefault.T">T</span>]</span>)</span><span class="result">: <a href="" class="extype" name="com.johnsnowlabs.nlp.annotators.btm.BigTextMatcherModel">BigTextMatcherModel</a>.this.type</span>
      </span>
      
      <div class="fullcomment"><dl class="attributes block"> <dt>Attributes</dt><dd>protected </dd><dt>Definition Classes</dt><dd><a href="../../HasFeatures.html" class="extype" name="com.johnsnowlabs.nlp.HasFeatures">HasFeatures</a></dd></dl></div>
    </li><li name="org.apache.spark.ml.param.Params#setDefault" visbl="prt" class="indented0 " data-isabs="false" fullComment="yes" group="Ungrouped">
      <a id="setDefault(paramPairs:org.apache.spark.ml.param.ParamPair[_]*):Params.this.type"></a><a id="setDefault(ParamPair[_]*):BigTextMatcherModel.this.type"></a>
      <span class="permalink">
      <a href="../../../../../com/johnsnowlabs/nlp/annotators/btm/BigTextMatcherModel.html#setDefault(paramPairs:org.apache.spark.ml.param.ParamPair[_]*):Params.this.type" title="Permalink">
        <i class="material-icons"></i>
      </a>
    </span>
      <span class="modifier_kind">
        <span class="modifier">final </span>
        <span class="kind">def</span>
      </span>
      <span class="symbol">
        <span class="name">setDefault</span><span class="params">(<span name="paramPairs">paramPairs: <span class="extype" name="org.apache.spark.ml.param.ParamPair">ParamPair</span>[_]*</span>)</span><span class="result">: <a href="" class="extype" name="com.johnsnowlabs.nlp.annotators.btm.BigTextMatcherModel">BigTextMatcherModel</a>.this.type</span>
      </span>
      
      <div class="fullcomment"><dl class="attributes block"> <dt>Attributes</dt><dd>protected </dd><dt>Definition Classes</dt><dd>Params</dd></dl></div>
    </li><li name="org.apache.spark.ml.param.Params#setDefault" visbl="prt" class="indented0 " data-isabs="false" fullComment="yes" group="Ungrouped">
      <a id="setDefault[T](param:org.apache.spark.ml.param.Param[T],value:T):Params.this.type"></a><a id="setDefault[T](Param[T],T):BigTextMatcherModel.this.type"></a>
      <span class="permalink">
      <a href="../../../../../com/johnsnowlabs/nlp/annotators/btm/BigTextMatcherModel.html#setDefault[T](param:org.apache.spark.ml.param.Param[T],value:T):Params.this.type" title="Permalink">
        <i class="material-icons"></i>
      </a>
    </span>
      <span class="modifier_kind">
        <span class="modifier">final </span>
        <span class="kind">def</span>
      </span>
      <span class="symbol">
        <span class="name">setDefault</span><span class="tparams">[<span name="T">T</span>]</span><span class="params">(<span name="param">param: <span class="extype" name="org.apache.spark.ml.param.Param">Param</span>[<span class="extype" name="org.apache.spark.ml.param.Params.setDefault.T">T</span>]</span>, <span name="value">value: <span class="extype" name="org.apache.spark.ml.param.Params.setDefault.T">T</span></span>)</span><span class="result">: <a href="" class="extype" name="com.johnsnowlabs.nlp.annotators.btm.BigTextMatcherModel">BigTextMatcherModel</a>.this.type</span>
      </span>
      
      <div class="fullcomment"><dl class="attributes block"> <dt>Attributes</dt><dd>protected </dd><dt>Definition Classes</dt><dd>Params</dd></dl></div>
    </li><li name="com.johnsnowlabs.storage.HasStorageOptions#setEnableInMemoryStorage" visbl="pub" class="indented0 " data-isabs="false" fullComment="yes" group="Ungrouped">
      <a id="setEnableInMemoryStorage(value:Boolean):HasStorageOptions.this.type"></a><a id="setEnableInMemoryStorage(Boolean):BigTextMatcherModel.this.type"></a>
      <span class="permalink">
      <a href="../../../../../com/johnsnowlabs/nlp/annotators/btm/BigTextMatcherModel.html#setEnableInMemoryStorage(value:Boolean):HasStorageOptions.this.type" title="Permalink">
        <i class="material-icons"></i>
      </a>
    </span>
      <span class="modifier_kind">
        <span class="modifier"></span>
        <span class="kind">def</span>
      </span>
      <span class="symbol">
        <span class="name">setEnableInMemoryStorage</span><span class="params">(<span name="value">value: <span class="extype" name="scala.Boolean">Boolean</span></span>)</span><span class="result">: <a href="" class="extype" name="com.johnsnowlabs.nlp.annotators.btm.BigTextMatcherModel">BigTextMatcherModel</a>.this.type</span>
      </span>
      
      <div class="fullcomment"><dl class="attributes block"> <dt>Definition Classes</dt><dd><a href="../../../storage/HasStorageOptions.html" class="extype" name="com.johnsnowlabs.storage.HasStorageOptions">HasStorageOptions</a></dd></dl></div>
    </li><li name="com.johnsnowlabs.storage.HasStorageOptions#setIncludeStorage" visbl="pub" class="indented0 " data-isabs="false" fullComment="yes" group="Ungrouped">
      <a id="setIncludeStorage(value:Boolean):HasStorageOptions.this.type"></a><a id="setIncludeStorage(Boolean):BigTextMatcherModel.this.type"></a>
      <span class="permalink">
      <a href="../../../../../com/johnsnowlabs/nlp/annotators/btm/BigTextMatcherModel.html#setIncludeStorage(value:Boolean):HasStorageOptions.this.type" title="Permalink">
        <i class="material-icons"></i>
      </a>
    </span>
      <span class="modifier_kind">
        <span class="modifier"></span>
        <span class="kind">def</span>
      </span>
      <span class="symbol">
        <span class="name">setIncludeStorage</span><span class="params">(<span name="value">value: <span class="extype" name="scala.Boolean">Boolean</span></span>)</span><span class="result">: <a href="" class="extype" name="com.johnsnowlabs.nlp.annotators.btm.BigTextMatcherModel">BigTextMatcherModel</a>.this.type</span>
      </span>
      
      <div class="fullcomment"><dl class="attributes block"> <dt>Definition Classes</dt><dd><a href="../../../storage/HasStorageOptions.html" class="extype" name="com.johnsnowlabs.storage.HasStorageOptions">HasStorageOptions</a></dd></dl></div>
    </li><li name="com.johnsnowlabs.nlp.HasInputAnnotationCols#setInputCols" visbl="pub" class="indented0 " data-isabs="false" fullComment="yes" group="Ungrouped">
      <a id="setInputCols(value:String*):HasInputAnnotationCols.this.type"></a><a id="setInputCols(String*):BigTextMatcherModel.this.type"></a>
      <span class="permalink">
      <a href="../../../../../com/johnsnowlabs/nlp/annotators/btm/BigTextMatcherModel.html#setInputCols(value:String*):HasInputAnnotationCols.this.type" title="Permalink">
        <i class="material-icons"></i>
      </a>
    </span>
      <span class="modifier_kind">
        <span class="modifier">final </span>
        <span class="kind">def</span>
      </span>
      <span class="symbol">
        <span class="name">setInputCols</span><span class="params">(<span name="value">value: <span class="extype" name="scala.Predef.String">String</span>*</span>)</span><span class="result">: <a href="" class="extype" name="com.johnsnowlabs.nlp.annotators.btm.BigTextMatcherModel">BigTextMatcherModel</a>.this.type</span>
      </span>
      
      <div class="fullcomment"><dl class="attributes block"> <dt>Definition Classes</dt><dd><a href="../../HasInputAnnotationCols.html" class="extype" name="com.johnsnowlabs.nlp.HasInputAnnotationCols">HasInputAnnotationCols</a></dd></dl></div>
    </li><li name="com.johnsnowlabs.nlp.HasInputAnnotationCols#setInputCols" visbl="pub" class="indented0 " data-isabs="false" fullComment="yes" group="Ungrouped">
      <a id="setInputCols(value:Array[String]):HasInputAnnotationCols.this.type"></a><a id="setInputCols(Array[String]):BigTextMatcherModel.this.type"></a>
      <span class="permalink">
      <a href="../../../../../com/johnsnowlabs/nlp/annotators/btm/BigTextMatcherModel.html#setInputCols(value:Array[String]):HasInputAnnotationCols.this.type" title="Permalink">
        <i class="material-icons"></i>
      </a>
    </span>
      <span class="modifier_kind">
        <span class="modifier"></span>
        <span class="kind">def</span>
      </span>
      <span class="symbol">
        <span class="name">setInputCols</span><span class="params">(<span name="value">value: <span class="extype" name="scala.Array">Array</span>[<span class="extype" name="scala.Predef.String">String</span>]</span>)</span><span class="result">: <a href="" class="extype" name="com.johnsnowlabs.nlp.annotators.btm.BigTextMatcherModel">BigTextMatcherModel</a>.this.type</span>
      </span>
      
      <p class="shortcomment cmt">Overrides required annotators column if different than default</p><div class="fullcomment"><div class="comment cmt"><p>Overrides required annotators column if different than default</p></div><dl class="attributes block"> <dt>Definition Classes</dt><dd><a href="../../HasInputAnnotationCols.html" class="extype" name="com.johnsnowlabs.nlp.HasInputAnnotationCols">HasInputAnnotationCols</a></dd></dl></div>
    </li><li name="com.johnsnowlabs.nlp.CanBeLazy#setLazyAnnotator" visbl="pub" class="indented0 " data-isabs="false" fullComment="yes" group="Ungrouped">
      <a id="setLazyAnnotator(value:Boolean):&lt;refinement&gt;.type"></a><a id="setLazyAnnotator(Boolean):BigTextMatcherModel.this.type"></a>
      <span class="permalink">
      <a href="../../../../../com/johnsnowlabs/nlp/annotators/btm/BigTextMatcherModel.html#setLazyAnnotator(value:Boolean):&lt;refinement&gt;.type" title="Permalink">
        <i class="material-icons"></i>
      </a>
    </span>
      <span class="modifier_kind">
        <span class="modifier"></span>
        <span class="kind">def</span>
      </span>
      <span class="symbol">
        <span class="name">setLazyAnnotator</span><span class="params">(<span name="value">value: <span class="extype" name="scala.Boolean">Boolean</span></span>)</span><span class="result">: <a href="" class="extype" name="com.johnsnowlabs.nlp.annotators.btm.BigTextMatcherModel">BigTextMatcherModel</a>.this.type</span>
      </span>
      
      <div class="fullcomment"><dl class="attributes block"> <dt>Definition Classes</dt><dd><a href="../../CanBeLazy.html" class="extype" name="com.johnsnowlabs.nlp.CanBeLazy">CanBeLazy</a></dd></dl></div>
    </li><li name="com.johnsnowlabs.nlp.annotators.btm.BigTextMatcherModel#setMergeOverlapping" visbl="pub" class="indented0 " data-isabs="false" fullComment="no" group="setParam">
      <a id="setMergeOverlapping(v:Boolean):BigTextMatcherModel.this.type"></a><a id="setMergeOverlapping(Boolean):BigTextMatcherModel.this.type"></a>
      <span class="permalink">
      <a href="../../../../../com/johnsnowlabs/nlp/annotators/btm/BigTextMatcherModel.html#setMergeOverlapping(v:Boolean):BigTextMatcherModel.this.type" title="Permalink">
        <i class="material-icons"></i>
      </a>
    </span>
      <span class="modifier_kind">
        <span class="modifier"></span>
        <span class="kind">def</span>
      </span>
      <span class="symbol">
        <span class="name">setMergeOverlapping</span><span class="params">(<span name="v">v: <span class="extype" name="scala.Boolean">Boolean</span></span>)</span><span class="result">: <a href="" class="extype" name="com.johnsnowlabs.nlp.annotators.btm.BigTextMatcherModel">BigTextMatcherModel</a>.this.type</span>
      </span>
      
      <p class="shortcomment cmt"></p>
    </li><li name="com.johnsnowlabs.nlp.HasOutputAnnotationCol#setOutputCol" visbl="pub" class="indented0 " data-isabs="false" fullComment="yes" group="Ungrouped">
      <a id="setOutputCol(value:String):HasOutputAnnotationCol.this.type"></a><a id="setOutputCol(String):BigTextMatcherModel.this.type"></a>
      <span class="permalink">
      <a href="../../../../../com/johnsnowlabs/nlp/annotators/btm/BigTextMatcherModel.html#setOutputCol(value:String):HasOutputAnnotationCol.this.type" title="Permalink">
        <i class="material-icons"></i>
      </a>
    </span>
      <span class="modifier_kind">
        <span class="modifier">final </span>
        <span class="kind">def</span>
      </span>
      <span class="symbol">
        <span class="name">setOutputCol</span><span class="params">(<span name="value">value: <span class="extype" name="scala.Predef.String">String</span></span>)</span><span class="result">: <a href="" class="extype" name="com.johnsnowlabs.nlp.annotators.btm.BigTextMatcherModel">BigTextMatcherModel</a>.this.type</span>
      </span>
      
      <p class="shortcomment cmt">Overrides annotation column name when transforming</p><div class="fullcomment"><div class="comment cmt"><p>Overrides annotation column name when transforming</p></div><dl class="attributes block"> <dt>Definition Classes</dt><dd><a href="../../HasOutputAnnotationCol.html" class="extype" name="com.johnsnowlabs.nlp.HasOutputAnnotationCol">HasOutputAnnotationCol</a></dd></dl></div>
    </li><li name="org.apache.spark.ml.Model#setParent" visbl="pub" class="indented0 " data-isabs="false" fullComment="yes" group="Ungrouped">
      <a id="setParent(parent:org.apache.spark.ml.Estimator[M]):M"></a><a id="setParent(Estimator[BigTextMatcherModel]):BigTextMatcherModel"></a>
      <span class="permalink">
      <a href="../../../../../com/johnsnowlabs/nlp/annotators/btm/BigTextMatcherModel.html#setParent(parent:org.apache.spark.ml.Estimator[M]):M" title="Permalink">
        <i class="material-icons"></i>
      </a>
    </span>
      <span class="modifier_kind">
        <span class="modifier"></span>
        <span class="kind">def</span>
      </span>
      <span class="symbol">
        <span class="name">setParent</span><span class="params">(<span name="parent">parent: <span class="extype" name="org.apache.spark.ml.Estimator">Estimator</span>[<a href="" class="extype" name="com.johnsnowlabs.nlp.annotators.btm.BigTextMatcherModel">BigTextMatcherModel</a>]</span>)</span><span class="result">: <a href="" class="extype" name="com.johnsnowlabs.nlp.annotators.btm.BigTextMatcherModel">BigTextMatcherModel</a></span>
      </span>
      
      <div class="fullcomment"><dl class="attributes block"> <dt>Definition Classes</dt><dd>Model</dd></dl></div>
    </li><li name="com.johnsnowlabs.storage.HasStorageRef#setStorageRef" visbl="pub" class="indented0 " data-isabs="false" fullComment="yes" group="Ungrouped">
      <a id="setStorageRef(value:String):HasStorageRef.this.type"></a><a id="setStorageRef(String):BigTextMatcherModel.this.type"></a>
      <span class="permalink">
      <a href="../../../../../com/johnsnowlabs/nlp/annotators/btm/BigTextMatcherModel.html#setStorageRef(value:String):HasStorageRef.this.type" title="Permalink">
        <i class="material-icons"></i>
      </a>
    </span>
      <span class="modifier_kind">
        <span class="modifier"></span>
        <span class="kind">def</span>
      </span>
      <span class="symbol">
        <span class="name">setStorageRef</span><span class="params">(<span name="value">value: <span class="extype" name="scala.Predef.String">String</span></span>)</span><span class="result">: <a href="" class="extype" name="com.johnsnowlabs.nlp.annotators.btm.BigTextMatcherModel">BigTextMatcherModel</a>.this.type</span>
      </span>
      
      <div class="fullcomment"><dl class="attributes block"> <dt>Definition Classes</dt><dd><a href="../../../storage/HasStorageRef.html" class="extype" name="com.johnsnowlabs.storage.HasStorageRef">HasStorageRef</a></dd></dl></div>
    </li><li name="com.johnsnowlabs.storage.HasStorageRef#storageRef" visbl="pub" class="indented0 " data-isabs="false" fullComment="yes" group="param">
      <a id="storageRef:org.apache.spark.ml.param.Param[String]"></a><a id="storageRef:Param[String]"></a>
      <span class="permalink">
      <a href="../../../../../com/johnsnowlabs/nlp/annotators/btm/BigTextMatcherModel.html#storageRef:org.apache.spark.ml.param.Param[String]" title="Permalink">
        <i class="material-icons"></i>
      </a>
    </span>
      <span class="modifier_kind">
        <span class="modifier"></span>
        <span class="kind">val</span>
      </span>
      <span class="symbol">
        <span class="name">storageRef</span><span class="result">: <span class="extype" name="org.apache.spark.ml.param.Param">Param</span>[<span class="extype" name="scala.Predef.String">String</span>]</span>
      </span>
      
      <p class="shortcomment cmt">Unique identifier for storage (Default: <code>this.uid</code>)
</p><div class="fullcomment"><div class="comment cmt"><p>Unique identifier for storage (Default: <code>this.uid</code>)
</p></div><dl class="attributes block"> <dt>Definition Classes</dt><dd><a href="../../../storage/HasStorageRef.html" class="extype" name="com.johnsnowlabs.storage.HasStorageRef">HasStorageRef</a></dd></dl></div>
    </li><li name="scala.AnyRef#synchronized" visbl="pub" class="indented0 " data-isabs="false" fullComment="yes" group="Ungrouped">
      <a id="synchronized[T0](x$1:=&gt;T0):T0"></a><a id="synchronized[T0](⇒T0):T0"></a>
      <span class="permalink">
      <a href="../../../../../com/johnsnowlabs/nlp/annotators/btm/BigTextMatcherModel.html#synchronized[T0](x$1:=&gt;T0):T0" title="Permalink">
        <i class="material-icons"></i>
      </a>
    </span>
      <span class="modifier_kind">
        <span class="modifier">final </span>
        <span class="kind">def</span>
      </span>
      <span class="symbol">
        <span class="name">synchronized</span><span class="tparams">[<span name="T0">T0</span>]</span><span class="params">(<span name="arg0">arg0: ⇒ <span class="extype" name="java.lang.AnyRef.synchronized.T0">T0</span></span>)</span><span class="result">: <span class="extype" name="java.lang.AnyRef.synchronized.T0">T0</span></span>
      </span>
      
      <div class="fullcomment"><dl class="attributes block"> <dt>Definition Classes</dt><dd>AnyRef</dd></dl></div>
    </li><li name="org.apache.spark.ml.util.Identifiable#toString" visbl="pub" class="indented0 " data-isabs="false" fullComment="yes" group="Ungrouped">
      <a id="toString():String"></a>
      <span class="permalink">
      <a href="../../../../../com/johnsnowlabs/nlp/annotators/btm/BigTextMatcherModel.html#toString():String" title="Permalink">
        <i class="material-icons"></i>
      </a>
    </span>
      <span class="modifier_kind">
        <span class="modifier"></span>
        <span class="kind">def</span>
      </span>
      <span class="symbol">
        <span class="name">toString</span><span class="params">()</span><span class="result">: <span class="extype" name="scala.Predef.String">String</span></span>
      </span>
      
      <div class="fullcomment"><dl class="attributes block"> <dt>Definition Classes</dt><dd>Identifiable → AnyRef → Any</dd></dl></div>
    </li><li name="com.johnsnowlabs.nlp.AnnotatorModel#transform" visbl="pub" class="indented0 " data-isabs="false" fullComment="yes" group="Ungrouped">
      <a id="transform(dataset:org.apache.spark.sql.Dataset[_]):org.apache.spark.sql.DataFrame"></a><a id="transform(Dataset[_]):DataFrame"></a>
      <span class="permalink">
      <a href="../../../../../com/johnsnowlabs/nlp/annotators/btm/BigTextMatcherModel.html#transform(dataset:org.apache.spark.sql.Dataset[_]):org.apache.spark.sql.DataFrame" title="Permalink">
        <i class="material-icons"></i>
      </a>
    </span>
      <span class="modifier_kind">
        <span class="modifier">final </span>
        <span class="kind">def</span>
      </span>
      <span class="symbol">
        <span class="name">transform</span><span class="params">(<span name="dataset">dataset: <span class="extype" name="org.apache.spark.sql.Dataset">Dataset</span>[_]</span>)</span><span class="result">: <span class="extype" name="org.apache.spark.sql.DataFrame">DataFrame</span></span>
      </span>
      
      <p class="shortcomment cmt">Given requirements are met, this applies ML transformation within a Pipeline or stand-alone
Output annotation will be generated as a new column, previous annotations are still
available separately metadata is built at schema level to record annotations structural
information outside its content
</p><div class="fullcomment"><div class="comment cmt"><p>Given requirements are met, this applies ML transformation within a Pipeline or stand-alone
Output annotation will be generated as a new column, previous annotations are still
available separately metadata is built at schema level to record annotations structural
information outside its content
</p></div><dl class="paramcmts block"><dt class="param">dataset</dt><dd class="cmt"><p>
  <span class="extype" name="Dataset[Row">Dataset[Row</span>]</p></dd></dl><dl class="attributes block"> <dt>Definition Classes</dt><dd><a href="../../AnnotatorModel.html" class="extype" name="com.johnsnowlabs.nlp.AnnotatorModel">AnnotatorModel</a> → Transformer</dd></dl></div>
    </li><li name="org.apache.spark.ml.Transformer#transform" visbl="pub" class="indented0 " data-isabs="false" fullComment="yes" group="Ungrouped">
      <a id="transform(dataset:org.apache.spark.sql.Dataset[_],paramMap:org.apache.spark.ml.param.ParamMap):org.apache.spark.sql.DataFrame"></a><a id="transform(Dataset[_],ParamMap):DataFrame"></a>
      <span class="permalink">
      <a href="../../../../../com/johnsnowlabs/nlp/annotators/btm/BigTextMatcherModel.html#transform(dataset:org.apache.spark.sql.Dataset[_],paramMap:org.apache.spark.ml.param.ParamMap):org.apache.spark.sql.DataFrame" title="Permalink">
        <i class="material-icons"></i>
      </a>
    </span>
      <span class="modifier_kind">
        <span class="modifier"></span>
        <span class="kind">def</span>
      </span>
      <span class="symbol">
        <span class="name">transform</span><span class="params">(<span name="dataset">dataset: <span class="extype" name="org.apache.spark.sql.Dataset">Dataset</span>[_]</span>, <span name="paramMap">paramMap: <span class="extype" name="org.apache.spark.ml.param.ParamMap">ParamMap</span></span>)</span><span class="result">: <span class="extype" name="org.apache.spark.sql.DataFrame">DataFrame</span></span>
      </span>
      
      <div class="fullcomment"><dl class="attributes block"> <dt>Definition Classes</dt><dd>Transformer</dd><dt>Annotations</dt><dd>
                <span class="name">@Since</span><span class="args">(<span>
      
      <span class="symbol">&quot;2.0.0&quot;</span>
    </span>)</span>
              
        </dd></dl></div>
    </li><li name="org.apache.spark.ml.Transformer#transform" visbl="pub" class="indented0 " data-isabs="false" fullComment="yes" group="Ungrouped">
      <a id="transform(dataset:org.apache.spark.sql.Dataset[_],firstParamPair:org.apache.spark.ml.param.ParamPair[_],otherParamPairs:org.apache.spark.ml.param.ParamPair[_]*):org.apache.spark.sql.DataFrame"></a><a id="transform(Dataset[_],ParamPair[_],ParamPair[_]*):DataFrame"></a>
      <span class="permalink">
      <a href="../../../../../com/johnsnowlabs/nlp/annotators/btm/BigTextMatcherModel.html#transform(dataset:org.apache.spark.sql.Dataset[_],firstParamPair:org.apache.spark.ml.param.ParamPair[_],otherParamPairs:org.apache.spark.ml.param.ParamPair[_]*):org.apache.spark.sql.DataFrame" title="Permalink">
        <i class="material-icons"></i>
      </a>
    </span>
      <span class="modifier_kind">
        <span class="modifier"></span>
        <span class="kind">def</span>
      </span>
      <span class="symbol">
        <span class="name">transform</span><span class="params">(<span name="dataset">dataset: <span class="extype" name="org.apache.spark.sql.Dataset">Dataset</span>[_]</span>, <span name="firstParamPair">firstParamPair: <span class="extype" name="org.apache.spark.ml.param.ParamPair">ParamPair</span>[_]</span>, <span name="otherParamPairs">otherParamPairs: <span class="extype" name="org.apache.spark.ml.param.ParamPair">ParamPair</span>[_]*</span>)</span><span class="result">: <span class="extype" name="org.apache.spark.sql.DataFrame">DataFrame</span></span>
      </span>
      
      <div class="fullcomment"><dl class="attributes block"> <dt>Definition Classes</dt><dd>Transformer</dd><dt>Annotations</dt><dd>
                <span class="name">@Since</span><span class="args">(<span>
      
      <span class="symbol">&quot;2.0.0&quot;</span>
    </span>)</span>
              
                <span class="name">@varargs</span><span class="args">()</span>
              
        </dd></dl></div>
    </li><li name="com.johnsnowlabs.nlp.RawAnnotator#transformSchema" visbl="pub" class="indented0 " data-isabs="false" fullComment="yes" group="Ungrouped">
      <a id="transformSchema(schema:org.apache.spark.sql.types.StructType):org.apache.spark.sql.types.StructType"></a><a id="transformSchema(StructType):StructType"></a>
      <span class="permalink">
      <a href="../../../../../com/johnsnowlabs/nlp/annotators/btm/BigTextMatcherModel.html#transformSchema(schema:org.apache.spark.sql.types.StructType):org.apache.spark.sql.types.StructType" title="Permalink">
        <i class="material-icons"></i>
      </a>
    </span>
      <span class="modifier_kind">
        <span class="modifier">final </span>
        <span class="kind">def</span>
      </span>
      <span class="symbol">
        <span class="name">transformSchema</span><span class="params">(<span name="schema">schema: <span class="extype" name="org.apache.spark.sql.types.StructType">StructType</span></span>)</span><span class="result">: <span class="extype" name="org.apache.spark.sql.types.StructType">StructType</span></span>
      </span>
      
      <p class="shortcomment cmt">requirement for pipeline transformation validation.</p><div class="fullcomment"><div class="comment cmt"><p>requirement for pipeline transformation validation. It is called on fit()</p></div><dl class="attributes block"> <dt>Definition Classes</dt><dd><a href="../../RawAnnotator.html" class="extype" name="com.johnsnowlabs.nlp.RawAnnotator">RawAnnotator</a> → PipelineStage</dd></dl></div>
    </li><li name="org.apache.spark.ml.PipelineStage#transformSchema" visbl="prt" class="indented0 " data-isabs="false" fullComment="yes" group="Ungrouped">
      <a id="transformSchema(schema:org.apache.spark.sql.types.StructType,logging:Boolean):org.apache.spark.sql.types.StructType"></a><a id="transformSchema(StructType,Boolean):StructType"></a>
      <span class="permalink">
      <a href="../../../../../com/johnsnowlabs/nlp/annotators/btm/BigTextMatcherModel.html#transformSchema(schema:org.apache.spark.sql.types.StructType,logging:Boolean):org.apache.spark.sql.types.StructType" title="Permalink">
        <i class="material-icons"></i>
      </a>
    </span>
      <span class="modifier_kind">
        <span class="modifier"></span>
        <span class="kind">def</span>
      </span>
      <span class="symbol">
        <span class="name">transformSchema</span><span class="params">(<span name="schema">schema: <span class="extype" name="org.apache.spark.sql.types.StructType">StructType</span></span>, <span name="logging">logging: <span class="extype" name="scala.Boolean">Boolean</span></span>)</span><span class="result">: <span class="extype" name="org.apache.spark.sql.types.StructType">StructType</span></span>
      </span>
      
      <div class="fullcomment"><dl class="attributes block"> <dt>Attributes</dt><dd>protected </dd><dt>Definition Classes</dt><dd>PipelineStage</dd><dt>Annotations</dt><dd>
                <span class="name">@DeveloperApi</span><span class="args">()</span>
              
        </dd></dl></div>
    </li><li name="com.johnsnowlabs.nlp.annotators.btm.BigTextMatcherModel#uid" visbl="pub" class="indented0 " data-isabs="false" fullComment="yes" group="Ungrouped">
      <a id="uid:String"></a>
      <span class="permalink">
      <a href="../../../../../com/johnsnowlabs/nlp/annotators/btm/BigTextMatcherModel.html#uid:String" title="Permalink">
        <i class="material-icons"></i>
      </a>
    </span>
      <span class="modifier_kind">
        <span class="modifier"></span>
        <span class="kind">val</span>
      </span>
      <span class="symbol">
        <span class="name">uid</span><span class="result">: <span class="extype" name="scala.Predef.String">String</span></span>
      </span>
      
      <div class="fullcomment"><dl class="attributes block"> <dt>Definition Classes</dt><dd><a href="" class="extype" name="com.johnsnowlabs.nlp.annotators.btm.BigTextMatcherModel">BigTextMatcherModel</a> → Identifiable</dd></dl></div>
    </li><li name="com.johnsnowlabs.nlp.RawAnnotator#validate" visbl="prt" class="indented0 " data-isabs="false" fullComment="yes" group="Ungrouped">
      <a id="validate(schema:org.apache.spark.sql.types.StructType):Boolean"></a><a id="validate(StructType):Boolean"></a>
      <span class="permalink">
      <a href="../../../../../com/johnsnowlabs/nlp/annotators/btm/BigTextMatcherModel.html#validate(schema:org.apache.spark.sql.types.StructType):Boolean" title="Permalink">
        <i class="material-icons"></i>
      </a>
    </span>
      <span class="modifier_kind">
        <span class="modifier"></span>
        <span class="kind">def</span>
      </span>
      <span class="symbol">
        <span class="name">validate</span><span class="params">(<span name="schema">schema: <span class="extype" name="org.apache.spark.sql.types.StructType">StructType</span></span>)</span><span class="result">: <span class="extype" name="scala.Boolean">Boolean</span></span>
      </span>
      
      <p class="shortcomment cmt">takes a <span class="extype" name="Dataset">Dataset</span> and checks to see if all the required annotation types are present.</p><div class="fullcomment"><div class="comment cmt"><p>takes a <span class="extype" name="Dataset">Dataset</span> and checks to see if all the required annotation types are present.
</p></div><dl class="paramcmts block"><dt class="param">schema</dt><dd class="cmt"><p>
  to be validated</p></dd><dt>returns</dt><dd class="cmt"><p>
  True if all the required types are present, else false</p></dd></dl><dl class="attributes block"> <dt>Attributes</dt><dd>protected </dd><dt>Definition Classes</dt><dd><a href="../../RawAnnotator.html" class="extype" name="com.johnsnowlabs.nlp.RawAnnotator">RawAnnotator</a></dd></dl></div>
    </li><li name="com.johnsnowlabs.storage.HasStorageRef#validateStorageRef" visbl="pub" class="indented0 " data-isabs="false" fullComment="yes" group="Ungrouped">
      <a id="validateStorageRef(dataset:org.apache.spark.sql.Dataset[_],inputCols:Array[String],annotatorType:String):Unit"></a><a id="validateStorageRef(Dataset[_],Array[String],String):Unit"></a>
      <span class="permalink">
      <a href="../../../../../com/johnsnowlabs/nlp/annotators/btm/BigTextMatcherModel.html#validateStorageRef(dataset:org.apache.spark.sql.Dataset[_],inputCols:Array[String],annotatorType:String):Unit" title="Permalink">
        <i class="material-icons"></i>
      </a>
    </span>
      <span class="modifier_kind">
        <span class="modifier"></span>
        <span class="kind">def</span>
      </span>
      <span class="symbol">
        <span class="name">validateStorageRef</span><span class="params">(<span name="dataset">dataset: <span class="extype" name="org.apache.spark.sql.Dataset">Dataset</span>[_]</span>, <span name="inputCols">inputCols: <span class="extype" name="scala.Array">Array</span>[<span class="extype" name="scala.Predef.String">String</span>]</span>, <span name="annotatorType">annotatorType: <span class="extype" name="scala.Predef.String">String</span></span>)</span><span class="result">: <span class="extype" name="scala.Unit">Unit</span></span>
      </span>
      
      <div class="fullcomment"><dl class="attributes block"> <dt>Definition Classes</dt><dd><a href="../../../storage/HasStorageRef.html" class="extype" name="com.johnsnowlabs.storage.HasStorageRef">HasStorageRef</a></dd></dl></div>
    </li><li name="scala.AnyRef#wait" visbl="pub" class="indented0 " data-isabs="false" fullComment="yes" group="Ungrouped">
      <a id="wait():Unit"></a>
      <span class="permalink">
      <a href="../../../../../com/johnsnowlabs/nlp/annotators/btm/BigTextMatcherModel.html#wait():Unit" title="Permalink">
        <i class="material-icons"></i>
      </a>
    </span>
      <span class="modifier_kind">
        <span class="modifier">final </span>
        <span class="kind">def</span>
      </span>
      <span class="symbol">
        <span class="name">wait</span><span class="params">()</span><span class="result">: <span class="extype" name="scala.Unit">Unit</span></span>
      </span>
      
      <div class="fullcomment"><dl class="attributes block"> <dt>Definition Classes</dt><dd>AnyRef</dd><dt>Annotations</dt><dd>
                <span class="name">@throws</span><span class="args">(<span>
      
      <span class="defval" name="classOf[java.lang.InterruptedException]">...</span>
    </span>)</span>
              
        </dd></dl></div>
    </li><li name="scala.AnyRef#wait" visbl="pub" class="indented0 " data-isabs="false" fullComment="yes" group="Ungrouped">
      <a id="wait(x$1:Long,x$2:Int):Unit"></a><a id="wait(Long,Int):Unit"></a>
      <span class="permalink">
      <a href="../../../../../com/johnsnowlabs/nlp/annotators/btm/BigTextMatcherModel.html#wait(x$1:Long,x$2:Int):Unit" title="Permalink">
        <i class="material-icons"></i>
      </a>
    </span>
      <span class="modifier_kind">
        <span class="modifier">final </span>
        <span class="kind">def</span>
      </span>
      <span class="symbol">
        <span class="name">wait</span><span class="params">(<span name="arg0">arg0: <span class="extype" name="scala.Long">Long</span></span>, <span name="arg1">arg1: <span class="extype" name="scala.Int">Int</span></span>)</span><span class="result">: <span class="extype" name="scala.Unit">Unit</span></span>
      </span>
      
      <div class="fullcomment"><dl class="attributes block"> <dt>Definition Classes</dt><dd>AnyRef</dd><dt>Annotations</dt><dd>
                <span class="name">@throws</span><span class="args">(<span>
      
      <span class="defval" name="classOf[java.lang.InterruptedException]">...</span>
    </span>)</span>
              
        </dd></dl></div>
    </li><li name="scala.AnyRef#wait" visbl="pub" class="indented0 " data-isabs="false" fullComment="yes" group="Ungrouped">
      <a id="wait(x$1:Long):Unit"></a><a id="wait(Long):Unit"></a>
      <span class="permalink">
      <a href="../../../../../com/johnsnowlabs/nlp/annotators/btm/BigTextMatcherModel.html#wait(x$1:Long):Unit" title="Permalink">
        <i class="material-icons"></i>
      </a>
    </span>
      <span class="modifier_kind">
        <span class="modifier">final </span>
        <span class="kind">def</span>
      </span>
      <span class="symbol">
        <span class="name">wait</span><span class="params">(<span name="arg0">arg0: <span class="extype" name="scala.Long">Long</span></span>)</span><span class="result">: <span class="extype" name="scala.Unit">Unit</span></span>
      </span>
      
      <div class="fullcomment"><dl class="attributes block"> <dt>Definition Classes</dt><dd>AnyRef</dd><dt>Annotations</dt><dd>
                <span class="name">@throws</span><span class="args">(<span>
      
      <span class="defval" name="classOf[java.lang.InterruptedException]">...</span>
    </span>)</span>
              
                <span class="name">@native</span><span class="args">()</span>
              
        </dd></dl></div>
    </li><li name="com.johnsnowlabs.nlp.RawAnnotator#wrapColumnMetadata" visbl="prt" class="indented0 " data-isabs="false" fullComment="yes" group="Ungrouped">
      <a id="wrapColumnMetadata(col:org.apache.spark.sql.Column):org.apache.spark.sql.Column"></a><a id="wrapColumnMetadata(Column):Column"></a>
      <span class="permalink">
      <a href="../../../../../com/johnsnowlabs/nlp/annotators/btm/BigTextMatcherModel.html#wrapColumnMetadata(col:org.apache.spark.sql.Column):org.apache.spark.sql.Column" title="Permalink">
        <i class="material-icons"></i>
      </a>
    </span>
      <span class="modifier_kind">
        <span class="modifier"></span>
        <span class="kind">def</span>
      </span>
      <span class="symbol">
        <span class="name">wrapColumnMetadata</span><span class="params">(<span name="col">col: <span class="extype" name="org.apache.spark.sql.Column">Column</span></span>)</span><span class="result">: <span class="extype" name="org.apache.spark.sql.Column">Column</span></span>
      </span>
      
      <div class="fullcomment"><dl class="attributes block"> <dt>Attributes</dt><dd>protected </dd><dt>Definition Classes</dt><dd><a href="../../RawAnnotator.html" class="extype" name="com.johnsnowlabs.nlp.RawAnnotator">RawAnnotator</a></dd></dl></div>
    </li><li name="com.johnsnowlabs.nlp.ParamsAndFeaturesWritable#write" visbl="pub" class="indented0 " data-isabs="false" fullComment="yes" group="Ungrouped">
      <a id="write:org.apache.spark.ml.util.MLWriter"></a><a id="write:MLWriter"></a>
      <span class="permalink">
      <a href="../../../../../com/johnsnowlabs/nlp/annotators/btm/BigTextMatcherModel.html#write:org.apache.spark.ml.util.MLWriter" title="Permalink">
        <i class="material-icons"></i>
      </a>
    </span>
      <span class="modifier_kind">
        <span class="modifier"></span>
        <span class="kind">def</span>
      </span>
      <span class="symbol">
        <span class="name">write</span><span class="result">: <span class="extype" name="org.apache.spark.ml.util.MLWriter">MLWriter</span></span>
      </span>
      
      <div class="fullcomment"><dl class="attributes block"> <dt>Definition Classes</dt><dd><a href="../../ParamsAndFeaturesWritable.html" class="extype" name="com.johnsnowlabs.nlp.ParamsAndFeaturesWritable">ParamsAndFeaturesWritable</a> → DefaultParamsWritable → MLWritable</dd></dl></div>
    </li>
              </ol>
            </div>

        

        
        </div>

        <div id="inheritedMembers">
        <div class="parent" name="com.johnsnowlabs.storage.HasStorageModel">
              <h3>Inherited from <a href="../../../storage/HasStorageModel.html" class="extype" name="com.johnsnowlabs.storage.HasStorageModel">HasStorageModel</a></h3>
            </div><div class="parent" name="com.johnsnowlabs.storage.HasStorageOptions">
              <h3>Inherited from <a href="../../../storage/HasStorageOptions.html" class="extype" name="com.johnsnowlabs.storage.HasStorageOptions">HasStorageOptions</a></h3>
            </div><div class="parent" name="com.johnsnowlabs.storage.HasStorageReader">
              <h3>Inherited from <a href="../../../storage/HasStorageReader.html" class="extype" name="com.johnsnowlabs.storage.HasStorageReader">HasStorageReader</a></h3>
            </div><div class="parent" name="com.johnsnowlabs.nlp.HasCaseSensitiveProperties">
              <h3>Inherited from <a href="../../HasCaseSensitiveProperties.html" class="extype" name="com.johnsnowlabs.nlp.HasCaseSensitiveProperties">HasCaseSensitiveProperties</a></h3>
            </div><div class="parent" name="com.johnsnowlabs.storage.HasStorageRef">
              <h3>Inherited from <a href="../../../storage/HasStorageRef.html" class="extype" name="com.johnsnowlabs.storage.HasStorageRef">HasStorageRef</a></h3>
            </div><div class="parent" name="com.johnsnowlabs.nlp.HasSimpleAnnotate">
              <h3>Inherited from <a href="../../HasSimpleAnnotate.html" class="extype" name="com.johnsnowlabs.nlp.HasSimpleAnnotate">HasSimpleAnnotate</a>[<a href="" class="extype" name="com.johnsnowlabs.nlp.annotators.btm.BigTextMatcherModel">BigTextMatcherModel</a>]</h3>
            </div><div class="parent" name="com.johnsnowlabs.nlp.AnnotatorModel">
              <h3>Inherited from <a href="../../AnnotatorModel.html" class="extype" name="com.johnsnowlabs.nlp.AnnotatorModel">AnnotatorModel</a>[<a href="" class="extype" name="com.johnsnowlabs.nlp.annotators.btm.BigTextMatcherModel">BigTextMatcherModel</a>]</h3>
            </div><div class="parent" name="com.johnsnowlabs.nlp.CanBeLazy">
              <h3>Inherited from <a href="../../CanBeLazy.html" class="extype" name="com.johnsnowlabs.nlp.CanBeLazy">CanBeLazy</a></h3>
            </div><div class="parent" name="com.johnsnowlabs.nlp.RawAnnotator">
              <h3>Inherited from <a href="../../RawAnnotator.html" class="extype" name="com.johnsnowlabs.nlp.RawAnnotator">RawAnnotator</a>[<a href="" class="extype" name="com.johnsnowlabs.nlp.annotators.btm.BigTextMatcherModel">BigTextMatcherModel</a>]</h3>
            </div><div class="parent" name="com.johnsnowlabs.nlp.HasOutputAnnotationCol">
              <h3>Inherited from <a href="../../HasOutputAnnotationCol.html" class="extype" name="com.johnsnowlabs.nlp.HasOutputAnnotationCol">HasOutputAnnotationCol</a></h3>
            </div><div class="parent" name="com.johnsnowlabs.nlp.HasInputAnnotationCols">
              <h3>Inherited from <a href="../../HasInputAnnotationCols.html" class="extype" name="com.johnsnowlabs.nlp.HasInputAnnotationCols">HasInputAnnotationCols</a></h3>
            </div><div class="parent" name="com.johnsnowlabs.nlp.HasOutputAnnotatorType">
              <h3>Inherited from <a href="../../HasOutputAnnotatorType.html" class="extype" name="com.johnsnowlabs.nlp.HasOutputAnnotatorType">HasOutputAnnotatorType</a></h3>
            </div><div class="parent" name="com.johnsnowlabs.nlp.ParamsAndFeaturesWritable">
              <h3>Inherited from <a href="../../ParamsAndFeaturesWritable.html" class="extype" name="com.johnsnowlabs.nlp.ParamsAndFeaturesWritable">ParamsAndFeaturesWritable</a></h3>
            </div><div class="parent" name="com.johnsnowlabs.nlp.HasFeatures">
              <h3>Inherited from <a href="../../HasFeatures.html" class="extype" name="com.johnsnowlabs.nlp.HasFeatures">HasFeatures</a></h3>
            </div><div class="parent" name="org.apache.spark.ml.util.DefaultParamsWritable">
              <h3>Inherited from <span class="extype" name="org.apache.spark.ml.util.DefaultParamsWritable">DefaultParamsWritable</span></h3>
            </div><div class="parent" name="org.apache.spark.ml.util.MLWritable">
              <h3>Inherited from <span class="extype" name="org.apache.spark.ml.util.MLWritable">MLWritable</span></h3>
            </div><div class="parent" name="org.apache.spark.ml.Model">
              <h3>Inherited from <span class="extype" name="org.apache.spark.ml.Model">Model</span>[<a href="" class="extype" name="com.johnsnowlabs.nlp.annotators.btm.BigTextMatcherModel">BigTextMatcherModel</a>]</h3>
            </div><div class="parent" name="org.apache.spark.ml.Transformer">
              <h3>Inherited from <span class="extype" name="org.apache.spark.ml.Transformer">Transformer</span></h3>
            </div><div class="parent" name="org.apache.spark.ml.PipelineStage">
              <h3>Inherited from <span class="extype" name="org.apache.spark.ml.PipelineStage">PipelineStage</span></h3>
            </div><div class="parent" name="org.apache.spark.internal.Logging">
              <h3>Inherited from <span class="extype" name="org.apache.spark.internal.Logging">Logging</span></h3>
            </div><div class="parent" name="org.apache.spark.ml.param.Params">
              <h3>Inherited from <span class="extype" name="org.apache.spark.ml.param.Params">Params</span></h3>
            </div><div class="parent" name="scala.Serializable">
              <h3>Inherited from <span class="extype" name="scala.Serializable">Serializable</span></h3>
            </div><div class="parent" name="java.io.Serializable">
              <h3>Inherited from <span class="extype" name="java.io.Serializable">Serializable</span></h3>
            </div><div class="parent" name="org.apache.spark.ml.util.Identifiable">
              <h3>Inherited from <span class="extype" name="org.apache.spark.ml.util.Identifiable">Identifiable</span></h3>
            </div><div class="parent" name="scala.AnyRef">
              <h3>Inherited from <span class="extype" name="scala.AnyRef">AnyRef</span></h3>
            </div><div class="parent" name="scala.Any">
              <h3>Inherited from <span class="extype" name="scala.Any">Any</span></h3>
            </div>
        
        </div>

        <div id="groupedMembers">
        <div class="group" name="anno">
              <h3>anno</h3>
              
            </div><div class="group" name="getParam">
              <h3>getParam</h3>
              
            </div><div class="group" name="param">
              <h3>param</h3>
              
            </div><div class="group" name="setParam">
              <h3>setParam</h3>
              
            </div><div class="group" name="Ungrouped">
              <h3>Ungrouped</h3>
              
            </div>
        </div>

      </div>

      <div id="tooltip"></div>

      <div id="footer">  </div>
    </body>
          </div>
        </div>
      </div>
    </body>
      </html><|MERGE_RESOLUTION|>--- conflicted
+++ resolved
@@ -3,15 +3,9 @@
         <head>
           <meta http-equiv="X-UA-Compatible" content="IE=edge" />
           <meta name="viewport" content="width=device-width, initial-scale=1.0, maximum-scale=1.0, user-scalable=no" />
-<<<<<<< HEAD
-          <title>Spark NLP 3.4.4 ScalaDoc  - com.johnsnowlabs.nlp.annotators.btm.BigTextMatcherModel</title>
-          <meta name="description" content="Spark NLP 3.4.4 ScalaDoc - com.johnsnowlabs.nlp.annotators.btm.BigTextMatcherModel" />
-          <meta name="keywords" content="Spark NLP 3.4.4 ScalaDoc com.johnsnowlabs.nlp.annotators.btm.BigTextMatcherModel" />
-=======
           <title>Spark NLP 4.0.2 ScalaDoc  - com.johnsnowlabs.nlp.annotators.btm.BigTextMatcherModel</title>
           <meta name="description" content="Spark NLP 4.0.2 ScalaDoc - com.johnsnowlabs.nlp.annotators.btm.BigTextMatcherModel" />
           <meta name="keywords" content="Spark NLP 4.0.2 ScalaDoc com.johnsnowlabs.nlp.annotators.btm.BigTextMatcherModel" />
->>>>>>> 5e41363b
           <meta http-equiv="content-type" content="text/html; charset=UTF-8" />
           
       
@@ -34,11 +28,7 @@
         </head>
         <body>
       <div id="search">
-<<<<<<< HEAD
-        <span id="doc-title">Spark NLP 3.4.4 ScalaDoc<span id="doc-version"></span></span>
-=======
         <span id="doc-title">Spark NLP 4.0.2 ScalaDoc<span id="doc-version"></span></span>
->>>>>>> 5e41363b
         <span class="close-results"><span class="left">&lt;</span> Back</span>
         <div id="textfilter">
           <span class="input">
@@ -801,8 +791,6 @@
 </p></div><dl class="paramcmts block"><dt>returns</dt><dd class="cmt"><p>
   udf function to be applied to <span class="extype" name="inputCols">inputCols</span> using this annotator's annotate function as
   part of ML transformation</p></dd></dl><dl class="attributes block"> <dt>Definition Classes</dt><dd><a href="../../HasSimpleAnnotate.html" class="extype" name="com.johnsnowlabs.nlp.HasSimpleAnnotate">HasSimpleAnnotate</a></dd></dl></div>
-<<<<<<< HEAD
-=======
     </li><li name="com.johnsnowlabs.storage.HasStorageOptions#enableInMemoryStorage" visbl="pub" class="indented0 " data-isabs="false" fullComment="yes" group="Ungrouped">
       <a id="enableInMemoryStorage:org.apache.spark.ml.param.BooleanParam"></a><a id="enableInMemoryStorage:BooleanParam"></a>
       <span class="permalink">
@@ -819,7 +807,6 @@
       </span>
       
       <div class="fullcomment"><dl class="attributes block"> <dt>Definition Classes</dt><dd><a href="../../../storage/HasStorageOptions.html" class="extype" name="com.johnsnowlabs.storage.HasStorageOptions">HasStorageOptions</a></dd></dl></div>
->>>>>>> 5e41363b
     </li><li name="scala.AnyRef#eq" visbl="pub" class="indented0 " data-isabs="false" fullComment="yes" group="Ungrouped">
       <a id="eq(x$1:AnyRef):Boolean"></a><a id="eq(AnyRef):Boolean"></a>
       <span class="permalink">
