<!DOCTYPE html >
<html>
        <head>
          <meta http-equiv="X-UA-Compatible" content="IE=edge" />
          <meta name="viewport" content="width=device-width, initial-scale=1.0, maximum-scale=1.0, user-scalable=no" />
<<<<<<< HEAD
          <title>Spark NLP 3.4.4 ScalaDoc  - com.johnsnowlabs.nlp.annotators.classifier.dl.ReadablePretrainedAlbertForTokenModel</title>
          <meta name="description" content="Spark NLP 3.4.4 ScalaDoc - com.johnsnowlabs.nlp.annotators.classifier.dl.ReadablePretrainedAlbertForTokenModel" />
          <meta name="keywords" content="Spark NLP 3.4.4 ScalaDoc com.johnsnowlabs.nlp.annotators.classifier.dl.ReadablePretrainedAlbertForTokenModel" />
=======
          <title>Spark NLP 4.0.2 ScalaDoc  - com.johnsnowlabs.nlp.annotators.classifier.dl.ReadablePretrainedAlbertForTokenModel</title>
          <meta name="description" content="Spark NLP 4.0.2 ScalaDoc - com.johnsnowlabs.nlp.annotators.classifier.dl.ReadablePretrainedAlbertForTokenModel" />
          <meta name="keywords" content="Spark NLP 4.0.2 ScalaDoc com.johnsnowlabs.nlp.annotators.classifier.dl.ReadablePretrainedAlbertForTokenModel" />
>>>>>>> 5e41363b
          <meta http-equiv="content-type" content="text/html; charset=UTF-8" />
          
      
      <link href="../../../../../../lib/index.css" media="screen" type="text/css" rel="stylesheet" />
      <link href="../../../../../../lib/template.css" media="screen" type="text/css" rel="stylesheet" />
      <link href="../../../../../../lib/diagrams.css" media="screen" type="text/css" rel="stylesheet" id="diagrams-css" />
      <script type="text/javascript" src="../../../../../../lib/jquery.min.js"></script>
      <script type="text/javascript" src="../../../../../../lib/jquery.panzoom.min.js"></script>
      <script type="text/javascript" src="../../../../../../lib/jquery.mousewheel.min.js"></script>
      <script type="text/javascript" src="../../../../../../lib/index.js"></script>
      <script type="text/javascript" src="../../../../../../index.js"></script>
      <script type="text/javascript" src="../../../../../../lib/scheduler.js"></script>
      <script type="text/javascript" src="../../../../../../lib/template.js"></script>
      
      <script type="text/javascript">
        /* this variable can be used by the JS to determine the path to the root document */
        var toRoot = '../../../../../../';
      </script>
    
        </head>
        <body>
      <div id="search">
<<<<<<< HEAD
        <span id="doc-title">Spark NLP 3.4.4 ScalaDoc<span id="doc-version"></span></span>
=======
        <span id="doc-title">Spark NLP 4.0.2 ScalaDoc<span id="doc-version"></span></span>
>>>>>>> 5e41363b
        <span class="close-results"><span class="left">&lt;</span> Back</span>
        <div id="textfilter">
          <span class="input">
            <input autocapitalize="none" placeholder="Search" id="index-input" type="text" accesskey="/" />
            <i class="clear material-icons"></i>
            <i id="search-icon" class="material-icons"></i>
          </span>
        </div>
    </div>
      <div id="search-results">
        <div id="search-progress">
          <div id="progress-fill"></div>
        </div>
        <div id="results-content">
          <div id="entity-results"></div>
          <div id="member-results"></div>
        </div>
      </div>
      <div id="content-scroll-container" style="-webkit-overflow-scrolling: touch;">
        <div id="content-container" style="-webkit-overflow-scrolling: touch;">
          <div id="subpackage-spacer">
            <div id="packages">
              <h1>Packages</h1>
              <ul>
                <li name="_root_.root" visbl="pub" class="indented0 " data-isabs="false" fullComment="yes" group="Ungrouped">
      <a id="_root_"></a><a id="root:_root_"></a>
      <span class="permalink">
      <a href="../../../../../../index.html" title="Permalink">
        <i class="material-icons"></i>
      </a>
    </span>
      <span class="modifier_kind">
        <span class="modifier"></span>
        <span class="kind">package</span>
      </span>
      <span class="symbol">
        <a title="" href="../../../../../../index.html"><span class="name">root</span></a>
      </span>
      
      <div class="fullcomment"><dl class="attributes block"> <dt>Definition Classes</dt><dd><a href="../../../../../../index.html" class="extype" name="_root_">root</a></dd></dl></div>
    </li><li name="_root_.com" visbl="pub" class="indented1 " data-isabs="false" fullComment="yes" group="Ungrouped">
      <a id="com"></a><a id="com:com"></a>
      <span class="permalink">
      <a href="../../../../../../com/index.html" title="Permalink">
        <i class="material-icons"></i>
      </a>
    </span>
      <span class="modifier_kind">
        <span class="modifier"></span>
        <span class="kind">package</span>
      </span>
      <span class="symbol">
        <a title="" href="../../../../../index.html"><span class="name">com</span></a>
      </span>
      
      <div class="fullcomment"><dl class="attributes block"> <dt>Definition Classes</dt><dd><a href="../../../../../../index.html" class="extype" name="_root_">root</a></dd></dl></div>
    </li><li name="com.johnsnowlabs" visbl="pub" class="indented2 " data-isabs="false" fullComment="yes" group="Ungrouped">
      <a id="johnsnowlabs"></a><a id="johnsnowlabs:johnsnowlabs"></a>
      <span class="permalink">
      <a href="../../../../../../com/johnsnowlabs/index.html" title="Permalink">
        <i class="material-icons"></i>
      </a>
    </span>
      <span class="modifier_kind">
        <span class="modifier"></span>
        <span class="kind">package</span>
      </span>
      <span class="symbol">
        <a title="" href="../../../../index.html"><span class="name">johnsnowlabs</span></a>
      </span>
      
      <div class="fullcomment"><dl class="attributes block"> <dt>Definition Classes</dt><dd><a href="../../../../../index.html" class="extype" name="com">com</a></dd></dl></div>
    </li><li name="com.johnsnowlabs.nlp" visbl="pub" class="indented3 " data-isabs="false" fullComment="yes" group="Ungrouped">
      <a id="nlp"></a><a id="nlp:nlp"></a>
      <span class="permalink">
      <a href="../../../../../../com/johnsnowlabs/nlp/index.html" title="Permalink">
        <i class="material-icons"></i>
      </a>
    </span>
      <span class="modifier_kind">
        <span class="modifier"></span>
        <span class="kind">package</span>
      </span>
      <span class="symbol">
        <a title="" href="../../../index.html"><span class="name">nlp</span></a>
      </span>
      
      <div class="fullcomment"><dl class="attributes block"> <dt>Definition Classes</dt><dd><a href="../../../../index.html" class="extype" name="com.johnsnowlabs">johnsnowlabs</a></dd></dl></div>
    </li><li name="com.johnsnowlabs.nlp.annotators" visbl="pub" class="indented4 " data-isabs="false" fullComment="yes" group="Ungrouped">
      <a id="annotators"></a><a id="annotators:annotators"></a>
      <span class="permalink">
      <a href="../../../../../../com/johnsnowlabs/nlp/annotators/index.html" title="Permalink">
        <i class="material-icons"></i>
      </a>
    </span>
      <span class="modifier_kind">
        <span class="modifier"></span>
        <span class="kind">package</span>
      </span>
      <span class="symbol">
        <a title="" href="../../index.html"><span class="name">annotators</span></a>
      </span>
      
      <div class="fullcomment"><dl class="attributes block"> <dt>Definition Classes</dt><dd><a href="../../../index.html" class="extype" name="com.johnsnowlabs.nlp">nlp</a></dd></dl></div>
    </li><li name="com.johnsnowlabs.nlp.annotators.classifier" visbl="pub" class="indented5 " data-isabs="false" fullComment="yes" group="Ungrouped">
      <a id="classifier"></a><a id="classifier:classifier"></a>
      <span class="permalink">
      <a href="../../../../../../com/johnsnowlabs/nlp/annotators/classifier/index.html" title="Permalink">
        <i class="material-icons"></i>
      </a>
    </span>
      <span class="modifier_kind">
        <span class="modifier"></span>
        <span class="kind">package</span>
      </span>
      <span class="symbol">
        <a title="" href="../index.html"><span class="name">classifier</span></a>
      </span>
      
      <div class="fullcomment"><dl class="attributes block"> <dt>Definition Classes</dt><dd><a href="../../index.html" class="extype" name="com.johnsnowlabs.nlp.annotators">annotators</a></dd></dl></div>
    </li><li name="com.johnsnowlabs.nlp.annotators.classifier.dl" visbl="pub" class="indented6 " data-isabs="false" fullComment="yes" group="Ungrouped">
      <a id="dl"></a><a id="dl:dl"></a>
      <span class="permalink">
      <a href="../../../../../../com/johnsnowlabs/nlp/annotators/classifier/dl/index.html" title="Permalink">
        <i class="material-icons"></i>
      </a>
    </span>
      <span class="modifier_kind">
        <span class="modifier"></span>
        <span class="kind">package</span>
      </span>
      <span class="symbol">
        <a title="" href="index.html"><span class="name">dl</span></a>
      </span>
      
      <div class="fullcomment"><dl class="attributes block"> <dt>Definition Classes</dt><dd><a href="../index.html" class="extype" name="com.johnsnowlabs.nlp.annotators.classifier">classifier</a></dd></dl></div>
    </li><li class="current-entities indented6">
<<<<<<< HEAD
=======
                        <a class="object" href="AlbertForQuestionAnswering$.html" title="This is the companion object of AlbertForQuestionAnswering."></a>
                        <a class="class" href="AlbertForQuestionAnswering.html" title="AlbertForQuestionAnswering can load ALBERT Models with a span classification head on top for extractive question-answering tasks like SQuAD (a linear layer on top of the hidden-states output to compute span start logits and span end logits)."></a>
                        <a href="AlbertForQuestionAnswering.html" title="AlbertForQuestionAnswering can load ALBERT Models with a span classification head on top for extractive question-answering tasks like SQuAD (a linear layer on top of the hidden-states output to compute span start logits and span end logits).">AlbertForQuestionAnswering</a>
                      </li><li class="current-entities indented6">
>>>>>>> 5e41363b
                        <a class="object" href="AlbertForSequenceClassification$.html" title="This is the companion object of AlbertForSequenceClassification."></a>
                        <a class="class" href="AlbertForSequenceClassification.html" title="AlbertForSequenceClassification can load ALBERT Models with sequence classification/regression head on top (a linear layer on top of the pooled output) e.g."></a>
                        <a href="AlbertForSequenceClassification.html" title="AlbertForSequenceClassification can load ALBERT Models with sequence classification/regression head on top (a linear layer on top of the pooled output) e.g.">AlbertForSequenceClassification</a>
                      </li><li class="current-entities indented6">
                        <a class="object" href="AlbertForTokenClassification$.html" title="This is the companion object of AlbertForTokenClassification."></a>
                        <a class="class" href="AlbertForTokenClassification.html" title="AlbertForTokenClassification can load ALBERT Models with a token classification head on top (a linear layer on top of the hidden-states output) e.g."></a>
                        <a href="AlbertForTokenClassification.html" title="AlbertForTokenClassification can load ALBERT Models with a token classification head on top (a linear layer on top of the hidden-states output) e.g.">AlbertForTokenClassification</a>
                      </li><li class="current-entities indented6">
                        <a class="object" href="BertForQuestionAnswering$.html" title="This is the companion object of BertForQuestionAnswering."></a>
                        <a class="class" href="BertForQuestionAnswering.html" title="BertForQuestionAnswering can load Bert Models with a span classification head on top for extractive question-answering tasks like SQuAD (a linear layer on top of the hidden-states output to compute span start logits and span end logits)."></a>
                        <a href="BertForQuestionAnswering.html" title="BertForQuestionAnswering can load Bert Models with a span classification head on top for extractive question-answering tasks like SQuAD (a linear layer on top of the hidden-states output to compute span start logits and span end logits).">BertForQuestionAnswering</a>
                      </li><li class="current-entities indented6">
                        <a class="object" href="BertForSequenceClassification$.html" title="This is the companion object of BertForSequenceClassification."></a>
                        <a class="class" href="BertForSequenceClassification.html" title="BertForSequenceClassification can load Bert Models with sequence classification/regression head on top (a linear layer on top of the pooled output) e.g."></a>
                        <a href="BertForSequenceClassification.html" title="BertForSequenceClassification can load Bert Models with sequence classification/regression head on top (a linear layer on top of the pooled output) e.g.">BertForSequenceClassification</a>
                      </li><li class="current-entities indented6">
                        <a class="object" href="BertForTokenClassification$.html" title="This is the companion object of BertForTokenClassification."></a>
                        <a class="class" href="BertForTokenClassification.html" title="BertForTokenClassification can load Bert Models with a token classification head on top (a linear layer on top of the hidden-states output) e.g."></a>
                        <a href="BertForTokenClassification.html" title="BertForTokenClassification can load Bert Models with a token classification head on top (a linear layer on top of the hidden-states output) e.g.">BertForTokenClassification</a>
                      </li><li class="current-entities indented6">
                        <a class="object" href="ClassifierDLApproach$.html" title="This is the companion object of ClassifierDLApproach."></a>
                        <a class="class" href="ClassifierDLApproach.html" title="Trains a ClassifierDL for generic Multi-class Text Classification."></a>
                        <a href="ClassifierDLApproach.html" title="Trains a ClassifierDL for generic Multi-class Text Classification.">ClassifierDLApproach</a>
                      </li><li class="current-entities indented6">
                        <a class="object" href="ClassifierDLModel$.html" title="This is the companion object of ClassifierDLModel."></a>
                        <a class="class" href="ClassifierDLModel.html" title="ClassifierDL for generic Multi-class Text Classification."></a>
                        <a href="ClassifierDLModel.html" title="ClassifierDL for generic Multi-class Text Classification.">ClassifierDLModel</a>
                      </li><li class="current-entities indented6">
<<<<<<< HEAD
=======
                        <a class="object" href="DeBertaForQuestionAnswering$.html" title="This is the companion object of DeBertaForSequenceClassification."></a>
                        <a class="class" href="DeBertaForQuestionAnswering.html" title="DeBertaForQuestionAnswering can load DeBERTa Models with a span classification head on top for extractive question-answering tasks like SQuAD (a linear layer on top of the hidden-states output to compute span start logits and span end logits)."></a>
                        <a href="DeBertaForQuestionAnswering.html" title="DeBertaForQuestionAnswering can load DeBERTa Models with a span classification head on top for extractive question-answering tasks like SQuAD (a linear layer on top of the hidden-states output to compute span start logits and span end logits).">DeBertaForQuestionAnswering</a>
                      </li><li class="current-entities indented6">
>>>>>>> 5e41363b
                        <a class="object" href="DeBertaForSequenceClassification$.html" title="This is the companion object of DeBertaForSequenceClassification."></a>
                        <a class="class" href="DeBertaForSequenceClassification.html" title="DeBertaForSequenceClassification can load DeBerta v2 &amp; v3 Models with sequence classification/regression head on top (a linear layer on top of the pooled output) e.g."></a>
                        <a href="DeBertaForSequenceClassification.html" title="DeBertaForSequenceClassification can load DeBerta v2 &amp; v3 Models with sequence classification/regression head on top (a linear layer on top of the pooled output) e.g.">DeBertaForSequenceClassification</a>
                      </li><li class="current-entities indented6">
                        <a class="object" href="DeBertaForTokenClassification$.html" title="This is the companion object of DeBertaForTokenClassification."></a>
                        <a class="class" href="DeBertaForTokenClassification.html" title="DeBertaForTokenClassification can load DeBERTA Models v2 and v3 with a token classification head on top (a linear layer on top of the hidden-states output) e.g."></a>
                        <a href="DeBertaForTokenClassification.html" title="DeBertaForTokenClassification can load DeBERTA Models v2 and v3 with a token classification head on top (a linear layer on top of the hidden-states output) e.g.">DeBertaForTokenClassification</a>
                      </li><li class="current-entities indented6">
<<<<<<< HEAD
=======
                        <a class="object" href="DistilBertForQuestionAnswering$.html" title="This is the companion object of DistilBertForQuestionAnswering."></a>
                        <a class="class" href="DistilBertForQuestionAnswering.html" title="DistilBertForQuestionAnswering can load DistilBert Models with a span classification head on top for extractive question-answering tasks like SQuAD (a linear layer on top of the hidden-states output to compute span start logits and span end logits)."></a>
                        <a href="DistilBertForQuestionAnswering.html" title="DistilBertForQuestionAnswering can load DistilBert Models with a span classification head on top for extractive question-answering tasks like SQuAD (a linear layer on top of the hidden-states output to compute span start logits and span end logits).">DistilBertForQuestionAnswering</a>
                      </li><li class="current-entities indented6">
>>>>>>> 5e41363b
                        <a class="object" href="DistilBertForSequenceClassification$.html" title="This is the companion object of DistilBertForSequenceClassification."></a>
                        <a class="class" href="DistilBertForSequenceClassification.html" title="DistilBertForSequenceClassification can load DistilBERT Models with sequence classification/regression head on top (a linear layer on top of the pooled output) e.g."></a>
                        <a href="DistilBertForSequenceClassification.html" title="DistilBertForSequenceClassification can load DistilBERT Models with sequence classification/regression head on top (a linear layer on top of the pooled output) e.g.">DistilBertForSequenceClassification</a>
                      </li><li class="current-entities indented6">
                        <a class="object" href="DistilBertForTokenClassification$.html" title="This is the companion object of DistilBertForTokenClassification."></a>
                        <a class="class" href="DistilBertForTokenClassification.html" title="DistilBertForTokenClassification can load Bert Models with a token classification head on top (a linear layer on top of the hidden-states output) e.g."></a>
                        <a href="DistilBertForTokenClassification.html" title="DistilBertForTokenClassification can load Bert Models with a token classification head on top (a linear layer on top of the hidden-states output) e.g.">DistilBertForTokenClassification</a>
                      </li><li class="current-entities indented6">
<<<<<<< HEAD
=======
                        <a class="object" href="LongformerForQuestionAnswering$.html" title="This is the companion object of LongformerForQuestionAnswering."></a>
                        <a class="class" href="LongformerForQuestionAnswering.html" title="LongformerForQuestionAnswering can load Longformer Models with a span classification head on top for extractive question-answering tasks like SQuAD (a linear layer on top of the hidden-states output to compute span start logits and span end logits)."></a>
                        <a href="LongformerForQuestionAnswering.html" title="LongformerForQuestionAnswering can load Longformer Models with a span classification head on top for extractive question-answering tasks like SQuAD (a linear layer on top of the hidden-states output to compute span start logits and span end logits).">LongformerForQuestionAnswering</a>
                      </li><li class="current-entities indented6">
>>>>>>> 5e41363b
                        <a class="object" href="LongformerForSequenceClassification$.html" title="This is the companion object of LongformerForSequenceClassification."></a>
                        <a class="class" href="LongformerForSequenceClassification.html" title="LongformerForSequenceClassification can load Longformer Models with sequence classification/regression head on top (a linear layer on top of the pooled output) e.g."></a>
                        <a href="LongformerForSequenceClassification.html" title="LongformerForSequenceClassification can load Longformer Models with sequence classification/regression head on top (a linear layer on top of the pooled output) e.g.">LongformerForSequenceClassification</a>
                      </li><li class="current-entities indented6">
                        <a class="object" href="LongformerForTokenClassification$.html" title="This is the companion object of LongformerForTokenClassification."></a>
                        <a class="class" href="LongformerForTokenClassification.html" title="LongformerForTokenClassification can load Longformer Models with a token classification head on top (a linear layer on top of the hidden-states output) e.g."></a>
                        <a href="LongformerForTokenClassification.html" title="LongformerForTokenClassification can load Longformer Models with a token classification head on top (a linear layer on top of the hidden-states output) e.g.">LongformerForTokenClassification</a>
                      </li><li class="current-entities indented6">
                        <span class="separator"></span>
                        <a class="class" href="MultiClassifierDLApproach.html" title="Trains a MultiClassifierDL for Multi-label Text Classification."></a>
                        <a href="MultiClassifierDLApproach.html" title="Trains a MultiClassifierDL for Multi-label Text Classification.">MultiClassifierDLApproach</a>
                      </li><li class="current-entities indented6">
                        <a class="object" href="MultiClassifierDLModel$.html" title="This is the companion object of MultiClassifierDLModel."></a>
                        <a class="class" href="MultiClassifierDLModel.html" title="MultiClassifierDL for Multi-label Text Classification."></a>
                        <a href="MultiClassifierDLModel.html" title="MultiClassifierDL for Multi-label Text Classification.">MultiClassifierDLModel</a>
                      </li><li class="current-entities indented6">
                        <span class="separator"></span>
<<<<<<< HEAD
=======
                        <a class="trait" href="ReadAlbertForQATensorflowModel.html" title=""></a>
                        <a href="ReadAlbertForQATensorflowModel.html" title="">ReadAlbertForQATensorflowModel</a>
                      </li><li class="current-entities indented6">
                        <span class="separator"></span>
>>>>>>> 5e41363b
                        <a class="trait" href="ReadAlbertForSequenceTensorflowModel.html" title=""></a>
                        <a href="ReadAlbertForSequenceTensorflowModel.html" title="">ReadAlbertForSequenceTensorflowModel</a>
                      </li><li class="current-entities indented6">
                        <span class="separator"></span>
                        <a class="trait" href="ReadAlbertForTokenTensorflowModel.html" title=""></a>
                        <a href="ReadAlbertForTokenTensorflowModel.html" title="">ReadAlbertForTokenTensorflowModel</a>
                      </li><li class="current-entities indented6">
                        <span class="separator"></span>
                        <a class="trait" href="ReadBertForQATensorflowModel.html" title=""></a>
                        <a href="ReadBertForQATensorflowModel.html" title="">ReadBertForQATensorflowModel</a>
                      </li><li class="current-entities indented6">
                        <span class="separator"></span>
                        <a class="trait" href="ReadBertForSequenceTensorflowModel.html" title=""></a>
                        <a href="ReadBertForSequenceTensorflowModel.html" title="">ReadBertForSequenceTensorflowModel</a>
                      </li><li class="current-entities indented6">
                        <span class="separator"></span>
                        <a class="trait" href="ReadBertForTokenTensorflowModel.html" title=""></a>
                        <a href="ReadBertForTokenTensorflowModel.html" title="">ReadBertForTokenTensorflowModel</a>
                      </li><li class="current-entities indented6">
                        <span class="separator"></span>
                        <a class="trait" href="ReadClassifierDLTensorflowModel.html" title=""></a>
                        <a href="ReadClassifierDLTensorflowModel.html" title="">ReadClassifierDLTensorflowModel</a>
                      </li><li class="current-entities indented6">
                        <span class="separator"></span>
<<<<<<< HEAD
=======
                        <a class="trait" href="ReadDeBertaForQATensorflowModel.html" title=""></a>
                        <a href="ReadDeBertaForQATensorflowModel.html" title="">ReadDeBertaForQATensorflowModel</a>
                      </li><li class="current-entities indented6">
                        <span class="separator"></span>
>>>>>>> 5e41363b
                        <a class="trait" href="ReadDeBertaForSequenceTensorflowModel.html" title=""></a>
                        <a href="ReadDeBertaForSequenceTensorflowModel.html" title="">ReadDeBertaForSequenceTensorflowModel</a>
                      </li><li class="current-entities indented6">
                        <span class="separator"></span>
                        <a class="trait" href="ReadDeBertaForTokenTensorflowModel.html" title=""></a>
                        <a href="ReadDeBertaForTokenTensorflowModel.html" title="">ReadDeBertaForTokenTensorflowModel</a>
                      </li><li class="current-entities indented6">
                        <span class="separator"></span>
<<<<<<< HEAD
=======
                        <a class="trait" href="ReadDistilBertForQATensorflowModel.html" title=""></a>
                        <a href="ReadDistilBertForQATensorflowModel.html" title="">ReadDistilBertForQATensorflowModel</a>
                      </li><li class="current-entities indented6">
                        <span class="separator"></span>
>>>>>>> 5e41363b
                        <a class="trait" href="ReadDistilBertForSequenceTensorflowModel.html" title=""></a>
                        <a href="ReadDistilBertForSequenceTensorflowModel.html" title="">ReadDistilBertForSequenceTensorflowModel</a>
                      </li><li class="current-entities indented6">
                        <span class="separator"></span>
                        <a class="trait" href="ReadDistilBertForTokenTensorflowModel.html" title=""></a>
                        <a href="ReadDistilBertForTokenTensorflowModel.html" title="">ReadDistilBertForTokenTensorflowModel</a>
                      </li><li class="current-entities indented6">
                        <span class="separator"></span>
<<<<<<< HEAD
=======
                        <a class="trait" href="ReadLongformerForQATensorflowModel.html" title=""></a>
                        <a href="ReadLongformerForQATensorflowModel.html" title="">ReadLongformerForQATensorflowModel</a>
                      </li><li class="current-entities indented6">
                        <span class="separator"></span>
>>>>>>> 5e41363b
                        <a class="trait" href="ReadLongformerForSequenceTensorflowModel.html" title=""></a>
                        <a href="ReadLongformerForSequenceTensorflowModel.html" title="">ReadLongformerForSequenceTensorflowModel</a>
                      </li><li class="current-entities indented6">
                        <span class="separator"></span>
                        <a class="trait" href="ReadLongformerForTokenTensorflowModel.html" title=""></a>
                        <a href="ReadLongformerForTokenTensorflowModel.html" title="">ReadLongformerForTokenTensorflowModel</a>
                      </li><li class="current-entities indented6">
                        <span class="separator"></span>
                        <a class="trait" href="ReadMultiClassifierDLTensorflowModel.html" title=""></a>
                        <a href="ReadMultiClassifierDLTensorflowModel.html" title="">ReadMultiClassifierDLTensorflowModel</a>
                      </li><li class="current-entities indented6">
                        <span class="separator"></span>
<<<<<<< HEAD
=======
                        <a class="trait" href="ReadRoBertaForQATensorflowModel.html" title=""></a>
                        <a href="ReadRoBertaForQATensorflowModel.html" title="">ReadRoBertaForQATensorflowModel</a>
                      </li><li class="current-entities indented6">
                        <span class="separator"></span>
>>>>>>> 5e41363b
                        <a class="trait" href="ReadRoBertaForSequenceTensorflowModel.html" title=""></a>
                        <a href="ReadRoBertaForSequenceTensorflowModel.html" title="">ReadRoBertaForSequenceTensorflowModel</a>
                      </li><li class="current-entities indented6">
                        <span class="separator"></span>
                        <a class="trait" href="ReadRoBertaForTokenTensorflowModel.html" title=""></a>
                        <a href="ReadRoBertaForTokenTensorflowModel.html" title="">ReadRoBertaForTokenTensorflowModel</a>
                      </li><li class="current-entities indented6">
                        <span class="separator"></span>
                        <a class="trait" href="ReadSentimentDLTensorflowModel.html" title=""></a>
                        <a href="ReadSentimentDLTensorflowModel.html" title="">ReadSentimentDLTensorflowModel</a>
                      </li><li class="current-entities indented6">
                        <span class="separator"></span>
<<<<<<< HEAD
=======
                        <a class="trait" href="ReadXlmRoBertaForQATensorflowModel.html" title=""></a>
                        <a href="ReadXlmRoBertaForQATensorflowModel.html" title="">ReadXlmRoBertaForQATensorflowModel</a>
                      </li><li class="current-entities indented6">
                        <span class="separator"></span>
>>>>>>> 5e41363b
                        <a class="trait" href="ReadXlmRoBertaForSequenceTensorflowModel.html" title=""></a>
                        <a href="ReadXlmRoBertaForSequenceTensorflowModel.html" title="">ReadXlmRoBertaForSequenceTensorflowModel</a>
                      </li><li class="current-entities indented6">
                        <span class="separator"></span>
                        <a class="trait" href="ReadXlmRoBertaForTokenTensorflowModel.html" title=""></a>
                        <a href="ReadXlmRoBertaForTokenTensorflowModel.html" title="">ReadXlmRoBertaForTokenTensorflowModel</a>
                      </li><li class="current-entities indented6">
                        <span class="separator"></span>
                        <a class="trait" href="ReadXlnetForSequenceTensorflowModel.html" title=""></a>
                        <a href="ReadXlnetForSequenceTensorflowModel.html" title="">ReadXlnetForSequenceTensorflowModel</a>
                      </li><li class="current-entities indented6">
                        <span class="separator"></span>
                        <a class="trait" href="ReadXlnetForTokenTensorflowModel.html" title=""></a>
                        <a href="ReadXlnetForTokenTensorflowModel.html" title="">ReadXlnetForTokenTensorflowModel</a>
                      </li><li class="current-entities indented6">
                        <span class="separator"></span>
<<<<<<< HEAD
=======
                        <a class="trait" href="ReadablePretrainedAlbertForQAModel.html" title=""></a>
                        <a href="ReadablePretrainedAlbertForQAModel.html" title="">ReadablePretrainedAlbertForQAModel</a>
                      </li><li class="current-entities indented6">
                        <span class="separator"></span>
>>>>>>> 5e41363b
                        <a class="trait" href="ReadablePretrainedAlbertForSequenceModel.html" title=""></a>
                        <a href="ReadablePretrainedAlbertForSequenceModel.html" title="">ReadablePretrainedAlbertForSequenceModel</a>
                      </li><li class="current-entities indented6">
                        <span class="separator"></span>
                        <a class="trait" href="" title=""></a>
                        <a href="" title="">ReadablePretrainedAlbertForTokenModel</a>
                      </li><li class="current-entities indented6">
                        <span class="separator"></span>
                        <a class="trait" href="ReadablePretrainedBertForQAModel.html" title=""></a>
                        <a href="ReadablePretrainedBertForQAModel.html" title="">ReadablePretrainedBertForQAModel</a>
                      </li><li class="current-entities indented6">
                        <span class="separator"></span>
                        <a class="trait" href="ReadablePretrainedBertForSequenceModel.html" title=""></a>
                        <a href="ReadablePretrainedBertForSequenceModel.html" title="">ReadablePretrainedBertForSequenceModel</a>
                      </li><li class="current-entities indented6">
                        <span class="separator"></span>
                        <a class="trait" href="ReadablePretrainedBertForTokenModel.html" title=""></a>
                        <a href="ReadablePretrainedBertForTokenModel.html" title="">ReadablePretrainedBertForTokenModel</a>
                      </li><li class="current-entities indented6">
                        <span class="separator"></span>
                        <a class="trait" href="ReadablePretrainedClassifierDL.html" title=""></a>
                        <a href="ReadablePretrainedClassifierDL.html" title="">ReadablePretrainedClassifierDL</a>
                      </li><li class="current-entities indented6">
                        <span class="separator"></span>
<<<<<<< HEAD
=======
                        <a class="trait" href="ReadablePretrainedDeBertaForQAModel.html" title=""></a>
                        <a href="ReadablePretrainedDeBertaForQAModel.html" title="">ReadablePretrainedDeBertaForQAModel</a>
                      </li><li class="current-entities indented6">
                        <span class="separator"></span>
>>>>>>> 5e41363b
                        <a class="trait" href="ReadablePretrainedDeBertaForSequenceModel.html" title=""></a>
                        <a href="ReadablePretrainedDeBertaForSequenceModel.html" title="">ReadablePretrainedDeBertaForSequenceModel</a>
                      </li><li class="current-entities indented6">
                        <span class="separator"></span>
                        <a class="trait" href="ReadablePretrainedDeBertaForTokenModel.html" title=""></a>
                        <a href="ReadablePretrainedDeBertaForTokenModel.html" title="">ReadablePretrainedDeBertaForTokenModel</a>
                      </li><li class="current-entities indented6">
                        <span class="separator"></span>
<<<<<<< HEAD
=======
                        <a class="trait" href="ReadablePretrainedDistilBertForQAModel.html" title=""></a>
                        <a href="ReadablePretrainedDistilBertForQAModel.html" title="">ReadablePretrainedDistilBertForQAModel</a>
                      </li><li class="current-entities indented6">
                        <span class="separator"></span>
>>>>>>> 5e41363b
                        <a class="trait" href="ReadablePretrainedDistilBertForSequenceModel.html" title=""></a>
                        <a href="ReadablePretrainedDistilBertForSequenceModel.html" title="">ReadablePretrainedDistilBertForSequenceModel</a>
                      </li><li class="current-entities indented6">
                        <span class="separator"></span>
                        <a class="trait" href="ReadablePretrainedDistilBertForTokenModel.html" title=""></a>
                        <a href="ReadablePretrainedDistilBertForTokenModel.html" title="">ReadablePretrainedDistilBertForTokenModel</a>
                      </li><li class="current-entities indented6">
                        <span class="separator"></span>
<<<<<<< HEAD
=======
                        <a class="trait" href="ReadablePretrainedLongformerForQAModel.html" title=""></a>
                        <a href="ReadablePretrainedLongformerForQAModel.html" title="">ReadablePretrainedLongformerForQAModel</a>
                      </li><li class="current-entities indented6">
                        <span class="separator"></span>
>>>>>>> 5e41363b
                        <a class="trait" href="ReadablePretrainedLongformerForSequenceModel.html" title=""></a>
                        <a href="ReadablePretrainedLongformerForSequenceModel.html" title="">ReadablePretrainedLongformerForSequenceModel</a>
                      </li><li class="current-entities indented6">
                        <span class="separator"></span>
                        <a class="trait" href="ReadablePretrainedLongformerForTokenModel.html" title=""></a>
                        <a href="ReadablePretrainedLongformerForTokenModel.html" title="">ReadablePretrainedLongformerForTokenModel</a>
                      </li><li class="current-entities indented6">
                        <span class="separator"></span>
                        <a class="trait" href="ReadablePretrainedMultiClassifierDL.html" title=""></a>
                        <a href="ReadablePretrainedMultiClassifierDL.html" title="">ReadablePretrainedMultiClassifierDL</a>
                      </li><li class="current-entities indented6">
                        <span class="separator"></span>
<<<<<<< HEAD
=======
                        <a class="trait" href="ReadablePretrainedRoBertaForQAModel.html" title=""></a>
                        <a href="ReadablePretrainedRoBertaForQAModel.html" title="">ReadablePretrainedRoBertaForQAModel</a>
                      </li><li class="current-entities indented6">
                        <span class="separator"></span>
>>>>>>> 5e41363b
                        <a class="trait" href="ReadablePretrainedRoBertaForSequenceModel.html" title=""></a>
                        <a href="ReadablePretrainedRoBertaForSequenceModel.html" title="">ReadablePretrainedRoBertaForSequenceModel</a>
                      </li><li class="current-entities indented6">
                        <span class="separator"></span>
                        <a class="trait" href="ReadablePretrainedRoBertaForTokenModel.html" title=""></a>
                        <a href="ReadablePretrainedRoBertaForTokenModel.html" title="">ReadablePretrainedRoBertaForTokenModel</a>
                      </li><li class="current-entities indented6">
                        <span class="separator"></span>
                        <a class="trait" href="ReadablePretrainedSentimentDL.html" title=""></a>
                        <a href="ReadablePretrainedSentimentDL.html" title="">ReadablePretrainedSentimentDL</a>
                      </li><li class="current-entities indented6">
                        <span class="separator"></span>
<<<<<<< HEAD
=======
                        <a class="trait" href="ReadablePretrainedXlmRoBertaForQAModel.html" title=""></a>
                        <a href="ReadablePretrainedXlmRoBertaForQAModel.html" title="">ReadablePretrainedXlmRoBertaForQAModel</a>
                      </li><li class="current-entities indented6">
                        <span class="separator"></span>
>>>>>>> 5e41363b
                        <a class="trait" href="ReadablePretrainedXlmRoBertaForSequenceModel.html" title=""></a>
                        <a href="ReadablePretrainedXlmRoBertaForSequenceModel.html" title="">ReadablePretrainedXlmRoBertaForSequenceModel</a>
                      </li><li class="current-entities indented6">
                        <span class="separator"></span>
                        <a class="trait" href="ReadablePretrainedXlmRoBertaForTokenModel.html" title=""></a>
                        <a href="ReadablePretrainedXlmRoBertaForTokenModel.html" title="">ReadablePretrainedXlmRoBertaForTokenModel</a>
                      </li><li class="current-entities indented6">
                        <span class="separator"></span>
                        <a class="trait" href="ReadablePretrainedXlnetForSequenceModel.html" title=""></a>
                        <a href="ReadablePretrainedXlnetForSequenceModel.html" title="">ReadablePretrainedXlnetForSequenceModel</a>
                      </li><li class="current-entities indented6">
                        <span class="separator"></span>
                        <a class="trait" href="ReadablePretrainedXlnetForTokenModel.html" title=""></a>
                        <a href="ReadablePretrainedXlnetForTokenModel.html" title="">ReadablePretrainedXlnetForTokenModel</a>
                      </li><li class="current-entities indented6">
<<<<<<< HEAD
=======
                        <a class="object" href="RoBertaForQuestionAnswering$.html" title="This is the companion object of RoBertaForQuestionAnswering."></a>
                        <a class="class" href="RoBertaForQuestionAnswering.html" title="RoBertaForQuestionAnswering can load RoBERTa Models with a span classification head on top for extractive question-answering tasks like SQuAD (a linear layer on top of the hidden-states output to compute span start logits and span end logits)."></a>
                        <a href="RoBertaForQuestionAnswering.html" title="RoBertaForQuestionAnswering can load RoBERTa Models with a span classification head on top for extractive question-answering tasks like SQuAD (a linear layer on top of the hidden-states output to compute span start logits and span end logits).">RoBertaForQuestionAnswering</a>
                      </li><li class="current-entities indented6">
>>>>>>> 5e41363b
                        <a class="object" href="RoBertaForSequenceClassification$.html" title="This is the companion object of RoBertaForSequenceClassification."></a>
                        <a class="class" href="RoBertaForSequenceClassification.html" title="RoBertaForSequenceClassification can load RoBERTa Models with sequence classification/regression head on top (a linear layer on top of the pooled output) e.g."></a>
                        <a href="RoBertaForSequenceClassification.html" title="RoBertaForSequenceClassification can load RoBERTa Models with sequence classification/regression head on top (a linear layer on top of the pooled output) e.g.">RoBertaForSequenceClassification</a>
                      </li><li class="current-entities indented6">
                        <a class="object" href="RoBertaForTokenClassification$.html" title="This is the companion object of RoBertaForTokenClassification."></a>
                        <a class="class" href="RoBertaForTokenClassification.html" title="RoBertaForTokenClassification can load RoBERTa Models with a token classification head on top (a linear layer on top of the hidden-states output) e.g."></a>
                        <a href="RoBertaForTokenClassification.html" title="RoBertaForTokenClassification can load RoBERTa Models with a token classification head on top (a linear layer on top of the hidden-states output) e.g.">RoBertaForTokenClassification</a>
                      </li><li class="current-entities indented6">
                        <span class="separator"></span>
                        <a class="object" href="SentimentApproach$.html" title="This is the companion object of SentimentApproach."></a>
                        <a href="SentimentApproach$.html" title="This is the companion object of SentimentApproach.">SentimentApproach</a>
                      </li><li class="current-entities indented6">
                        <span class="separator"></span>
                        <a class="class" href="SentimentDLApproach.html" title="Trains a SentimentDL, an annotator for multi-class sentiment analysis."></a>
                        <a href="SentimentDLApproach.html" title="Trains a SentimentDL, an annotator for multi-class sentiment analysis.">SentimentDLApproach</a>
                      </li><li class="current-entities indented6">
                        <a class="object" href="SentimentDLModel$.html" title="This is the companion object of SentimentDLModel."></a>
                        <a class="class" href="SentimentDLModel.html" title="SentimentDL, an annotator for multi-class sentiment analysis."></a>
                        <a href="SentimentDLModel.html" title="SentimentDL, an annotator for multi-class sentiment analysis.">SentimentDLModel</a>
                      </li><li class="current-entities indented6">
<<<<<<< HEAD
=======
                        <a class="object" href="XlmRoBertaForQuestionAnswering$.html" title="This is the companion object of XlmRoBertaForQuestionAnswering."></a>
                        <a class="class" href="XlmRoBertaForQuestionAnswering.html" title="XlmRoBertaForQuestionAnswering can load XLM-RoBERTa Models with a span classification head on top for extractive question-answering tasks like SQuAD (a linear layer on top of the hidden-states output to compute span start logits and span end logits)."></a>
                        <a href="XlmRoBertaForQuestionAnswering.html" title="XlmRoBertaForQuestionAnswering can load XLM-RoBERTa Models with a span classification head on top for extractive question-answering tasks like SQuAD (a linear layer on top of the hidden-states output to compute span start logits and span end logits).">XlmRoBertaForQuestionAnswering</a>
                      </li><li class="current-entities indented6">
>>>>>>> 5e41363b
                        <a class="object" href="XlmRoBertaForSequenceClassification$.html" title="This is the companion object of XlmRoBertaForSequenceClassification."></a>
                        <a class="class" href="XlmRoBertaForSequenceClassification.html" title="XlmRoBertaForSequenceClassification can load XLM-RoBERTa Models with sequence classification/regression head on top (a linear layer on top of the pooled output) e.g."></a>
                        <a href="XlmRoBertaForSequenceClassification.html" title="XlmRoBertaForSequenceClassification can load XLM-RoBERTa Models with sequence classification/regression head on top (a linear layer on top of the pooled output) e.g.">XlmRoBertaForSequenceClassification</a>
                      </li><li class="current-entities indented6">
                        <a class="object" href="XlmRoBertaForTokenClassification$.html" title="This is the companion object of XlmRoBertaForTokenClassification."></a>
                        <a class="class" href="XlmRoBertaForTokenClassification.html" title="XlmRoBertaForTokenClassification can load XLM-RoBERTa Models with a token classification head on top (a linear layer on top of the hidden-states output) e.g."></a>
                        <a href="XlmRoBertaForTokenClassification.html" title="XlmRoBertaForTokenClassification can load XLM-RoBERTa Models with a token classification head on top (a linear layer on top of the hidden-states output) e.g.">XlmRoBertaForTokenClassification</a>
                      </li><li class="current-entities indented6">
                        <a class="object" href="XlnetForSequenceClassification$.html" title="This is the companion object of XlnetForSequenceClassification."></a>
                        <a class="class" href="XlnetForSequenceClassification.html" title="XlnetForSequenceClassification can load XLNet Models with sequence classification/regression head on top (a linear layer on top of the pooled output) e.g."></a>
                        <a href="XlnetForSequenceClassification.html" title="XlnetForSequenceClassification can load XLNet Models with sequence classification/regression head on top (a linear layer on top of the pooled output) e.g.">XlnetForSequenceClassification</a>
                      </li><li class="current-entities indented6">
                        <a class="object" href="XlnetForTokenClassification$.html" title="This is the companion object of XlnetForTokenClassification."></a>
                        <a class="class" href="XlnetForTokenClassification.html" title="XlnetForTokenClassification can load XLNet Models with a token classification head on top (a linear layer on top of the hidden-states output) e.g."></a>
                        <a href="XlnetForTokenClassification.html" title="XlnetForTokenClassification can load XLNet Models with a token classification head on top (a linear layer on top of the hidden-states output) e.g.">XlnetForTokenClassification</a>
                      </li>
              </ul>
            </div>
          </div>
          <div id="content">
            <body class="trait type">
      <div id="definition">
        <div class="big-circle trait">t</div>
        <p id="owner"><a href="../../../../../index.html" class="extype" name="com">com</a>.<a href="../../../../index.html" class="extype" name="com.johnsnowlabs">johnsnowlabs</a>.<a href="../../../index.html" class="extype" name="com.johnsnowlabs.nlp">nlp</a>.<a href="../../index.html" class="extype" name="com.johnsnowlabs.nlp.annotators">annotators</a>.<a href="../index.html" class="extype" name="com.johnsnowlabs.nlp.annotators.classifier">classifier</a>.<a href="index.html" class="extype" name="com.johnsnowlabs.nlp.annotators.classifier.dl">dl</a></p>
        <h1>ReadablePretrainedAlbertForTokenModel<span class="permalink">
      <a href="../../../../../../com/johnsnowlabs/nlp/annotators/classifier/dl/ReadablePretrainedAlbertForTokenModel.html" title="Permalink">
        <i class="material-icons"></i>
      </a>
    </span></h1>
        <h3><span class="morelinks"></span></h3>
      </div>

      <h4 id="signature" class="signature">
      <span class="modifier_kind">
        <span class="modifier"></span>
        <span class="kind">trait</span>
      </span>
      <span class="symbol">
        <span class="name">ReadablePretrainedAlbertForTokenModel</span><span class="result"> extends <a href="../../../ParamsAndFeaturesReadable.html" class="extype" name="com.johnsnowlabs.nlp.ParamsAndFeaturesReadable">ParamsAndFeaturesReadable</a>[<a href="AlbertForTokenClassification.html" class="extype" name="com.johnsnowlabs.nlp.annotators.classifier.dl.AlbertForTokenClassification">AlbertForTokenClassification</a>] with <a href="../../../HasPretrained.html" class="extype" name="com.johnsnowlabs.nlp.HasPretrained">HasPretrained</a>[<a href="AlbertForTokenClassification.html" class="extype" name="com.johnsnowlabs.nlp.annotators.classifier.dl.AlbertForTokenClassification">AlbertForTokenClassification</a>]</span>
      </span>
      </h4>

      
          <div id="comment" class="fullcommenttop"><div class="toggleContainer block">
          <span class="toggle">
            Linear Supertypes
          </span>
          <div class="superTypes hiddenContent"><a href="../../../HasPretrained.html" class="extype" name="com.johnsnowlabs.nlp.HasPretrained">HasPretrained</a>[<a href="AlbertForTokenClassification.html" class="extype" name="com.johnsnowlabs.nlp.annotators.classifier.dl.AlbertForTokenClassification">AlbertForTokenClassification</a>], <a href="../../../ParamsAndFeaturesReadable.html" class="extype" name="com.johnsnowlabs.nlp.ParamsAndFeaturesReadable">ParamsAndFeaturesReadable</a>[<a href="AlbertForTokenClassification.html" class="extype" name="com.johnsnowlabs.nlp.annotators.classifier.dl.AlbertForTokenClassification">AlbertForTokenClassification</a>], <span class="extype" name="org.apache.spark.ml.util.DefaultParamsReadable">DefaultParamsReadable</span>[<a href="AlbertForTokenClassification.html" class="extype" name="com.johnsnowlabs.nlp.annotators.classifier.dl.AlbertForTokenClassification">AlbertForTokenClassification</a>], <span class="extype" name="org.apache.spark.ml.util.MLReadable">MLReadable</span>[<a href="AlbertForTokenClassification.html" class="extype" name="com.johnsnowlabs.nlp.annotators.classifier.dl.AlbertForTokenClassification">AlbertForTokenClassification</a>], <span class="extype" name="scala.AnyRef">AnyRef</span>, <span class="extype" name="scala.Any">Any</span></div>
        </div><div class="toggleContainer block">
            <span class="toggle">
              Known Subclasses
            </span>
            <div class="subClasses hiddenContent"><a href="AlbertForTokenClassification$.html" class="extype" name="com.johnsnowlabs.nlp.annotators.classifier.dl.AlbertForTokenClassification">AlbertForTokenClassification</a></div>
          </div></div>
        

      <div id="mbrsel">
        <div class="toggle"></div>
        <div id="memberfilter">
          <i class="material-icons arrow"></i>
          <span class="input">
            <input id="mbrsel-input" placeholder="Filter all members" type="text" accesskey="/" />
          </span>
          <i class="clear material-icons"></i>
        </div>
        <div id="filterby">
          <div id="order">
            <span class="filtertype">Ordering</span>
            <ol>
              
              <li class="alpha in"><span>Alphabetic</span></li>
              <li class="inherit out"><span>By Inheritance</span></li>
            </ol>
          </div>
          <div class="ancestors">
                  <span class="filtertype">Inherited<br />
                  </span>
                  <ol id="linearization">
                    <li class="in" name="com.johnsnowlabs.nlp.annotators.classifier.dl.ReadablePretrainedAlbertForTokenModel"><span>ReadablePretrainedAlbertForTokenModel</span></li><li class="in" name="com.johnsnowlabs.nlp.HasPretrained"><span>HasPretrained</span></li><li class="in" name="com.johnsnowlabs.nlp.ParamsAndFeaturesReadable"><span>ParamsAndFeaturesReadable</span></li><li class="in" name="org.apache.spark.ml.util.DefaultParamsReadable"><span>DefaultParamsReadable</span></li><li class="in" name="org.apache.spark.ml.util.MLReadable"><span>MLReadable</span></li><li class="in" name="scala.AnyRef"><span>AnyRef</span></li><li class="in" name="scala.Any"><span>Any</span></li>
                  </ol>
                </div><div class="ancestors">
              <span class="filtertype"></span>
              <ol>
                <li class="hideall out"><span>Hide All</span></li>
                <li class="showall in"><span>Show All</span></li>
              </ol>
            </div>
          <div id="visbl">
              <span class="filtertype">Visibility</span>
              <ol><li class="public in"><span>Public</span></li><li class="all out"><span>All</span></li></ol>
            </div>
        </div>
      </div>

      <div id="template">
        <div id="allMembers">
        

        

        

        <div class="values members">
              <h3>Value Members</h3>
              <ol>
                <li name="scala.AnyRef#!=" visbl="pub" class="indented0 " data-isabs="false" fullComment="yes" group="Ungrouped">
      <a id="!=(x$1:Any):Boolean"></a><a id="!=(Any):Boolean"></a>
      <span class="permalink">
      <a href="../../../../../../com/johnsnowlabs/nlp/annotators/classifier/dl/ReadablePretrainedAlbertForTokenModel.html#!=(x$1:Any):Boolean" title="Permalink">
        <i class="material-icons"></i>
      </a>
    </span>
      <span class="modifier_kind">
        <span class="modifier">final </span>
        <span class="kind">def</span>
      </span>
      <span class="symbol">
        <span title="gt4s: $bang$eq" class="name">!=</span><span class="params">(<span name="arg0">arg0: <span class="extype" name="scala.Any">Any</span></span>)</span><span class="result">: <span class="extype" name="scala.Boolean">Boolean</span></span>
      </span>
      
      <div class="fullcomment"><dl class="attributes block"> <dt>Definition Classes</dt><dd>AnyRef → Any</dd></dl></div>
    </li><li name="scala.AnyRef###" visbl="pub" class="indented0 " data-isabs="false" fullComment="yes" group="Ungrouped">
      <a id="##():Int"></a>
      <span class="permalink">
      <a href="../../../../../../com/johnsnowlabs/nlp/annotators/classifier/dl/ReadablePretrainedAlbertForTokenModel.html###():Int" title="Permalink">
        <i class="material-icons"></i>
      </a>
    </span>
      <span class="modifier_kind">
        <span class="modifier">final </span>
        <span class="kind">def</span>
      </span>
      <span class="symbol">
        <span title="gt4s: $hash$hash" class="name">##</span><span class="params">()</span><span class="result">: <span class="extype" name="scala.Int">Int</span></span>
      </span>
      
      <div class="fullcomment"><dl class="attributes block"> <dt>Definition Classes</dt><dd>AnyRef → Any</dd></dl></div>
    </li><li name="scala.AnyRef#==" visbl="pub" class="indented0 " data-isabs="false" fullComment="yes" group="Ungrouped">
      <a id="==(x$1:Any):Boolean"></a><a id="==(Any):Boolean"></a>
      <span class="permalink">
      <a href="../../../../../../com/johnsnowlabs/nlp/annotators/classifier/dl/ReadablePretrainedAlbertForTokenModel.html#==(x$1:Any):Boolean" title="Permalink">
        <i class="material-icons"></i>
      </a>
    </span>
      <span class="modifier_kind">
        <span class="modifier">final </span>
        <span class="kind">def</span>
      </span>
      <span class="symbol">
        <span title="gt4s: $eq$eq" class="name">==</span><span class="params">(<span name="arg0">arg0: <span class="extype" name="scala.Any">Any</span></span>)</span><span class="result">: <span class="extype" name="scala.Boolean">Boolean</span></span>
      </span>
      
      <div class="fullcomment"><dl class="attributes block"> <dt>Definition Classes</dt><dd>AnyRef → Any</dd></dl></div>
    </li><li name="com.johnsnowlabs.nlp.ParamsAndFeaturesReadable#addReader" visbl="pub" class="indented0 " data-isabs="false" fullComment="yes" group="Ungrouped">
      <a id="addReader(reader:(T,String,org.apache.spark.sql.SparkSession)=&gt;Unit):Unit"></a><a id="addReader((AlbertForTokenClassification,String,SparkSession)⇒Unit):Unit"></a>
      <span class="permalink">
      <a href="../../../../../../com/johnsnowlabs/nlp/annotators/classifier/dl/ReadablePretrainedAlbertForTokenModel.html#addReader(reader:(T,String,org.apache.spark.sql.SparkSession)=&gt;Unit):Unit" title="Permalink">
        <i class="material-icons"></i>
      </a>
    </span>
      <span class="modifier_kind">
        <span class="modifier"></span>
        <span class="kind">def</span>
      </span>
      <span class="symbol">
        <span class="name">addReader</span><span class="params">(<span name="reader">reader: (<a href="AlbertForTokenClassification.html" class="extype" name="com.johnsnowlabs.nlp.annotators.classifier.dl.AlbertForTokenClassification">AlbertForTokenClassification</a>, <span class="extype" name="scala.Predef.String">String</span>, <span class="extype" name="org.apache.spark.sql.SparkSession">SparkSession</span>) ⇒ <span class="extype" name="scala.Unit">Unit</span></span>)</span><span class="result">: <span class="extype" name="scala.Unit">Unit</span></span>
      </span>
      
      <div class="fullcomment"><dl class="attributes block"> <dt>Definition Classes</dt><dd><a href="../../../ParamsAndFeaturesReadable.html" class="extype" name="com.johnsnowlabs.nlp.ParamsAndFeaturesReadable">ParamsAndFeaturesReadable</a></dd></dl></div>
    </li><li name="scala.Any#asInstanceOf" visbl="pub" class="indented0 " data-isabs="false" fullComment="yes" group="Ungrouped">
      <a id="asInstanceOf[T0]:T0"></a>
      <span class="permalink">
      <a href="../../../../../../com/johnsnowlabs/nlp/annotators/classifier/dl/ReadablePretrainedAlbertForTokenModel.html#asInstanceOf[T0]:T0" title="Permalink">
        <i class="material-icons"></i>
      </a>
    </span>
      <span class="modifier_kind">
        <span class="modifier">final </span>
        <span class="kind">def</span>
      </span>
      <span class="symbol">
        <span class="name">asInstanceOf</span><span class="tparams">[<span name="T0">T0</span>]</span><span class="result">: <span class="extype" name="scala.Any.asInstanceOf.T0">T0</span></span>
      </span>
      
      <div class="fullcomment"><dl class="attributes block"> <dt>Definition Classes</dt><dd>Any</dd></dl></div>
    </li><li name="scala.AnyRef#clone" visbl="prt" class="indented0 " data-isabs="false" fullComment="yes" group="Ungrouped">
      <a id="clone():Object"></a><a id="clone():AnyRef"></a>
      <span class="permalink">
      <a href="../../../../../../com/johnsnowlabs/nlp/annotators/classifier/dl/ReadablePretrainedAlbertForTokenModel.html#clone():Object" title="Permalink">
        <i class="material-icons"></i>
      </a>
    </span>
      <span class="modifier_kind">
        <span class="modifier"></span>
        <span class="kind">def</span>
      </span>
      <span class="symbol">
        <span class="name">clone</span><span class="params">()</span><span class="result">: <span class="extype" name="scala.AnyRef">AnyRef</span></span>
      </span>
      
      <div class="fullcomment"><dl class="attributes block"> <dt>Attributes</dt><dd>protected[<span class="extype" name="java.lang">lang</span>] </dd><dt>Definition Classes</dt><dd>AnyRef</dd><dt>Annotations</dt><dd>
                <span class="name">@throws</span><span class="args">(<span>
      
      <span class="defval" name="classOf[java.lang.CloneNotSupportedException]">...</span>
    </span>)</span>
              
                <span class="name">@native</span><span class="args">()</span>
              
        </dd></dl></div>
    </li><li name="com.johnsnowlabs.nlp.HasPretrained#defaultLang" visbl="pub" class="indented0 " data-isabs="false" fullComment="yes" group="Ungrouped">
      <a id="defaultLang:String"></a>
      <span class="permalink">
      <a href="../../../../../../com/johnsnowlabs/nlp/annotators/classifier/dl/ReadablePretrainedAlbertForTokenModel.html#defaultLang:String" title="Permalink">
        <i class="material-icons"></i>
      </a>
    </span>
      <span class="modifier_kind">
        <span class="modifier"></span>
        <span class="kind">val</span>
      </span>
      <span class="symbol">
        <span class="name">defaultLang</span><span class="result">: <span class="extype" name="scala.Predef.String">String</span></span>
      </span>
      
      <div class="fullcomment"><dl class="attributes block"> <dt>Definition Classes</dt><dd><a href="../../../HasPretrained.html" class="extype" name="com.johnsnowlabs.nlp.HasPretrained">HasPretrained</a></dd></dl></div>
    </li><li name="com.johnsnowlabs.nlp.HasPretrained#defaultLoc" visbl="pub" class="indented0 " data-isabs="false" fullComment="yes" group="Ungrouped">
      <a id="defaultLoc:String"></a>
      <span class="permalink">
      <a href="../../../../../../com/johnsnowlabs/nlp/annotators/classifier/dl/ReadablePretrainedAlbertForTokenModel.html#defaultLoc:String" title="Permalink">
        <i class="material-icons"></i>
      </a>
    </span>
      <span class="modifier_kind">
        <span class="modifier"></span>
        <span class="kind">lazy val</span>
      </span>
      <span class="symbol">
        <span class="name">defaultLoc</span><span class="result">: <span class="extype" name="scala.Predef.String">String</span></span>
      </span>
      
      <div class="fullcomment"><dl class="attributes block"> <dt>Definition Classes</dt><dd><a href="../../../HasPretrained.html" class="extype" name="com.johnsnowlabs.nlp.HasPretrained">HasPretrained</a></dd></dl></div>
    </li><li name="com.johnsnowlabs.nlp.annotators.classifier.dl.ReadablePretrainedAlbertForTokenModel#defaultModelName" visbl="pub" class="indented0 " data-isabs="false" fullComment="yes" group="Ungrouped">
      <a id="defaultModelName:Some[String]"></a>
      <span class="permalink">
      <a href="../../../../../../com/johnsnowlabs/nlp/annotators/classifier/dl/ReadablePretrainedAlbertForTokenModel.html#defaultModelName:Some[String]" title="Permalink">
        <i class="material-icons"></i>
      </a>
    </span>
      <span class="modifier_kind">
        <span class="modifier"></span>
        <span class="kind">val</span>
      </span>
      <span class="symbol">
        <span class="name">defaultModelName</span><span class="result">: <span class="extype" name="scala.Some">Some</span>[<span class="extype" name="scala.Predef.String">String</span>]</span>
      </span>
      
      <div class="fullcomment"><dl class="attributes block"> <dt>Definition Classes</dt><dd><a href="" class="extype" name="com.johnsnowlabs.nlp.annotators.classifier.dl.ReadablePretrainedAlbertForTokenModel">ReadablePretrainedAlbertForTokenModel</a> → <a href="../../../HasPretrained.html" class="extype" name="com.johnsnowlabs.nlp.HasPretrained">HasPretrained</a></dd></dl></div>
    </li><li name="scala.AnyRef#eq" visbl="pub" class="indented0 " data-isabs="false" fullComment="yes" group="Ungrouped">
      <a id="eq(x$1:AnyRef):Boolean"></a><a id="eq(AnyRef):Boolean"></a>
      <span class="permalink">
      <a href="../../../../../../com/johnsnowlabs/nlp/annotators/classifier/dl/ReadablePretrainedAlbertForTokenModel.html#eq(x$1:AnyRef):Boolean" title="Permalink">
        <i class="material-icons"></i>
      </a>
    </span>
      <span class="modifier_kind">
        <span class="modifier">final </span>
        <span class="kind">def</span>
      </span>
      <span class="symbol">
        <span class="name">eq</span><span class="params">(<span name="arg0">arg0: <span class="extype" name="scala.AnyRef">AnyRef</span></span>)</span><span class="result">: <span class="extype" name="scala.Boolean">Boolean</span></span>
      </span>
      
      <div class="fullcomment"><dl class="attributes block"> <dt>Definition Classes</dt><dd>AnyRef</dd></dl></div>
    </li><li name="scala.AnyRef#equals" visbl="pub" class="indented0 " data-isabs="false" fullComment="yes" group="Ungrouped">
      <a id="equals(x$1:Any):Boolean"></a><a id="equals(Any):Boolean"></a>
      <span class="permalink">
      <a href="../../../../../../com/johnsnowlabs/nlp/annotators/classifier/dl/ReadablePretrainedAlbertForTokenModel.html#equals(x$1:Any):Boolean" title="Permalink">
        <i class="material-icons"></i>
      </a>
    </span>
      <span class="modifier_kind">
        <span class="modifier"></span>
        <span class="kind">def</span>
      </span>
      <span class="symbol">
        <span class="name">equals</span><span class="params">(<span name="arg0">arg0: <span class="extype" name="scala.Any">Any</span></span>)</span><span class="result">: <span class="extype" name="scala.Boolean">Boolean</span></span>
      </span>
      
      <div class="fullcomment"><dl class="attributes block"> <dt>Definition Classes</dt><dd>AnyRef → Any</dd></dl></div>
    </li><li name="scala.AnyRef#finalize" visbl="prt" class="indented0 " data-isabs="false" fullComment="yes" group="Ungrouped">
      <a id="finalize():Unit"></a>
      <span class="permalink">
      <a href="../../../../../../com/johnsnowlabs/nlp/annotators/classifier/dl/ReadablePretrainedAlbertForTokenModel.html#finalize():Unit" title="Permalink">
        <i class="material-icons"></i>
      </a>
    </span>
      <span class="modifier_kind">
        <span class="modifier"></span>
        <span class="kind">def</span>
      </span>
      <span class="symbol">
        <span class="name">finalize</span><span class="params">()</span><span class="result">: <span class="extype" name="scala.Unit">Unit</span></span>
      </span>
      
      <div class="fullcomment"><dl class="attributes block"> <dt>Attributes</dt><dd>protected[<span class="extype" name="java.lang">lang</span>] </dd><dt>Definition Classes</dt><dd>AnyRef</dd><dt>Annotations</dt><dd>
                <span class="name">@throws</span><span class="args">(<span>
      
      <span class="symbol">classOf[java.lang.Throwable]</span>
    </span>)</span>
              
        </dd></dl></div>
    </li><li name="scala.AnyRef#getClass" visbl="pub" class="indented0 " data-isabs="false" fullComment="yes" group="Ungrouped">
      <a id="getClass():Class[_]"></a>
      <span class="permalink">
      <a href="../../../../../../com/johnsnowlabs/nlp/annotators/classifier/dl/ReadablePretrainedAlbertForTokenModel.html#getClass():Class[_]" title="Permalink">
        <i class="material-icons"></i>
      </a>
    </span>
      <span class="modifier_kind">
        <span class="modifier">final </span>
        <span class="kind">def</span>
      </span>
      <span class="symbol">
        <span class="name">getClass</span><span class="params">()</span><span class="result">: <span class="extype" name="java.lang.Class">Class</span>[_]</span>
      </span>
      
      <div class="fullcomment"><dl class="attributes block"> <dt>Definition Classes</dt><dd>AnyRef → Any</dd><dt>Annotations</dt><dd>
                <span class="name">@native</span><span class="args">()</span>
              
        </dd></dl></div>
    </li><li name="scala.AnyRef#hashCode" visbl="pub" class="indented0 " data-isabs="false" fullComment="yes" group="Ungrouped">
      <a id="hashCode():Int"></a>
      <span class="permalink">
      <a href="../../../../../../com/johnsnowlabs/nlp/annotators/classifier/dl/ReadablePretrainedAlbertForTokenModel.html#hashCode():Int" title="Permalink">
        <i class="material-icons"></i>
      </a>
    </span>
      <span class="modifier_kind">
        <span class="modifier"></span>
        <span class="kind">def</span>
      </span>
      <span class="symbol">
        <span class="name">hashCode</span><span class="params">()</span><span class="result">: <span class="extype" name="scala.Int">Int</span></span>
      </span>
      
      <div class="fullcomment"><dl class="attributes block"> <dt>Definition Classes</dt><dd>AnyRef → Any</dd><dt>Annotations</dt><dd>
                <span class="name">@native</span><span class="args">()</span>
              
        </dd></dl></div>
    </li><li name="scala.Any#isInstanceOf" visbl="pub" class="indented0 " data-isabs="false" fullComment="yes" group="Ungrouped">
      <a id="isInstanceOf[T0]:Boolean"></a>
      <span class="permalink">
      <a href="../../../../../../com/johnsnowlabs/nlp/annotators/classifier/dl/ReadablePretrainedAlbertForTokenModel.html#isInstanceOf[T0]:Boolean" title="Permalink">
        <i class="material-icons"></i>
      </a>
    </span>
      <span class="modifier_kind">
        <span class="modifier">final </span>
        <span class="kind">def</span>
      </span>
      <span class="symbol">
        <span class="name">isInstanceOf</span><span class="tparams">[<span name="T0">T0</span>]</span><span class="result">: <span class="extype" name="scala.Boolean">Boolean</span></span>
      </span>
      
      <div class="fullcomment"><dl class="attributes block"> <dt>Definition Classes</dt><dd>Any</dd></dl></div>
    </li><li name="org.apache.spark.ml.util.MLReadable#load" visbl="pub" class="indented0 " data-isabs="false" fullComment="yes" group="Ungrouped">
      <a id="load(path:String):T"></a><a id="load(String):AlbertForTokenClassification"></a>
      <span class="permalink">
      <a href="../../../../../../com/johnsnowlabs/nlp/annotators/classifier/dl/ReadablePretrainedAlbertForTokenModel.html#load(path:String):T" title="Permalink">
        <i class="material-icons"></i>
      </a>
    </span>
      <span class="modifier_kind">
        <span class="modifier"></span>
        <span class="kind">def</span>
      </span>
      <span class="symbol">
        <span class="name">load</span><span class="params">(<span name="path">path: <span class="extype" name="scala.Predef.String">String</span></span>)</span><span class="result">: <a href="AlbertForTokenClassification.html" class="extype" name="com.johnsnowlabs.nlp.annotators.classifier.dl.AlbertForTokenClassification">AlbertForTokenClassification</a></span>
      </span>
      
      <div class="fullcomment"><dl class="attributes block"> <dt>Definition Classes</dt><dd>MLReadable</dd><dt>Annotations</dt><dd>
                <span class="name">@Since</span><span class="args">(<span>
      
      <span class="symbol">&quot;1.6.0&quot;</span>
    </span>)</span>
              
        </dd></dl></div>
    </li><li name="scala.AnyRef#ne" visbl="pub" class="indented0 " data-isabs="false" fullComment="yes" group="Ungrouped">
      <a id="ne(x$1:AnyRef):Boolean"></a><a id="ne(AnyRef):Boolean"></a>
      <span class="permalink">
      <a href="../../../../../../com/johnsnowlabs/nlp/annotators/classifier/dl/ReadablePretrainedAlbertForTokenModel.html#ne(x$1:AnyRef):Boolean" title="Permalink">
        <i class="material-icons"></i>
      </a>
    </span>
      <span class="modifier_kind">
        <span class="modifier">final </span>
        <span class="kind">def</span>
      </span>
      <span class="symbol">
        <span class="name">ne</span><span class="params">(<span name="arg0">arg0: <span class="extype" name="scala.AnyRef">AnyRef</span></span>)</span><span class="result">: <span class="extype" name="scala.Boolean">Boolean</span></span>
      </span>
      
      <div class="fullcomment"><dl class="attributes block"> <dt>Definition Classes</dt><dd>AnyRef</dd></dl></div>
    </li><li name="scala.AnyRef#notify" visbl="pub" class="indented0 " data-isabs="false" fullComment="yes" group="Ungrouped">
      <a id="notify():Unit"></a>
      <span class="permalink">
      <a href="../../../../../../com/johnsnowlabs/nlp/annotators/classifier/dl/ReadablePretrainedAlbertForTokenModel.html#notify():Unit" title="Permalink">
        <i class="material-icons"></i>
      </a>
    </span>
      <span class="modifier_kind">
        <span class="modifier">final </span>
        <span class="kind">def</span>
      </span>
      <span class="symbol">
        <span class="name">notify</span><span class="params">()</span><span class="result">: <span class="extype" name="scala.Unit">Unit</span></span>
      </span>
      
      <div class="fullcomment"><dl class="attributes block"> <dt>Definition Classes</dt><dd>AnyRef</dd><dt>Annotations</dt><dd>
                <span class="name">@native</span><span class="args">()</span>
              
        </dd></dl></div>
    </li><li name="scala.AnyRef#notifyAll" visbl="pub" class="indented0 " data-isabs="false" fullComment="yes" group="Ungrouped">
      <a id="notifyAll():Unit"></a>
      <span class="permalink">
      <a href="../../../../../../com/johnsnowlabs/nlp/annotators/classifier/dl/ReadablePretrainedAlbertForTokenModel.html#notifyAll():Unit" title="Permalink">
        <i class="material-icons"></i>
      </a>
    </span>
      <span class="modifier_kind">
        <span class="modifier">final </span>
        <span class="kind">def</span>
      </span>
      <span class="symbol">
        <span class="name">notifyAll</span><span class="params">()</span><span class="result">: <span class="extype" name="scala.Unit">Unit</span></span>
      </span>
      
      <div class="fullcomment"><dl class="attributes block"> <dt>Definition Classes</dt><dd>AnyRef</dd><dt>Annotations</dt><dd>
                <span class="name">@native</span><span class="args">()</span>
              
        </dd></dl></div>
    </li><li name="com.johnsnowlabs.nlp.annotators.classifier.dl.ReadablePretrainedAlbertForTokenModel#pretrained" visbl="pub" class="indented0 " data-isabs="false" fullComment="yes" group="Ungrouped">
      <a id="pretrained(name:String,lang:String,remoteLoc:String):com.johnsnowlabs.nlp.annotators.classifier.dl.AlbertForTokenClassification"></a><a id="pretrained(String,String,String):AlbertForTokenClassification"></a>
      <span class="permalink">
      <a href="../../../../../../com/johnsnowlabs/nlp/annotators/classifier/dl/ReadablePretrainedAlbertForTokenModel.html#pretrained(name:String,lang:String,remoteLoc:String):com.johnsnowlabs.nlp.annotators.classifier.dl.AlbertForTokenClassification" title="Permalink">
        <i class="material-icons"></i>
      </a>
    </span>
      <span class="modifier_kind">
        <span class="modifier"></span>
        <span class="kind">def</span>
      </span>
      <span class="symbol">
        <span class="name">pretrained</span><span class="params">(<span name="name">name: <span class="extype" name="scala.Predef.String">String</span></span>, <span name="lang">lang: <span class="extype" name="scala.Predef.String">String</span></span>, <span name="remoteLoc">remoteLoc: <span class="extype" name="scala.Predef.String">String</span></span>)</span><span class="result">: <a href="AlbertForTokenClassification.html" class="extype" name="com.johnsnowlabs.nlp.annotators.classifier.dl.AlbertForTokenClassification">AlbertForTokenClassification</a></span>
      </span>
      
      <p class="shortcomment cmt">Java default argument interoperability</p><div class="fullcomment"><div class="comment cmt"><p>Java default argument interoperability</p></div><dl class="attributes block"> <dt>Definition Classes</dt><dd><a href="" class="extype" name="com.johnsnowlabs.nlp.annotators.classifier.dl.ReadablePretrainedAlbertForTokenModel">ReadablePretrainedAlbertForTokenModel</a> → <a href="../../../HasPretrained.html" class="extype" name="com.johnsnowlabs.nlp.HasPretrained">HasPretrained</a></dd></dl></div>
    </li><li name="com.johnsnowlabs.nlp.annotators.classifier.dl.ReadablePretrainedAlbertForTokenModel#pretrained" visbl="pub" class="indented0 " data-isabs="false" fullComment="yes" group="Ungrouped">
      <a id="pretrained(name:String,lang:String):com.johnsnowlabs.nlp.annotators.classifier.dl.AlbertForTokenClassification"></a><a id="pretrained(String,String):AlbertForTokenClassification"></a>
      <span class="permalink">
      <a href="../../../../../../com/johnsnowlabs/nlp/annotators/classifier/dl/ReadablePretrainedAlbertForTokenModel.html#pretrained(name:String,lang:String):com.johnsnowlabs.nlp.annotators.classifier.dl.AlbertForTokenClassification" title="Permalink">
        <i class="material-icons"></i>
      </a>
    </span>
      <span class="modifier_kind">
        <span class="modifier"></span>
        <span class="kind">def</span>
      </span>
      <span class="symbol">
        <span class="name">pretrained</span><span class="params">(<span name="name">name: <span class="extype" name="scala.Predef.String">String</span></span>, <span name="lang">lang: <span class="extype" name="scala.Predef.String">String</span></span>)</span><span class="result">: <a href="AlbertForTokenClassification.html" class="extype" name="com.johnsnowlabs.nlp.annotators.classifier.dl.AlbertForTokenClassification">AlbertForTokenClassification</a></span>
      </span>
      
      <div class="fullcomment"><dl class="attributes block"> <dt>Definition Classes</dt><dd><a href="" class="extype" name="com.johnsnowlabs.nlp.annotators.classifier.dl.ReadablePretrainedAlbertForTokenModel">ReadablePretrainedAlbertForTokenModel</a> → <a href="../../../HasPretrained.html" class="extype" name="com.johnsnowlabs.nlp.HasPretrained">HasPretrained</a></dd></dl></div>
    </li><li name="com.johnsnowlabs.nlp.annotators.classifier.dl.ReadablePretrainedAlbertForTokenModel#pretrained" visbl="pub" class="indented0 " data-isabs="false" fullComment="yes" group="Ungrouped">
      <a id="pretrained(name:String):com.johnsnowlabs.nlp.annotators.classifier.dl.AlbertForTokenClassification"></a><a id="pretrained(String):AlbertForTokenClassification"></a>
      <span class="permalink">
      <a href="../../../../../../com/johnsnowlabs/nlp/annotators/classifier/dl/ReadablePretrainedAlbertForTokenModel.html#pretrained(name:String):com.johnsnowlabs.nlp.annotators.classifier.dl.AlbertForTokenClassification" title="Permalink">
        <i class="material-icons"></i>
      </a>
    </span>
      <span class="modifier_kind">
        <span class="modifier"></span>
        <span class="kind">def</span>
      </span>
      <span class="symbol">
        <span class="name">pretrained</span><span class="params">(<span name="name">name: <span class="extype" name="scala.Predef.String">String</span></span>)</span><span class="result">: <a href="AlbertForTokenClassification.html" class="extype" name="com.johnsnowlabs.nlp.annotators.classifier.dl.AlbertForTokenClassification">AlbertForTokenClassification</a></span>
      </span>
      
      <div class="fullcomment"><dl class="attributes block"> <dt>Definition Classes</dt><dd><a href="" class="extype" name="com.johnsnowlabs.nlp.annotators.classifier.dl.ReadablePretrainedAlbertForTokenModel">ReadablePretrainedAlbertForTokenModel</a> → <a href="../../../HasPretrained.html" class="extype" name="com.johnsnowlabs.nlp.HasPretrained">HasPretrained</a></dd></dl></div>
    </li><li name="com.johnsnowlabs.nlp.annotators.classifier.dl.ReadablePretrainedAlbertForTokenModel#pretrained" visbl="pub" class="indented0 " data-isabs="false" fullComment="yes" group="Ungrouped">
      <a id="pretrained():com.johnsnowlabs.nlp.annotators.classifier.dl.AlbertForTokenClassification"></a><a id="pretrained():AlbertForTokenClassification"></a>
      <span class="permalink">
      <a href="../../../../../../com/johnsnowlabs/nlp/annotators/classifier/dl/ReadablePretrainedAlbertForTokenModel.html#pretrained():com.johnsnowlabs.nlp.annotators.classifier.dl.AlbertForTokenClassification" title="Permalink">
        <i class="material-icons"></i>
      </a>
    </span>
      <span class="modifier_kind">
        <span class="modifier"></span>
        <span class="kind">def</span>
      </span>
      <span class="symbol">
        <span class="name">pretrained</span><span class="params">()</span><span class="result">: <a href="AlbertForTokenClassification.html" class="extype" name="com.johnsnowlabs.nlp.annotators.classifier.dl.AlbertForTokenClassification">AlbertForTokenClassification</a></span>
      </span>
      
      <p class="shortcomment cmt">Java compliant-overrides</p><div class="fullcomment"><div class="comment cmt"><p>Java compliant-overrides</p></div><dl class="attributes block"> <dt>Definition Classes</dt><dd><a href="" class="extype" name="com.johnsnowlabs.nlp.annotators.classifier.dl.ReadablePretrainedAlbertForTokenModel">ReadablePretrainedAlbertForTokenModel</a> → <a href="../../../HasPretrained.html" class="extype" name="com.johnsnowlabs.nlp.HasPretrained">HasPretrained</a></dd></dl></div>
    </li><li name="com.johnsnowlabs.nlp.ParamsAndFeaturesReadable#read" visbl="pub" class="indented0 " data-isabs="false" fullComment="yes" group="Ungrouped">
      <a id="read:org.apache.spark.ml.util.MLReader[T]"></a><a id="read:MLReader[AlbertForTokenClassification]"></a>
      <span class="permalink">
      <a href="../../../../../../com/johnsnowlabs/nlp/annotators/classifier/dl/ReadablePretrainedAlbertForTokenModel.html#read:org.apache.spark.ml.util.MLReader[T]" title="Permalink">
        <i class="material-icons"></i>
      </a>
    </span>
      <span class="modifier_kind">
        <span class="modifier"></span>
        <span class="kind">def</span>
      </span>
      <span class="symbol">
        <span class="name">read</span><span class="result">: <span class="extype" name="org.apache.spark.ml.util.MLReader">MLReader</span>[<a href="AlbertForTokenClassification.html" class="extype" name="com.johnsnowlabs.nlp.annotators.classifier.dl.AlbertForTokenClassification">AlbertForTokenClassification</a>]</span>
      </span>
      
      <div class="fullcomment"><dl class="attributes block"> <dt>Definition Classes</dt><dd><a href="../../../ParamsAndFeaturesReadable.html" class="extype" name="com.johnsnowlabs.nlp.ParamsAndFeaturesReadable">ParamsAndFeaturesReadable</a> → DefaultParamsReadable → MLReadable</dd></dl></div>
    </li><li name="scala.AnyRef#synchronized" visbl="pub" class="indented0 " data-isabs="false" fullComment="yes" group="Ungrouped">
      <a id="synchronized[T0](x$1:=&gt;T0):T0"></a><a id="synchronized[T0](⇒T0):T0"></a>
      <span class="permalink">
      <a href="../../../../../../com/johnsnowlabs/nlp/annotators/classifier/dl/ReadablePretrainedAlbertForTokenModel.html#synchronized[T0](x$1:=&gt;T0):T0" title="Permalink">
        <i class="material-icons"></i>
      </a>
    </span>
      <span class="modifier_kind">
        <span class="modifier">final </span>
        <span class="kind">def</span>
      </span>
      <span class="symbol">
        <span class="name">synchronized</span><span class="tparams">[<span name="T0">T0</span>]</span><span class="params">(<span name="arg0">arg0: ⇒ <span class="extype" name="java.lang.AnyRef.synchronized.T0">T0</span></span>)</span><span class="result">: <span class="extype" name="java.lang.AnyRef.synchronized.T0">T0</span></span>
      </span>
      
      <div class="fullcomment"><dl class="attributes block"> <dt>Definition Classes</dt><dd>AnyRef</dd></dl></div>
    </li><li name="scala.AnyRef#toString" visbl="pub" class="indented0 " data-isabs="false" fullComment="yes" group="Ungrouped">
      <a id="toString():String"></a>
      <span class="permalink">
      <a href="../../../../../../com/johnsnowlabs/nlp/annotators/classifier/dl/ReadablePretrainedAlbertForTokenModel.html#toString():String" title="Permalink">
        <i class="material-icons"></i>
      </a>
    </span>
      <span class="modifier_kind">
        <span class="modifier"></span>
        <span class="kind">def</span>
      </span>
      <span class="symbol">
        <span class="name">toString</span><span class="params">()</span><span class="result">: <span class="extype" name="java.lang.String">String</span></span>
      </span>
      
      <div class="fullcomment"><dl class="attributes block"> <dt>Definition Classes</dt><dd>AnyRef → Any</dd></dl></div>
    </li><li name="scala.AnyRef#wait" visbl="pub" class="indented0 " data-isabs="false" fullComment="yes" group="Ungrouped">
      <a id="wait():Unit"></a>
      <span class="permalink">
      <a href="../../../../../../com/johnsnowlabs/nlp/annotators/classifier/dl/ReadablePretrainedAlbertForTokenModel.html#wait():Unit" title="Permalink">
        <i class="material-icons"></i>
      </a>
    </span>
      <span class="modifier_kind">
        <span class="modifier">final </span>
        <span class="kind">def</span>
      </span>
      <span class="symbol">
        <span class="name">wait</span><span class="params">()</span><span class="result">: <span class="extype" name="scala.Unit">Unit</span></span>
      </span>
      
      <div class="fullcomment"><dl class="attributes block"> <dt>Definition Classes</dt><dd>AnyRef</dd><dt>Annotations</dt><dd>
                <span class="name">@throws</span><span class="args">(<span>
      
      <span class="defval" name="classOf[java.lang.InterruptedException]">...</span>
    </span>)</span>
              
        </dd></dl></div>
    </li><li name="scala.AnyRef#wait" visbl="pub" class="indented0 " data-isabs="false" fullComment="yes" group="Ungrouped">
      <a id="wait(x$1:Long,x$2:Int):Unit"></a><a id="wait(Long,Int):Unit"></a>
      <span class="permalink">
      <a href="../../../../../../com/johnsnowlabs/nlp/annotators/classifier/dl/ReadablePretrainedAlbertForTokenModel.html#wait(x$1:Long,x$2:Int):Unit" title="Permalink">
        <i class="material-icons"></i>
      </a>
    </span>
      <span class="modifier_kind">
        <span class="modifier">final </span>
        <span class="kind">def</span>
      </span>
      <span class="symbol">
        <span class="name">wait</span><span class="params">(<span name="arg0">arg0: <span class="extype" name="scala.Long">Long</span></span>, <span name="arg1">arg1: <span class="extype" name="scala.Int">Int</span></span>)</span><span class="result">: <span class="extype" name="scala.Unit">Unit</span></span>
      </span>
      
      <div class="fullcomment"><dl class="attributes block"> <dt>Definition Classes</dt><dd>AnyRef</dd><dt>Annotations</dt><dd>
                <span class="name">@throws</span><span class="args">(<span>
      
      <span class="defval" name="classOf[java.lang.InterruptedException]">...</span>
    </span>)</span>
              
        </dd></dl></div>
    </li><li name="scala.AnyRef#wait" visbl="pub" class="indented0 " data-isabs="false" fullComment="yes" group="Ungrouped">
      <a id="wait(x$1:Long):Unit"></a><a id="wait(Long):Unit"></a>
      <span class="permalink">
      <a href="../../../../../../com/johnsnowlabs/nlp/annotators/classifier/dl/ReadablePretrainedAlbertForTokenModel.html#wait(x$1:Long):Unit" title="Permalink">
        <i class="material-icons"></i>
      </a>
    </span>
      <span class="modifier_kind">
        <span class="modifier">final </span>
        <span class="kind">def</span>
      </span>
      <span class="symbol">
        <span class="name">wait</span><span class="params">(<span name="arg0">arg0: <span class="extype" name="scala.Long">Long</span></span>)</span><span class="result">: <span class="extype" name="scala.Unit">Unit</span></span>
      </span>
      
      <div class="fullcomment"><dl class="attributes block"> <dt>Definition Classes</dt><dd>AnyRef</dd><dt>Annotations</dt><dd>
                <span class="name">@throws</span><span class="args">(<span>
      
      <span class="defval" name="classOf[java.lang.InterruptedException]">...</span>
    </span>)</span>
              
                <span class="name">@native</span><span class="args">()</span>
              
        </dd></dl></div>
    </li>
              </ol>
            </div>

        

        
        </div>

        <div id="inheritedMembers">
        <div class="parent" name="com.johnsnowlabs.nlp.HasPretrained">
              <h3>Inherited from <a href="../../../HasPretrained.html" class="extype" name="com.johnsnowlabs.nlp.HasPretrained">HasPretrained</a>[<a href="AlbertForTokenClassification.html" class="extype" name="com.johnsnowlabs.nlp.annotators.classifier.dl.AlbertForTokenClassification">AlbertForTokenClassification</a>]</h3>
            </div><div class="parent" name="com.johnsnowlabs.nlp.ParamsAndFeaturesReadable">
              <h3>Inherited from <a href="../../../ParamsAndFeaturesReadable.html" class="extype" name="com.johnsnowlabs.nlp.ParamsAndFeaturesReadable">ParamsAndFeaturesReadable</a>[<a href="AlbertForTokenClassification.html" class="extype" name="com.johnsnowlabs.nlp.annotators.classifier.dl.AlbertForTokenClassification">AlbertForTokenClassification</a>]</h3>
            </div><div class="parent" name="org.apache.spark.ml.util.DefaultParamsReadable">
              <h3>Inherited from <span class="extype" name="org.apache.spark.ml.util.DefaultParamsReadable">DefaultParamsReadable</span>[<a href="AlbertForTokenClassification.html" class="extype" name="com.johnsnowlabs.nlp.annotators.classifier.dl.AlbertForTokenClassification">AlbertForTokenClassification</a>]</h3>
            </div><div class="parent" name="org.apache.spark.ml.util.MLReadable">
              <h3>Inherited from <span class="extype" name="org.apache.spark.ml.util.MLReadable">MLReadable</span>[<a href="AlbertForTokenClassification.html" class="extype" name="com.johnsnowlabs.nlp.annotators.classifier.dl.AlbertForTokenClassification">AlbertForTokenClassification</a>]</h3>
            </div><div class="parent" name="scala.AnyRef">
              <h3>Inherited from <span class="extype" name="scala.AnyRef">AnyRef</span></h3>
            </div><div class="parent" name="scala.Any">
              <h3>Inherited from <span class="extype" name="scala.Any">Any</span></h3>
            </div>
        
        </div>

        <div id="groupedMembers">
        <div class="group" name="Ungrouped">
              <h3>Ungrouped</h3>
              
            </div>
        </div>

      </div>

      <div id="tooltip"></div>

      <div id="footer">  </div>
    </body>
          </div>
        </div>
      </div>
    </body>
      </html><|MERGE_RESOLUTION|>--- conflicted
+++ resolved
@@ -3,15 +3,9 @@
         <head>
           <meta http-equiv="X-UA-Compatible" content="IE=edge" />
           <meta name="viewport" content="width=device-width, initial-scale=1.0, maximum-scale=1.0, user-scalable=no" />
-<<<<<<< HEAD
-          <title>Spark NLP 3.4.4 ScalaDoc  - com.johnsnowlabs.nlp.annotators.classifier.dl.ReadablePretrainedAlbertForTokenModel</title>
-          <meta name="description" content="Spark NLP 3.4.4 ScalaDoc - com.johnsnowlabs.nlp.annotators.classifier.dl.ReadablePretrainedAlbertForTokenModel" />
-          <meta name="keywords" content="Spark NLP 3.4.4 ScalaDoc com.johnsnowlabs.nlp.annotators.classifier.dl.ReadablePretrainedAlbertForTokenModel" />
-=======
           <title>Spark NLP 4.0.2 ScalaDoc  - com.johnsnowlabs.nlp.annotators.classifier.dl.ReadablePretrainedAlbertForTokenModel</title>
           <meta name="description" content="Spark NLP 4.0.2 ScalaDoc - com.johnsnowlabs.nlp.annotators.classifier.dl.ReadablePretrainedAlbertForTokenModel" />
           <meta name="keywords" content="Spark NLP 4.0.2 ScalaDoc com.johnsnowlabs.nlp.annotators.classifier.dl.ReadablePretrainedAlbertForTokenModel" />
->>>>>>> 5e41363b
           <meta http-equiv="content-type" content="text/html; charset=UTF-8" />
           
       
@@ -34,11 +28,7 @@
         </head>
         <body>
       <div id="search">
-<<<<<<< HEAD
-        <span id="doc-title">Spark NLP 3.4.4 ScalaDoc<span id="doc-version"></span></span>
-=======
         <span id="doc-title">Spark NLP 4.0.2 ScalaDoc<span id="doc-version"></span></span>
->>>>>>> 5e41363b
         <span class="close-results"><span class="left">&lt;</span> Back</span>
         <div id="textfilter">
           <span class="input">
@@ -176,13 +166,10 @@
       
       <div class="fullcomment"><dl class="attributes block"> <dt>Definition Classes</dt><dd><a href="../index.html" class="extype" name="com.johnsnowlabs.nlp.annotators.classifier">classifier</a></dd></dl></div>
     </li><li class="current-entities indented6">
-<<<<<<< HEAD
-=======
                         <a class="object" href="AlbertForQuestionAnswering$.html" title="This is the companion object of AlbertForQuestionAnswering."></a>
                         <a class="class" href="AlbertForQuestionAnswering.html" title="AlbertForQuestionAnswering can load ALBERT Models with a span classification head on top for extractive question-answering tasks like SQuAD (a linear layer on top of the hidden-states output to compute span start logits and span end logits)."></a>
                         <a href="AlbertForQuestionAnswering.html" title="AlbertForQuestionAnswering can load ALBERT Models with a span classification head on top for extractive question-answering tasks like SQuAD (a linear layer on top of the hidden-states output to compute span start logits and span end logits).">AlbertForQuestionAnswering</a>
                       </li><li class="current-entities indented6">
->>>>>>> 5e41363b
                         <a class="object" href="AlbertForSequenceClassification$.html" title="This is the companion object of AlbertForSequenceClassification."></a>
                         <a class="class" href="AlbertForSequenceClassification.html" title="AlbertForSequenceClassification can load ALBERT Models with sequence classification/regression head on top (a linear layer on top of the pooled output) e.g."></a>
                         <a href="AlbertForSequenceClassification.html" title="AlbertForSequenceClassification can load ALBERT Models with sequence classification/regression head on top (a linear layer on top of the pooled output) e.g.">AlbertForSequenceClassification</a>
@@ -211,13 +198,10 @@
                         <a class="class" href="ClassifierDLModel.html" title="ClassifierDL for generic Multi-class Text Classification."></a>
                         <a href="ClassifierDLModel.html" title="ClassifierDL for generic Multi-class Text Classification.">ClassifierDLModel</a>
                       </li><li class="current-entities indented6">
-<<<<<<< HEAD
-=======
                         <a class="object" href="DeBertaForQuestionAnswering$.html" title="This is the companion object of DeBertaForSequenceClassification."></a>
                         <a class="class" href="DeBertaForQuestionAnswering.html" title="DeBertaForQuestionAnswering can load DeBERTa Models with a span classification head on top for extractive question-answering tasks like SQuAD (a linear layer on top of the hidden-states output to compute span start logits and span end logits)."></a>
                         <a href="DeBertaForQuestionAnswering.html" title="DeBertaForQuestionAnswering can load DeBERTa Models with a span classification head on top for extractive question-answering tasks like SQuAD (a linear layer on top of the hidden-states output to compute span start logits and span end logits).">DeBertaForQuestionAnswering</a>
                       </li><li class="current-entities indented6">
->>>>>>> 5e41363b
                         <a class="object" href="DeBertaForSequenceClassification$.html" title="This is the companion object of DeBertaForSequenceClassification."></a>
                         <a class="class" href="DeBertaForSequenceClassification.html" title="DeBertaForSequenceClassification can load DeBerta v2 &amp; v3 Models with sequence classification/regression head on top (a linear layer on top of the pooled output) e.g."></a>
                         <a href="DeBertaForSequenceClassification.html" title="DeBertaForSequenceClassification can load DeBerta v2 &amp; v3 Models with sequence classification/regression head on top (a linear layer on top of the pooled output) e.g.">DeBertaForSequenceClassification</a>
@@ -226,13 +210,10 @@
                         <a class="class" href="DeBertaForTokenClassification.html" title="DeBertaForTokenClassification can load DeBERTA Models v2 and v3 with a token classification head on top (a linear layer on top of the hidden-states output) e.g."></a>
                         <a href="DeBertaForTokenClassification.html" title="DeBertaForTokenClassification can load DeBERTA Models v2 and v3 with a token classification head on top (a linear layer on top of the hidden-states output) e.g.">DeBertaForTokenClassification</a>
                       </li><li class="current-entities indented6">
-<<<<<<< HEAD
-=======
                         <a class="object" href="DistilBertForQuestionAnswering$.html" title="This is the companion object of DistilBertForQuestionAnswering."></a>
                         <a class="class" href="DistilBertForQuestionAnswering.html" title="DistilBertForQuestionAnswering can load DistilBert Models with a span classification head on top for extractive question-answering tasks like SQuAD (a linear layer on top of the hidden-states output to compute span start logits and span end logits)."></a>
                         <a href="DistilBertForQuestionAnswering.html" title="DistilBertForQuestionAnswering can load DistilBert Models with a span classification head on top for extractive question-answering tasks like SQuAD (a linear layer on top of the hidden-states output to compute span start logits and span end logits).">DistilBertForQuestionAnswering</a>
                       </li><li class="current-entities indented6">
->>>>>>> 5e41363b
                         <a class="object" href="DistilBertForSequenceClassification$.html" title="This is the companion object of DistilBertForSequenceClassification."></a>
                         <a class="class" href="DistilBertForSequenceClassification.html" title="DistilBertForSequenceClassification can load DistilBERT Models with sequence classification/regression head on top (a linear layer on top of the pooled output) e.g."></a>
                         <a href="DistilBertForSequenceClassification.html" title="DistilBertForSequenceClassification can load DistilBERT Models with sequence classification/regression head on top (a linear layer on top of the pooled output) e.g.">DistilBertForSequenceClassification</a>
@@ -241,13 +222,10 @@
                         <a class="class" href="DistilBertForTokenClassification.html" title="DistilBertForTokenClassification can load Bert Models with a token classification head on top (a linear layer on top of the hidden-states output) e.g."></a>
                         <a href="DistilBertForTokenClassification.html" title="DistilBertForTokenClassification can load Bert Models with a token classification head on top (a linear layer on top of the hidden-states output) e.g.">DistilBertForTokenClassification</a>
                       </li><li class="current-entities indented6">
-<<<<<<< HEAD
-=======
                         <a class="object" href="LongformerForQuestionAnswering$.html" title="This is the companion object of LongformerForQuestionAnswering."></a>
                         <a class="class" href="LongformerForQuestionAnswering.html" title="LongformerForQuestionAnswering can load Longformer Models with a span classification head on top for extractive question-answering tasks like SQuAD (a linear layer on top of the hidden-states output to compute span start logits and span end logits)."></a>
                         <a href="LongformerForQuestionAnswering.html" title="LongformerForQuestionAnswering can load Longformer Models with a span classification head on top for extractive question-answering tasks like SQuAD (a linear layer on top of the hidden-states output to compute span start logits and span end logits).">LongformerForQuestionAnswering</a>
                       </li><li class="current-entities indented6">
->>>>>>> 5e41363b
                         <a class="object" href="LongformerForSequenceClassification$.html" title="This is the companion object of LongformerForSequenceClassification."></a>
                         <a class="class" href="LongformerForSequenceClassification.html" title="LongformerForSequenceClassification can load Longformer Models with sequence classification/regression head on top (a linear layer on top of the pooled output) e.g."></a>
                         <a href="LongformerForSequenceClassification.html" title="LongformerForSequenceClassification can load Longformer Models with sequence classification/regression head on top (a linear layer on top of the pooled output) e.g.">LongformerForSequenceClassification</a>
@@ -265,13 +243,10 @@
                         <a href="MultiClassifierDLModel.html" title="MultiClassifierDL for Multi-label Text Classification.">MultiClassifierDLModel</a>
                       </li><li class="current-entities indented6">
                         <span class="separator"></span>
-<<<<<<< HEAD
-=======
                         <a class="trait" href="ReadAlbertForQATensorflowModel.html" title=""></a>
                         <a href="ReadAlbertForQATensorflowModel.html" title="">ReadAlbertForQATensorflowModel</a>
                       </li><li class="current-entities indented6">
                         <span class="separator"></span>
->>>>>>> 5e41363b
                         <a class="trait" href="ReadAlbertForSequenceTensorflowModel.html" title=""></a>
                         <a href="ReadAlbertForSequenceTensorflowModel.html" title="">ReadAlbertForSequenceTensorflowModel</a>
                       </li><li class="current-entities indented6">
@@ -296,13 +271,10 @@
                         <a href="ReadClassifierDLTensorflowModel.html" title="">ReadClassifierDLTensorflowModel</a>
                       </li><li class="current-entities indented6">
                         <span class="separator"></span>
-<<<<<<< HEAD
-=======
                         <a class="trait" href="ReadDeBertaForQATensorflowModel.html" title=""></a>
                         <a href="ReadDeBertaForQATensorflowModel.html" title="">ReadDeBertaForQATensorflowModel</a>
                       </li><li class="current-entities indented6">
                         <span class="separator"></span>
->>>>>>> 5e41363b
                         <a class="trait" href="ReadDeBertaForSequenceTensorflowModel.html" title=""></a>
                         <a href="ReadDeBertaForSequenceTensorflowModel.html" title="">ReadDeBertaForSequenceTensorflowModel</a>
                       </li><li class="current-entities indented6">
@@ -311,13 +283,10 @@
                         <a href="ReadDeBertaForTokenTensorflowModel.html" title="">ReadDeBertaForTokenTensorflowModel</a>
                       </li><li class="current-entities indented6">
                         <span class="separator"></span>
-<<<<<<< HEAD
-=======
                         <a class="trait" href="ReadDistilBertForQATensorflowModel.html" title=""></a>
                         <a href="ReadDistilBertForQATensorflowModel.html" title="">ReadDistilBertForQATensorflowModel</a>
                       </li><li class="current-entities indented6">
                         <span class="separator"></span>
->>>>>>> 5e41363b
                         <a class="trait" href="ReadDistilBertForSequenceTensorflowModel.html" title=""></a>
                         <a href="ReadDistilBertForSequenceTensorflowModel.html" title="">ReadDistilBertForSequenceTensorflowModel</a>
                       </li><li class="current-entities indented6">
@@ -326,13 +295,10 @@
                         <a href="ReadDistilBertForTokenTensorflowModel.html" title="">ReadDistilBertForTokenTensorflowModel</a>
                       </li><li class="current-entities indented6">
                         <span class="separator"></span>
-<<<<<<< HEAD
-=======
                         <a class="trait" href="ReadLongformerForQATensorflowModel.html" title=""></a>
                         <a href="ReadLongformerForQATensorflowModel.html" title="">ReadLongformerForQATensorflowModel</a>
                       </li><li class="current-entities indented6">
                         <span class="separator"></span>
->>>>>>> 5e41363b
                         <a class="trait" href="ReadLongformerForSequenceTensorflowModel.html" title=""></a>
                         <a href="ReadLongformerForSequenceTensorflowModel.html" title="">ReadLongformerForSequenceTensorflowModel</a>
                       </li><li class="current-entities indented6">
@@ -345,13 +311,10 @@
                         <a href="ReadMultiClassifierDLTensorflowModel.html" title="">ReadMultiClassifierDLTensorflowModel</a>
                       </li><li class="current-entities indented6">
                         <span class="separator"></span>
-<<<<<<< HEAD
-=======
                         <a class="trait" href="ReadRoBertaForQATensorflowModel.html" title=""></a>
                         <a href="ReadRoBertaForQATensorflowModel.html" title="">ReadRoBertaForQATensorflowModel</a>
                       </li><li class="current-entities indented6">
                         <span class="separator"></span>
->>>>>>> 5e41363b
                         <a class="trait" href="ReadRoBertaForSequenceTensorflowModel.html" title=""></a>
                         <a href="ReadRoBertaForSequenceTensorflowModel.html" title="">ReadRoBertaForSequenceTensorflowModel</a>
                       </li><li class="current-entities indented6">
@@ -364,13 +327,10 @@
                         <a href="ReadSentimentDLTensorflowModel.html" title="">ReadSentimentDLTensorflowModel</a>
                       </li><li class="current-entities indented6">
                         <span class="separator"></span>
-<<<<<<< HEAD
-=======
                         <a class="trait" href="ReadXlmRoBertaForQATensorflowModel.html" title=""></a>
                         <a href="ReadXlmRoBertaForQATensorflowModel.html" title="">ReadXlmRoBertaForQATensorflowModel</a>
                       </li><li class="current-entities indented6">
                         <span class="separator"></span>
->>>>>>> 5e41363b
                         <a class="trait" href="ReadXlmRoBertaForSequenceTensorflowModel.html" title=""></a>
                         <a href="ReadXlmRoBertaForSequenceTensorflowModel.html" title="">ReadXlmRoBertaForSequenceTensorflowModel</a>
                       </li><li class="current-entities indented6">
@@ -387,13 +347,10 @@
                         <a href="ReadXlnetForTokenTensorflowModel.html" title="">ReadXlnetForTokenTensorflowModel</a>
                       </li><li class="current-entities indented6">
                         <span class="separator"></span>
-<<<<<<< HEAD
-=======
                         <a class="trait" href="ReadablePretrainedAlbertForQAModel.html" title=""></a>
                         <a href="ReadablePretrainedAlbertForQAModel.html" title="">ReadablePretrainedAlbertForQAModel</a>
                       </li><li class="current-entities indented6">
                         <span class="separator"></span>
->>>>>>> 5e41363b
                         <a class="trait" href="ReadablePretrainedAlbertForSequenceModel.html" title=""></a>
                         <a href="ReadablePretrainedAlbertForSequenceModel.html" title="">ReadablePretrainedAlbertForSequenceModel</a>
                       </li><li class="current-entities indented6">
@@ -418,13 +375,10 @@
                         <a href="ReadablePretrainedClassifierDL.html" title="">ReadablePretrainedClassifierDL</a>
                       </li><li class="current-entities indented6">
                         <span class="separator"></span>
-<<<<<<< HEAD
-=======
                         <a class="trait" href="ReadablePretrainedDeBertaForQAModel.html" title=""></a>
                         <a href="ReadablePretrainedDeBertaForQAModel.html" title="">ReadablePretrainedDeBertaForQAModel</a>
                       </li><li class="current-entities indented6">
                         <span class="separator"></span>
->>>>>>> 5e41363b
                         <a class="trait" href="ReadablePretrainedDeBertaForSequenceModel.html" title=""></a>
                         <a href="ReadablePretrainedDeBertaForSequenceModel.html" title="">ReadablePretrainedDeBertaForSequenceModel</a>
                       </li><li class="current-entities indented6">
@@ -433,13 +387,10 @@
                         <a href="ReadablePretrainedDeBertaForTokenModel.html" title="">ReadablePretrainedDeBertaForTokenModel</a>
                       </li><li class="current-entities indented6">
                         <span class="separator"></span>
-<<<<<<< HEAD
-=======
                         <a class="trait" href="ReadablePretrainedDistilBertForQAModel.html" title=""></a>
                         <a href="ReadablePretrainedDistilBertForQAModel.html" title="">ReadablePretrainedDistilBertForQAModel</a>
                       </li><li class="current-entities indented6">
                         <span class="separator"></span>
->>>>>>> 5e41363b
                         <a class="trait" href="ReadablePretrainedDistilBertForSequenceModel.html" title=""></a>
                         <a href="ReadablePretrainedDistilBertForSequenceModel.html" title="">ReadablePretrainedDistilBertForSequenceModel</a>
                       </li><li class="current-entities indented6">
@@ -448,13 +399,10 @@
                         <a href="ReadablePretrainedDistilBertForTokenModel.html" title="">ReadablePretrainedDistilBertForTokenModel</a>
                       </li><li class="current-entities indented6">
                         <span class="separator"></span>
-<<<<<<< HEAD
-=======
                         <a class="trait" href="ReadablePretrainedLongformerForQAModel.html" title=""></a>
                         <a href="ReadablePretrainedLongformerForQAModel.html" title="">ReadablePretrainedLongformerForQAModel</a>
                       </li><li class="current-entities indented6">
                         <span class="separator"></span>
->>>>>>> 5e41363b
                         <a class="trait" href="ReadablePretrainedLongformerForSequenceModel.html" title=""></a>
                         <a href="ReadablePretrainedLongformerForSequenceModel.html" title="">ReadablePretrainedLongformerForSequenceModel</a>
                       </li><li class="current-entities indented6">
@@ -467,13 +415,10 @@
                         <a href="ReadablePretrainedMultiClassifierDL.html" title="">ReadablePretrainedMultiClassifierDL</a>
                       </li><li class="current-entities indented6">
                         <span class="separator"></span>
-<<<<<<< HEAD
-=======
                         <a class="trait" href="ReadablePretrainedRoBertaForQAModel.html" title=""></a>
                         <a href="ReadablePretrainedRoBertaForQAModel.html" title="">ReadablePretrainedRoBertaForQAModel</a>
                       </li><li class="current-entities indented6">
                         <span class="separator"></span>
->>>>>>> 5e41363b
                         <a class="trait" href="ReadablePretrainedRoBertaForSequenceModel.html" title=""></a>
                         <a href="ReadablePretrainedRoBertaForSequenceModel.html" title="">ReadablePretrainedRoBertaForSequenceModel</a>
                       </li><li class="current-entities indented6">
@@ -486,13 +431,10 @@
                         <a href="ReadablePretrainedSentimentDL.html" title="">ReadablePretrainedSentimentDL</a>
                       </li><li class="current-entities indented6">
                         <span class="separator"></span>
-<<<<<<< HEAD
-=======
                         <a class="trait" href="ReadablePretrainedXlmRoBertaForQAModel.html" title=""></a>
                         <a href="ReadablePretrainedXlmRoBertaForQAModel.html" title="">ReadablePretrainedXlmRoBertaForQAModel</a>
                       </li><li class="current-entities indented6">
                         <span class="separator"></span>
->>>>>>> 5e41363b
                         <a class="trait" href="ReadablePretrainedXlmRoBertaForSequenceModel.html" title=""></a>
                         <a href="ReadablePretrainedXlmRoBertaForSequenceModel.html" title="">ReadablePretrainedXlmRoBertaForSequenceModel</a>
                       </li><li class="current-entities indented6">
@@ -508,13 +450,10 @@
                         <a class="trait" href="ReadablePretrainedXlnetForTokenModel.html" title=""></a>
                         <a href="ReadablePretrainedXlnetForTokenModel.html" title="">ReadablePretrainedXlnetForTokenModel</a>
                       </li><li class="current-entities indented6">
-<<<<<<< HEAD
-=======
                         <a class="object" href="RoBertaForQuestionAnswering$.html" title="This is the companion object of RoBertaForQuestionAnswering."></a>
                         <a class="class" href="RoBertaForQuestionAnswering.html" title="RoBertaForQuestionAnswering can load RoBERTa Models with a span classification head on top for extractive question-answering tasks like SQuAD (a linear layer on top of the hidden-states output to compute span start logits and span end logits)."></a>
                         <a href="RoBertaForQuestionAnswering.html" title="RoBertaForQuestionAnswering can load RoBERTa Models with a span classification head on top for extractive question-answering tasks like SQuAD (a linear layer on top of the hidden-states output to compute span start logits and span end logits).">RoBertaForQuestionAnswering</a>
                       </li><li class="current-entities indented6">
->>>>>>> 5e41363b
                         <a class="object" href="RoBertaForSequenceClassification$.html" title="This is the companion object of RoBertaForSequenceClassification."></a>
                         <a class="class" href="RoBertaForSequenceClassification.html" title="RoBertaForSequenceClassification can load RoBERTa Models with sequence classification/regression head on top (a linear layer on top of the pooled output) e.g."></a>
                         <a href="RoBertaForSequenceClassification.html" title="RoBertaForSequenceClassification can load RoBERTa Models with sequence classification/regression head on top (a linear layer on top of the pooled output) e.g.">RoBertaForSequenceClassification</a>
@@ -535,13 +474,10 @@
                         <a class="class" href="SentimentDLModel.html" title="SentimentDL, an annotator for multi-class sentiment analysis."></a>
                         <a href="SentimentDLModel.html" title="SentimentDL, an annotator for multi-class sentiment analysis.">SentimentDLModel</a>
                       </li><li class="current-entities indented6">
-<<<<<<< HEAD
-=======
                         <a class="object" href="XlmRoBertaForQuestionAnswering$.html" title="This is the companion object of XlmRoBertaForQuestionAnswering."></a>
                         <a class="class" href="XlmRoBertaForQuestionAnswering.html" title="XlmRoBertaForQuestionAnswering can load XLM-RoBERTa Models with a span classification head on top for extractive question-answering tasks like SQuAD (a linear layer on top of the hidden-states output to compute span start logits and span end logits)."></a>
                         <a href="XlmRoBertaForQuestionAnswering.html" title="XlmRoBertaForQuestionAnswering can load XLM-RoBERTa Models with a span classification head on top for extractive question-answering tasks like SQuAD (a linear layer on top of the hidden-states output to compute span start logits and span end logits).">XlmRoBertaForQuestionAnswering</a>
                       </li><li class="current-entities indented6">
->>>>>>> 5e41363b
                         <a class="object" href="XlmRoBertaForSequenceClassification$.html" title="This is the companion object of XlmRoBertaForSequenceClassification."></a>
                         <a class="class" href="XlmRoBertaForSequenceClassification.html" title="XlmRoBertaForSequenceClassification can load XLM-RoBERTa Models with sequence classification/regression head on top (a linear layer on top of the pooled output) e.g."></a>
                         <a href="XlmRoBertaForSequenceClassification.html" title="XlmRoBertaForSequenceClassification can load XLM-RoBERTa Models with sequence classification/regression head on top (a linear layer on top of the pooled output) e.g.">XlmRoBertaForSequenceClassification</a>
