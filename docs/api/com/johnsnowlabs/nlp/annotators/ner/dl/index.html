--- conflicted
+++ resolved
@@ -3,15 +3,9 @@
         <head>
           <meta http-equiv="X-UA-Compatible" content="IE=edge" />
           <meta name="viewport" content="width=device-width, initial-scale=1.0, maximum-scale=1.0, user-scalable=no" />
-<<<<<<< HEAD
-          <title>Spark NLP 4.3.0 ScalaDoc  - com.johnsnowlabs.nlp.annotators.ner.dl</title>
-          <meta name="description" content="Spark NLP 4.3.0 ScalaDoc - com.johnsnowlabs.nlp.annotators.ner.dl" />
-          <meta name="keywords" content="Spark NLP 4.3.0 ScalaDoc com.johnsnowlabs.nlp.annotators.ner.dl" />
-=======
           <title>Spark NLP 4.2.8 ScalaDoc  - com.johnsnowlabs.nlp.annotators.ner.dl</title>
           <meta name="description" content="Spark NLP 4.2.8 ScalaDoc - com.johnsnowlabs.nlp.annotators.ner.dl" />
           <meta name="keywords" content="Spark NLP 4.2.8 ScalaDoc com.johnsnowlabs.nlp.annotators.ner.dl" />
->>>>>>> c60c6f53
           <meta http-equiv="content-type" content="text/html; charset=UTF-8" />
           
       
@@ -34,11 +28,7 @@
         </head>
         <body>
       <div id="search">
-<<<<<<< HEAD
-        <span id="doc-title">Spark NLP 4.3.0 ScalaDoc<span id="doc-version"></span></span>
-=======
         <span id="doc-title">Spark NLP 4.2.8 ScalaDoc<span id="doc-version"></span></span>
->>>>>>> c60c6f53
         <span class="close-results"><span class="left">&lt;</span> Back</span>
         <div id="textfilter">
           <span class="input">
@@ -209,16 +199,8 @@
                         <a href="NerDLModelPythonReader$.html" title="">NerDLModelPythonReader</a>
                       </li><li class="current-entities indented6">
                         <span class="separator"></span>
-                        <a class="trait" href="ReadZeroShotNerDLModel.html" title=""></a>
-                        <a href="ReadZeroShotNerDLModel.html" title="">ReadZeroShotNerDLModel</a>
-                      </li><li class="current-entities indented6">
-                        <span class="separator"></span>
                         <a class="trait" href="ReadablePretrainedNerDL.html" title=""></a>
                         <a href="ReadablePretrainedNerDL.html" title="">ReadablePretrainedNerDL</a>
-                      </li><li class="current-entities indented6">
-                        <span class="separator"></span>
-                        <a class="trait" href="ReadablePretrainedZeroShotNer.html" title=""></a>
-                        <a href="ReadablePretrainedZeroShotNer.html" title="">ReadablePretrainedZeroShotNer</a>
                       </li><li class="current-entities indented6">
                         <span class="separator"></span>
                         <a class="trait" href="ReadsNERGraph.html" title=""></a>
@@ -227,10 +209,6 @@
                         <span class="separator"></span>
                         <a class="trait" href="WithGraphResolver.html" title=""></a>
                         <a href="WithGraphResolver.html" title="">WithGraphResolver</a>
-                      </li><li class="current-entities indented6">
-                        <a class="object" href="ZeroShotNerModel$.html" title=""></a>
-                        <a class="class" href="ZeroShotNerModel.html" title="ZeroShotNerModel implements zero shot named entity recognition by utilizing RoBERTa transformer models fine tuned on a question answering task."></a>
-                        <a href="ZeroShotNerModel.html" title="ZeroShotNerModel implements zero shot named entity recognition by utilizing RoBERTa transformer models fine tuned on a question answering task.">ZeroShotNerModel</a>
                       </li>
               </ul>
             </div>
@@ -351,7 +329,7 @@
   .setLabelColumn(<span class="lit">"label"</span>)
   .setOutputCol(<span class="lit">"ner"</span>)
   .setTestDataset(<span class="lit">"test_data"</span>)</pre><p>For extended examples of usage, see the
-<a href="https://github.com/JohnSnowLabs/spark-nlp/blob/master/examples/python/training/english/dl-ner" target="_blank">Examples</a>
+<a href="https://github.com/JohnSnowLabs/spark-nlp-workshop/tree/master/jupyter/training/english/dl-ner" target="_blank">Spark NLP Workshop</a>
 and the
 <a href="https://github.com/JohnSnowLabs/spark-nlp/blob/master/src/test/scala/com/johnsnowlabs/nlp/annotators/ner/dl/NerDLSpec.scala" target="_blank">NerDLSpec</a>.</p><h4>Example</h4><pre><span class="kw">import</span> com.johnsnowlabs.nlp.base.DocumentAssembler
 <span class="kw">import</span> com.johnsnowlabs.nlp.annotators.Tokenizer
@@ -429,7 +407,7 @@
 <a href="https://nlp.johnsnowlabs.com/docs/en/pipelines" target="_blank">Pipelines</a>.</p><p>Note that some pretrained models require specific types of embeddings, depending on which they
 were trained on. For example, the default model <code>&quot;ner_dl&quot;</code> requires the
 <a href="../../../embeddings/WordEmbeddingsModel.html" class="extype" name="com.johnsnowlabs.nlp.embeddings.WordEmbeddingsModel">WordEmbeddings</a> <code>&quot;glove_100d&quot;</code>.</p><p>For extended examples of usage, see the
-<a href="https://github.com/JohnSnowLabs/spark-nlp/blob/master/examples/python/annotation/text/english/model-downloader/Create%20custom%20pipeline%20-%20NerDL.ipynb" target="_blank">Examples</a>
+<a href="https://github.com/JohnSnowLabs/spark-nlp-workshop/blob/master/tutorials/Certification_Trainings/Public/3.SparkNLP_Pretrained_Models.ipynb" target="_blank">Spark NLP Workshop</a>
 and the
 <a href="https://github.com/JohnSnowLabs/spark-nlp/blob/master/src/test/scala/com/johnsnowlabs/nlp/annotators/ner/dl/NerDLSpec.scala" target="_blank">NerDLSpec</a>.</p><h4>Example</h4><pre><span class="kw">import</span> spark.implicits._
 <span class="kw">import</span> com.johnsnowlabs.nlp.base.DocumentAssembler
@@ -482,22 +460,6 @@
   approach</p></span><span class="cmt"><p>
   <a href="../NerConverter.html" class="extype" name="com.johnsnowlabs.nlp.annotators.ner.NerConverter">NerConverter</a> to further process the
   results</p></span></dd></dl></div>
-    </li><li name="com.johnsnowlabs.nlp.annotators.ner.dl.ReadZeroShotNerDLModel" visbl="pub" class="indented0 " data-isabs="true" fullComment="no" group="Ungrouped">
-      <a id="ReadZeroShotNerDLModelextendsReadTensorflowModel"></a><a id="ReadZeroShotNerDLModel:ReadZeroShotNerDLModel"></a>
-      <span class="permalink">
-      <a href="../../../../../../com/johnsnowlabs/nlp/annotators/ner/dl/ReadZeroShotNerDLModel.html" title="Permalink">
-        <i class="material-icons"></i>
-      </a>
-    </span>
-      <span class="modifier_kind">
-        <span class="modifier"></span>
-        <span class="kind">trait</span>
-      </span>
-      <span class="symbol">
-        <a title="" href="ReadZeroShotNerDLModel.html"><span class="name">ReadZeroShotNerDLModel</span></a><span class="result"> extends <a href="../../../../ml/tensorflow/ReadTensorflowModel.html" class="extype" name="com.johnsnowlabs.ml.tensorflow.ReadTensorflowModel">ReadTensorflowModel</a></span>
-      </span>
-      
-      
     </li><li name="com.johnsnowlabs.nlp.annotators.ner.dl.ReadablePretrainedNerDL" visbl="pub" class="indented0 " data-isabs="true" fullComment="no" group="Ungrouped">
       <a id="ReadablePretrainedNerDLextendsParamsAndFeaturesReadable[com.johnsnowlabs.nlp.annotators.ner.dl.NerDLModel]withHasPretrained[com.johnsnowlabs.nlp.annotators.ner.dl.NerDLModel]"></a><a id="ReadablePretrainedNerDL:ReadablePretrainedNerDL"></a>
       <span class="permalink">
@@ -514,22 +476,6 @@
       </span>
       
       
-    </li><li name="com.johnsnowlabs.nlp.annotators.ner.dl.ReadablePretrainedZeroShotNer" visbl="pub" class="indented0 " data-isabs="true" fullComment="no" group="Ungrouped">
-      <a id="ReadablePretrainedZeroShotNerextendsParamsAndFeaturesReadable[com.johnsnowlabs.nlp.annotators.ner.dl.ZeroShotNerModel]withHasPretrained[com.johnsnowlabs.nlp.annotators.ner.dl.ZeroShotNerModel]"></a><a id="ReadablePretrainedZeroShotNer:ReadablePretrainedZeroShotNer"></a>
-      <span class="permalink">
-      <a href="../../../../../../com/johnsnowlabs/nlp/annotators/ner/dl/ReadablePretrainedZeroShotNer.html" title="Permalink">
-        <i class="material-icons"></i>
-      </a>
-    </span>
-      <span class="modifier_kind">
-        <span class="modifier"></span>
-        <span class="kind">trait</span>
-      </span>
-      <span class="symbol">
-        <a title="" href="ReadablePretrainedZeroShotNer.html"><span class="name">ReadablePretrainedZeroShotNer</span></a><span class="result"> extends <a href="../../../ParamsAndFeaturesReadable.html" class="extype" name="com.johnsnowlabs.nlp.ParamsAndFeaturesReadable">ParamsAndFeaturesReadable</a>[<a href="ZeroShotNerModel.html" class="extype" name="com.johnsnowlabs.nlp.annotators.ner.dl.ZeroShotNerModel">ZeroShotNerModel</a>] with <a href="../../../HasPretrained.html" class="extype" name="com.johnsnowlabs.nlp.HasPretrained">HasPretrained</a>[<a href="ZeroShotNerModel.html" class="extype" name="com.johnsnowlabs.nlp.annotators.ner.dl.ZeroShotNerModel">ZeroShotNerModel</a>]</span>
-      </span>
-      
-      
     </li><li name="com.johnsnowlabs.nlp.annotators.ner.dl.ReadsNERGraph" visbl="pub" class="indented0 " data-isabs="true" fullComment="no" group="Ungrouped">
       <a id="ReadsNERGraphextendsParamsAndFeaturesReadable[com.johnsnowlabs.nlp.annotators.ner.dl.NerDLModel]withReadTensorflowModel"></a><a id="ReadsNERGraph:ReadsNERGraph"></a>
       <span class="permalink">
@@ -562,80 +508,6 @@
       </span>
       
       
-    </li><li name="com.johnsnowlabs.nlp.annotators.ner.dl.ZeroShotNerModel" visbl="pub" class="indented0 " data-isabs="false" fullComment="yes" group="Ungrouped">
-      <a id="ZeroShotNerModelextendscom.johnsnowlabs.nlp.annotator.RoBertaForQuestionAnswering"></a><a id="ZeroShotNerModel:ZeroShotNerModel"></a>
-      <span class="permalink">
-      <a href="../../../../../../com/johnsnowlabs/nlp/annotators/ner/dl/ZeroShotNerModel.html" title="Permalink">
-        <i class="material-icons"></i>
-      </a>
-    </span>
-      <span class="modifier_kind">
-        <span class="modifier"></span>
-        <span class="kind">class</span>
-      </span>
-      <span class="symbol">
-        <a title="ZeroShotNerModel implements zero shot named entity recognition by utilizing RoBERTa transformer models fine tuned on a question answering task." href="ZeroShotNerModel.html"><span class="name">ZeroShotNerModel</span></a><span class="result"> extends <span class="extype" name="com.johnsnowlabs.nlp.annotator.RoBertaForQuestionAnswering">RoBertaForQuestionAnswering</span></span>
-      </span>
-      
-      <p class="shortcomment cmt">ZeroShotNerModel implements zero shot named entity recognition by utilizing RoBERTa
-transformer models fine tuned on a question answering task.</p><div class="fullcomment"><div class="comment cmt"><p>ZeroShotNerModel implements zero shot named entity recognition by utilizing RoBERTa
-transformer models fine tuned on a question answering task.</p><p>Its input is a list of document annotations and it automatically generates questions which are
-used to recognize entities. The definitions of entities is given by a dictionary structures,
-specifying a set of questions for each entity. The model is based on
-RoBertaForQuestionAnswering.</p><p>For more extended examples see the
-<a href="https://github.com/JohnSnowLabs/spark-nlp/blob/master/examples/python/annotation/text/english/named-entity-recognition/ZeroShot_NER.ipynb" target="_blank">Examples</a></p><p>Pretrained models can be loaded with <code>pretrained</code> of the companion object:</p><pre><span class="kw">val</span> zeroShotNer = ZeroShotNerModel.pretrained()
-  .setInputCols(<span class="lit">"document"</span>)
-  .setOutputCol(<span class="lit">"zer_shot_ner"</span>)</pre><p>For available pretrained models please see the
-<a href="https://nlp.johnsnowlabs.com/models?task=Zero-Shot-NER" target="_blank">Models Hub</a>.</p><h4>Example</h4><pre> <span class="kw">val</span> documentAssembler = <span class="kw">new</span> DocumentAssembler()
-   .setInputCol(<span class="lit">"text"</span>)
-   .setOutputCol(<span class="lit">"document"</span>)
-
- <span class="kw">val</span> sentenceDetector = <span class="kw">new</span> SentenceDetector()
-   .setInputCols(<span class="std">Array</span>(<span class="lit">"document"</span>))
-   .setOutputCol(<span class="lit">"sentences"</span>)
-
- <span class="kw">val</span> zeroShotNer = ZeroShotNerModel
-   .pretrained()
-   .setEntityDefinitions(
-     <span class="std">Map</span>(
-       <span class="lit">"NAME"</span> -&gt; <span class="std">Array</span>(<span class="lit">"What is his name?"</span>, <span class="lit">"What is her name?"</span>),
-       <span class="lit">"CITY"</span> -&gt; <span class="std">Array</span>(<span class="lit">"Which city?"</span>)))
-   .setPredictionThreshold(<span class="num">0.01</span>f)
-   .setInputCols(<span class="lit">"sentences"</span>)
-   .setOutputCol(<span class="lit">"zero_shot_ner"</span>)
-
- <span class="kw">val</span> pipeline = <span class="kw">new</span> Pipeline()
-   .setStages(<span class="std">Array</span>(
-     documentAssembler,
-     sentenceDetector,
-     zeroShotNer))
-
- <span class="kw">val</span> model = pipeline.fit(<span class="std">Seq</span>(<span class="lit">""</span>).toDS.toDF(<span class="lit">"text"</span>))
- <span class="kw">val</span> results = model.transform(
-   <span class="std">Seq</span>(<span class="lit">"Clara often travels between New York and Paris."</span>).toDS.toDF(<span class="lit">"text"</span>))
-
- results
-   .selectExpr(<span class="lit">"document"</span>, <span class="lit">"explode(zero_shot_ner) AS entity"</span>)
-   .select(
-     col(<span class="lit">"entity.result"</span>),
-     col(<span class="lit">"entity.metadata.word"</span>),
-     col(<span class="lit">"entity.metadata.sentence"</span>),
-     col(<span class="lit">"entity.begin"</span>),
-     col(<span class="lit">"entity.end"</span>),
-     col(<span class="lit">"entity.metadata.confidence"</span>),
-     col(<span class="lit">"entity.metadata.question"</span>))
-   .show(truncate=<span class="kw">false</span>)
-
-+------+-----+--------+-----+---+----------+------------------+
-|result|word |sentence|begin|end|confidence|question          |
-+------+-----+--------+-----+---+----------+------------------+
-|B-CITY|Paris|<span class="num">0</span>       |<span class="num">41</span>   |<span class="num">45</span> |<span class="num">0.78655756</span>|Which is the city?|
-|B-CITY|New  |<span class="num">0</span>       |<span class="num">28</span>   |<span class="num">30</span> |<span class="num">0.29346612</span>|Which city?       |
-|I-CITY|York |<span class="num">0</span>       |<span class="num">32</span>   |<span class="num">35</span> |<span class="num">0.29346612</span>|Which city?       |
-+------+-----+--------+-----+---+----------+------------------+</pre></div><dl class="attributes block"> <dt>See also</dt><dd><span class="cmt"><p>
-  <a href="https://arxiv.org/abs/1907.11692" target="_blank">https://arxiv.org/abs/1907.11692</a> for details about the RoBERTa transformer</p></span><span class="cmt"><p>
-  <span class="extype" name="RoBertaForQuestionAnswering">RoBertaForQuestionAnswering</span> for the SparkNLP implementation of RoBERTa question
-  answering</p></span></dd></dl></div>
     </li></ol>
             </div>
 
@@ -712,22 +584,6 @@
       </span>
       
       
-    </li><li name="com.johnsnowlabs.nlp.annotators.ner.dl.ZeroShotNerModel" visbl="pub" class="indented0 " data-isabs="false" fullComment="no" group="Ungrouped">
-      <a id="ZeroShotNerModel"></a><a id="ZeroShotNerModel:ZeroShotNerModel"></a>
-      <span class="permalink">
-      <a href="../../../../../../com/johnsnowlabs/nlp/annotators/ner/dl/ZeroShotNerModel$.html" title="Permalink">
-        <i class="material-icons"></i>
-      </a>
-    </span>
-      <span class="modifier_kind">
-        <span class="modifier"></span>
-        <span class="kind">object</span>
-      </span>
-      <span class="symbol">
-        <a title="" href="ZeroShotNerModel$.html"><span class="name">ZeroShotNerModel</span></a><span class="result"> extends <a href="ReadablePretrainedZeroShotNer.html" class="extype" name="com.johnsnowlabs.nlp.annotators.ner.dl.ReadablePretrainedZeroShotNer">ReadablePretrainedZeroShotNer</a> with <a href="ReadZeroShotNerDLModel.html" class="extype" name="com.johnsnowlabs.nlp.annotators.ner.dl.ReadZeroShotNerDLModel">ReadZeroShotNerDLModel</a> with <span class="extype" name="scala.Serializable">Serializable</span></span>
-      </span>
-      
-      
     </li>
               </ol>
             </div>
