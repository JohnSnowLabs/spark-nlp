--- conflicted
+++ resolved
@@ -3,15 +3,9 @@
         <head>
           <meta http-equiv="X-UA-Compatible" content="IE=edge" />
           <meta name="viewport" content="width=device-width, initial-scale=1.0, maximum-scale=1.0, user-scalable=no" />
-<<<<<<< HEAD
-          <title>Spark NLP 4.3.0 ScalaDoc  - com.johnsnowlabs.nlp.annotators.seq2seq</title>
-          <meta name="description" content="Spark NLP 4.3.0 ScalaDoc - com.johnsnowlabs.nlp.annotators.seq2seq" />
-          <meta name="keywords" content="Spark NLP 4.3.0 ScalaDoc com.johnsnowlabs.nlp.annotators.seq2seq" />
-=======
           <title>Spark NLP 4.2.8 ScalaDoc  - com.johnsnowlabs.nlp.annotators.seq2seq</title>
           <meta name="description" content="Spark NLP 4.2.8 ScalaDoc - com.johnsnowlabs.nlp.annotators.seq2seq" />
           <meta name="keywords" content="Spark NLP 4.2.8 ScalaDoc com.johnsnowlabs.nlp.annotators.seq2seq" />
->>>>>>> c60c6f53
           <meta http-equiv="content-type" content="text/html; charset=UTF-8" />
           
       
@@ -34,11 +28,7 @@
         </head>
         <body>
       <div id="search">
-<<<<<<< HEAD
-        <span id="doc-title">Spark NLP 4.3.0 ScalaDoc<span id="doc-version"></span></span>
-=======
         <span id="doc-title">Spark NLP 4.2.8 ScalaDoc<span id="doc-version"></span></span>
->>>>>>> c60c6f53
         <span class="close-results"><span class="left">&lt;</span> Back</span>
         <div id="textfilter">
           <span class="input">
@@ -425,16 +415,16 @@
                         <a href="MarianTransformer.html" title="MarianTransformer: Fast Neural Machine Translation">MarianTransformer</a>
                       </li><li class="current-entities indented5">
                         <span class="separator"></span>
-                        <a class="trait" href="ReadGPT2TransformerDLModel.html" title=""></a>
-                        <a href="ReadGPT2TransformerDLModel.html" title="">ReadGPT2TransformerDLModel</a>
+                        <a class="trait" href="ReadGPT2TransformerTensorflowModel.html" title=""></a>
+                        <a href="ReadGPT2TransformerTensorflowModel.html" title="">ReadGPT2TransformerTensorflowModel</a>
                       </li><li class="current-entities indented5">
                         <span class="separator"></span>
-                        <a class="trait" href="ReadMarianMTDLModel.html" title=""></a>
-                        <a href="ReadMarianMTDLModel.html" title="">ReadMarianMTDLModel</a>
+                        <a class="trait" href="ReadMarianMTTensorflowModel.html" title=""></a>
+                        <a href="ReadMarianMTTensorflowModel.html" title="">ReadMarianMTTensorflowModel</a>
                       </li><li class="current-entities indented5">
                         <span class="separator"></span>
-                        <a class="trait" href="ReadT5TransformerDLModel.html" title=""></a>
-                        <a href="ReadT5TransformerDLModel.html" title="">ReadT5TransformerDLModel</a>
+                        <a class="trait" href="ReadT5TransformerTensorflowModel.html" title=""></a>
+                        <a href="ReadT5TransformerTensorflowModel.html" title="">ReadT5TransformerTensorflowModel</a>
                       </li><li class="current-entities indented5">
                         <span class="separator"></span>
                         <a class="trait" href="ReadablePretrainedGPT2TransformerModel.html" title=""></a>
@@ -680,7 +670,7 @@
   .setOutputCol(<span class="lit">"translation"</span>)</pre><p>The default model is <code>&quot;opus_mt_en_fr&quot;</code>, default language is <code>&quot;xx&quot;</code> (meaning multi-lingual), if
 no values are provided. For available pretrained models please see the
 <a href="https://nlp.johnsnowlabs.com/models?task=Translation" target="_blank">Models Hub</a>.</p><p>For extended examples of usage, see the
-<a href="https://github.com/JohnSnowLabs/spark-nlp/blob/master/examples/python/annotation/text/multilingual/Translation_Marian.ipynb" target="_blank">Examples</a>
+<a href="https://github.com/JohnSnowLabs/spark-nlp-workshop/blob/master/tutorials/streamlit_notebooks/TRANSLATION_MARIAN.ipynb" target="_blank">Spark NLP Workshop</a>
 and the
 <a href="https://github.com/JohnSnowLabs/spark-nlp/blob/master/src/test/scala/com/johnsnowlabs/nlp/annotators/seq2seq/MarianTransformerTestSpec.scala" target="_blank">MarianTransformerTestSpec</a>.</p><p><b>Sources</b> :</p><p><a href="https://marian-nmt.github.io/" target="_blank">MarianNMT at GitHub</a></p><p><a href="https://www.aclweb.org/anthology/P18-4020/" target="_blank">Marian: Fast Neural Machine Translation in C++</a></p><p><b>Paper Abstract:</b></p><p><i>We present Marian, an efficient and self-contained Neural Machine Translation framework with
 an integrated automatic differentiation engine based on dynamic computation graphs. Marian is
@@ -723,10 +713,10 @@
 |Quelle est la capitale de la France ?|
 |On devrait le savoir en français.    |
 +-------------------------------------+</pre></div></div>
-    </li><li name="com.johnsnowlabs.nlp.annotators.seq2seq.ReadGPT2TransformerDLModel" visbl="pub" class="indented0 " data-isabs="true" fullComment="no" group="Ungrouped">
-      <a id="ReadGPT2TransformerDLModelextendsReadTensorflowModel"></a><a id="ReadGPT2TransformerDLModel:ReadGPT2TransformerDLModel"></a>
-      <span class="permalink">
-      <a href="../../../../../com/johnsnowlabs/nlp/annotators/seq2seq/ReadGPT2TransformerDLModel.html" title="Permalink">
+    </li><li name="com.johnsnowlabs.nlp.annotators.seq2seq.ReadGPT2TransformerTensorflowModel" visbl="pub" class="indented0 " data-isabs="true" fullComment="no" group="Ungrouped">
+      <a id="ReadGPT2TransformerTensorflowModelextendsReadTensorflowModel"></a><a id="ReadGPT2TransformerTensorflowModel:ReadGPT2TransformerTensorflowModel"></a>
+      <span class="permalink">
+      <a href="../../../../../com/johnsnowlabs/nlp/annotators/seq2seq/ReadGPT2TransformerTensorflowModel.html" title="Permalink">
         <i class="material-icons"></i>
       </a>
     </span>
@@ -735,14 +725,14 @@
         <span class="kind">trait</span>
       </span>
       <span class="symbol">
-        <a title="" href="ReadGPT2TransformerDLModel.html"><span class="name">ReadGPT2TransformerDLModel</span></a><span class="result"> extends <a href="../../../ml/tensorflow/ReadTensorflowModel.html" class="extype" name="com.johnsnowlabs.ml.tensorflow.ReadTensorflowModel">ReadTensorflowModel</a></span>
-      </span>
-      
-      
-    </li><li name="com.johnsnowlabs.nlp.annotators.seq2seq.ReadMarianMTDLModel" visbl="pub" class="indented0 " data-isabs="true" fullComment="no" group="Ungrouped">
-      <a id="ReadMarianMTDLModelextendsReadTensorflowModelwithReadSentencePieceModel"></a><a id="ReadMarianMTDLModel:ReadMarianMTDLModel"></a>
-      <span class="permalink">
-      <a href="../../../../../com/johnsnowlabs/nlp/annotators/seq2seq/ReadMarianMTDLModel.html" title="Permalink">
+        <a title="" href="ReadGPT2TransformerTensorflowModel.html"><span class="name">ReadGPT2TransformerTensorflowModel</span></a><span class="result"> extends <a href="../../../ml/tensorflow/ReadTensorflowModel.html" class="extype" name="com.johnsnowlabs.ml.tensorflow.ReadTensorflowModel">ReadTensorflowModel</a></span>
+      </span>
+      
+      
+    </li><li name="com.johnsnowlabs.nlp.annotators.seq2seq.ReadMarianMTTensorflowModel" visbl="pub" class="indented0 " data-isabs="true" fullComment="no" group="Ungrouped">
+      <a id="ReadMarianMTTensorflowModelextendsReadTensorflowModelwithReadSentencePieceModel"></a><a id="ReadMarianMTTensorflowModel:ReadMarianMTTensorflowModel"></a>
+      <span class="permalink">
+      <a href="../../../../../com/johnsnowlabs/nlp/annotators/seq2seq/ReadMarianMTTensorflowModel.html" title="Permalink">
         <i class="material-icons"></i>
       </a>
     </span>
@@ -751,14 +741,14 @@
         <span class="kind">trait</span>
       </span>
       <span class="symbol">
-        <a title="" href="ReadMarianMTDLModel.html"><span class="name">ReadMarianMTDLModel</span></a><span class="result"> extends <a href="../../../ml/tensorflow/ReadTensorflowModel.html" class="extype" name="com.johnsnowlabs.ml.tensorflow.ReadTensorflowModel">ReadTensorflowModel</a> with <a href="../../../ml/tensorflow/sentencepiece/ReadSentencePieceModel.html" class="extype" name="com.johnsnowlabs.ml.tensorflow.sentencepiece.ReadSentencePieceModel">ReadSentencePieceModel</a></span>
-      </span>
-      
-      
-    </li><li name="com.johnsnowlabs.nlp.annotators.seq2seq.ReadT5TransformerDLModel" visbl="pub" class="indented0 " data-isabs="true" fullComment="no" group="Ungrouped">
-      <a id="ReadT5TransformerDLModelextendsReadTensorflowModelwithReadSentencePieceModel"></a><a id="ReadT5TransformerDLModel:ReadT5TransformerDLModel"></a>
-      <span class="permalink">
-      <a href="../../../../../com/johnsnowlabs/nlp/annotators/seq2seq/ReadT5TransformerDLModel.html" title="Permalink">
+        <a title="" href="ReadMarianMTTensorflowModel.html"><span class="name">ReadMarianMTTensorflowModel</span></a><span class="result"> extends <a href="../../../ml/tensorflow/ReadTensorflowModel.html" class="extype" name="com.johnsnowlabs.ml.tensorflow.ReadTensorflowModel">ReadTensorflowModel</a> with <a href="../../../ml/tensorflow/sentencepiece/ReadSentencePieceModel.html" class="extype" name="com.johnsnowlabs.ml.tensorflow.sentencepiece.ReadSentencePieceModel">ReadSentencePieceModel</a></span>
+      </span>
+      
+      
+    </li><li name="com.johnsnowlabs.nlp.annotators.seq2seq.ReadT5TransformerTensorflowModel" visbl="pub" class="indented0 " data-isabs="true" fullComment="no" group="Ungrouped">
+      <a id="ReadT5TransformerTensorflowModelextendsReadTensorflowModelwithReadSentencePieceModel"></a><a id="ReadT5TransformerTensorflowModel:ReadT5TransformerTensorflowModel"></a>
+      <span class="permalink">
+      <a href="../../../../../com/johnsnowlabs/nlp/annotators/seq2seq/ReadT5TransformerTensorflowModel.html" title="Permalink">
         <i class="material-icons"></i>
       </a>
     </span>
@@ -767,7 +757,7 @@
         <span class="kind">trait</span>
       </span>
       <span class="symbol">
-        <a title="" href="ReadT5TransformerDLModel.html"><span class="name">ReadT5TransformerDLModel</span></a><span class="result"> extends <a href="../../../ml/tensorflow/ReadTensorflowModel.html" class="extype" name="com.johnsnowlabs.ml.tensorflow.ReadTensorflowModel">ReadTensorflowModel</a> with <a href="../../../ml/tensorflow/sentencepiece/ReadSentencePieceModel.html" class="extype" name="com.johnsnowlabs.ml.tensorflow.sentencepiece.ReadSentencePieceModel">ReadSentencePieceModel</a></span>
+        <a title="" href="ReadT5TransformerTensorflowModel.html"><span class="name">ReadT5TransformerTensorflowModel</span></a><span class="result"> extends <a href="../../../ml/tensorflow/ReadTensorflowModel.html" class="extype" name="com.johnsnowlabs.ml.tensorflow.ReadTensorflowModel">ReadTensorflowModel</a> with <a href="../../../ml/tensorflow/sentencepiece/ReadSentencePieceModel.html" class="extype" name="com.johnsnowlabs.ml.tensorflow.sentencepiece.ReadSentencePieceModel">ReadSentencePieceModel</a></span>
       </span>
       
       
@@ -845,7 +835,7 @@
   .setInputCols(<span class="lit">"document"</span>)
   .setOutputCol(<span class="lit">"summaries"</span>)</pre><p>The default model is <code>&quot;t5_small&quot;</code>, if no name is provided. For available pretrained models
 please see the <a href="https://nlp.johnsnowlabs.com/models?q=t5" target="_blank">Models Hub</a>.</p><p>For extended examples of usage, see the
-<a href="https://github.com/JohnSnowLabs/spark-nlp/blob/master/examples/python/annotation/text/english/question-answering/Question_Answering_and_Summarization_with_T5.ipynb" target="_blank">Examples</a>
+<a href="https://github.com/JohnSnowLabs/spark-nlp-workshop/blob/master/tutorials/Certification_Trainings/Public/10.Question_Answering_and_Summarization_with_T5.ipynb" target="_blank">Spark NLP Workshop</a>
 and the
 <a href="https://github.com/JohnSnowLabs/spark-nlp/blob/master/src/test/scala/com/johnsnowlabs/nlp/annotators/seq2seq/T5TestSpec.scala" target="_blank">T5TestSpec</a>.</p><p><b>References:</b></p><ul><li><a href="https://ai.googleblog.com/2020/02/exploring-transfer-learning-with-t5.html" target="_blank">Exploring Transfer Learning with T5: the Text-To-Text Transfer Transformer</a></li><li><a href="https://arxiv.org/abs/1910.10683" target="_blank">Exploring the Limits of Transfer Learning with a Unified Text-to-Text Transformer</a></li><li><a href="https://github.com/google-research/text-to-text-transfer-transformer" target="_blank">https://github.com/google-research/text-to-text-transfer-transformer</a></li></ul><p><b>Paper Abstract:</b></p><p><i>Transfer learning, where a model is first pre-trained on a data-rich task before being
 fine-tuned on a downstream task, has emerged as a powerful technique in natural language
@@ -916,7 +906,7 @@
         <span class="kind">object</span>
       </span>
       <span class="symbol">
-        <a title="" href="GPT2Transformer$.html"><span class="name">GPT2Transformer</span></a><span class="result"> extends <a href="ReadablePretrainedGPT2TransformerModel.html" class="extype" name="com.johnsnowlabs.nlp.annotators.seq2seq.ReadablePretrainedGPT2TransformerModel">ReadablePretrainedGPT2TransformerModel</a> with <a href="ReadGPT2TransformerDLModel.html" class="extype" name="com.johnsnowlabs.nlp.annotators.seq2seq.ReadGPT2TransformerDLModel">ReadGPT2TransformerDLModel</a> with <span class="extype" name="scala.Serializable">Serializable</span></span>
+        <a title="" href="GPT2Transformer$.html"><span class="name">GPT2Transformer</span></a><span class="result"> extends <a href="ReadablePretrainedGPT2TransformerModel.html" class="extype" name="com.johnsnowlabs.nlp.annotators.seq2seq.ReadablePretrainedGPT2TransformerModel">ReadablePretrainedGPT2TransformerModel</a> with <a href="ReadGPT2TransformerTensorflowModel.html" class="extype" name="com.johnsnowlabs.nlp.annotators.seq2seq.ReadGPT2TransformerTensorflowModel">ReadGPT2TransformerTensorflowModel</a> with <span class="extype" name="scala.Serializable">Serializable</span></span>
       </span>
       
       
@@ -932,7 +922,7 @@
         <span class="kind">object</span>
       </span>
       <span class="symbol">
-        <a title="This is the companion object of MarianTransformer." href="MarianTransformer$.html"><span class="name">MarianTransformer</span></a><span class="result"> extends <a href="ReadablePretrainedMarianMTModel.html" class="extype" name="com.johnsnowlabs.nlp.annotators.seq2seq.ReadablePretrainedMarianMTModel">ReadablePretrainedMarianMTModel</a> with <a href="ReadMarianMTDLModel.html" class="extype" name="com.johnsnowlabs.nlp.annotators.seq2seq.ReadMarianMTDLModel">ReadMarianMTDLModel</a> with <a href="../../../ml/tensorflow/sentencepiece/ReadSentencePieceModel.html" class="extype" name="com.johnsnowlabs.ml.tensorflow.sentencepiece.ReadSentencePieceModel">ReadSentencePieceModel</a> with <span class="extype" name="scala.Serializable">Serializable</span></span>
+        <a title="This is the companion object of MarianTransformer." href="MarianTransformer$.html"><span class="name">MarianTransformer</span></a><span class="result"> extends <a href="ReadablePretrainedMarianMTModel.html" class="extype" name="com.johnsnowlabs.nlp.annotators.seq2seq.ReadablePretrainedMarianMTModel">ReadablePretrainedMarianMTModel</a> with <a href="ReadMarianMTTensorflowModel.html" class="extype" name="com.johnsnowlabs.nlp.annotators.seq2seq.ReadMarianMTTensorflowModel">ReadMarianMTTensorflowModel</a> with <a href="../../../ml/tensorflow/sentencepiece/ReadSentencePieceModel.html" class="extype" name="com.johnsnowlabs.ml.tensorflow.sentencepiece.ReadSentencePieceModel">ReadSentencePieceModel</a> with <span class="extype" name="scala.Serializable">Serializable</span></span>
       </span>
       
       <p class="shortcomment cmt">This is the companion object of <a href="MarianTransformer.html" class="extype" name="com.johnsnowlabs.nlp.annotators.seq2seq.MarianTransformer">MarianTransformer</a>.</p><div class="fullcomment"><div class="comment cmt"><p>This is the companion object of <a href="MarianTransformer.html" class="extype" name="com.johnsnowlabs.nlp.annotators.seq2seq.MarianTransformer">MarianTransformer</a>. Please refer to that class for the
@@ -950,7 +940,7 @@
         <span class="kind">object</span>
       </span>
       <span class="symbol">
-        <a title="This is the companion object of T5Transformer." href="T5Transformer$.html"><span class="name">T5Transformer</span></a><span class="result"> extends <a href="ReadablePretrainedT5TransformerModel.html" class="extype" name="com.johnsnowlabs.nlp.annotators.seq2seq.ReadablePretrainedT5TransformerModel">ReadablePretrainedT5TransformerModel</a> with <a href="ReadT5TransformerDLModel.html" class="extype" name="com.johnsnowlabs.nlp.annotators.seq2seq.ReadT5TransformerDLModel">ReadT5TransformerDLModel</a> with <a href="../../../ml/tensorflow/sentencepiece/ReadSentencePieceModel.html" class="extype" name="com.johnsnowlabs.ml.tensorflow.sentencepiece.ReadSentencePieceModel">ReadSentencePieceModel</a> with <span class="extype" name="scala.Serializable">Serializable</span></span>
+        <a title="This is the companion object of T5Transformer." href="T5Transformer$.html"><span class="name">T5Transformer</span></a><span class="result"> extends <a href="ReadablePretrainedT5TransformerModel.html" class="extype" name="com.johnsnowlabs.nlp.annotators.seq2seq.ReadablePretrainedT5TransformerModel">ReadablePretrainedT5TransformerModel</a> with <a href="ReadT5TransformerTensorflowModel.html" class="extype" name="com.johnsnowlabs.nlp.annotators.seq2seq.ReadT5TransformerTensorflowModel">ReadT5TransformerTensorflowModel</a> with <a href="../../../ml/tensorflow/sentencepiece/ReadSentencePieceModel.html" class="extype" name="com.johnsnowlabs.ml.tensorflow.sentencepiece.ReadSentencePieceModel">ReadSentencePieceModel</a> with <span class="extype" name="scala.Serializable">Serializable</span></span>
       </span>
       
       <p class="shortcomment cmt">This is the companion object of <a href="T5Transformer.html" class="extype" name="com.johnsnowlabs.nlp.annotators.seq2seq.T5Transformer">T5Transformer</a>.</p><div class="fullcomment"><div class="comment cmt"><p>This is the companion object of <a href="T5Transformer.html" class="extype" name="com.johnsnowlabs.nlp.annotators.seq2seq.T5Transformer">T5Transformer</a>. Please refer to that class for the
