--- conflicted
+++ resolved
@@ -3,15 +3,9 @@
         <head>
           <meta http-equiv="X-UA-Compatible" content="IE=edge" />
           <meta name="viewport" content="width=device-width, initial-scale=1.0, maximum-scale=1.0, user-scalable=no" />
-<<<<<<< HEAD
-          <title>Spark NLP 4.3.0 ScalaDoc  - com.johnsnowlabs.nlp.annotators.seq2seq.GPT2Transformer</title>
-          <meta name="description" content="Spark NLP 4.3.0 ScalaDoc - com.johnsnowlabs.nlp.annotators.seq2seq.GPT2Transformer" />
-          <meta name="keywords" content="Spark NLP 4.3.0 ScalaDoc com.johnsnowlabs.nlp.annotators.seq2seq.GPT2Transformer" />
-=======
           <title>Spark NLP 4.2.8 ScalaDoc  - com.johnsnowlabs.nlp.annotators.seq2seq.GPT2Transformer</title>
           <meta name="description" content="Spark NLP 4.2.8 ScalaDoc - com.johnsnowlabs.nlp.annotators.seq2seq.GPT2Transformer" />
           <meta name="keywords" content="Spark NLP 4.2.8 ScalaDoc com.johnsnowlabs.nlp.annotators.seq2seq.GPT2Transformer" />
->>>>>>> c60c6f53
           <meta http-equiv="content-type" content="text/html; charset=UTF-8" />
           
       
@@ -34,11 +28,7 @@
         </head>
         <body>
       <div id="search">
-<<<<<<< HEAD
-        <span id="doc-title">Spark NLP 4.3.0 ScalaDoc<span id="doc-version"></span></span>
-=======
         <span id="doc-title">Spark NLP 4.2.8 ScalaDoc<span id="doc-version"></span></span>
->>>>>>> c60c6f53
         <span class="close-results"><span class="left">&lt;</span> Back</span>
         <div id="textfilter">
           <span class="input">
@@ -169,16 +159,16 @@
                         <a href="MarianTransformer.html" title="MarianTransformer: Fast Neural Machine Translation">MarianTransformer</a>
                       </li><li class="current-entities indented5">
                         <span class="separator"></span>
-                        <a class="trait" href="ReadGPT2TransformerDLModel.html" title=""></a>
-                        <a href="ReadGPT2TransformerDLModel.html" title="">ReadGPT2TransformerDLModel</a>
+                        <a class="trait" href="ReadGPT2TransformerTensorflowModel.html" title=""></a>
+                        <a href="ReadGPT2TransformerTensorflowModel.html" title="">ReadGPT2TransformerTensorflowModel</a>
                       </li><li class="current-entities indented5">
                         <span class="separator"></span>
-                        <a class="trait" href="ReadMarianMTDLModel.html" title=""></a>
-                        <a href="ReadMarianMTDLModel.html" title="">ReadMarianMTDLModel</a>
+                        <a class="trait" href="ReadMarianMTTensorflowModel.html" title=""></a>
+                        <a href="ReadMarianMTTensorflowModel.html" title="">ReadMarianMTTensorflowModel</a>
                       </li><li class="current-entities indented5">
                         <span class="separator"></span>
-                        <a class="trait" href="ReadT5TransformerDLModel.html" title=""></a>
-                        <a href="ReadT5TransformerDLModel.html" title="">ReadT5TransformerDLModel</a>
+                        <a class="trait" href="ReadT5TransformerTensorflowModel.html" title=""></a>
+                        <a href="ReadT5TransformerTensorflowModel.html" title="">ReadT5TransformerTensorflowModel</a>
                       </li><li class="current-entities indented5">
                         <span class="separator"></span>
                         <a class="trait" href="ReadablePretrainedGPT2TransformerModel.html" title=""></a>
@@ -220,7 +210,7 @@
         <span class="kind">object</span>
       </span>
       <span class="symbol">
-        <span class="name">GPT2Transformer</span><span class="result"> extends <a href="ReadablePretrainedGPT2TransformerModel.html" class="extype" name="com.johnsnowlabs.nlp.annotators.seq2seq.ReadablePretrainedGPT2TransformerModel">ReadablePretrainedGPT2TransformerModel</a> with <a href="ReadGPT2TransformerDLModel.html" class="extype" name="com.johnsnowlabs.nlp.annotators.seq2seq.ReadGPT2TransformerDLModel">ReadGPT2TransformerDLModel</a> with <span class="extype" name="scala.Serializable">Serializable</span></span>
+        <span class="name">GPT2Transformer</span><span class="result"> extends <a href="ReadablePretrainedGPT2TransformerModel.html" class="extype" name="com.johnsnowlabs.nlp.annotators.seq2seq.ReadablePretrainedGPT2TransformerModel">ReadablePretrainedGPT2TransformerModel</a> with <a href="ReadGPT2TransformerTensorflowModel.html" class="extype" name="com.johnsnowlabs.nlp.annotators.seq2seq.ReadGPT2TransformerTensorflowModel">ReadGPT2TransformerTensorflowModel</a> with <span class="extype" name="scala.Serializable">Serializable</span></span>
       </span>
       </h4>
 
@@ -229,7 +219,7 @@
           <span class="toggle">
             Linear Supertypes
           </span>
-          <div class="superTypes hiddenContent"><span class="extype" name="scala.Serializable">Serializable</span>, <span class="extype" name="java.io.Serializable">Serializable</span>, <a href="ReadGPT2TransformerDLModel.html" class="extype" name="com.johnsnowlabs.nlp.annotators.seq2seq.ReadGPT2TransformerDLModel">ReadGPT2TransformerDLModel</a>, <a href="../../../ml/tensorflow/ReadTensorflowModel.html" class="extype" name="com.johnsnowlabs.ml.tensorflow.ReadTensorflowModel">ReadTensorflowModel</a>, <a href="ReadablePretrainedGPT2TransformerModel.html" class="extype" name="com.johnsnowlabs.nlp.annotators.seq2seq.ReadablePretrainedGPT2TransformerModel">ReadablePretrainedGPT2TransformerModel</a>, <a href="../../HasPretrained.html" class="extype" name="com.johnsnowlabs.nlp.HasPretrained">HasPretrained</a>[<a href="GPT2Transformer.html" class="extype" name="com.johnsnowlabs.nlp.annotators.seq2seq.GPT2Transformer">GPT2Transformer</a>], <a href="../../ParamsAndFeaturesReadable.html" class="extype" name="com.johnsnowlabs.nlp.ParamsAndFeaturesReadable">ParamsAndFeaturesReadable</a>[<a href="GPT2Transformer.html" class="extype" name="com.johnsnowlabs.nlp.annotators.seq2seq.GPT2Transformer">GPT2Transformer</a>], <span class="extype" name="org.apache.spark.ml.util.DefaultParamsReadable">DefaultParamsReadable</span>[<a href="GPT2Transformer.html" class="extype" name="com.johnsnowlabs.nlp.annotators.seq2seq.GPT2Transformer">GPT2Transformer</a>], <span class="extype" name="org.apache.spark.ml.util.MLReadable">MLReadable</span>[<a href="GPT2Transformer.html" class="extype" name="com.johnsnowlabs.nlp.annotators.seq2seq.GPT2Transformer">GPT2Transformer</a>], <span class="extype" name="scala.AnyRef">AnyRef</span>, <span class="extype" name="scala.Any">Any</span></div>
+          <div class="superTypes hiddenContent"><span class="extype" name="scala.Serializable">Serializable</span>, <span class="extype" name="java.io.Serializable">Serializable</span>, <a href="ReadGPT2TransformerTensorflowModel.html" class="extype" name="com.johnsnowlabs.nlp.annotators.seq2seq.ReadGPT2TransformerTensorflowModel">ReadGPT2TransformerTensorflowModel</a>, <a href="../../../ml/tensorflow/ReadTensorflowModel.html" class="extype" name="com.johnsnowlabs.ml.tensorflow.ReadTensorflowModel">ReadTensorflowModel</a>, <a href="ReadablePretrainedGPT2TransformerModel.html" class="extype" name="com.johnsnowlabs.nlp.annotators.seq2seq.ReadablePretrainedGPT2TransformerModel">ReadablePretrainedGPT2TransformerModel</a>, <a href="../../HasPretrained.html" class="extype" name="com.johnsnowlabs.nlp.HasPretrained">HasPretrained</a>[<a href="GPT2Transformer.html" class="extype" name="com.johnsnowlabs.nlp.annotators.seq2seq.GPT2Transformer">GPT2Transformer</a>], <a href="../../ParamsAndFeaturesReadable.html" class="extype" name="com.johnsnowlabs.nlp.ParamsAndFeaturesReadable">ParamsAndFeaturesReadable</a>[<a href="GPT2Transformer.html" class="extype" name="com.johnsnowlabs.nlp.annotators.seq2seq.GPT2Transformer">GPT2Transformer</a>], <span class="extype" name="org.apache.spark.ml.util.DefaultParamsReadable">DefaultParamsReadable</span>[<a href="GPT2Transformer.html" class="extype" name="com.johnsnowlabs.nlp.annotators.seq2seq.GPT2Transformer">GPT2Transformer</a>], <span class="extype" name="org.apache.spark.ml.util.MLReadable">MLReadable</span>[<a href="GPT2Transformer.html" class="extype" name="com.johnsnowlabs.nlp.annotators.seq2seq.GPT2Transformer">GPT2Transformer</a>], <span class="extype" name="scala.AnyRef">AnyRef</span>, <span class="extype" name="scala.Any">Any</span></div>
         </div></div>
         
 
@@ -255,7 +245,7 @@
                   <span class="filtertype">Inherited<br />
                   </span>
                   <ol id="linearization">
-                    <li class="in" name="com.johnsnowlabs.nlp.annotators.seq2seq.GPT2Transformer"><span>GPT2Transformer</span></li><li class="in" name="scala.Serializable"><span>Serializable</span></li><li class="in" name="java.io.Serializable"><span>Serializable</span></li><li class="in" name="com.johnsnowlabs.nlp.annotators.seq2seq.ReadGPT2TransformerDLModel"><span>ReadGPT2TransformerDLModel</span></li><li class="in" name="com.johnsnowlabs.ml.tensorflow.ReadTensorflowModel"><span>ReadTensorflowModel</span></li><li class="in" name="com.johnsnowlabs.nlp.annotators.seq2seq.ReadablePretrainedGPT2TransformerModel"><span>ReadablePretrainedGPT2TransformerModel</span></li><li class="in" name="com.johnsnowlabs.nlp.HasPretrained"><span>HasPretrained</span></li><li class="in" name="com.johnsnowlabs.nlp.ParamsAndFeaturesReadable"><span>ParamsAndFeaturesReadable</span></li><li class="in" name="org.apache.spark.ml.util.DefaultParamsReadable"><span>DefaultParamsReadable</span></li><li class="in" name="org.apache.spark.ml.util.MLReadable"><span>MLReadable</span></li><li class="in" name="scala.AnyRef"><span>AnyRef</span></li><li class="in" name="scala.Any"><span>Any</span></li>
+                    <li class="in" name="com.johnsnowlabs.nlp.annotators.seq2seq.GPT2Transformer"><span>GPT2Transformer</span></li><li class="in" name="scala.Serializable"><span>Serializable</span></li><li class="in" name="java.io.Serializable"><span>Serializable</span></li><li class="in" name="com.johnsnowlabs.nlp.annotators.seq2seq.ReadGPT2TransformerTensorflowModel"><span>ReadGPT2TransformerTensorflowModel</span></li><li class="in" name="com.johnsnowlabs.ml.tensorflow.ReadTensorflowModel"><span>ReadTensorflowModel</span></li><li class="in" name="com.johnsnowlabs.nlp.annotators.seq2seq.ReadablePretrainedGPT2TransformerModel"><span>ReadablePretrainedGPT2TransformerModel</span></li><li class="in" name="com.johnsnowlabs.nlp.HasPretrained"><span>HasPretrained</span></li><li class="in" name="com.johnsnowlabs.nlp.ParamsAndFeaturesReadable"><span>ParamsAndFeaturesReadable</span></li><li class="in" name="org.apache.spark.ml.util.DefaultParamsReadable"><span>DefaultParamsReadable</span></li><li class="in" name="org.apache.spark.ml.util.MLReadable"><span>MLReadable</span></li><li class="in" name="scala.AnyRef"><span>AnyRef</span></li><li class="in" name="scala.Any"><span>Any</span></li>
                   </ol>
                 </div><div class="ancestors">
               <span class="filtertype"></span>
@@ -564,7 +554,7 @@
     </span>)</span>
               
         </dd></dl></div>
-    </li><li name="com.johnsnowlabs.nlp.annotators.seq2seq.ReadGPT2TransformerDLModel#loadSavedModel" visbl="pub" class="indented0 " data-isabs="false" fullComment="yes" group="Ungrouped">
+    </li><li name="com.johnsnowlabs.nlp.annotators.seq2seq.ReadGPT2TransformerTensorflowModel#loadSavedModel" visbl="pub" class="indented0 " data-isabs="false" fullComment="yes" group="Ungrouped">
       <a id="loadSavedModel(modelPath:String,spark:org.apache.spark.sql.SparkSession):com.johnsnowlabs.nlp.annotators.seq2seq.GPT2Transformer"></a><a id="loadSavedModel(String,SparkSession):GPT2Transformer"></a>
       <span class="permalink">
       <a href="../../../../../com/johnsnowlabs/nlp/annotators/seq2seq/GPT2Transformer$.html#loadSavedModel(modelPath:String,spark:org.apache.spark.sql.SparkSession):com.johnsnowlabs.nlp.annotators.seq2seq.GPT2Transformer" title="Permalink">
@@ -579,7 +569,7 @@
         <span class="name">loadSavedModel</span><span class="params">(<span name="modelPath">modelPath: <span class="extype" name="scala.Predef.String">String</span></span>, <span name="spark">spark: <span class="extype" name="org.apache.spark.sql.SparkSession">SparkSession</span></span>)</span><span class="result">: <a href="GPT2Transformer.html" class="extype" name="com.johnsnowlabs.nlp.annotators.seq2seq.GPT2Transformer">GPT2Transformer</a></span>
       </span>
       
-      <div class="fullcomment"><dl class="attributes block"> <dt>Definition Classes</dt><dd><a href="ReadGPT2TransformerDLModel.html" class="extype" name="com.johnsnowlabs.nlp.annotators.seq2seq.ReadGPT2TransformerDLModel">ReadGPT2TransformerDLModel</a></dd></dl></div>
+      <div class="fullcomment"><dl class="attributes block"> <dt>Definition Classes</dt><dd><a href="ReadGPT2TransformerTensorflowModel.html" class="extype" name="com.johnsnowlabs.nlp.annotators.seq2seq.ReadGPT2TransformerTensorflowModel">ReadGPT2TransformerTensorflowModel</a></dd></dl></div>
     </li><li name="scala.AnyRef#ne" visbl="pub" class="indented0 " data-isabs="false" fullComment="yes" group="Ungrouped">
       <a id="ne(x$1:AnyRef):Boolean"></a><a id="ne(AnyRef):Boolean"></a>
       <span class="permalink">
@@ -714,22 +704,22 @@
       </span>
       
       <div class="fullcomment"><dl class="attributes block"> <dt>Definition Classes</dt><dd><a href="../../ParamsAndFeaturesReadable.html" class="extype" name="com.johnsnowlabs.nlp.ParamsAndFeaturesReadable">ParamsAndFeaturesReadable</a> → DefaultParamsReadable → MLReadable</dd></dl></div>
-    </li><li name="com.johnsnowlabs.nlp.annotators.seq2seq.ReadGPT2TransformerDLModel#readModel" visbl="pub" class="indented0 " data-isabs="false" fullComment="yes" group="Ungrouped">
-      <a id="readModel(instance:com.johnsnowlabs.nlp.annotators.seq2seq.GPT2Transformer,path:String,spark:org.apache.spark.sql.SparkSession):Unit"></a><a id="readModel(GPT2Transformer,String,SparkSession):Unit"></a>
-      <span class="permalink">
-      <a href="../../../../../com/johnsnowlabs/nlp/annotators/seq2seq/GPT2Transformer$.html#readModel(instance:com.johnsnowlabs.nlp.annotators.seq2seq.GPT2Transformer,path:String,spark:org.apache.spark.sql.SparkSession):Unit" title="Permalink">
-        <i class="material-icons"></i>
-      </a>
-    </span>
-      <span class="modifier_kind">
-        <span class="modifier"></span>
-        <span class="kind">def</span>
-      </span>
-      <span class="symbol">
-        <span class="name">readModel</span><span class="params">(<span name="instance">instance: <a href="GPT2Transformer.html" class="extype" name="com.johnsnowlabs.nlp.annotators.seq2seq.GPT2Transformer">GPT2Transformer</a></span>, <span name="path">path: <span class="extype" name="scala.Predef.String">String</span></span>, <span name="spark">spark: <span class="extype" name="org.apache.spark.sql.SparkSession">SparkSession</span></span>)</span><span class="result">: <span class="extype" name="scala.Unit">Unit</span></span>
-      </span>
-      
-      <div class="fullcomment"><dl class="attributes block"> <dt>Definition Classes</dt><dd><a href="ReadGPT2TransformerDLModel.html" class="extype" name="com.johnsnowlabs.nlp.annotators.seq2seq.ReadGPT2TransformerDLModel">ReadGPT2TransformerDLModel</a></dd></dl></div>
+    </li><li name="com.johnsnowlabs.nlp.annotators.seq2seq.ReadGPT2TransformerTensorflowModel#readTensorflow" visbl="pub" class="indented0 " data-isabs="false" fullComment="yes" group="Ungrouped">
+      <a id="readTensorflow(instance:com.johnsnowlabs.nlp.annotators.seq2seq.GPT2Transformer,path:String,spark:org.apache.spark.sql.SparkSession):Unit"></a><a id="readTensorflow(GPT2Transformer,String,SparkSession):Unit"></a>
+      <span class="permalink">
+      <a href="../../../../../com/johnsnowlabs/nlp/annotators/seq2seq/GPT2Transformer$.html#readTensorflow(instance:com.johnsnowlabs.nlp.annotators.seq2seq.GPT2Transformer,path:String,spark:org.apache.spark.sql.SparkSession):Unit" title="Permalink">
+        <i class="material-icons"></i>
+      </a>
+    </span>
+      <span class="modifier_kind">
+        <span class="modifier"></span>
+        <span class="kind">def</span>
+      </span>
+      <span class="symbol">
+        <span class="name">readTensorflow</span><span class="params">(<span name="instance">instance: <a href="GPT2Transformer.html" class="extype" name="com.johnsnowlabs.nlp.annotators.seq2seq.GPT2Transformer">GPT2Transformer</a></span>, <span name="path">path: <span class="extype" name="scala.Predef.String">String</span></span>, <span name="spark">spark: <span class="extype" name="org.apache.spark.sql.SparkSession">SparkSession</span></span>)</span><span class="result">: <span class="extype" name="scala.Unit">Unit</span></span>
+      </span>
+      
+      <div class="fullcomment"><dl class="attributes block"> <dt>Definition Classes</dt><dd><a href="ReadGPT2TransformerTensorflowModel.html" class="extype" name="com.johnsnowlabs.nlp.annotators.seq2seq.ReadGPT2TransformerTensorflowModel">ReadGPT2TransformerTensorflowModel</a></dd></dl></div>
     </li><li name="com.johnsnowlabs.ml.tensorflow.ReadTensorflowModel#readTensorflowChkPoints" visbl="pub" class="indented0 " data-isabs="false" fullComment="yes" group="Ungrouped">
       <a id="readTensorflowChkPoints(path:String,spark:org.apache.spark.sql.SparkSession,suffix:String,zipped:Boolean,tags:Array[String],initAllTables:Boolean):com.johnsnowlabs.ml.tensorflow.TensorflowWrapper"></a><a id="readTensorflowChkPoints(String,SparkSession,String,Boolean,Array[String],Boolean):TensorflowWrapper"></a>
       <span class="permalink">
@@ -810,7 +800,7 @@
       </span>
       
       <div class="fullcomment"><dl class="attributes block"> <dt>Definition Classes</dt><dd>AnyRef</dd></dl></div>
-    </li><li name="com.johnsnowlabs.nlp.annotators.seq2seq.ReadGPT2TransformerDLModel#tfFile" visbl="pub" class="indented0 " data-isabs="false" fullComment="yes" group="Ungrouped">
+    </li><li name="com.johnsnowlabs.nlp.annotators.seq2seq.ReadGPT2TransformerTensorflowModel#tfFile" visbl="pub" class="indented0 " data-isabs="false" fullComment="yes" group="Ungrouped">
       <a id="tfFile:String"></a>
       <span class="permalink">
       <a href="../../../../../com/johnsnowlabs/nlp/annotators/seq2seq/GPT2Transformer$.html#tfFile:String" title="Permalink">
@@ -825,7 +815,7 @@
         <span class="name">tfFile</span><span class="result">: <span class="extype" name="scala.Predef.String">String</span></span>
       </span>
       
-      <div class="fullcomment"><dl class="attributes block"> <dt>Definition Classes</dt><dd><a href="ReadGPT2TransformerDLModel.html" class="extype" name="com.johnsnowlabs.nlp.annotators.seq2seq.ReadGPT2TransformerDLModel">ReadGPT2TransformerDLModel</a> → <a href="../../../ml/tensorflow/ReadTensorflowModel.html" class="extype" name="com.johnsnowlabs.ml.tensorflow.ReadTensorflowModel">ReadTensorflowModel</a></dd></dl></div>
+      <div class="fullcomment"><dl class="attributes block"> <dt>Definition Classes</dt><dd><a href="ReadGPT2TransformerTensorflowModel.html" class="extype" name="com.johnsnowlabs.nlp.annotators.seq2seq.ReadGPT2TransformerTensorflowModel">ReadGPT2TransformerTensorflowModel</a> → <a href="../../../ml/tensorflow/ReadTensorflowModel.html" class="extype" name="com.johnsnowlabs.ml.tensorflow.ReadTensorflowModel">ReadTensorflowModel</a></dd></dl></div>
     </li><li name="scala.AnyRef#toString" visbl="pub" class="indented0 " data-isabs="false" fullComment="yes" group="Ungrouped">
       <a id="toString():String"></a>
       <span class="permalink">
@@ -924,8 +914,8 @@
               <h3>Inherited from <span class="extype" name="scala.Serializable">Serializable</span></h3>
             </div><div class="parent" name="java.io.Serializable">
               <h3>Inherited from <span class="extype" name="java.io.Serializable">Serializable</span></h3>
-            </div><div class="parent" name="com.johnsnowlabs.nlp.annotators.seq2seq.ReadGPT2TransformerDLModel">
-              <h3>Inherited from <a href="ReadGPT2TransformerDLModel.html" class="extype" name="com.johnsnowlabs.nlp.annotators.seq2seq.ReadGPT2TransformerDLModel">ReadGPT2TransformerDLModel</a></h3>
+            </div><div class="parent" name="com.johnsnowlabs.nlp.annotators.seq2seq.ReadGPT2TransformerTensorflowModel">
+              <h3>Inherited from <a href="ReadGPT2TransformerTensorflowModel.html" class="extype" name="com.johnsnowlabs.nlp.annotators.seq2seq.ReadGPT2TransformerTensorflowModel">ReadGPT2TransformerTensorflowModel</a></h3>
             </div><div class="parent" name="com.johnsnowlabs.ml.tensorflow.ReadTensorflowModel">
               <h3>Inherited from <a href="../../../ml/tensorflow/ReadTensorflowModel.html" class="extype" name="com.johnsnowlabs.ml.tensorflow.ReadTensorflowModel">ReadTensorflowModel</a></h3>
             </div><div class="parent" name="com.johnsnowlabs.nlp.annotators.seq2seq.ReadablePretrainedGPT2TransformerModel">
