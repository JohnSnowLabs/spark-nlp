<!DOCTYPE html >
<html>
        <head>
          <meta http-equiv="X-UA-Compatible" content="IE=edge" />
          <meta name="viewport" content="width=device-width, initial-scale=1.0, maximum-scale=1.0, user-scalable=no" />
<<<<<<< HEAD
          <title>Spark NLP 4.3.0 ScalaDoc  - com.johnsnowlabs.nlp.pretrained.PythonResourceDownloader</title>
          <meta name="description" content="Spark NLP 4.3.0 ScalaDoc - com.johnsnowlabs.nlp.pretrained.PythonResourceDownloader" />
          <meta name="keywords" content="Spark NLP 4.3.0 ScalaDoc com.johnsnowlabs.nlp.pretrained.PythonResourceDownloader" />
=======
          <title>Spark NLP 4.2.8 ScalaDoc  - com.johnsnowlabs.nlp.pretrained.PythonResourceDownloader</title>
          <meta name="description" content="Spark NLP 4.2.8 ScalaDoc - com.johnsnowlabs.nlp.pretrained.PythonResourceDownloader" />
          <meta name="keywords" content="Spark NLP 4.2.8 ScalaDoc com.johnsnowlabs.nlp.pretrained.PythonResourceDownloader" />
>>>>>>> c60c6f53
          <meta http-equiv="content-type" content="text/html; charset=UTF-8" />
          
      
      <link href="../../../../lib/index.css" media="screen" type="text/css" rel="stylesheet" />
      <link href="../../../../lib/template.css" media="screen" type="text/css" rel="stylesheet" />
      <link href="../../../../lib/diagrams.css" media="screen" type="text/css" rel="stylesheet" id="diagrams-css" />
      <script type="text/javascript" src="../../../../lib/jquery.min.js"></script>
      <script type="text/javascript" src="../../../../lib/jquery.panzoom.min.js"></script>
      <script type="text/javascript" src="../../../../lib/jquery.mousewheel.min.js"></script>
      <script type="text/javascript" src="../../../../lib/index.js"></script>
      <script type="text/javascript" src="../../../../index.js"></script>
      <script type="text/javascript" src="../../../../lib/scheduler.js"></script>
      <script type="text/javascript" src="../../../../lib/template.js"></script>
      
      <script type="text/javascript">
        /* this variable can be used by the JS to determine the path to the root document */
        var toRoot = '../../../../';
      </script>
    
        </head>
        <body>
      <div id="search">
<<<<<<< HEAD
        <span id="doc-title">Spark NLP 4.3.0 ScalaDoc<span id="doc-version"></span></span>
=======
        <span id="doc-title">Spark NLP 4.2.8 ScalaDoc<span id="doc-version"></span></span>
>>>>>>> c60c6f53
        <span class="close-results"><span class="left">&lt;</span> Back</span>
        <div id="textfilter">
          <span class="input">
            <input autocapitalize="none" placeholder="Search" id="index-input" type="text" accesskey="/" />
            <i class="clear material-icons"></i>
            <i id="search-icon" class="material-icons"></i>
          </span>
        </div>
    </div>
      <div id="search-results">
        <div id="search-progress">
          <div id="progress-fill"></div>
        </div>
        <div id="results-content">
          <div id="entity-results"></div>
          <div id="member-results"></div>
        </div>
      </div>
      <div id="content-scroll-container" style="-webkit-overflow-scrolling: touch;">
        <div id="content-container" style="-webkit-overflow-scrolling: touch;">
          <div id="subpackage-spacer">
            <div id="packages">
              <h1>Packages</h1>
              <ul>
                <li name="_root_.root" visbl="pub" class="indented0 " data-isabs="false" fullComment="yes" group="Ungrouped">
      <a id="_root_"></a><a id="root:_root_"></a>
      <span class="permalink">
      <a href="../../../../index.html" title="Permalink">
        <i class="material-icons"></i>
      </a>
    </span>
      <span class="modifier_kind">
        <span class="modifier"></span>
        <span class="kind">package</span>
      </span>
      <span class="symbol">
        <a title="" href="../../../../index.html"><span class="name">root</span></a>
      </span>
      
      <div class="fullcomment"><dl class="attributes block"> <dt>Definition Classes</dt><dd><a href="../../../../index.html" class="extype" name="_root_">root</a></dd></dl></div>
    </li><li name="_root_.com" visbl="pub" class="indented1 " data-isabs="false" fullComment="yes" group="Ungrouped">
      <a id="com"></a><a id="com:com"></a>
      <span class="permalink">
      <a href="../../../../com/index.html" title="Permalink">
        <i class="material-icons"></i>
      </a>
    </span>
      <span class="modifier_kind">
        <span class="modifier"></span>
        <span class="kind">package</span>
      </span>
      <span class="symbol">
        <a title="" href="../../../index.html"><span class="name">com</span></a>
      </span>
      
      <div class="fullcomment"><dl class="attributes block"> <dt>Definition Classes</dt><dd><a href="../../../../index.html" class="extype" name="_root_">root</a></dd></dl></div>
    </li><li name="com.johnsnowlabs" visbl="pub" class="indented2 " data-isabs="false" fullComment="yes" group="Ungrouped">
      <a id="johnsnowlabs"></a><a id="johnsnowlabs:johnsnowlabs"></a>
      <span class="permalink">
      <a href="../../../../com/johnsnowlabs/index.html" title="Permalink">
        <i class="material-icons"></i>
      </a>
    </span>
      <span class="modifier_kind">
        <span class="modifier"></span>
        <span class="kind">package</span>
      </span>
      <span class="symbol">
        <a title="" href="../../index.html"><span class="name">johnsnowlabs</span></a>
      </span>
      
      <div class="fullcomment"><dl class="attributes block"> <dt>Definition Classes</dt><dd><a href="../../../index.html" class="extype" name="com">com</a></dd></dl></div>
    </li><li name="com.johnsnowlabs.nlp" visbl="pub" class="indented3 " data-isabs="false" fullComment="yes" group="Ungrouped">
      <a id="nlp"></a><a id="nlp:nlp"></a>
      <span class="permalink">
      <a href="../../../../com/johnsnowlabs/nlp/index.html" title="Permalink">
        <i class="material-icons"></i>
      </a>
    </span>
      <span class="modifier_kind">
        <span class="modifier"></span>
        <span class="kind">package</span>
      </span>
      <span class="symbol">
        <a title="" href="../index.html"><span class="name">nlp</span></a>
      </span>
      
      <div class="fullcomment"><dl class="attributes block"> <dt>Definition Classes</dt><dd><a href="../../index.html" class="extype" name="com.johnsnowlabs">johnsnowlabs</a></dd></dl></div>
    </li><li name="com.johnsnowlabs.nlp.pretrained" visbl="pub" class="indented4 " data-isabs="false" fullComment="yes" group="Ungrouped">
      <a id="pretrained"></a><a id="pretrained:pretrained"></a>
      <span class="permalink">
      <a href="../../../../com/johnsnowlabs/nlp/pretrained/index.html" title="Permalink">
        <i class="material-icons"></i>
      </a>
    </span>
      <span class="modifier_kind">
        <span class="modifier"></span>
        <span class="kind">package</span>
      </span>
      <span class="symbol">
        <a title="" href="index.html"><span class="name">pretrained</span></a>
      </span>
      
      <div class="fullcomment"><dl class="attributes block"> <dt>Definition Classes</dt><dd><a href="../index.html" class="extype" name="com.johnsnowlabs.nlp">nlp</a></dd></dl></div>
    </li><li class="current-entities indented4">
                        <a class="object" href="PretrainedPipeline$.html" title=""></a>
                        <a class="class" href="PretrainedPipeline.html" title="Represents a fully constructed and trained Spark NLP pipeline, ready to be used."></a>
                        <a href="PretrainedPipeline.html" title="Represents a fully constructed and trained Spark NLP pipeline, ready to be used.">PretrainedPipeline</a>
                      </li><li class="current-entities indented4">
                        <span class="separator"></span>
                        <a class="object" href="" title=""></a>
                        <a href="" title="">PythonResourceDownloader</a>
                      </li><li class="current-entities indented4">
                        <span class="separator"></span>
                        <a class="class" href="RepositoryMetadata.html" title="Describes state of repository Repository could be any s3 folder that has metadata.json describing list of resources inside"></a>
                        <a href="RepositoryMetadata.html" title="Describes state of repository Repository could be any s3 folder that has metadata.json describing list of resources inside">RepositoryMetadata</a>
                      </li><li class="current-entities indented4">
                        <a class="object" href="ResourceDownloader$.html" title=""></a>
                        <a class="trait" href="ResourceDownloader.html" title=""></a>
                        <a href="ResourceDownloader.html" title="">ResourceDownloader</a>
                      </li><li class="current-entities indented4">
                        <a class="object" href="ResourceMetadata$.html" title=""></a>
                        <a class="class" href="ResourceMetadata.html" title=""></a>
                        <a href="ResourceMetadata.html" title="">ResourceMetadata</a>
                      </li><li class="current-entities indented4">
                        <span class="separator"></span>
                        <a class="class" href="ResourceRequest.html" title=""></a>
                        <a href="ResourceRequest.html" title="">ResourceRequest</a>
                      </li><li class="current-entities indented4">
                        <span class="separator"></span>
                        <a class="object" href="ResourceType$.html" title=""></a>
                        <a href="ResourceType$.html" title="">ResourceType</a>
                      </li><li class="current-entities indented4">
                        <span class="separator"></span>
                        <a class="class" href="S3ResourceDownloader.html" title=""></a>
                        <a href="S3ResourceDownloader.html" title="">S3ResourceDownloader</a>
                      </li>
              </ul>
            </div>
          </div>
          <div id="content">
            <body class="object value">
      <div id="definition">
        <div class="big-circle object">o</div>
        <p id="owner"><a href="../../../index.html" class="extype" name="com">com</a>.<a href="../../index.html" class="extype" name="com.johnsnowlabs">johnsnowlabs</a>.<a href="../index.html" class="extype" name="com.johnsnowlabs.nlp">nlp</a>.<a href="index.html" class="extype" name="com.johnsnowlabs.nlp.pretrained">pretrained</a></p>
        <h1>PythonResourceDownloader<span class="permalink">
      <a href="../../../../com/johnsnowlabs/nlp/pretrained/PythonResourceDownloader$.html" title="Permalink">
        <i class="material-icons"></i>
      </a>
    </span></h1>
        <h3><span class="morelinks"></span></h3>
      </div>

      <h4 id="signature" class="signature">
      <span class="modifier_kind">
        <span class="modifier"></span>
        <span class="kind">object</span>
      </span>
      <span class="symbol">
        <span class="name">PythonResourceDownloader</span>
      </span>
      </h4>

      
          <div id="comment" class="fullcommenttop"><div class="toggleContainer block">
          <span class="toggle">
            Linear Supertypes
          </span>
          <div class="superTypes hiddenContent"><span class="extype" name="scala.AnyRef">AnyRef</span>, <span class="extype" name="scala.Any">Any</span></div>
        </div></div>
        

      <div id="mbrsel">
        <div class="toggle"></div>
        <div id="memberfilter">
          <i class="material-icons arrow"></i>
          <span class="input">
            <input id="mbrsel-input" placeholder="Filter all members" type="text" accesskey="/" />
          </span>
          <i class="clear material-icons"></i>
        </div>
        <div id="filterby">
          <div id="order">
            <span class="filtertype">Ordering</span>
            <ol>
              
              <li class="alpha in"><span>Alphabetic</span></li>
              <li class="inherit out"><span>By Inheritance</span></li>
            </ol>
          </div>
          <div class="ancestors">
                  <span class="filtertype">Inherited<br />
                  </span>
                  <ol id="linearization">
                    <li class="in" name="com.johnsnowlabs.nlp.pretrained.PythonResourceDownloader"><span>PythonResourceDownloader</span></li><li class="in" name="scala.AnyRef"><span>AnyRef</span></li><li class="in" name="scala.Any"><span>Any</span></li>
                  </ol>
                </div><div class="ancestors">
              <span class="filtertype"></span>
              <ol>
                <li class="hideall out"><span>Hide All</span></li>
                <li class="showall in"><span>Show All</span></li>
              </ol>
            </div>
          <div id="visbl">
              <span class="filtertype">Visibility</span>
              <ol><li class="public in"><span>Public</span></li><li class="all out"><span>All</span></li></ol>
            </div>
        </div>
      </div>

      <div id="template">
        <div id="allMembers">
        

        

        

        <div class="values members">
              <h3>Value Members</h3>
              <ol>
                <li name="scala.AnyRef#!=" visbl="pub" class="indented0 " data-isabs="false" fullComment="yes" group="Ungrouped">
      <a id="!=(x$1:Any):Boolean"></a><a id="!=(Any):Boolean"></a>
      <span class="permalink">
      <a href="../../../../com/johnsnowlabs/nlp/pretrained/PythonResourceDownloader$.html#!=(x$1:Any):Boolean" title="Permalink">
        <i class="material-icons"></i>
      </a>
    </span>
      <span class="modifier_kind">
        <span class="modifier">final </span>
        <span class="kind">def</span>
      </span>
      <span class="symbol">
        <span title="gt4s: $bang$eq" class="name">!=</span><span class="params">(<span name="arg0">arg0: <span class="extype" name="scala.Any">Any</span></span>)</span><span class="result">: <span class="extype" name="scala.Boolean">Boolean</span></span>
      </span>
      
      <div class="fullcomment"><dl class="attributes block"> <dt>Definition Classes</dt><dd>AnyRef → Any</dd></dl></div>
    </li><li name="scala.AnyRef###" visbl="pub" class="indented0 " data-isabs="false" fullComment="yes" group="Ungrouped">
      <a id="##():Int"></a>
      <span class="permalink">
      <a href="../../../../com/johnsnowlabs/nlp/pretrained/PythonResourceDownloader$.html###():Int" title="Permalink">
        <i class="material-icons"></i>
      </a>
    </span>
      <span class="modifier_kind">
        <span class="modifier">final </span>
        <span class="kind">def</span>
      </span>
      <span class="symbol">
        <span title="gt4s: $hash$hash" class="name">##</span><span class="params">()</span><span class="result">: <span class="extype" name="scala.Int">Int</span></span>
      </span>
      
      <div class="fullcomment"><dl class="attributes block"> <dt>Definition Classes</dt><dd>AnyRef → Any</dd></dl></div>
    </li><li name="scala.AnyRef#==" visbl="pub" class="indented0 " data-isabs="false" fullComment="yes" group="Ungrouped">
      <a id="==(x$1:Any):Boolean"></a><a id="==(Any):Boolean"></a>
      <span class="permalink">
      <a href="../../../../com/johnsnowlabs/nlp/pretrained/PythonResourceDownloader$.html#==(x$1:Any):Boolean" title="Permalink">
        <i class="material-icons"></i>
      </a>
    </span>
      <span class="modifier_kind">
        <span class="modifier">final </span>
        <span class="kind">def</span>
      </span>
      <span class="symbol">
        <span title="gt4s: $eq$eq" class="name">==</span><span class="params">(<span name="arg0">arg0: <span class="extype" name="scala.Any">Any</span></span>)</span><span class="result">: <span class="extype" name="scala.Boolean">Boolean</span></span>
      </span>
      
      <div class="fullcomment"><dl class="attributes block"> <dt>Definition Classes</dt><dd>AnyRef → Any</dd></dl></div>
    </li><li name="scala.Any#asInstanceOf" visbl="pub" class="indented0 " data-isabs="false" fullComment="yes" group="Ungrouped">
      <a id="asInstanceOf[T0]:T0"></a>
      <span class="permalink">
      <a href="../../../../com/johnsnowlabs/nlp/pretrained/PythonResourceDownloader$.html#asInstanceOf[T0]:T0" title="Permalink">
        <i class="material-icons"></i>
      </a>
    </span>
      <span class="modifier_kind">
        <span class="modifier">final </span>
        <span class="kind">def</span>
      </span>
      <span class="symbol">
        <span class="name">asInstanceOf</span><span class="tparams">[<span name="T0">T0</span>]</span><span class="result">: <span class="extype" name="scala.Any.asInstanceOf.T0">T0</span></span>
      </span>
      
      <div class="fullcomment"><dl class="attributes block"> <dt>Definition Classes</dt><dd>Any</dd></dl></div>
    </li><li name="com.johnsnowlabs.nlp.pretrained.PythonResourceDownloader#clearCache" visbl="pub" class="indented0 " data-isabs="false" fullComment="no" group="Ungrouped">
      <a id="clearCache(name:String,language:String,remoteLoc:String):Unit"></a><a id="clearCache(String,String,String):Unit"></a>
      <span class="permalink">
      <a href="../../../../com/johnsnowlabs/nlp/pretrained/PythonResourceDownloader$.html#clearCache(name:String,language:String,remoteLoc:String):Unit" title="Permalink">
        <i class="material-icons"></i>
      </a>
    </span>
      <span class="modifier_kind">
        <span class="modifier"></span>
        <span class="kind">def</span>
      </span>
      <span class="symbol">
        <span class="name">clearCache</span><span class="params">(<span name="name">name: <span class="extype" name="scala.Predef.String">String</span></span>, <span name="language">language: <span class="extype" name="scala.Predef.String">String</span> = <span class="symbol">null</span></span>, <span name="remoteLoc">remoteLoc: <span class="extype" name="scala.Predef.String">String</span> = <span class="symbol">null</span></span>)</span><span class="result">: <span class="extype" name="scala.Unit">Unit</span></span>
      </span>
      
      
    </li><li name="scala.AnyRef#clone" visbl="prt" class="indented0 " data-isabs="false" fullComment="yes" group="Ungrouped">
      <a id="clone():Object"></a><a id="clone():AnyRef"></a>
      <span class="permalink">
      <a href="../../../../com/johnsnowlabs/nlp/pretrained/PythonResourceDownloader$.html#clone():Object" title="Permalink">
        <i class="material-icons"></i>
      </a>
    </span>
      <span class="modifier_kind">
        <span class="modifier"></span>
        <span class="kind">def</span>
      </span>
      <span class="symbol">
        <span class="name">clone</span><span class="params">()</span><span class="result">: <span class="extype" name="scala.AnyRef">AnyRef</span></span>
      </span>
      
      <div class="fullcomment"><dl class="attributes block"> <dt>Attributes</dt><dd>protected[<span class="extype" name="java.lang">lang</span>] </dd><dt>Definition Classes</dt><dd>AnyRef</dd><dt>Annotations</dt><dd>
                <span class="name">@throws</span><span class="args">(<span>
      
      <span class="defval" name="classOf[java.lang.CloneNotSupportedException]">...</span>
    </span>)</span>
              
                <span class="name">@native</span><span class="args">()</span>
              
        </dd></dl></div>
    </li><li name="com.johnsnowlabs.nlp.pretrained.PythonResourceDownloader#downloadModel" visbl="pub" class="indented0 " data-isabs="false" fullComment="no" group="Ungrouped">
      <a id="downloadModel(readerStr:String,name:String,language:String,remoteLoc:String):org.apache.spark.ml.PipelineStage"></a><a id="downloadModel(String,String,String,String):PipelineStage"></a>
      <span class="permalink">
      <a href="../../../../com/johnsnowlabs/nlp/pretrained/PythonResourceDownloader$.html#downloadModel(readerStr:String,name:String,language:String,remoteLoc:String):org.apache.spark.ml.PipelineStage" title="Permalink">
        <i class="material-icons"></i>
      </a>
    </span>
      <span class="modifier_kind">
        <span class="modifier"></span>
        <span class="kind">def</span>
      </span>
      <span class="symbol">
        <span class="name">downloadModel</span><span class="params">(<span name="readerStr">readerStr: <span class="extype" name="scala.Predef.String">String</span></span>, <span name="name">name: <span class="extype" name="scala.Predef.String">String</span></span>, <span name="language">language: <span class="extype" name="scala.Predef.String">String</span> = <span class="symbol">null</span></span>, <span name="remoteLoc">remoteLoc: <span class="extype" name="scala.Predef.String">String</span> = <span class="symbol">null</span></span>)</span><span class="result">: <span class="extype" name="org.apache.spark.ml.PipelineStage">PipelineStage</span></span>
      </span>
      
      
    </li><li name="com.johnsnowlabs.nlp.pretrained.PythonResourceDownloader#downloadModelDirectly" visbl="pub" class="indented0 " data-isabs="false" fullComment="no" group="Ungrouped">
      <a id="downloadModelDirectly(model:String,remoteLoc:String):Unit"></a><a id="downloadModelDirectly(String,String):Unit"></a>
      <span class="permalink">
      <a href="../../../../com/johnsnowlabs/nlp/pretrained/PythonResourceDownloader$.html#downloadModelDirectly(model:String,remoteLoc:String):Unit" title="Permalink">
        <i class="material-icons"></i>
      </a>
    </span>
      <span class="modifier_kind">
        <span class="modifier"></span>
        <span class="kind">def</span>
      </span>
      <span class="symbol">
        <span class="name">downloadModelDirectly</span><span class="params">(<span name="model">model: <span class="extype" name="scala.Predef.String">String</span></span>, <span name="remoteLoc">remoteLoc: <span class="extype" name="scala.Predef.String">String</span> = <span class="symbol">null</span></span>)</span><span class="result">: <span class="extype" name="scala.Unit">Unit</span></span>
      </span>
      
      
    </li><li name="com.johnsnowlabs.nlp.pretrained.PythonResourceDownloader#downloadPipeline" visbl="pub" class="indented0 " data-isabs="false" fullComment="no" group="Ungrouped">
      <a id="downloadPipeline(name:String,language:String,remoteLoc:String):org.apache.spark.ml.PipelineModel"></a><a id="downloadPipeline(String,String,String):PipelineModel"></a>
      <span class="permalink">
      <a href="../../../../com/johnsnowlabs/nlp/pretrained/PythonResourceDownloader$.html#downloadPipeline(name:String,language:String,remoteLoc:String):org.apache.spark.ml.PipelineModel" title="Permalink">
        <i class="material-icons"></i>
      </a>
    </span>
      <span class="modifier_kind">
        <span class="modifier"></span>
        <span class="kind">def</span>
      </span>
      <span class="symbol">
        <span class="name">downloadPipeline</span><span class="params">(<span name="name">name: <span class="extype" name="scala.Predef.String">String</span></span>, <span name="language">language: <span class="extype" name="scala.Predef.String">String</span> = <span class="symbol">null</span></span>, <span name="remoteLoc">remoteLoc: <span class="extype" name="scala.Predef.String">String</span> = <span class="symbol">null</span></span>)</span><span class="result">: <span class="extype" name="org.apache.spark.ml.PipelineModel">PipelineModel</span></span>
      </span>
      
      
    </li><li name="scala.AnyRef#eq" visbl="pub" class="indented0 " data-isabs="false" fullComment="yes" group="Ungrouped">
      <a id="eq(x$1:AnyRef):Boolean"></a><a id="eq(AnyRef):Boolean"></a>
      <span class="permalink">
      <a href="../../../../com/johnsnowlabs/nlp/pretrained/PythonResourceDownloader$.html#eq(x$1:AnyRef):Boolean" title="Permalink">
        <i class="material-icons"></i>
      </a>
    </span>
      <span class="modifier_kind">
        <span class="modifier">final </span>
        <span class="kind">def</span>
      </span>
      <span class="symbol">
        <span class="name">eq</span><span class="params">(<span name="arg0">arg0: <span class="extype" name="scala.AnyRef">AnyRef</span></span>)</span><span class="result">: <span class="extype" name="scala.Boolean">Boolean</span></span>
      </span>
      
      <div class="fullcomment"><dl class="attributes block"> <dt>Definition Classes</dt><dd>AnyRef</dd></dl></div>
    </li><li name="scala.AnyRef#equals" visbl="pub" class="indented0 " data-isabs="false" fullComment="yes" group="Ungrouped">
      <a id="equals(x$1:Any):Boolean"></a><a id="equals(Any):Boolean"></a>
      <span class="permalink">
      <a href="../../../../com/johnsnowlabs/nlp/pretrained/PythonResourceDownloader$.html#equals(x$1:Any):Boolean" title="Permalink">
        <i class="material-icons"></i>
      </a>
    </span>
      <span class="modifier_kind">
        <span class="modifier"></span>
        <span class="kind">def</span>
      </span>
      <span class="symbol">
        <span class="name">equals</span><span class="params">(<span name="arg0">arg0: <span class="extype" name="scala.Any">Any</span></span>)</span><span class="result">: <span class="extype" name="scala.Boolean">Boolean</span></span>
      </span>
      
      <div class="fullcomment"><dl class="attributes block"> <dt>Definition Classes</dt><dd>AnyRef → Any</dd></dl></div>
    </li><li name="scala.AnyRef#finalize" visbl="prt" class="indented0 " data-isabs="false" fullComment="yes" group="Ungrouped">
      <a id="finalize():Unit"></a>
      <span class="permalink">
      <a href="../../../../com/johnsnowlabs/nlp/pretrained/PythonResourceDownloader$.html#finalize():Unit" title="Permalink">
        <i class="material-icons"></i>
      </a>
    </span>
      <span class="modifier_kind">
        <span class="modifier"></span>
        <span class="kind">def</span>
      </span>
      <span class="symbol">
        <span class="name">finalize</span><span class="params">()</span><span class="result">: <span class="extype" name="scala.Unit">Unit</span></span>
      </span>
      
      <div class="fullcomment"><dl class="attributes block"> <dt>Attributes</dt><dd>protected[<span class="extype" name="java.lang">lang</span>] </dd><dt>Definition Classes</dt><dd>AnyRef</dd><dt>Annotations</dt><dd>
                <span class="name">@throws</span><span class="args">(<span>
      
      <span class="symbol">classOf[java.lang.Throwable]</span>
    </span>)</span>
              
        </dd></dl></div>
    </li><li name="scala.AnyRef#getClass" visbl="pub" class="indented0 " data-isabs="false" fullComment="yes" group="Ungrouped">
      <a id="getClass():Class[_]"></a>
      <span class="permalink">
      <a href="../../../../com/johnsnowlabs/nlp/pretrained/PythonResourceDownloader$.html#getClass():Class[_]" title="Permalink">
        <i class="material-icons"></i>
      </a>
    </span>
      <span class="modifier_kind">
        <span class="modifier">final </span>
        <span class="kind">def</span>
      </span>
      <span class="symbol">
        <span class="name">getClass</span><span class="params">()</span><span class="result">: <span class="extype" name="java.lang.Class">Class</span>[_]</span>
      </span>
      
      <div class="fullcomment"><dl class="attributes block"> <dt>Definition Classes</dt><dd>AnyRef → Any</dd><dt>Annotations</dt><dd>
                <span class="name">@native</span><span class="args">()</span>
              
        </dd></dl></div>
    </li><li name="com.johnsnowlabs.nlp.pretrained.PythonResourceDownloader#getDownloadSize" visbl="pub" class="indented0 " data-isabs="false" fullComment="no" group="Ungrouped">
      <a id="getDownloadSize(name:String,language:String,remoteLoc:String):String"></a><a id="getDownloadSize(String,String,String):String"></a>
      <span class="permalink">
      <a href="../../../../com/johnsnowlabs/nlp/pretrained/PythonResourceDownloader$.html#getDownloadSize(name:String,language:String,remoteLoc:String):String" title="Permalink">
        <i class="material-icons"></i>
      </a>
    </span>
      <span class="modifier_kind">
        <span class="modifier"></span>
        <span class="kind">def</span>
      </span>
      <span class="symbol">
        <span class="name">getDownloadSize</span><span class="params">(<span name="name">name: <span class="extype" name="scala.Predef.String">String</span></span>, <span name="language">language: <span class="extype" name="scala.Predef.String">String</span> = <span class="symbol">&quot;en&quot;</span></span>, <span name="remoteLoc">remoteLoc: <span class="extype" name="scala.Predef.String">String</span> = <span class="symbol">null</span></span>)</span><span class="result">: <span class="extype" name="scala.Predef.String">String</span></span>
      </span>
      
      
    </li><li name="scala.AnyRef#hashCode" visbl="pub" class="indented0 " data-isabs="false" fullComment="yes" group="Ungrouped">
      <a id="hashCode():Int"></a>
      <span class="permalink">
      <a href="../../../../com/johnsnowlabs/nlp/pretrained/PythonResourceDownloader$.html#hashCode():Int" title="Permalink">
        <i class="material-icons"></i>
      </a>
    </span>
      <span class="modifier_kind">
        <span class="modifier"></span>
        <span class="kind">def</span>
      </span>
      <span class="symbol">
        <span class="name">hashCode</span><span class="params">()</span><span class="result">: <span class="extype" name="scala.Int">Int</span></span>
      </span>
      
      <div class="fullcomment"><dl class="attributes block"> <dt>Definition Classes</dt><dd>AnyRef → Any</dd><dt>Annotations</dt><dd>
                <span class="name">@native</span><span class="args">()</span>
              
        </dd></dl></div>
    </li><li name="scala.Any#isInstanceOf" visbl="pub" class="indented0 " data-isabs="false" fullComment="yes" group="Ungrouped">
      <a id="isInstanceOf[T0]:Boolean"></a>
      <span class="permalink">
      <a href="../../../../com/johnsnowlabs/nlp/pretrained/PythonResourceDownloader$.html#isInstanceOf[T0]:Boolean" title="Permalink">
        <i class="material-icons"></i>
      </a>
    </span>
      <span class="modifier_kind">
        <span class="modifier">final </span>
        <span class="kind">def</span>
      </span>
      <span class="symbol">
        <span class="name">isInstanceOf</span><span class="tparams">[<span name="T0">T0</span>]</span><span class="result">: <span class="extype" name="scala.Boolean">Boolean</span></span>
      </span>
      
      <div class="fullcomment"><dl class="attributes block"> <dt>Definition Classes</dt><dd>Any</dd></dl></div>
    </li><li name="com.johnsnowlabs.nlp.pretrained.PythonResourceDownloader#keyToReader" visbl="pub" class="indented0 " data-isabs="false" fullComment="no" group="Ungrouped">
      <a id="keyToReader:scala.collection.mutable.Map[String,org.apache.spark.ml.util.DefaultParamsReadable[_]]"></a><a id="keyToReader:Map[String,DefaultParamsReadable[_]]"></a>
      <span class="permalink">
      <a href="../../../../com/johnsnowlabs/nlp/pretrained/PythonResourceDownloader$.html#keyToReader:scala.collection.mutable.Map[String,org.apache.spark.ml.util.DefaultParamsReadable[_]]" title="Permalink">
        <i class="material-icons"></i>
      </a>
    </span>
      <span class="modifier_kind">
        <span class="modifier"></span>
        <span class="kind">val</span>
      </span>
      <span class="symbol">
        <span class="name">keyToReader</span><span class="result">: <span class="extype" name="scala.collection.mutable.Map">Map</span>[<span class="extype" name="scala.Predef.String">String</span>, <span class="extype" name="org.apache.spark.ml.util.DefaultParamsReadable">DefaultParamsReadable</span>[_]]</span>
      </span>
      
      
    </li><li name="scala.AnyRef#ne" visbl="pub" class="indented0 " data-isabs="false" fullComment="yes" group="Ungrouped">
      <a id="ne(x$1:AnyRef):Boolean"></a><a id="ne(AnyRef):Boolean"></a>
      <span class="permalink">
      <a href="../../../../com/johnsnowlabs/nlp/pretrained/PythonResourceDownloader$.html#ne(x$1:AnyRef):Boolean" title="Permalink">
        <i class="material-icons"></i>
      </a>
    </span>
      <span class="modifier_kind">
        <span class="modifier">final </span>
        <span class="kind">def</span>
      </span>
      <span class="symbol">
        <span class="name">ne</span><span class="params">(<span name="arg0">arg0: <span class="extype" name="scala.AnyRef">AnyRef</span></span>)</span><span class="result">: <span class="extype" name="scala.Boolean">Boolean</span></span>
      </span>
      
      <div class="fullcomment"><dl class="attributes block"> <dt>Definition Classes</dt><dd>AnyRef</dd></dl></div>
    </li><li name="scala.AnyRef#notify" visbl="pub" class="indented0 " data-isabs="false" fullComment="yes" group="Ungrouped">
      <a id="notify():Unit"></a>
      <span class="permalink">
      <a href="../../../../com/johnsnowlabs/nlp/pretrained/PythonResourceDownloader$.html#notify():Unit" title="Permalink">
        <i class="material-icons"></i>
      </a>
    </span>
      <span class="modifier_kind">
        <span class="modifier">final </span>
        <span class="kind">def</span>
      </span>
      <span class="symbol">
        <span class="name">notify</span><span class="params">()</span><span class="result">: <span class="extype" name="scala.Unit">Unit</span></span>
      </span>
      
      <div class="fullcomment"><dl class="attributes block"> <dt>Definition Classes</dt><dd>AnyRef</dd><dt>Annotations</dt><dd>
                <span class="name">@native</span><span class="args">()</span>
              
        </dd></dl></div>
    </li><li name="scala.AnyRef#notifyAll" visbl="pub" class="indented0 " data-isabs="false" fullComment="yes" group="Ungrouped">
      <a id="notifyAll():Unit"></a>
      <span class="permalink">
      <a href="../../../../com/johnsnowlabs/nlp/pretrained/PythonResourceDownloader$.html#notifyAll():Unit" title="Permalink">
        <i class="material-icons"></i>
      </a>
    </span>
      <span class="modifier_kind">
        <span class="modifier">final </span>
        <span class="kind">def</span>
      </span>
      <span class="symbol">
        <span class="name">notifyAll</span><span class="params">()</span><span class="result">: <span class="extype" name="scala.Unit">Unit</span></span>
      </span>
      
      <div class="fullcomment"><dl class="attributes block"> <dt>Definition Classes</dt><dd>AnyRef</dd><dt>Annotations</dt><dd>
                <span class="name">@native</span><span class="args">()</span>
              
        </dd></dl></div>
    </li><li name="com.johnsnowlabs.nlp.pretrained.PythonResourceDownloader#showAvailableAnnotators" visbl="pub" class="indented0 " data-isabs="false" fullComment="no" group="Ungrouped">
      <a id="showAvailableAnnotators():String"></a>
      <span class="permalink">
      <a href="../../../../com/johnsnowlabs/nlp/pretrained/PythonResourceDownloader$.html#showAvailableAnnotators():String" title="Permalink">
        <i class="material-icons"></i>
      </a>
    </span>
      <span class="modifier_kind">
        <span class="modifier"></span>
        <span class="kind">def</span>
      </span>
      <span class="symbol">
        <span class="name">showAvailableAnnotators</span><span class="params">()</span><span class="result">: <span class="extype" name="scala.Predef.String">String</span></span>
      </span>
      
      
    </li><li name="com.johnsnowlabs.nlp.pretrained.PythonResourceDownloader#showPublicModels" visbl="pub" class="indented0 " data-isabs="false" fullComment="no" group="Ungrouped">
      <a id="showPublicModels(annotator:String,lang:String,version:String):String"></a><a id="showPublicModels(String,String,String):String"></a>
      <span class="permalink">
      <a href="../../../../com/johnsnowlabs/nlp/pretrained/PythonResourceDownloader$.html#showPublicModels(annotator:String,lang:String,version:String):String" title="Permalink">
        <i class="material-icons"></i>
      </a>
    </span>
      <span class="modifier_kind">
        <span class="modifier"></span>
        <span class="kind">def</span>
      </span>
      <span class="symbol">
        <span class="name">showPublicModels</span><span class="params">(<span name="annotator">annotator: <span class="extype" name="scala.Predef.String">String</span></span>, <span name="lang">lang: <span class="extype" name="scala.Predef.String">String</span></span>, <span name="version">version: <span class="extype" name="scala.Predef.String">String</span></span>)</span><span class="result">: <span class="extype" name="scala.Predef.String">String</span></span>
      </span>
      
      
    </li><li name="com.johnsnowlabs.nlp.pretrained.PythonResourceDownloader#showPublicPipelines" visbl="pub" class="indented0 " data-isabs="false" fullComment="no" group="Ungrouped">
      <a id="showPublicPipelines(lang:String,version:String):String"></a><a id="showPublicPipelines(String,String):String"></a>
      <span class="permalink">
      <a href="../../../../com/johnsnowlabs/nlp/pretrained/PythonResourceDownloader$.html#showPublicPipelines(lang:String,version:String):String" title="Permalink">
        <i class="material-icons"></i>
      </a>
    </span>
      <span class="modifier_kind">
        <span class="modifier"></span>
        <span class="kind">def</span>
      </span>
      <span class="symbol">
        <span class="name">showPublicPipelines</span><span class="params">(<span name="lang">lang: <span class="extype" name="scala.Predef.String">String</span></span>, <span name="version">version: <span class="extype" name="scala.Predef.String">String</span></span>)</span><span class="result">: <span class="extype" name="scala.Predef.String">String</span></span>
      </span>
      
      
    </li><li name="com.johnsnowlabs.nlp.pretrained.PythonResourceDownloader#showUnCategorizedResources" visbl="pub" class="indented0 " data-isabs="false" fullComment="no" group="Ungrouped">
      <a id="showUnCategorizedResources():String"></a>
      <span class="permalink">
      <a href="../../../../com/johnsnowlabs/nlp/pretrained/PythonResourceDownloader$.html#showUnCategorizedResources():String" title="Permalink">
        <i class="material-icons"></i>
      </a>
    </span>
      <span class="modifier_kind">
        <span class="modifier"></span>
        <span class="kind">def</span>
      </span>
      <span class="symbol">
        <span class="name">showUnCategorizedResources</span><span class="params">()</span><span class="result">: <span class="extype" name="scala.Predef.String">String</span></span>
      </span>
      
      
    </li><li name="scala.AnyRef#synchronized" visbl="pub" class="indented0 " data-isabs="false" fullComment="yes" group="Ungrouped">
      <a id="synchronized[T0](x$1:=&gt;T0):T0"></a><a id="synchronized[T0](⇒T0):T0"></a>
      <span class="permalink">
      <a href="../../../../com/johnsnowlabs/nlp/pretrained/PythonResourceDownloader$.html#synchronized[T0](x$1:=&gt;T0):T0" title="Permalink">
        <i class="material-icons"></i>
      </a>
    </span>
      <span class="modifier_kind">
        <span class="modifier">final </span>
        <span class="kind">def</span>
      </span>
      <span class="symbol">
        <span class="name">synchronized</span><span class="tparams">[<span name="T0">T0</span>]</span><span class="params">(<span name="arg0">arg0: ⇒ <span class="extype" name="java.lang.AnyRef.synchronized.T0">T0</span></span>)</span><span class="result">: <span class="extype" name="java.lang.AnyRef.synchronized.T0">T0</span></span>
      </span>
      
      <div class="fullcomment"><dl class="attributes block"> <dt>Definition Classes</dt><dd>AnyRef</dd></dl></div>
    </li><li name="scala.AnyRef#toString" visbl="pub" class="indented0 " data-isabs="false" fullComment="yes" group="Ungrouped">
      <a id="toString():String"></a>
      <span class="permalink">
      <a href="../../../../com/johnsnowlabs/nlp/pretrained/PythonResourceDownloader$.html#toString():String" title="Permalink">
        <i class="material-icons"></i>
      </a>
    </span>
      <span class="modifier_kind">
        <span class="modifier"></span>
        <span class="kind">def</span>
      </span>
      <span class="symbol">
        <span class="name">toString</span><span class="params">()</span><span class="result">: <span class="extype" name="java.lang.String">String</span></span>
      </span>
      
      <div class="fullcomment"><dl class="attributes block"> <dt>Definition Classes</dt><dd>AnyRef → Any</dd></dl></div>
    </li><li name="com.johnsnowlabs.nlp.pretrained.PythonResourceDownloader#typeMapper" visbl="pub" class="indented0 " data-isabs="false" fullComment="no" group="Ungrouped">
      <a id="typeMapper:Map[String,String]"></a>
      <span class="permalink">
      <a href="../../../../com/johnsnowlabs/nlp/pretrained/PythonResourceDownloader$.html#typeMapper:Map[String,String]" title="Permalink">
        <i class="material-icons"></i>
      </a>
    </span>
      <span class="modifier_kind">
        <span class="modifier"></span>
        <span class="kind">val</span>
      </span>
      <span class="symbol">
        <span class="name">typeMapper</span><span class="result">: <span class="extype" name="scala.Predef.Map">Map</span>[<span class="extype" name="scala.Predef.String">String</span>, <span class="extype" name="scala.Predef.String">String</span>]</span>
      </span>
      
      
    </li><li name="scala.AnyRef#wait" visbl="pub" class="indented0 " data-isabs="false" fullComment="yes" group="Ungrouped">
      <a id="wait():Unit"></a>
      <span class="permalink">
      <a href="../../../../com/johnsnowlabs/nlp/pretrained/PythonResourceDownloader$.html#wait():Unit" title="Permalink">
        <i class="material-icons"></i>
      </a>
    </span>
      <span class="modifier_kind">
        <span class="modifier">final </span>
        <span class="kind">def</span>
      </span>
      <span class="symbol">
        <span class="name">wait</span><span class="params">()</span><span class="result">: <span class="extype" name="scala.Unit">Unit</span></span>
      </span>
      
      <div class="fullcomment"><dl class="attributes block"> <dt>Definition Classes</dt><dd>AnyRef</dd><dt>Annotations</dt><dd>
                <span class="name">@throws</span><span class="args">(<span>
      
      <span class="defval" name="classOf[java.lang.InterruptedException]">...</span>
    </span>)</span>
              
        </dd></dl></div>
    </li><li name="scala.AnyRef#wait" visbl="pub" class="indented0 " data-isabs="false" fullComment="yes" group="Ungrouped">
      <a id="wait(x$1:Long,x$2:Int):Unit"></a><a id="wait(Long,Int):Unit"></a>
      <span class="permalink">
      <a href="../../../../com/johnsnowlabs/nlp/pretrained/PythonResourceDownloader$.html#wait(x$1:Long,x$2:Int):Unit" title="Permalink">
        <i class="material-icons"></i>
      </a>
    </span>
      <span class="modifier_kind">
        <span class="modifier">final </span>
        <span class="kind">def</span>
      </span>
      <span class="symbol">
        <span class="name">wait</span><span class="params">(<span name="arg0">arg0: <span class="extype" name="scala.Long">Long</span></span>, <span name="arg1">arg1: <span class="extype" name="scala.Int">Int</span></span>)</span><span class="result">: <span class="extype" name="scala.Unit">Unit</span></span>
      </span>
      
      <div class="fullcomment"><dl class="attributes block"> <dt>Definition Classes</dt><dd>AnyRef</dd><dt>Annotations</dt><dd>
                <span class="name">@throws</span><span class="args">(<span>
      
      <span class="defval" name="classOf[java.lang.InterruptedException]">...</span>
    </span>)</span>
              
        </dd></dl></div>
    </li><li name="scala.AnyRef#wait" visbl="pub" class="indented0 " data-isabs="false" fullComment="yes" group="Ungrouped">
      <a id="wait(x$1:Long):Unit"></a><a id="wait(Long):Unit"></a>
      <span class="permalink">
      <a href="../../../../com/johnsnowlabs/nlp/pretrained/PythonResourceDownloader$.html#wait(x$1:Long):Unit" title="Permalink">
        <i class="material-icons"></i>
      </a>
    </span>
      <span class="modifier_kind">
        <span class="modifier">final </span>
        <span class="kind">def</span>
      </span>
      <span class="symbol">
        <span class="name">wait</span><span class="params">(<span name="arg0">arg0: <span class="extype" name="scala.Long">Long</span></span>)</span><span class="result">: <span class="extype" name="scala.Unit">Unit</span></span>
      </span>
      
      <div class="fullcomment"><dl class="attributes block"> <dt>Definition Classes</dt><dd>AnyRef</dd><dt>Annotations</dt><dd>
                <span class="name">@throws</span><span class="args">(<span>
      
      <span class="defval" name="classOf[java.lang.InterruptedException]">...</span>
    </span>)</span>
              
                <span class="name">@native</span><span class="args">()</span>
              
        </dd></dl></div>
    </li>
              </ol>
            </div>

        

        
        </div>

        <div id="inheritedMembers">
        <div class="parent" name="scala.AnyRef">
              <h3>Inherited from <span class="extype" name="scala.AnyRef">AnyRef</span></h3>
            </div><div class="parent" name="scala.Any">
              <h3>Inherited from <span class="extype" name="scala.Any">Any</span></h3>
            </div>
        
        </div>

        <div id="groupedMembers">
        <div class="group" name="Ungrouped">
              <h3>Ungrouped</h3>
              
            </div>
        </div>

      </div>

      <div id="tooltip"></div>

      <div id="footer">  </div>
    </body>
          </div>
        </div>
      </div>
    </body>
      </html><|MERGE_RESOLUTION|>--- conflicted
+++ resolved
@@ -3,15 +3,9 @@
         <head>
           <meta http-equiv="X-UA-Compatible" content="IE=edge" />
           <meta name="viewport" content="width=device-width, initial-scale=1.0, maximum-scale=1.0, user-scalable=no" />
-<<<<<<< HEAD
-          <title>Spark NLP 4.3.0 ScalaDoc  - com.johnsnowlabs.nlp.pretrained.PythonResourceDownloader</title>
-          <meta name="description" content="Spark NLP 4.3.0 ScalaDoc - com.johnsnowlabs.nlp.pretrained.PythonResourceDownloader" />
-          <meta name="keywords" content="Spark NLP 4.3.0 ScalaDoc com.johnsnowlabs.nlp.pretrained.PythonResourceDownloader" />
-=======
           <title>Spark NLP 4.2.8 ScalaDoc  - com.johnsnowlabs.nlp.pretrained.PythonResourceDownloader</title>
           <meta name="description" content="Spark NLP 4.2.8 ScalaDoc - com.johnsnowlabs.nlp.pretrained.PythonResourceDownloader" />
           <meta name="keywords" content="Spark NLP 4.2.8 ScalaDoc com.johnsnowlabs.nlp.pretrained.PythonResourceDownloader" />
->>>>>>> c60c6f53
           <meta http-equiv="content-type" content="text/html; charset=UTF-8" />
           
       
@@ -34,11 +28,7 @@
         </head>
         <body>
       <div id="search">
-<<<<<<< HEAD
-        <span id="doc-title">Spark NLP 4.3.0 ScalaDoc<span id="doc-version"></span></span>
-=======
         <span id="doc-title">Spark NLP 4.2.8 ScalaDoc<span id="doc-version"></span></span>
->>>>>>> c60c6f53
         <span class="close-results"><span class="left">&lt;</span> Back</span>
         <div id="textfilter">
           <span class="input">
@@ -702,22 +692,6 @@
       </span>
       
       <div class="fullcomment"><dl class="attributes block"> <dt>Definition Classes</dt><dd>AnyRef → Any</dd></dl></div>
-    </li><li name="com.johnsnowlabs.nlp.pretrained.PythonResourceDownloader#typeMapper" visbl="pub" class="indented0 " data-isabs="false" fullComment="no" group="Ungrouped">
-      <a id="typeMapper:Map[String,String]"></a>
-      <span class="permalink">
-      <a href="../../../../com/johnsnowlabs/nlp/pretrained/PythonResourceDownloader$.html#typeMapper:Map[String,String]" title="Permalink">
-        <i class="material-icons"></i>
-      </a>
-    </span>
-      <span class="modifier_kind">
-        <span class="modifier"></span>
-        <span class="kind">val</span>
-      </span>
-      <span class="symbol">
-        <span class="name">typeMapper</span><span class="result">: <span class="extype" name="scala.Predef.Map">Map</span>[<span class="extype" name="scala.Predef.String">String</span>, <span class="extype" name="scala.Predef.String">String</span>]</span>
-      </span>
-      
-      
     </li><li name="scala.AnyRef#wait" visbl="pub" class="indented0 " data-isabs="false" fullComment="yes" group="Ungrouped">
       <a id="wait():Unit"></a>
       <span class="permalink">
