--- conflicted
+++ resolved
@@ -3,15 +3,9 @@
         <head>
           <meta http-equiv="X-UA-Compatible" content="IE=edge" />
           <meta name="viewport" content="width=device-width, initial-scale=1.0, maximum-scale=1.0, user-scalable=no" />
-<<<<<<< HEAD
-          <title>Spark NLP 4.3.0 ScalaDoc  - com.johnsnowlabs.nlp.MultiDocumentAssembler</title>
-          <meta name="description" content="Spark NLP 4.3.0 ScalaDoc - com.johnsnowlabs.nlp.MultiDocumentAssembler" />
-          <meta name="keywords" content="Spark NLP 4.3.0 ScalaDoc com.johnsnowlabs.nlp.MultiDocumentAssembler" />
-=======
           <title>Spark NLP 4.2.8 ScalaDoc  - com.johnsnowlabs.nlp.MultiDocumentAssembler</title>
           <meta name="description" content="Spark NLP 4.2.8 ScalaDoc - com.johnsnowlabs.nlp.MultiDocumentAssembler" />
           <meta name="keywords" content="Spark NLP 4.2.8 ScalaDoc com.johnsnowlabs.nlp.MultiDocumentAssembler" />
->>>>>>> c60c6f53
           <meta http-equiv="content-type" content="text/html; charset=UTF-8" />
           
       
@@ -34,11 +28,7 @@
         </head>
         <body>
       <div id="search">
-<<<<<<< HEAD
-        <span id="doc-title">Spark NLP 4.3.0 ScalaDoc<span id="doc-version"></span></span>
-=======
         <span id="doc-title">Spark NLP 4.2.8 ScalaDoc<span id="doc-version"></span></span>
->>>>>>> c60c6f53
         <span class="close-results"><span class="left">&lt;</span> Back</span>
         <div id="textfilter">
           <span class="input">
@@ -467,9 +457,10 @@
       
           <div id="comment" class="fullcommenttop"><div class="comment cmt"><p>Prepares data into a format that is processable by Spark NLP. This is the entry point for
 every Spark NLP pipeline. The <code>MultiDocumentAssembler</code> can read either a <code>String</code> column or an
-<code>Array[String]</code>. Additionally, <a href="#setCleanupMode(v:String):MultiDocumentAssembler.this.type" class="extmbr" name="com.johnsnowlabs.nlp.MultiDocumentAssembler#setCleanupMode">setCleanupMode</a> can be used to pre-process the text
-(Default: <code>disabled</code>). For possible options please refer the parameters section.</p><p>For more extended examples on document pre-processing see the
-<a href="https://github.com/JohnSnowLabs/spark-nlp/blob/master/examples/python/annotation/text/english/document-assembler/Loading_Multiple_Documents.ipynb" target="_blank">Examples</a>.</p><h4>Example</h4><pre><span class="kw">import</span> spark.implicits._
+<code>Array[String]</code>. Additionally, <a href="#setCleanupMode(v:String):MultiDocumentAssembler.this.type" class="extmbr" name="com.johnsnowlabs.nlp.MultiDocumentAssembler#setCleanupMode">MultiDocumentAssembler.setCleanupMode</a> can be used to
+pre-process the text (Default: <code>disabled</code>). For possible options please refer the parameters
+section.</p><p>For more extended examples on document pre-processing see the
+<a href="https://github.com/JohnSnowLabs/spark-nlp-workshop/blob/master/tutorials/Certification_Trainings/Public/2.Text_Preprocessing_with_SparkNLP_Annotators_Transformers.ipynb" target="_blank">Spark NLP Workshop</a>.</p><h4>Example</h4><pre><span class="kw">import</span> spark.implicits._
 <span class="kw">import</span> com.johnsnowlabs.nlp.MultiDocumentAssembler
 
 <span class="kw">val</span> data = <span class="std">Seq</span>(<span class="lit">"Spark NLP is an open-source text processing library."</span>).toDF(<span class="lit">"text"</span>)
