--- conflicted
+++ resolved
@@ -3,15 +3,9 @@
         <head>
           <meta http-equiv="X-UA-Compatible" content="IE=edge" />
           <meta name="viewport" content="width=device-width, initial-scale=1.0, maximum-scale=1.0, user-scalable=no" />
-<<<<<<< HEAD
-          <title>Spark NLP 4.3.0 ScalaDoc  - com.johnsnowlabs.nlp.embeddings.ElmoEmbeddings</title>
-          <meta name="description" content="Spark NLP 4.3.0 ScalaDoc - com.johnsnowlabs.nlp.embeddings.ElmoEmbeddings" />
-          <meta name="keywords" content="Spark NLP 4.3.0 ScalaDoc com.johnsnowlabs.nlp.embeddings.ElmoEmbeddings" />
-=======
           <title>Spark NLP 4.2.8 ScalaDoc  - com.johnsnowlabs.nlp.embeddings.ElmoEmbeddings</title>
           <meta name="description" content="Spark NLP 4.2.8 ScalaDoc - com.johnsnowlabs.nlp.embeddings.ElmoEmbeddings" />
           <meta name="keywords" content="Spark NLP 4.2.8 ScalaDoc com.johnsnowlabs.nlp.embeddings.ElmoEmbeddings" />
->>>>>>> c60c6f53
           <meta http-equiv="content-type" content="text/html; charset=UTF-8" />
           
       
@@ -34,11 +28,7 @@
         </head>
         <body>
       <div id="search">
-<<<<<<< HEAD
-        <span id="doc-title">Spark NLP 4.3.0 ScalaDoc<span id="doc-version"></span></span>
-=======
         <span id="doc-title">Spark NLP 4.2.8 ScalaDoc<span id="doc-version"></span></span>
->>>>>>> c60c6f53
         <span class="close-results"><span class="left">&lt;</span> Back</span>
         <div id="textfilter">
           <span class="input">
@@ -229,8 +219,8 @@
                         <a href="ReadElmoDLModel.html" title="">ReadElmoDLModel</a>
                       </li><li class="current-entities indented4">
                         <span class="separator"></span>
-                        <a class="trait" href="ReadLongformerDLModel.html" title=""></a>
-                        <a href="ReadLongformerDLModel.html" title="">ReadLongformerDLModel</a>
+                        <a class="trait" href="ReadLongformerTensorflowModel.html" title=""></a>
+                        <a href="ReadLongformerTensorflowModel.html" title="">ReadLongformerTensorflowModel</a>
                       </li><li class="current-entities indented4">
                         <span class="separator"></span>
                         <a class="trait" href="ReadRobertaDLModel.html" title=""></a>
@@ -427,7 +417,7 @@
     1024]</code>.</li><li><code>&quot;lstm_outputs2&quot;</code>: the second LSTM hidden state with shape <code>[batch_size, max_length,
     1024]</code>.</li><li><code>&quot;elmo&quot;</code>: the weighted sum of the 3 layers, where the weights are trainable. This tensor
     has shape <code>[batch_size, max_length, 1024]</code>.</li></ul><p>For extended examples of usage, see the
-<a href="https://github.com/JohnSnowLabs/spark-nlp/blob/master/examples/python/training/english/dl-ner/ner_elmo.ipynb" target="_blank">Examples</a>
+<a href="https://github.com/JohnSnowLabs/spark-nlp-workshop/blob/master/jupyter/training/english/dl-ner/ner_elmo.ipynb" target="_blank">Spark NLP Workshop</a>
 and the
 <a href="https://github.com/JohnSnowLabs/spark-nlp/blob/master/src/test/scala/com/johnsnowlabs/nlp/embeddings/ElmoEmbeddingsTestSpec.scala" target="_blank">ElmoEmbeddingsTestSpec</a>.</p><p><b>References:</b></p><p><a href="https://tfhub.dev/google/elmo/3" target="_blank">https://tfhub.dev/google/elmo/3</a></p><p><a href="https://arxiv.org/abs/1802.05365" target="_blank">Deep contextualized word representations</a></p><p><b> Paper abstract:</b></p><p><i>We introduce a new type of deep contextualized word representation that models both (1)
 complex characteristics of word use (e.g., syntax and semantics), and (2) how these uses vary
@@ -1441,18 +1431,18 @@
       
       <div class="fullcomment"><dl class="attributes block"> <dt>Definition Classes</dt><dd><a href="../CanBeLazy.html" class="extype" name="com.johnsnowlabs.nlp.CanBeLazy">CanBeLazy</a></dd></dl></div>
     </li><li name="com.johnsnowlabs.nlp.embeddings.ElmoEmbeddings#getModelIfNotSet" visbl="pub" class="indented0 " data-isabs="false" fullComment="no" group="Ungrouped">
-      <a id="getModelIfNotSet:com.johnsnowlabs.ml.ai.Elmo"></a><a id="getModelIfNotSet:Elmo"></a>
-      <span class="permalink">
-      <a href="../../../../com/johnsnowlabs/nlp/embeddings/ElmoEmbeddings.html#getModelIfNotSet:com.johnsnowlabs.ml.ai.Elmo" title="Permalink">
-        <i class="material-icons"></i>
-      </a>
-    </span>
-      <span class="modifier_kind">
-        <span class="modifier"></span>
-        <span class="kind">def</span>
-      </span>
-      <span class="symbol">
-        <span class="name">getModelIfNotSet</span><span class="result">: <span class="extype" name="com.johnsnowlabs.ml.ai.Elmo">Elmo</span></span>
+      <a id="getModelIfNotSet:com.johnsnowlabs.ml.tensorflow.TensorflowElmo"></a><a id="getModelIfNotSet:TensorflowElmo"></a>
+      <span class="permalink">
+      <a href="../../../../com/johnsnowlabs/nlp/embeddings/ElmoEmbeddings.html#getModelIfNotSet:com.johnsnowlabs.ml.tensorflow.TensorflowElmo" title="Permalink">
+        <i class="material-icons"></i>
+      </a>
+    </span>
+      <span class="modifier_kind">
+        <span class="modifier"></span>
+        <span class="kind">def</span>
+      </span>
+      <span class="symbol">
+        <span class="name">getModelIfNotSet</span><span class="result">: <a href="../../ml/tensorflow/TensorflowElmo.html" class="extype" name="com.johnsnowlabs.ml.tensorflow.TensorflowElmo">TensorflowElmo</a></span>
       </span>
       
       
