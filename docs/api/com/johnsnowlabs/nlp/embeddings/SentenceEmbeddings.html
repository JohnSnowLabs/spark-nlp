<!DOCTYPE html >
<html>
        <head>
          <meta http-equiv="X-UA-Compatible" content="IE=edge" />
          <meta name="viewport" content="width=device-width, initial-scale=1.0, maximum-scale=1.0, user-scalable=no" />
<<<<<<< HEAD
          <title>Spark NLP 4.3.0 ScalaDoc  - com.johnsnowlabs.nlp.embeddings.SentenceEmbeddings</title>
          <meta name="description" content="Spark NLP 4.3.0 ScalaDoc - com.johnsnowlabs.nlp.embeddings.SentenceEmbeddings" />
          <meta name="keywords" content="Spark NLP 4.3.0 ScalaDoc com.johnsnowlabs.nlp.embeddings.SentenceEmbeddings" />
=======
          <title>Spark NLP 4.2.8 ScalaDoc  - com.johnsnowlabs.nlp.embeddings.SentenceEmbeddings</title>
          <meta name="description" content="Spark NLP 4.2.8 ScalaDoc - com.johnsnowlabs.nlp.embeddings.SentenceEmbeddings" />
          <meta name="keywords" content="Spark NLP 4.2.8 ScalaDoc com.johnsnowlabs.nlp.embeddings.SentenceEmbeddings" />
>>>>>>> c60c6f53
          <meta http-equiv="content-type" content="text/html; charset=UTF-8" />
          
      
      <link href="../../../../lib/index.css" media="screen" type="text/css" rel="stylesheet" />
      <link href="../../../../lib/template.css" media="screen" type="text/css" rel="stylesheet" />
      <link href="../../../../lib/diagrams.css" media="screen" type="text/css" rel="stylesheet" id="diagrams-css" />
      <script type="text/javascript" src="../../../../lib/jquery.min.js"></script>
      <script type="text/javascript" src="../../../../lib/jquery.panzoom.min.js"></script>
      <script type="text/javascript" src="../../../../lib/jquery.mousewheel.min.js"></script>
      <script type="text/javascript" src="../../../../lib/index.js"></script>
      <script type="text/javascript" src="../../../../index.js"></script>
      <script type="text/javascript" src="../../../../lib/scheduler.js"></script>
      <script type="text/javascript" src="../../../../lib/template.js"></script>
      
      <script type="text/javascript">
        /* this variable can be used by the JS to determine the path to the root document */
        var toRoot = '../../../../';
      </script>
    
        </head>
        <body>
      <div id="search">
<<<<<<< HEAD
        <span id="doc-title">Spark NLP 4.3.0 ScalaDoc<span id="doc-version"></span></span>
=======
        <span id="doc-title">Spark NLP 4.2.8 ScalaDoc<span id="doc-version"></span></span>
>>>>>>> c60c6f53
        <span class="close-results"><span class="left">&lt;</span> Back</span>
        <div id="textfilter">
          <span class="input">
            <input autocapitalize="none" placeholder="Search" id="index-input" type="text" accesskey="/" />
            <i class="clear material-icons"></i>
            <i id="search-icon" class="material-icons"></i>
          </span>
        </div>
    </div>
      <div id="search-results">
        <div id="search-progress">
          <div id="progress-fill"></div>
        </div>
        <div id="results-content">
          <div id="entity-results"></div>
          <div id="member-results"></div>
        </div>
      </div>
      <div id="content-scroll-container" style="-webkit-overflow-scrolling: touch;">
        <div id="content-container" style="-webkit-overflow-scrolling: touch;">
          <div id="subpackage-spacer">
            <div id="packages">
              <h1>Packages</h1>
              <ul>
                <li name="_root_.root" visbl="pub" class="indented0 " data-isabs="false" fullComment="yes" group="Ungrouped">
      <a id="_root_"></a><a id="root:_root_"></a>
      <span class="permalink">
      <a href="../../../../index.html" title="Permalink">
        <i class="material-icons"></i>
      </a>
    </span>
      <span class="modifier_kind">
        <span class="modifier"></span>
        <span class="kind">package</span>
      </span>
      <span class="symbol">
        <a title="" href="../../../../index.html"><span class="name">root</span></a>
      </span>
      
      <div class="fullcomment"><dl class="attributes block"> <dt>Definition Classes</dt><dd><a href="../../../../index.html" class="extype" name="_root_">root</a></dd></dl></div>
    </li><li name="_root_.com" visbl="pub" class="indented1 " data-isabs="false" fullComment="yes" group="Ungrouped">
      <a id="com"></a><a id="com:com"></a>
      <span class="permalink">
      <a href="../../../../com/index.html" title="Permalink">
        <i class="material-icons"></i>
      </a>
    </span>
      <span class="modifier_kind">
        <span class="modifier"></span>
        <span class="kind">package</span>
      </span>
      <span class="symbol">
        <a title="" href="../../../index.html"><span class="name">com</span></a>
      </span>
      
      <div class="fullcomment"><dl class="attributes block"> <dt>Definition Classes</dt><dd><a href="../../../../index.html" class="extype" name="_root_">root</a></dd></dl></div>
    </li><li name="com.johnsnowlabs" visbl="pub" class="indented2 " data-isabs="false" fullComment="yes" group="Ungrouped">
      <a id="johnsnowlabs"></a><a id="johnsnowlabs:johnsnowlabs"></a>
      <span class="permalink">
      <a href="../../../../com/johnsnowlabs/index.html" title="Permalink">
        <i class="material-icons"></i>
      </a>
    </span>
      <span class="modifier_kind">
        <span class="modifier"></span>
        <span class="kind">package</span>
      </span>
      <span class="symbol">
        <a title="" href="../../index.html"><span class="name">johnsnowlabs</span></a>
      </span>
      
      <div class="fullcomment"><dl class="attributes block"> <dt>Definition Classes</dt><dd><a href="../../../index.html" class="extype" name="com">com</a></dd></dl></div>
    </li><li name="com.johnsnowlabs.nlp" visbl="pub" class="indented3 " data-isabs="false" fullComment="yes" group="Ungrouped">
      <a id="nlp"></a><a id="nlp:nlp"></a>
      <span class="permalink">
      <a href="../../../../com/johnsnowlabs/nlp/index.html" title="Permalink">
        <i class="material-icons"></i>
      </a>
    </span>
      <span class="modifier_kind">
        <span class="modifier"></span>
        <span class="kind">package</span>
      </span>
      <span class="symbol">
        <a title="" href="../index.html"><span class="name">nlp</span></a>
      </span>
      
      <div class="fullcomment"><dl class="attributes block"> <dt>Definition Classes</dt><dd><a href="../../index.html" class="extype" name="com.johnsnowlabs">johnsnowlabs</a></dd></dl></div>
    </li><li name="com.johnsnowlabs.nlp.embeddings" visbl="pub" class="indented4 " data-isabs="false" fullComment="yes" group="Ungrouped">
      <a id="embeddings"></a><a id="embeddings:embeddings"></a>
      <span class="permalink">
      <a href="../../../../com/johnsnowlabs/nlp/embeddings/index.html" title="Permalink">
        <i class="material-icons"></i>
      </a>
    </span>
      <span class="modifier_kind">
        <span class="modifier"></span>
        <span class="kind">package</span>
      </span>
      <span class="symbol">
        <a title="" href="index.html"><span class="name">embeddings</span></a>
      </span>
      
      <div class="fullcomment"><dl class="attributes block"> <dt>Definition Classes</dt><dd><a href="../index.html" class="extype" name="com.johnsnowlabs.nlp">nlp</a></dd></dl></div>
    </li><li class="current-entities indented4">
                        <a class="object" href="AlbertEmbeddings$.html" title="This is the companion object of AlbertEmbeddings."></a>
                        <a class="class" href="AlbertEmbeddings.html" title="ALBERT: A LITE BERT FOR SELF-SUPERVISED LEARNING OF LANGUAGE REPRESENTATIONS - Google Research, Toyota Technological Institute at Chicago"></a>
                        <a href="AlbertEmbeddings.html" title="ALBERT: A LITE BERT FOR SELF-SUPERVISED LEARNING OF LANGUAGE REPRESENTATIONS - Google Research, Toyota Technological Institute at Chicago">AlbertEmbeddings</a>
                      </li><li class="current-entities indented4">
                        <a class="object" href="BertEmbeddings$.html" title="This is the companion object of BertEmbeddings."></a>
                        <a class="class" href="BertEmbeddings.html" title="Token-level embeddings using BERT."></a>
                        <a href="BertEmbeddings.html" title="Token-level embeddings using BERT.">BertEmbeddings</a>
                      </li><li class="current-entities indented4">
                        <a class="object" href="BertSentenceEmbeddings$.html" title="This is the companion object of BertSentenceEmbeddings."></a>
                        <a class="class" href="BertSentenceEmbeddings.html" title="Sentence-level embeddings using BERT."></a>
                        <a href="BertSentenceEmbeddings.html" title="Sentence-level embeddings using BERT.">BertSentenceEmbeddings</a>
                      </li><li class="current-entities indented4">
                        <a class="object" href="CamemBertEmbeddings$.html" title="This is the companion object of CamemBertEmbeddings."></a>
                        <a class="class" href="CamemBertEmbeddings.html" title="The CamemBERT model was proposed in CamemBERT: a Tasty French Language Model by Louis Martin, Benjamin Muller, Pedro Javier Ortiz Suárez, Yoann Dupont, Laurent Romary, Éric Villemonte de la Clergerie, Djamé Seddah, and Benoît Sagot."></a>
                        <a href="CamemBertEmbeddings.html" title="The CamemBERT model was proposed in CamemBERT: a Tasty French Language Model by Louis Martin, Benjamin Muller, Pedro Javier Ortiz Suárez, Yoann Dupont, Laurent Romary, Éric Villemonte de la Clergerie, Djamé Seddah, and Benoît Sagot.">CamemBertEmbeddings</a>
                      </li><li class="current-entities indented4">
                        <a class="object" href="ChunkEmbeddings$.html" title="This is the companion object of ChunkEmbeddings."></a>
                        <a class="class" href="ChunkEmbeddings.html" title="This annotator utilizes WordEmbeddings, BertEmbeddings etc."></a>
                        <a href="ChunkEmbeddings.html" title="This annotator utilizes WordEmbeddings, BertEmbeddings etc.">ChunkEmbeddings</a>
                      </li><li class="current-entities indented4">
                        <a class="object" href="DeBertaEmbeddings$.html" title="This is the companion object of DeBertaEmbeddings."></a>
                        <a class="class" href="DeBertaEmbeddings.html" title="The DeBERTa model was proposed in DeBERTa: Decoding-enhanced BERT with Disentangled Attention by Pengcheng He, Xiaodong Liu, Jianfeng Gao, Weizhu Chen It is based on Google’s BERT model released in 2018 and Facebook’s RoBERTa model released in 2019."></a>
                        <a href="DeBertaEmbeddings.html" title="The DeBERTa model was proposed in DeBERTa: Decoding-enhanced BERT with Disentangled Attention by Pengcheng He, Xiaodong Liu, Jianfeng Gao, Weizhu Chen It is based on Google’s BERT model released in 2018 and Facebook’s RoBERTa model released in 2019.">DeBertaEmbeddings</a>
                      </li><li class="current-entities indented4">
                        <a class="object" href="DistilBertEmbeddings$.html" title="This is the companion object of DistilBertEmbeddings."></a>
                        <a class="class" href="DistilBertEmbeddings.html" title="DistilBERT is a small, fast, cheap and light Transformer model trained by distilling BERT base."></a>
                        <a href="DistilBertEmbeddings.html" title="DistilBERT is a small, fast, cheap and light Transformer model trained by distilling BERT base.">DistilBertEmbeddings</a>
                      </li><li class="current-entities indented4">
                        <a class="object" href="Doc2VecApproach$.html" title="This is the companion object of Doc2VecApproach."></a>
                        <a class="class" href="Doc2VecApproach.html" title="Trains a Word2Vec model that creates vector representations of words in a text corpus."></a>
                        <a href="Doc2VecApproach.html" title="Trains a Word2Vec model that creates vector representations of words in a text corpus.">Doc2VecApproach</a>
                      </li><li class="current-entities indented4">
                        <a class="object" href="Doc2VecModel$.html" title="This is the companion object of Doc2VecModel."></a>
                        <a class="class" href="Doc2VecModel.html" title="Word2Vec model that creates vector representations of words in a text corpus."></a>
                        <a href="Doc2VecModel.html" title="Word2Vec model that creates vector representations of words in a text corpus.">Doc2VecModel</a>
                      </li><li class="current-entities indented4">
                        <a class="object" href="ElmoEmbeddings$.html" title="This is the companion object of ElmoEmbeddings."></a>
                        <a class="class" href="ElmoEmbeddings.html" title="Word embeddings from ELMo (Embeddings from Language Models), a language model trained on the 1 Billion Word Benchmark."></a>
                        <a href="ElmoEmbeddings.html" title="Word embeddings from ELMo (Embeddings from Language Models), a language model trained on the 1 Billion Word Benchmark.">ElmoEmbeddings</a>
                      </li><li class="current-entities indented4">
                        <span class="separator"></span>
                        <a class="trait" href="EmbeddingsCoverage.html" title=""></a>
                        <a href="EmbeddingsCoverage.html" title="">EmbeddingsCoverage</a>
                      </li><li class="current-entities indented4">
                        <span class="separator"></span>
                        <a class="trait" href="HasEmbeddingsProperties.html" title=""></a>
                        <a href="HasEmbeddingsProperties.html" title="">HasEmbeddingsProperties</a>
                      </li><li class="current-entities indented4">
                        <a class="object" href="LongformerEmbeddings$.html" title="This is the companion object of LongformerEmbeddings."></a>
                        <a class="class" href="LongformerEmbeddings.html" title="Longformer is a transformer model for long documents."></a>
                        <a href="LongformerEmbeddings.html" title="Longformer is a transformer model for long documents.">LongformerEmbeddings</a>
                      </li><li class="current-entities indented4">
                        <span class="separator"></span>
                        <a class="object" href="PoolingStrategy$.html" title=""></a>
                        <a href="PoolingStrategy$.html" title="">PoolingStrategy</a>
                      </li><li class="current-entities indented4">
                        <span class="separator"></span>
                        <a class="trait" href="ReadAlbertDLModel.html" title=""></a>
                        <a href="ReadAlbertDLModel.html" title="">ReadAlbertDLModel</a>
                      </li><li class="current-entities indented4">
                        <span class="separator"></span>
                        <a class="trait" href="ReadBertDLModel.html" title=""></a>
                        <a href="ReadBertDLModel.html" title="">ReadBertDLModel</a>
                      </li><li class="current-entities indented4">
                        <span class="separator"></span>
                        <a class="trait" href="ReadBertSentenceDLModel.html" title=""></a>
                        <a href="ReadBertSentenceDLModel.html" title="">ReadBertSentenceDLModel</a>
                      </li><li class="current-entities indented4">
                        <span class="separator"></span>
                        <a class="trait" href="ReadCamemBertDLModel.html" title=""></a>
                        <a href="ReadCamemBertDLModel.html" title="">ReadCamemBertDLModel</a>
                      </li><li class="current-entities indented4">
                        <span class="separator"></span>
                        <a class="trait" href="ReadDeBertaDLModel.html" title=""></a>
                        <a href="ReadDeBertaDLModel.html" title="">ReadDeBertaDLModel</a>
                      </li><li class="current-entities indented4">
                        <span class="separator"></span>
                        <a class="trait" href="ReadDistilBertDLModel.html" title=""></a>
                        <a href="ReadDistilBertDLModel.html" title="">ReadDistilBertDLModel</a>
                      </li><li class="current-entities indented4">
                        <span class="separator"></span>
                        <a class="trait" href="ReadElmoDLModel.html" title=""></a>
                        <a href="ReadElmoDLModel.html" title="">ReadElmoDLModel</a>
                      </li><li class="current-entities indented4">
                        <span class="separator"></span>
                        <a class="trait" href="ReadLongformerDLModel.html" title=""></a>
                        <a href="ReadLongformerDLModel.html" title="">ReadLongformerDLModel</a>
                      </li><li class="current-entities indented4">
                        <span class="separator"></span>
                        <a class="trait" href="ReadRobertaDLModel.html" title=""></a>
                        <a href="ReadRobertaDLModel.html" title="">ReadRobertaDLModel</a>
                      </li><li class="current-entities indented4">
                        <span class="separator"></span>
                        <a class="trait" href="ReadRobertaSentenceDLModel.html" title=""></a>
                        <a href="ReadRobertaSentenceDLModel.html" title="">ReadRobertaSentenceDLModel</a>
                      </li><li class="current-entities indented4">
                        <span class="separator"></span>
                        <a class="trait" href="ReadUSEDLModel.html" title=""></a>
                        <a href="ReadUSEDLModel.html" title="">ReadUSEDLModel</a>
                      </li><li class="current-entities indented4">
                        <span class="separator"></span>
                        <a class="trait" href="ReadXlmRobertaDLModel.html" title=""></a>
                        <a href="ReadXlmRobertaDLModel.html" title="">ReadXlmRobertaDLModel</a>
                      </li><li class="current-entities indented4">
                        <span class="separator"></span>
                        <a class="trait" href="ReadXlmRobertaSentenceDLModel.html" title=""></a>
                        <a href="ReadXlmRobertaSentenceDLModel.html" title="">ReadXlmRobertaSentenceDLModel</a>
                      </li><li class="current-entities indented4">
                        <span class="separator"></span>
                        <a class="trait" href="ReadXlnetDLModel.html" title=""></a>
                        <a href="ReadXlnetDLModel.html" title="">ReadXlnetDLModel</a>
                      </li><li class="current-entities indented4">
                        <span class="separator"></span>
                        <a class="trait" href="ReadablePretrainedAlbertModel.html" title=""></a>
                        <a href="ReadablePretrainedAlbertModel.html" title="">ReadablePretrainedAlbertModel</a>
                      </li><li class="current-entities indented4">
                        <span class="separator"></span>
                        <a class="trait" href="ReadablePretrainedBertModel.html" title=""></a>
                        <a href="ReadablePretrainedBertModel.html" title="">ReadablePretrainedBertModel</a>
                      </li><li class="current-entities indented4">
                        <span class="separator"></span>
                        <a class="trait" href="ReadablePretrainedBertSentenceModel.html" title=""></a>
                        <a href="ReadablePretrainedBertSentenceModel.html" title="">ReadablePretrainedBertSentenceModel</a>
                      </li><li class="current-entities indented4">
                        <span class="separator"></span>
                        <a class="trait" href="ReadablePretrainedCamemBertModel.html" title=""></a>
                        <a href="ReadablePretrainedCamemBertModel.html" title="">ReadablePretrainedCamemBertModel</a>
                      </li><li class="current-entities indented4">
                        <span class="separator"></span>
                        <a class="trait" href="ReadablePretrainedDeBertaModel.html" title=""></a>
                        <a href="ReadablePretrainedDeBertaModel.html" title="">ReadablePretrainedDeBertaModel</a>
                      </li><li class="current-entities indented4">
                        <span class="separator"></span>
                        <a class="trait" href="ReadablePretrainedDistilBertModel.html" title=""></a>
                        <a href="ReadablePretrainedDistilBertModel.html" title="">ReadablePretrainedDistilBertModel</a>
                      </li><li class="current-entities indented4">
                        <span class="separator"></span>
                        <a class="trait" href="ReadablePretrainedDoc2Vec.html" title=""></a>
                        <a href="ReadablePretrainedDoc2Vec.html" title="">ReadablePretrainedDoc2Vec</a>
                      </li><li class="current-entities indented4">
                        <span class="separator"></span>
                        <a class="trait" href="ReadablePretrainedElmoModel.html" title=""></a>
                        <a href="ReadablePretrainedElmoModel.html" title="">ReadablePretrainedElmoModel</a>
                      </li><li class="current-entities indented4">
                        <span class="separator"></span>
                        <a class="trait" href="ReadablePretrainedLongformerModel.html" title=""></a>
                        <a href="ReadablePretrainedLongformerModel.html" title="">ReadablePretrainedLongformerModel</a>
                      </li><li class="current-entities indented4">
                        <span class="separator"></span>
                        <a class="trait" href="ReadablePretrainedRobertaModel.html" title=""></a>
                        <a href="ReadablePretrainedRobertaModel.html" title="">ReadablePretrainedRobertaModel</a>
                      </li><li class="current-entities indented4">
                        <span class="separator"></span>
                        <a class="trait" href="ReadablePretrainedRobertaSentenceModel.html" title=""></a>
                        <a href="ReadablePretrainedRobertaSentenceModel.html" title="">ReadablePretrainedRobertaSentenceModel</a>
                      </li><li class="current-entities indented4">
                        <span class="separator"></span>
                        <a class="trait" href="ReadablePretrainedUSEModel.html" title=""></a>
                        <a href="ReadablePretrainedUSEModel.html" title="">ReadablePretrainedUSEModel</a>
                      </li><li class="current-entities indented4">
                        <span class="separator"></span>
                        <a class="trait" href="ReadablePretrainedWord2Vec.html" title=""></a>
                        <a href="ReadablePretrainedWord2Vec.html" title="">ReadablePretrainedWord2Vec</a>
                      </li><li class="current-entities indented4">
                        <span class="separator"></span>
                        <a class="trait" href="ReadablePretrainedWordEmbeddings.html" title=""></a>
                        <a href="ReadablePretrainedWordEmbeddings.html" title="">ReadablePretrainedWordEmbeddings</a>
                      </li><li class="current-entities indented4">
                        <span class="separator"></span>
                        <a class="trait" href="ReadablePretrainedXlmRobertaModel.html" title=""></a>
                        <a href="ReadablePretrainedXlmRobertaModel.html" title="">ReadablePretrainedXlmRobertaModel</a>
                      </li><li class="current-entities indented4">
                        <span class="separator"></span>
                        <a class="trait" href="ReadablePretrainedXlmRobertaSentenceModel.html" title=""></a>
                        <a href="ReadablePretrainedXlmRobertaSentenceModel.html" title="">ReadablePretrainedXlmRobertaSentenceModel</a>
                      </li><li class="current-entities indented4">
                        <span class="separator"></span>
                        <a class="trait" href="ReadablePretrainedXlnetModel.html" title=""></a>
                        <a href="ReadablePretrainedXlnetModel.html" title="">ReadablePretrainedXlnetModel</a>
                      </li><li class="current-entities indented4">
                        <span class="separator"></span>
                        <a class="trait" href="ReadsFromBytes.html" title=""></a>
                        <a href="ReadsFromBytes.html" title="">ReadsFromBytes</a>
                      </li><li class="current-entities indented4">
                        <a class="object" href="RoBertaEmbeddings$.html" title="This is the companion object of RoBertaEmbeddings."></a>
                        <a class="class" href="RoBertaEmbeddings.html" title="The RoBERTa model was proposed in RoBERTa: A Robustly Optimized BERT Pretraining Approach by Yinhan Liu, Myle Ott, Naman Goyal, Jingfei Du, Mandar Joshi, Danqi Chen, Omer Levy, Mike Lewis, Luke Zettlemoyer, Veselin Stoyanov."></a>
                        <a href="RoBertaEmbeddings.html" title="The RoBERTa model was proposed in RoBERTa: A Robustly Optimized BERT Pretraining Approach by Yinhan Liu, Myle Ott, Naman Goyal, Jingfei Du, Mandar Joshi, Danqi Chen, Omer Levy, Mike Lewis, Luke Zettlemoyer, Veselin Stoyanov.">RoBertaEmbeddings</a>
                      </li><li class="current-entities indented4">
                        <a class="object" href="RoBertaSentenceEmbeddings$.html" title="This is the companion object of RoBertaSentenceEmbeddings."></a>
                        <a class="class" href="RoBertaSentenceEmbeddings.html" title="Sentence-level embeddings using RoBERTa."></a>
                        <a href="RoBertaSentenceEmbeddings.html" title="Sentence-level embeddings using RoBERTa.">RoBertaSentenceEmbeddings</a>
                      </li><li class="current-entities indented4">
                        <a class="object" href="SentenceEmbeddings$.html" title="This is the companion object of SentenceEmbeddings."></a>
                        <a class="class" href="" title="Converts the results from WordEmbeddings, BertEmbeddings, or ElmoEmbeddings into sentence or document embeddings by either summing up or averaging all the word embeddings in a sentence or a document (depending on the inputCols)."></a>
                        <a href="" title="Converts the results from WordEmbeddings, BertEmbeddings, or ElmoEmbeddings into sentence or document embeddings by either summing up or averaging all the word embeddings in a sentence or a document (depending on the inputCols).">SentenceEmbeddings</a>
                      </li><li class="current-entities indented4">
                        <a class="object" href="UniversalSentenceEncoder$.html" title="This is the companion object of UniversalSentenceEncoder."></a>
                        <a class="class" href="UniversalSentenceEncoder.html" title="The Universal Sentence Encoder encodes text into high dimensional vectors that can be used for text classification, semantic similarity, clustering and other natural language tasks."></a>
                        <a href="UniversalSentenceEncoder.html" title="The Universal Sentence Encoder encodes text into high dimensional vectors that can be used for text classification, semantic similarity, clustering and other natural language tasks.">UniversalSentenceEncoder</a>
                      </li><li class="current-entities indented4">
                        <a class="object" href="Word2VecApproach$.html" title="This is the companion object of Word2VecApproach."></a>
                        <a class="class" href="Word2VecApproach.html" title="Trains a Word2Vec model that creates vector representations of words in a text corpus."></a>
                        <a href="Word2VecApproach.html" title="Trains a Word2Vec model that creates vector representations of words in a text corpus.">Word2VecApproach</a>
                      </li><li class="current-entities indented4">
                        <a class="object" href="Word2VecModel$.html" title="This is the companion object of Word2VecModel."></a>
                        <a class="class" href="Word2VecModel.html" title="Word2Vec model that creates vector representations of words in a text corpus."></a>
                        <a href="Word2VecModel.html" title="Word2Vec model that creates vector representations of words in a text corpus.">Word2VecModel</a>
                      </li><li class="current-entities indented4">
                        <a class="object" href="WordEmbeddings$.html" title="This is the companion object of WordEmbeddings."></a>
                        <a class="class" href="WordEmbeddings.html" title="Word Embeddings lookup annotator that maps tokens to vectors."></a>
                        <a href="WordEmbeddings.html" title="Word Embeddings lookup annotator that maps tokens to vectors.">WordEmbeddings</a>
                      </li><li class="current-entities indented4">
                        <span class="separator"></span>
                        <a class="object" href="WordEmbeddingsBinaryIndexer$.html" title=""></a>
                        <a href="WordEmbeddingsBinaryIndexer$.html" title="">WordEmbeddingsBinaryIndexer</a>
                      </li><li class="current-entities indented4">
                        <a class="object" href="WordEmbeddingsModel$.html" title="This is the companion object of WordEmbeddingsModel."></a>
                        <a class="class" href="WordEmbeddingsModel.html" title="Word Embeddings lookup annotator that maps tokens to vectors"></a>
                        <a href="WordEmbeddingsModel.html" title="Word Embeddings lookup annotator that maps tokens to vectors">WordEmbeddingsModel</a>
                      </li><li class="current-entities indented4">
                        <span class="separator"></span>
                        <a class="class" href="WordEmbeddingsReader.html" title=""></a>
                        <a href="WordEmbeddingsReader.html" title="">WordEmbeddingsReader</a>
                      </li><li class="current-entities indented4">
                        <span class="separator"></span>
                        <a class="object" href="WordEmbeddingsTextIndexer$.html" title=""></a>
                        <a href="WordEmbeddingsTextIndexer$.html" title="">WordEmbeddingsTextIndexer</a>
                      </li><li class="current-entities indented4">
                        <span class="separator"></span>
                        <a class="class" href="WordEmbeddingsWriter.html" title=""></a>
                        <a href="WordEmbeddingsWriter.html" title="">WordEmbeddingsWriter</a>
                      </li><li class="current-entities indented4">
                        <a class="object" href="XlmRoBertaEmbeddings$.html" title=""></a>
                        <a class="class" href="XlmRoBertaEmbeddings.html" title="The XLM-RoBERTa model was proposed in Unsupervised Cross-lingual Representation Learning at Scale by Alexis Conneau, Kartikay Khandelwal, Naman Goyal, Vishrav Chaudhary, Guillaume Wenzek, Francisco GuzmÃ¡n, Edouard Grave, Myle Ott, Luke Zettlemoyer and Veselin Stoyanov."></a>
                        <a href="XlmRoBertaEmbeddings.html" title="The XLM-RoBERTa model was proposed in Unsupervised Cross-lingual Representation Learning at Scale by Alexis Conneau, Kartikay Khandelwal, Naman Goyal, Vishrav Chaudhary, Guillaume Wenzek, Francisco GuzmÃ¡n, Edouard Grave, Myle Ott, Luke Zettlemoyer and Veselin Stoyanov.">XlmRoBertaEmbeddings</a>
                      </li><li class="current-entities indented4">
                        <a class="object" href="XlmRoBertaSentenceEmbeddings$.html" title=""></a>
                        <a class="class" href="XlmRoBertaSentenceEmbeddings.html" title="Sentence-level embeddings using XLM-RoBERTa."></a>
                        <a href="XlmRoBertaSentenceEmbeddings.html" title="Sentence-level embeddings using XLM-RoBERTa.">XlmRoBertaSentenceEmbeddings</a>
                      </li><li class="current-entities indented4">
                        <a class="object" href="XlnetEmbeddings$.html" title="This is the companion object of XlnetEmbeddings."></a>
                        <a class="class" href="XlnetEmbeddings.html" title="XlnetEmbeddings (XLNet): Generalized Autoregressive Pretraining for Language Understanding"></a>
                        <a href="XlnetEmbeddings.html" title="XlnetEmbeddings (XLNet): Generalized Autoregressive Pretraining for Language Understanding">XlnetEmbeddings</a>
                      </li>
              </ul>
            </div>
          </div>
          <div id="content">
            <body class="class type">
      <div id="definition">
        <a href="SentenceEmbeddings$.html" title="See companion object"><div class="big-circle class-companion-object">c</div></a>
        <p id="owner"><a href="../../../index.html" class="extype" name="com">com</a>.<a href="../../index.html" class="extype" name="com.johnsnowlabs">johnsnowlabs</a>.<a href="../index.html" class="extype" name="com.johnsnowlabs.nlp">nlp</a>.<a href="index.html" class="extype" name="com.johnsnowlabs.nlp.embeddings">embeddings</a></p>
        <h1><a href="SentenceEmbeddings$.html" title="See companion object">SentenceEmbeddings</a><span class="permalink">
      <a href="../../../../com/johnsnowlabs/nlp/embeddings/SentenceEmbeddings.html" title="Permalink">
        <i class="material-icons"></i>
      </a>
    </span></h1>
        <h3><span class="morelinks"><div>
            Companion <a href="SentenceEmbeddings$.html" title="See companion object">object SentenceEmbeddings</a>
          </div></span></h3>
      </div>

      <h4 id="signature" class="signature">
      <span class="modifier_kind">
        <span class="modifier"></span>
        <span class="kind">class</span>
      </span>
      <span class="symbol">
        <span class="name">SentenceEmbeddings</span><span class="result"> extends <a href="../AnnotatorModel.html" class="extype" name="com.johnsnowlabs.nlp.AnnotatorModel">AnnotatorModel</a>[<a href="" class="extype" name="com.johnsnowlabs.nlp.embeddings.SentenceEmbeddings">SentenceEmbeddings</a>] with <a href="../HasSimpleAnnotate.html" class="extype" name="com.johnsnowlabs.nlp.HasSimpleAnnotate">HasSimpleAnnotate</a>[<a href="" class="extype" name="com.johnsnowlabs.nlp.embeddings.SentenceEmbeddings">SentenceEmbeddings</a>] with <a href="HasEmbeddingsProperties.html" class="extype" name="com.johnsnowlabs.nlp.embeddings.HasEmbeddingsProperties">HasEmbeddingsProperties</a> with <a href="../../storage/HasStorageRef.html" class="extype" name="com.johnsnowlabs.storage.HasStorageRef">HasStorageRef</a></span>
      </span>
      </h4>

      
          <div id="comment" class="fullcommenttop"><div class="comment cmt"><p>Converts the results from <a href="WordEmbeddings.html" class="extype" name="com.johnsnowlabs.nlp.embeddings.WordEmbeddings">WordEmbeddings</a>, <a href="BertEmbeddings.html" class="extype" name="com.johnsnowlabs.nlp.embeddings.BertEmbeddings">BertEmbeddings</a>, or <a href="ElmoEmbeddings.html" class="extype" name="com.johnsnowlabs.nlp.embeddings.ElmoEmbeddings">ElmoEmbeddings</a> into
sentence or document embeddings by either summing up or averaging all the word embeddings in a
sentence or a document (depending on the inputCols).</p><p>This can be configured with <code>setPoolingStrategy</code>, which either be <code>&quot;AVERAGE&quot;</code> or <code>&quot;SUM&quot;</code>.</p><p>For more extended examples see the
<a href="https://github.com/JohnSnowLabs/spark-nlp/blob/master/examples/python/annotation/text/english/text-similarity/Spark_NLP_Spark_ML_Text_Similarity.ipynb" target="_blank">Examples</a>.
and the
<a href="https://github.com/JohnSnowLabs/spark-nlp/blob/master/src/test/scala/com/johnsnowlabs/nlp/embeddings/SentenceEmbeddingsTestSpec.scala" target="_blank">SentenceEmbeddingsTestSpec</a>.</p><h4>Example</h4><pre><span class="kw">import</span> spark.implicits._
<span class="kw">import</span> com.johnsnowlabs.nlp.base.DocumentAssembler
<span class="kw">import</span> com.johnsnowlabs.nlp.annotators.Tokenizer
<span class="kw">import</span> com.johnsnowlabs.nlp.embeddings.WordEmbeddingsModel
<span class="kw">import</span> com.johnsnowlabs.nlp.embeddings.SentenceEmbeddings
<span class="kw">import</span> com.johnsnowlabs.nlp.EmbeddingsFinisher
<span class="kw">import</span> org.apache.spark.ml.Pipeline

<span class="kw">val</span> documentAssembler = <span class="kw">new</span> DocumentAssembler()
  .setInputCol(<span class="lit">"text"</span>)
  .setOutputCol(<span class="lit">"document"</span>)

<span class="kw">val</span> tokenizer = <span class="kw">new</span> Tokenizer()
  .setInputCols(<span class="std">Array</span>(<span class="lit">"document"</span>))
  .setOutputCol(<span class="lit">"token"</span>)

<span class="kw">val</span> embeddings = WordEmbeddingsModel.pretrained()
  .setInputCols(<span class="lit">"document"</span>, <span class="lit">"token"</span>)
  .setOutputCol(<span class="lit">"embeddings"</span>)

<span class="kw">val</span> embeddingsSentence = <span class="kw">new</span> SentenceEmbeddings()
  .setInputCols(<span class="std">Array</span>(<span class="lit">"document"</span>, <span class="lit">"embeddings"</span>))
  .setOutputCol(<span class="lit">"sentence_embeddings"</span>)
  .setPoolingStrategy(<span class="lit">"AVERAGE"</span>)

<span class="kw">val</span> embeddingsFinisher = <span class="kw">new</span> EmbeddingsFinisher()
  .setInputCols(<span class="lit">"sentence_embeddings"</span>)
  .setOutputCols(<span class="lit">"finished_embeddings"</span>)
  .setOutputAsVector(<span class="kw">true</span>)
  .setCleanAnnotations(<span class="kw">false</span>)

<span class="kw">val</span> pipeline = <span class="kw">new</span> Pipeline()
  .setStages(<span class="std">Array</span>(
    documentAssembler,
    tokenizer,
    embeddings,
    embeddingsSentence,
    embeddingsFinisher
  ))

<span class="kw">val</span> data = <span class="std">Seq</span>(<span class="lit">"This is a sentence."</span>).toDF(<span class="lit">"text"</span>)
<span class="kw">val</span> result = pipeline.fit(data).transform(data)

result.selectExpr(<span class="lit">"explode(finished_embeddings) as result"</span>).show(<span class="num">5</span>, <span class="num">80</span>)
+--------------------------------------------------------------------------------+
|                                                                          result|
+--------------------------------------------------------------------------------+
|[-<span class="num">0.22093398869037628</span>,<span class="num">0.25130119919776917</span>,<span class="num">0.41810303926467896</span>,-<span class="num">0.380883991718</span>...|
+--------------------------------------------------------------------------------+</pre></div><div class="toggleContainer block">
          <span class="toggle">
            Linear Supertypes
          </span>
          <div class="superTypes hiddenContent"><a href="../../storage/HasStorageRef.html" class="extype" name="com.johnsnowlabs.storage.HasStorageRef">HasStorageRef</a>, <a href="HasEmbeddingsProperties.html" class="extype" name="com.johnsnowlabs.nlp.embeddings.HasEmbeddingsProperties">HasEmbeddingsProperties</a>, <a href="../HasSimpleAnnotate.html" class="extype" name="com.johnsnowlabs.nlp.HasSimpleAnnotate">HasSimpleAnnotate</a>[<a href="" class="extype" name="com.johnsnowlabs.nlp.embeddings.SentenceEmbeddings">SentenceEmbeddings</a>], <a href="../AnnotatorModel.html" class="extype" name="com.johnsnowlabs.nlp.AnnotatorModel">AnnotatorModel</a>[<a href="" class="extype" name="com.johnsnowlabs.nlp.embeddings.SentenceEmbeddings">SentenceEmbeddings</a>], <a href="../CanBeLazy.html" class="extype" name="com.johnsnowlabs.nlp.CanBeLazy">CanBeLazy</a>, <a href="../RawAnnotator.html" class="extype" name="com.johnsnowlabs.nlp.RawAnnotator">RawAnnotator</a>[<a href="" class="extype" name="com.johnsnowlabs.nlp.embeddings.SentenceEmbeddings">SentenceEmbeddings</a>], <a href="../HasOutputAnnotationCol.html" class="extype" name="com.johnsnowlabs.nlp.HasOutputAnnotationCol">HasOutputAnnotationCol</a>, <a href="../HasInputAnnotationCols.html" class="extype" name="com.johnsnowlabs.nlp.HasInputAnnotationCols">HasInputAnnotationCols</a>, <a href="../HasOutputAnnotatorType.html" class="extype" name="com.johnsnowlabs.nlp.HasOutputAnnotatorType">HasOutputAnnotatorType</a>, <a href="../ParamsAndFeaturesWritable.html" class="extype" name="com.johnsnowlabs.nlp.ParamsAndFeaturesWritable">ParamsAndFeaturesWritable</a>, <a href="../HasFeatures.html" class="extype" name="com.johnsnowlabs.nlp.HasFeatures">HasFeatures</a>, <span class="extype" name="org.apache.spark.ml.util.DefaultParamsWritable">DefaultParamsWritable</span>, <span class="extype" name="org.apache.spark.ml.util.MLWritable">MLWritable</span>, <span class="extype" name="org.apache.spark.ml.Model">Model</span>[<a href="" class="extype" name="com.johnsnowlabs.nlp.embeddings.SentenceEmbeddings">SentenceEmbeddings</a>], <span class="extype" name="org.apache.spark.ml.Transformer">Transformer</span>, <span class="extype" name="org.apache.spark.ml.PipelineStage">PipelineStage</span>, <span class="extype" name="org.apache.spark.internal.Logging">Logging</span>, <span class="extype" name="org.apache.spark.ml.param.Params">Params</span>, <span class="extype" name="scala.Serializable">Serializable</span>, <span class="extype" name="java.io.Serializable">Serializable</span>, <span class="extype" name="org.apache.spark.ml.util.Identifiable">Identifiable</span>, <span class="extype" name="scala.AnyRef">AnyRef</span>, <span class="extype" name="scala.Any">Any</span></div>
        </div></div>
        

      <div id="mbrsel">
        <div class="toggle"></div>
        <div id="memberfilter">
          <i class="material-icons arrow"></i>
          <span class="input">
            <input id="mbrsel-input" placeholder="Filter all members" type="text" accesskey="/" />
          </span>
          <i class="clear material-icons"></i>
        </div>
        <div id="filterby">
          <div id="order">
            <span class="filtertype">Ordering</span>
            <ol>
              <li class="group out"><span>Grouped</span></li>
              <li class="alpha in"><span>Alphabetic</span></li>
              <li class="inherit out"><span>By Inheritance</span></li>
            </ol>
          </div>
          <div class="ancestors">
                  <span class="filtertype">Inherited<br />
                  </span>
                  <ol id="linearization">
                    <li class="in" name="com.johnsnowlabs.nlp.embeddings.SentenceEmbeddings"><span>SentenceEmbeddings</span></li><li class="in" name="com.johnsnowlabs.storage.HasStorageRef"><span>HasStorageRef</span></li><li class="in" name="com.johnsnowlabs.nlp.embeddings.HasEmbeddingsProperties"><span>HasEmbeddingsProperties</span></li><li class="in" name="com.johnsnowlabs.nlp.HasSimpleAnnotate"><span>HasSimpleAnnotate</span></li><li class="in" name="com.johnsnowlabs.nlp.AnnotatorModel"><span>AnnotatorModel</span></li><li class="in" name="com.johnsnowlabs.nlp.CanBeLazy"><span>CanBeLazy</span></li><li class="in" name="com.johnsnowlabs.nlp.RawAnnotator"><span>RawAnnotator</span></li><li class="in" name="com.johnsnowlabs.nlp.HasOutputAnnotationCol"><span>HasOutputAnnotationCol</span></li><li class="in" name="com.johnsnowlabs.nlp.HasInputAnnotationCols"><span>HasInputAnnotationCols</span></li><li class="in" name="com.johnsnowlabs.nlp.HasOutputAnnotatorType"><span>HasOutputAnnotatorType</span></li><li class="in" name="com.johnsnowlabs.nlp.ParamsAndFeaturesWritable"><span>ParamsAndFeaturesWritable</span></li><li class="in" name="com.johnsnowlabs.nlp.HasFeatures"><span>HasFeatures</span></li><li class="in" name="org.apache.spark.ml.util.DefaultParamsWritable"><span>DefaultParamsWritable</span></li><li class="in" name="org.apache.spark.ml.util.MLWritable"><span>MLWritable</span></li><li class="in" name="org.apache.spark.ml.Model"><span>Model</span></li><li class="in" name="org.apache.spark.ml.Transformer"><span>Transformer</span></li><li class="in" name="org.apache.spark.ml.PipelineStage"><span>PipelineStage</span></li><li class="in" name="org.apache.spark.internal.Logging"><span>Logging</span></li><li class="in" name="org.apache.spark.ml.param.Params"><span>Params</span></li><li class="in" name="scala.Serializable"><span>Serializable</span></li><li class="in" name="java.io.Serializable"><span>Serializable</span></li><li class="in" name="org.apache.spark.ml.util.Identifiable"><span>Identifiable</span></li><li class="in" name="scala.AnyRef"><span>AnyRef</span></li><li class="in" name="scala.Any"><span>Any</span></li>
                  </ol>
                </div><div class="ancestors">
              <span class="filtertype"></span>
              <ol>
                <li class="hideall out"><span>Hide All</span></li>
                <li class="showall in"><span>Show All</span></li>
              </ol>
            </div>
          <div id="visbl">
              <span class="filtertype">Visibility</span>
              <ol><li class="public in"><span>Public</span></li><li class="all out"><span>All</span></li></ol>
            </div>
        </div>
      </div>

      <div id="template">
        <div id="allMembers">
        <div id="constructors" class="members">
              <h3>Instance Constructors</h3>
              <ol><li name="com.johnsnowlabs.nlp.embeddings.SentenceEmbeddings#&lt;init&gt;" visbl="pub" class="indented0 " data-isabs="false" fullComment="no" group="Ungrouped">
      <a id="&lt;init&gt;():com.johnsnowlabs.nlp.embeddings.SentenceEmbeddings"></a><a id="&lt;init&gt;:SentenceEmbeddings"></a>
      <span class="permalink">
      <a href="../../../../com/johnsnowlabs/nlp/embeddings/SentenceEmbeddings.html#&lt;init&gt;():com.johnsnowlabs.nlp.embeddings.SentenceEmbeddings" title="Permalink">
        <i class="material-icons"></i>
      </a>
    </span>
      <span class="modifier_kind">
        <span class="modifier"></span>
        <span class="kind">new</span>
      </span>
      <span class="symbol">
        <span class="name">SentenceEmbeddings</span><span class="params">()</span>
      </span>
      
      <p class="shortcomment cmt">Internal constructor to submit a random UID</p>
    </li><li name="com.johnsnowlabs.nlp.embeddings.SentenceEmbeddings#&lt;init&gt;" visbl="pub" class="indented0 " data-isabs="false" fullComment="no" group="Ungrouped">
      <a id="&lt;init&gt;(uid:String):com.johnsnowlabs.nlp.embeddings.SentenceEmbeddings"></a><a id="&lt;init&gt;:SentenceEmbeddings"></a>
      <span class="permalink">
      <a href="../../../../com/johnsnowlabs/nlp/embeddings/SentenceEmbeddings.html#&lt;init&gt;(uid:String):com.johnsnowlabs.nlp.embeddings.SentenceEmbeddings" title="Permalink">
        <i class="material-icons"></i>
      </a>
    </span>
      <span class="modifier_kind">
        <span class="modifier"></span>
        <span class="kind">new</span>
      </span>
      <span class="symbol">
        <span class="name">SentenceEmbeddings</span><span class="params">(<span name="uid">uid: <span class="extype" name="scala.Predef.String">String</span></span>)</span>
      </span>
      
      
    </li></ol>
            </div>

        <div id="types" class="types members">
              <h3>Type Members</h3>
              <ol><li name="com.johnsnowlabs.nlp.AnnotatorModel.AnnotationContent" visbl="prt" class="indented0 " data-isabs="false" fullComment="yes" group="Ungrouped">
      <a id="AnnotationContent=Seq[org.apache.spark.sql.Row]"></a><a id="AnnotationContent:AnnotationContent"></a>
      <span class="permalink">
      <a href="../../../../com/johnsnowlabs/nlp/embeddings/SentenceEmbeddings.html#AnnotationContent=Seq[org.apache.spark.sql.Row]" title="Permalink">
        <i class="material-icons"></i>
      </a>
    </span>
      <span class="modifier_kind">
        <span class="modifier"></span>
        <span class="kind">type</span>
      </span>
      <span class="symbol">
        <span class="name">AnnotationContent</span><span class="result alias"> = <span class="extype" name="scala.collection.Seq">Seq</span>[<span class="extype" name="org.apache.spark.sql.Row">Row</span>]</span>
      </span>
      
      <p class="shortcomment cmt">internal types to show Rows as a relevant StructType Should be deleted once Spark releases
UserDefinedTypes to @developerAPI
</p><div class="fullcomment"><div class="comment cmt"><p>internal types to show Rows as a relevant StructType Should be deleted once Spark releases
UserDefinedTypes to @developerAPI
</p></div><dl class="attributes block"> <dt>Attributes</dt><dd>protected </dd><dt>Definition Classes</dt><dd><a href="../AnnotatorModel.html" class="extype" name="com.johnsnowlabs.nlp.AnnotatorModel">AnnotatorModel</a></dd></dl></div>
    </li><li name="com.johnsnowlabs.nlp.HasOutputAnnotatorType.AnnotatorType" visbl="pub" class="indented0 " data-isabs="false" fullComment="yes" group="Ungrouped">
      <a id="AnnotatorType=String"></a><a id="AnnotatorType:AnnotatorType"></a>
      <span class="permalink">
      <a href="../../../../com/johnsnowlabs/nlp/embeddings/SentenceEmbeddings.html#AnnotatorType=String" title="Permalink">
        <i class="material-icons"></i>
      </a>
    </span>
      <span class="modifier_kind">
        <span class="modifier"></span>
        <span class="kind">type</span>
      </span>
      <span class="symbol">
        <span class="name">AnnotatorType</span><span class="result alias"> = <span class="extype" name="java.lang.String">String</span></span>
      </span>
      
      <div class="fullcomment"><dl class="attributes block"> <dt>Definition Classes</dt><dd><a href="../HasOutputAnnotatorType.html" class="extype" name="com.johnsnowlabs.nlp.HasOutputAnnotatorType">HasOutputAnnotatorType</a></dd></dl></div>
    </li></ol>
            </div>

        

        <div class="values members">
              <h3>Value Members</h3>
              <ol>
                <li name="scala.AnyRef#!=" visbl="pub" class="indented0 " data-isabs="false" fullComment="yes" group="Ungrouped">
      <a id="!=(x$1:Any):Boolean"></a><a id="!=(Any):Boolean"></a>
      <span class="permalink">
      <a href="../../../../com/johnsnowlabs/nlp/embeddings/SentenceEmbeddings.html#!=(x$1:Any):Boolean" title="Permalink">
        <i class="material-icons"></i>
      </a>
    </span>
      <span class="modifier_kind">
        <span class="modifier">final </span>
        <span class="kind">def</span>
      </span>
      <span class="symbol">
        <span title="gt4s: $bang$eq" class="name">!=</span><span class="params">(<span name="arg0">arg0: <span class="extype" name="scala.Any">Any</span></span>)</span><span class="result">: <span class="extype" name="scala.Boolean">Boolean</span></span>
      </span>
      
      <div class="fullcomment"><dl class="attributes block"> <dt>Definition Classes</dt><dd>AnyRef → Any</dd></dl></div>
    </li><li name="scala.AnyRef###" visbl="pub" class="indented0 " data-isabs="false" fullComment="yes" group="Ungrouped">
      <a id="##():Int"></a>
      <span class="permalink">
      <a href="../../../../com/johnsnowlabs/nlp/embeddings/SentenceEmbeddings.html###():Int" title="Permalink">
        <i class="material-icons"></i>
      </a>
    </span>
      <span class="modifier_kind">
        <span class="modifier">final </span>
        <span class="kind">def</span>
      </span>
      <span class="symbol">
        <span title="gt4s: $hash$hash" class="name">##</span><span class="params">()</span><span class="result">: <span class="extype" name="scala.Int">Int</span></span>
      </span>
      
      <div class="fullcomment"><dl class="attributes block"> <dt>Definition Classes</dt><dd>AnyRef → Any</dd></dl></div>
    </li><li name="org.apache.spark.ml.param.Params#$" visbl="prt" class="indented0 " data-isabs="false" fullComment="yes" group="Ungrouped">
      <a id="$[T](param:org.apache.spark.ml.param.Param[T]):T"></a><a id="$[T](Param[T]):T"></a>
      <span class="permalink">
      <a href="../../../../com/johnsnowlabs/nlp/embeddings/SentenceEmbeddings.html#$[T](param:org.apache.spark.ml.param.Param[T]):T" title="Permalink">
        <i class="material-icons"></i>
      </a>
    </span>
      <span class="modifier_kind">
        <span class="modifier">final </span>
        <span class="kind">def</span>
      </span>
      <span class="symbol">
        <span class="name">$</span><span class="tparams">[<span name="T">T</span>]</span><span class="params">(<span name="param">param: <span class="extype" name="org.apache.spark.ml.param.Param">Param</span>[<span class="extype" name="org.apache.spark.ml.param.Params.$.T">T</span>]</span>)</span><span class="result">: <span class="extype" name="org.apache.spark.ml.param.Params.$.T">T</span></span>
      </span>
      
      <div class="fullcomment"><dl class="attributes block"> <dt>Attributes</dt><dd>protected </dd><dt>Definition Classes</dt><dd>Params</dd></dl></div>
    </li><li name="com.johnsnowlabs.nlp.HasFeatures#$$" visbl="prt" class="indented0 " data-isabs="false" fullComment="yes" group="Ungrouped">
      <a id="$$[T](feature:com.johnsnowlabs.nlp.serialization.StructFeature[T]):T"></a><a id="$$[T](StructFeature[T]):T"></a>
      <span class="permalink">
      <a href="../../../../com/johnsnowlabs/nlp/embeddings/SentenceEmbeddings.html#$$[T](feature:com.johnsnowlabs.nlp.serialization.StructFeature[T]):T" title="Permalink">
        <i class="material-icons"></i>
      </a>
    </span>
      <span class="modifier_kind">
        <span class="modifier"></span>
        <span class="kind">def</span>
      </span>
      <span class="symbol">
        <span class="name">$$</span><span class="tparams">[<span name="T">T</span>]</span><span class="params">(<span name="feature">feature: <a href="../serialization/StructFeature.html" class="extype" name="com.johnsnowlabs.nlp.serialization.StructFeature">StructFeature</a>[<span class="extype" name="com.johnsnowlabs.nlp.HasFeatures.$$.T">T</span>]</span>)</span><span class="result">: <span class="extype" name="com.johnsnowlabs.nlp.HasFeatures.$$.T">T</span></span>
      </span>
      
      <div class="fullcomment"><dl class="attributes block"> <dt>Attributes</dt><dd>protected </dd><dt>Definition Classes</dt><dd><a href="../HasFeatures.html" class="extype" name="com.johnsnowlabs.nlp.HasFeatures">HasFeatures</a></dd></dl></div>
    </li><li name="com.johnsnowlabs.nlp.HasFeatures#$$" visbl="prt" class="indented0 " data-isabs="false" fullComment="yes" group="Ungrouped">
      <a id="$$[K,V](feature:com.johnsnowlabs.nlp.serialization.MapFeature[K,V]):Map[K,V]"></a><a id="$$[K,V](MapFeature[K,V]):Map[K,V]"></a>
      <span class="permalink">
      <a href="../../../../com/johnsnowlabs/nlp/embeddings/SentenceEmbeddings.html#$$[K,V](feature:com.johnsnowlabs.nlp.serialization.MapFeature[K,V]):Map[K,V]" title="Permalink">
        <i class="material-icons"></i>
      </a>
    </span>
      <span class="modifier_kind">
        <span class="modifier"></span>
        <span class="kind">def</span>
      </span>
      <span class="symbol">
        <span class="name">$$</span><span class="tparams">[<span name="K">K</span>, <span name="V">V</span>]</span><span class="params">(<span name="feature">feature: <a href="../serialization/MapFeature.html" class="extype" name="com.johnsnowlabs.nlp.serialization.MapFeature">MapFeature</a>[<span class="extype" name="com.johnsnowlabs.nlp.HasFeatures.$$.K">K</span>, <span class="extype" name="com.johnsnowlabs.nlp.HasFeatures.$$.V">V</span>]</span>)</span><span class="result">: <span class="extype" name="scala.Predef.Map">Map</span>[<span class="extype" name="com.johnsnowlabs.nlp.HasFeatures.$$.K">K</span>, <span class="extype" name="com.johnsnowlabs.nlp.HasFeatures.$$.V">V</span>]</span>
      </span>
      
      <div class="fullcomment"><dl class="attributes block"> <dt>Attributes</dt><dd>protected </dd><dt>Definition Classes</dt><dd><a href="../HasFeatures.html" class="extype" name="com.johnsnowlabs.nlp.HasFeatures">HasFeatures</a></dd></dl></div>
    </li><li name="com.johnsnowlabs.nlp.HasFeatures#$$" visbl="prt" class="indented0 " data-isabs="false" fullComment="yes" group="Ungrouped">
      <a id="$$[T](feature:com.johnsnowlabs.nlp.serialization.SetFeature[T]):Set[T]"></a><a id="$$[T](SetFeature[T]):Set[T]"></a>
      <span class="permalink">
      <a href="../../../../com/johnsnowlabs/nlp/embeddings/SentenceEmbeddings.html#$$[T](feature:com.johnsnowlabs.nlp.serialization.SetFeature[T]):Set[T]" title="Permalink">
        <i class="material-icons"></i>
      </a>
    </span>
      <span class="modifier_kind">
        <span class="modifier"></span>
        <span class="kind">def</span>
      </span>
      <span class="symbol">
        <span class="name">$$</span><span class="tparams">[<span name="T">T</span>]</span><span class="params">(<span name="feature">feature: <a href="../serialization/SetFeature.html" class="extype" name="com.johnsnowlabs.nlp.serialization.SetFeature">SetFeature</a>[<span class="extype" name="com.johnsnowlabs.nlp.HasFeatures.$$.T">T</span>]</span>)</span><span class="result">: <span class="extype" name="scala.Predef.Set">Set</span>[<span class="extype" name="com.johnsnowlabs.nlp.HasFeatures.$$.T">T</span>]</span>
      </span>
      
      <div class="fullcomment"><dl class="attributes block"> <dt>Attributes</dt><dd>protected </dd><dt>Definition Classes</dt><dd><a href="../HasFeatures.html" class="extype" name="com.johnsnowlabs.nlp.HasFeatures">HasFeatures</a></dd></dl></div>
    </li><li name="com.johnsnowlabs.nlp.HasFeatures#$$" visbl="prt" class="indented0 " data-isabs="false" fullComment="yes" group="Ungrouped">
      <a id="$$[T](feature:com.johnsnowlabs.nlp.serialization.ArrayFeature[T]):Array[T]"></a><a id="$$[T](ArrayFeature[T]):Array[T]"></a>
      <span class="permalink">
      <a href="../../../../com/johnsnowlabs/nlp/embeddings/SentenceEmbeddings.html#$$[T](feature:com.johnsnowlabs.nlp.serialization.ArrayFeature[T]):Array[T]" title="Permalink">
        <i class="material-icons"></i>
      </a>
    </span>
      <span class="modifier_kind">
        <span class="modifier"></span>
        <span class="kind">def</span>
      </span>
      <span class="symbol">
        <span class="name">$$</span><span class="tparams">[<span name="T">T</span>]</span><span class="params">(<span name="feature">feature: <a href="../serialization/ArrayFeature.html" class="extype" name="com.johnsnowlabs.nlp.serialization.ArrayFeature">ArrayFeature</a>[<span class="extype" name="com.johnsnowlabs.nlp.HasFeatures.$$.T">T</span>]</span>)</span><span class="result">: <span class="extype" name="scala.Array">Array</span>[<span class="extype" name="com.johnsnowlabs.nlp.HasFeatures.$$.T">T</span>]</span>
      </span>
      
      <div class="fullcomment"><dl class="attributes block"> <dt>Attributes</dt><dd>protected </dd><dt>Definition Classes</dt><dd><a href="../HasFeatures.html" class="extype" name="com.johnsnowlabs.nlp.HasFeatures">HasFeatures</a></dd></dl></div>
    </li><li name="scala.AnyRef#==" visbl="pub" class="indented0 " data-isabs="false" fullComment="yes" group="Ungrouped">
      <a id="==(x$1:Any):Boolean"></a><a id="==(Any):Boolean"></a>
      <span class="permalink">
      <a href="../../../../com/johnsnowlabs/nlp/embeddings/SentenceEmbeddings.html#==(x$1:Any):Boolean" title="Permalink">
        <i class="material-icons"></i>
      </a>
    </span>
      <span class="modifier_kind">
        <span class="modifier">final </span>
        <span class="kind">def</span>
      </span>
      <span class="symbol">
        <span title="gt4s: $eq$eq" class="name">==</span><span class="params">(<span name="arg0">arg0: <span class="extype" name="scala.Any">Any</span></span>)</span><span class="result">: <span class="extype" name="scala.Boolean">Boolean</span></span>
      </span>
      
      <div class="fullcomment"><dl class="attributes block"> <dt>Definition Classes</dt><dd>AnyRef → Any</dd></dl></div>
    </li><li name="com.johnsnowlabs.nlp.AnnotatorModel#_transform" visbl="prt" class="indented0 " data-isabs="false" fullComment="yes" group="Ungrouped">
      <a id="_transform(dataset:org.apache.spark.sql.Dataset[_],recursivePipeline:Option[org.apache.spark.ml.PipelineModel]):org.apache.spark.sql.DataFrame"></a><a id="_transform(Dataset[_],Option[PipelineModel]):DataFrame"></a>
      <span class="permalink">
      <a href="../../../../com/johnsnowlabs/nlp/embeddings/SentenceEmbeddings.html#_transform(dataset:org.apache.spark.sql.Dataset[_],recursivePipeline:Option[org.apache.spark.ml.PipelineModel]):org.apache.spark.sql.DataFrame" title="Permalink">
        <i class="material-icons"></i>
      </a>
    </span>
      <span class="modifier_kind">
        <span class="modifier"></span>
        <span class="kind">def</span>
      </span>
      <span class="symbol">
        <span class="name">_transform</span><span class="params">(<span name="dataset">dataset: <span class="extype" name="org.apache.spark.sql.Dataset">Dataset</span>[_]</span>, <span name="recursivePipeline">recursivePipeline: <span class="extype" name="scala.Option">Option</span>[<span class="extype" name="org.apache.spark.ml.PipelineModel">PipelineModel</span>]</span>)</span><span class="result">: <span class="extype" name="org.apache.spark.sql.DataFrame">DataFrame</span></span>
      </span>
      
      <div class="fullcomment"><dl class="attributes block"> <dt>Attributes</dt><dd>protected </dd><dt>Definition Classes</dt><dd><a href="../AnnotatorModel.html" class="extype" name="com.johnsnowlabs.nlp.AnnotatorModel">AnnotatorModel</a></dd></dl></div>
    </li><li name="com.johnsnowlabs.nlp.embeddings.SentenceEmbeddings#afterAnnotate" visbl="prt" class="indented0 " data-isabs="false" fullComment="yes" group="Ungrouped">
      <a id="afterAnnotate(dataset:org.apache.spark.sql.DataFrame):org.apache.spark.sql.DataFrame"></a><a id="afterAnnotate(DataFrame):DataFrame"></a>
      <span class="permalink">
      <a href="../../../../com/johnsnowlabs/nlp/embeddings/SentenceEmbeddings.html#afterAnnotate(dataset:org.apache.spark.sql.DataFrame):org.apache.spark.sql.DataFrame" title="Permalink">
        <i class="material-icons"></i>
      </a>
    </span>
      <span class="modifier_kind">
        <span class="modifier"></span>
        <span class="kind">def</span>
      </span>
      <span class="symbol">
        <span class="name">afterAnnotate</span><span class="params">(<span name="dataset">dataset: <span class="extype" name="org.apache.spark.sql.DataFrame">DataFrame</span></span>)</span><span class="result">: <span class="extype" name="org.apache.spark.sql.DataFrame">DataFrame</span></span>
      </span>
      
      <div class="fullcomment"><dl class="attributes block"> <dt>Attributes</dt><dd>protected </dd><dt>Definition Classes</dt><dd><a href="" class="extype" name="com.johnsnowlabs.nlp.embeddings.SentenceEmbeddings">SentenceEmbeddings</a> → <a href="../AnnotatorModel.html" class="extype" name="com.johnsnowlabs.nlp.AnnotatorModel">AnnotatorModel</a></dd></dl></div>
    </li><li name="com.johnsnowlabs.nlp.embeddings.SentenceEmbeddings#annotate" visbl="pub" class="indented0 " data-isabs="false" fullComment="yes" group="Ungrouped">
      <a id="annotate(annotations:Seq[com.johnsnowlabs.nlp.Annotation]):Seq[com.johnsnowlabs.nlp.Annotation]"></a><a id="annotate(Seq[Annotation]):Seq[Annotation]"></a>
      <span class="permalink">
      <a href="../../../../com/johnsnowlabs/nlp/embeddings/SentenceEmbeddings.html#annotate(annotations:Seq[com.johnsnowlabs.nlp.Annotation]):Seq[com.johnsnowlabs.nlp.Annotation]" title="Permalink">
        <i class="material-icons"></i>
      </a>
    </span>
      <span class="modifier_kind">
        <span class="modifier"></span>
        <span class="kind">def</span>
      </span>
      <span class="symbol">
        <span class="name">annotate</span><span class="params">(<span name="annotations">annotations: <span class="extype" name="scala.Seq">Seq</span>[<a href="../Annotation.html" class="extype" name="com.johnsnowlabs.nlp.Annotation">Annotation</a>]</span>)</span><span class="result">: <span class="extype" name="scala.Seq">Seq</span>[<a href="../Annotation.html" class="extype" name="com.johnsnowlabs.nlp.Annotation">Annotation</a>]</span>
      </span>
      
      <p class="shortcomment cmt">takes a document and annotations and produces new annotations of this annotator's annotation
type
</p><div class="fullcomment"><div class="comment cmt"><p>takes a document and annotations and produces new annotations of this annotator's annotation
type
</p></div><dl class="paramcmts block"><dt class="param">annotations</dt><dd class="cmt"><p>
  Annotations that correspond to inputAnnotationCols generated by previous annotators if any</p></dd><dt>returns</dt><dd class="cmt"><p>
  any number of annotations processed for every input annotation. Not necessary one to one
  relationship</p></dd></dl><dl class="attributes block"> <dt>Definition Classes</dt><dd><a href="" class="extype" name="com.johnsnowlabs.nlp.embeddings.SentenceEmbeddings">SentenceEmbeddings</a> → <a href="../HasSimpleAnnotate.html" class="extype" name="com.johnsnowlabs.nlp.HasSimpleAnnotate">HasSimpleAnnotate</a></dd></dl></div>
    </li><li name="scala.Any#asInstanceOf" visbl="pub" class="indented0 " data-isabs="false" fullComment="yes" group="Ungrouped">
      <a id="asInstanceOf[T0]:T0"></a>
      <span class="permalink">
      <a href="../../../../com/johnsnowlabs/nlp/embeddings/SentenceEmbeddings.html#asInstanceOf[T0]:T0" title="Permalink">
        <i class="material-icons"></i>
      </a>
    </span>
      <span class="modifier_kind">
        <span class="modifier">final </span>
        <span class="kind">def</span>
      </span>
      <span class="symbol">
        <span class="name">asInstanceOf</span><span class="tparams">[<span name="T0">T0</span>]</span><span class="result">: <span class="extype" name="scala.Any.asInstanceOf.T0">T0</span></span>
      </span>
      
      <div class="fullcomment"><dl class="attributes block"> <dt>Definition Classes</dt><dd>Any</dd></dl></div>
    </li><li name="com.johnsnowlabs.nlp.embeddings.SentenceEmbeddings#beforeAnnotate" visbl="prt" class="indented0 " data-isabs="false" fullComment="yes" group="Ungrouped">
      <a id="beforeAnnotate(dataset:org.apache.spark.sql.Dataset[_]):org.apache.spark.sql.Dataset[_]"></a><a id="beforeAnnotate(Dataset[_]):Dataset[_]"></a>
      <span class="permalink">
      <a href="../../../../com/johnsnowlabs/nlp/embeddings/SentenceEmbeddings.html#beforeAnnotate(dataset:org.apache.spark.sql.Dataset[_]):org.apache.spark.sql.Dataset[_]" title="Permalink">
        <i class="material-icons"></i>
      </a>
    </span>
      <span class="modifier_kind">
        <span class="modifier"></span>
        <span class="kind">def</span>
      </span>
      <span class="symbol">
        <span class="name">beforeAnnotate</span><span class="params">(<span name="dataset">dataset: <span class="extype" name="org.apache.spark.sql.Dataset">Dataset</span>[_]</span>)</span><span class="result">: <span class="extype" name="org.apache.spark.sql.Dataset">Dataset</span>[_]</span>
      </span>
      
      <div class="fullcomment"><dl class="attributes block"> <dt>Attributes</dt><dd>protected </dd><dt>Definition Classes</dt><dd><a href="" class="extype" name="com.johnsnowlabs.nlp.embeddings.SentenceEmbeddings">SentenceEmbeddings</a> → <a href="../AnnotatorModel.html" class="extype" name="com.johnsnowlabs.nlp.AnnotatorModel">AnnotatorModel</a></dd></dl></div>
    </li><li name="com.johnsnowlabs.nlp.HasInputAnnotationCols#checkSchema" visbl="prt" class="indented0 " data-isabs="false" fullComment="yes" group="Ungrouped">
      <a id="checkSchema(schema:org.apache.spark.sql.types.StructType,inputAnnotatorType:String):Boolean"></a><a id="checkSchema(StructType,String):Boolean"></a>
      <span class="permalink">
      <a href="../../../../com/johnsnowlabs/nlp/embeddings/SentenceEmbeddings.html#checkSchema(schema:org.apache.spark.sql.types.StructType,inputAnnotatorType:String):Boolean" title="Permalink">
        <i class="material-icons"></i>
      </a>
    </span>
      <span class="modifier_kind">
        <span class="modifier">final </span>
        <span class="kind">def</span>
      </span>
      <span class="symbol">
        <span class="name">checkSchema</span><span class="params">(<span name="schema">schema: <span class="extype" name="org.apache.spark.sql.types.StructType">StructType</span></span>, <span name="inputAnnotatorType">inputAnnotatorType: <span class="extype" name="scala.Predef.String">String</span></span>)</span><span class="result">: <span class="extype" name="scala.Boolean">Boolean</span></span>
      </span>
      
      <div class="fullcomment"><dl class="attributes block"> <dt>Attributes</dt><dd>protected </dd><dt>Definition Classes</dt><dd><a href="../HasInputAnnotationCols.html" class="extype" name="com.johnsnowlabs.nlp.HasInputAnnotationCols">HasInputAnnotationCols</a></dd></dl></div>
    </li><li name="org.apache.spark.ml.param.Params#clear" visbl="pub" class="indented0 " data-isabs="false" fullComment="yes" group="Ungrouped">
      <a id="clear(param:org.apache.spark.ml.param.Param[_]):Params.this.type"></a><a id="clear(Param[_]):SentenceEmbeddings.this.type"></a>
      <span class="permalink">
      <a href="../../../../com/johnsnowlabs/nlp/embeddings/SentenceEmbeddings.html#clear(param:org.apache.spark.ml.param.Param[_]):Params.this.type" title="Permalink">
        <i class="material-icons"></i>
      </a>
    </span>
      <span class="modifier_kind">
        <span class="modifier">final </span>
        <span class="kind">def</span>
      </span>
      <span class="symbol">
        <span class="name">clear</span><span class="params">(<span name="param">param: <span class="extype" name="org.apache.spark.ml.param.Param">Param</span>[_]</span>)</span><span class="result">: <a href="" class="extype" name="com.johnsnowlabs.nlp.embeddings.SentenceEmbeddings">SentenceEmbeddings</a>.this.type</span>
      </span>
      
      <div class="fullcomment"><dl class="attributes block"> <dt>Definition Classes</dt><dd>Params</dd></dl></div>
    </li><li name="scala.AnyRef#clone" visbl="prt" class="indented0 " data-isabs="false" fullComment="yes" group="Ungrouped">
      <a id="clone():Object"></a><a id="clone():AnyRef"></a>
      <span class="permalink">
      <a href="../../../../com/johnsnowlabs/nlp/embeddings/SentenceEmbeddings.html#clone():Object" title="Permalink">
        <i class="material-icons"></i>
      </a>
    </span>
      <span class="modifier_kind">
        <span class="modifier"></span>
        <span class="kind">def</span>
      </span>
      <span class="symbol">
        <span class="name">clone</span><span class="params">()</span><span class="result">: <span class="extype" name="scala.AnyRef">AnyRef</span></span>
      </span>
      
      <div class="fullcomment"><dl class="attributes block"> <dt>Attributes</dt><dd>protected[<span class="extype" name="java.lang">lang</span>] </dd><dt>Definition Classes</dt><dd>AnyRef</dd><dt>Annotations</dt><dd>
                <span class="name">@throws</span><span class="args">(<span>
      
      <span class="defval" name="classOf[java.lang.CloneNotSupportedException]">...</span>
    </span>)</span>
              
                <span class="name">@native</span><span class="args">()</span>
              
        </dd></dl></div>
    </li><li name="com.johnsnowlabs.nlp.RawAnnotator#copy" visbl="pub" class="indented0 " data-isabs="false" fullComment="yes" group="Ungrouped">
      <a id="copy(extra:org.apache.spark.ml.param.ParamMap):M"></a><a id="copy(ParamMap):SentenceEmbeddings"></a>
      <span class="permalink">
      <a href="../../../../com/johnsnowlabs/nlp/embeddings/SentenceEmbeddings.html#copy(extra:org.apache.spark.ml.param.ParamMap):M" title="Permalink">
        <i class="material-icons"></i>
      </a>
    </span>
      <span class="modifier_kind">
        <span class="modifier"></span>
        <span class="kind">def</span>
      </span>
      <span class="symbol">
        <span class="name">copy</span><span class="params">(<span name="extra">extra: <span class="extype" name="org.apache.spark.ml.param.ParamMap">ParamMap</span></span>)</span><span class="result">: <a href="" class="extype" name="com.johnsnowlabs.nlp.embeddings.SentenceEmbeddings">SentenceEmbeddings</a></span>
      </span>
      
      <p class="shortcomment cmt">requirement for annotators copies</p><div class="fullcomment"><div class="comment cmt"><p>requirement for annotators copies</p></div><dl class="attributes block"> <dt>Definition Classes</dt><dd><a href="../RawAnnotator.html" class="extype" name="com.johnsnowlabs.nlp.RawAnnotator">RawAnnotator</a> → Model → Transformer → PipelineStage → Params</dd></dl></div>
    </li><li name="org.apache.spark.ml.param.Params#copyValues" visbl="prt" class="indented0 " data-isabs="false" fullComment="yes" group="Ungrouped">
      <a id="copyValues[T&lt;:org.apache.spark.ml.param.Params](to:T,extra:org.apache.spark.ml.param.ParamMap):T"></a><a id="copyValues[T&lt;:Params](T,ParamMap):T"></a>
      <span class="permalink">
      <a href="../../../../com/johnsnowlabs/nlp/embeddings/SentenceEmbeddings.html#copyValues[T&lt;:org.apache.spark.ml.param.Params](to:T,extra:org.apache.spark.ml.param.ParamMap):T" title="Permalink">
        <i class="material-icons"></i>
      </a>
    </span>
      <span class="modifier_kind">
        <span class="modifier"></span>
        <span class="kind">def</span>
      </span>
      <span class="symbol">
        <span class="name">copyValues</span><span class="tparams">[<span name="T">T &lt;: <span class="extype" name="org.apache.spark.ml.param.Params">Params</span></span>]</span><span class="params">(<span name="to">to: <span class="extype" name="org.apache.spark.ml.param.Params.copyValues.T">T</span></span>, <span name="extra">extra: <span class="extype" name="org.apache.spark.ml.param.ParamMap">ParamMap</span></span>)</span><span class="result">: <span class="extype" name="org.apache.spark.ml.param.Params.copyValues.T">T</span></span>
      </span>
      
      <div class="fullcomment"><dl class="attributes block"> <dt>Attributes</dt><dd>protected </dd><dt>Definition Classes</dt><dd>Params</dd></dl></div>
    </li><li name="com.johnsnowlabs.storage.HasStorageRef#createDatabaseConnection" visbl="pub" class="indented0 " data-isabs="false" fullComment="yes" group="Ungrouped">
      <a id="createDatabaseConnection(database:com.johnsnowlabs.storage.Database.Name):com.johnsnowlabs.storage.RocksDBConnection"></a><a id="createDatabaseConnection(Name):RocksDBConnection"></a>
      <span class="permalink">
      <a href="../../../../com/johnsnowlabs/nlp/embeddings/SentenceEmbeddings.html#createDatabaseConnection(database:com.johnsnowlabs.storage.Database.Name):com.johnsnowlabs.storage.RocksDBConnection" title="Permalink">
        <i class="material-icons"></i>
      </a>
    </span>
      <span class="modifier_kind">
        <span class="modifier"></span>
        <span class="kind">def</span>
      </span>
      <span class="symbol">
        <span class="name">createDatabaseConnection</span><span class="params">(<span name="database">database: <a href="../../storage/Database$.html#Name=com.johnsnowlabs.storage.Database" class="extmbr" name="com.johnsnowlabs.storage.Database.Name">Name</a></span>)</span><span class="result">: <a href="../../storage/RocksDBConnection.html" class="extype" name="com.johnsnowlabs.storage.RocksDBConnection">RocksDBConnection</a></span>
      </span>
      
      <div class="fullcomment"><dl class="attributes block"> <dt>Definition Classes</dt><dd><a href="../../storage/HasStorageRef.html" class="extype" name="com.johnsnowlabs.storage.HasStorageRef">HasStorageRef</a></dd></dl></div>
    </li><li name="org.apache.spark.ml.param.Params#defaultCopy" visbl="prt" class="indented0 " data-isabs="false" fullComment="yes" group="Ungrouped">
      <a id="defaultCopy[T&lt;:org.apache.spark.ml.param.Params](extra:org.apache.spark.ml.param.ParamMap):T"></a><a id="defaultCopy[T&lt;:Params](ParamMap):T"></a>
      <span class="permalink">
      <a href="../../../../com/johnsnowlabs/nlp/embeddings/SentenceEmbeddings.html#defaultCopy[T&lt;:org.apache.spark.ml.param.Params](extra:org.apache.spark.ml.param.ParamMap):T" title="Permalink">
        <i class="material-icons"></i>
      </a>
    </span>
      <span class="modifier_kind">
        <span class="modifier">final </span>
        <span class="kind">def</span>
      </span>
      <span class="symbol">
        <span class="name">defaultCopy</span><span class="tparams">[<span name="T">T &lt;: <span class="extype" name="org.apache.spark.ml.param.Params">Params</span></span>]</span><span class="params">(<span name="extra">extra: <span class="extype" name="org.apache.spark.ml.param.ParamMap">ParamMap</span></span>)</span><span class="result">: <span class="extype" name="org.apache.spark.ml.param.Params.defaultCopy.T">T</span></span>
      </span>
      
      <div class="fullcomment"><dl class="attributes block"> <dt>Attributes</dt><dd>protected </dd><dt>Definition Classes</dt><dd>Params</dd></dl></div>
    </li><li name="com.johnsnowlabs.nlp.HasSimpleAnnotate#dfAnnotate" visbl="pub" class="indented0 " data-isabs="false" fullComment="yes" group="Ungrouped">
      <a id="dfAnnotate:org.apache.spark.sql.expressions.UserDefinedFunction"></a><a id="dfAnnotate:UserDefinedFunction"></a>
      <span class="permalink">
      <a href="../../../../com/johnsnowlabs/nlp/embeddings/SentenceEmbeddings.html#dfAnnotate:org.apache.spark.sql.expressions.UserDefinedFunction" title="Permalink">
        <i class="material-icons"></i>
      </a>
    </span>
      <span class="modifier_kind">
        <span class="modifier"></span>
        <span class="kind">def</span>
      </span>
      <span class="symbol">
        <span class="name">dfAnnotate</span><span class="result">: <span class="extype" name="org.apache.spark.sql.expressions.UserDefinedFunction">UserDefinedFunction</span></span>
      </span>
      
      <p class="shortcomment cmt">Wraps annotate to happen inside SparkSQL user defined functions in order to act with
<span class="extype" name="org.apache.spark.sql.Column">org.apache.spark.sql.Column</span>
</p><div class="fullcomment"><div class="comment cmt"><p>Wraps annotate to happen inside SparkSQL user defined functions in order to act with
<span class="extype" name="org.apache.spark.sql.Column">org.apache.spark.sql.Column</span>
</p></div><dl class="paramcmts block"><dt>returns</dt><dd class="cmt"><p>
  udf function to be applied to <span class="extype" name="inputCols">inputCols</span> using this annotator's annotate function as
  part of ML transformation</p></dd></dl><dl class="attributes block"> <dt>Definition Classes</dt><dd><a href="../HasSimpleAnnotate.html" class="extype" name="com.johnsnowlabs.nlp.HasSimpleAnnotate">HasSimpleAnnotate</a></dd></dl></div>
    </li><li name="com.johnsnowlabs.nlp.embeddings.SentenceEmbeddings#dimension" visbl="pub" class="indented0 " data-isabs="false" fullComment="yes" group="param">
      <a id="dimension:org.apache.spark.ml.param.IntParam"></a><a id="dimension:IntParam"></a>
      <span class="permalink">
      <a href="../../../../com/johnsnowlabs/nlp/embeddings/SentenceEmbeddings.html#dimension:org.apache.spark.ml.param.IntParam" title="Permalink">
        <i class="material-icons"></i>
      </a>
    </span>
      <span class="modifier_kind">
        <span class="modifier"></span>
        <span class="kind">val</span>
      </span>
      <span class="symbol">
        <span class="name">dimension</span><span class="result">: <span class="extype" name="org.apache.spark.ml.param.IntParam">IntParam</span></span>
      </span>
      
      <p class="shortcomment cmt">Number of embedding dimensions (Default: <code>100</code>)
</p><div class="fullcomment"><div class="comment cmt"><p>Number of embedding dimensions (Default: <code>100</code>)
</p></div><dl class="attributes block"> <dt>Definition Classes</dt><dd><a href="" class="extype" name="com.johnsnowlabs.nlp.embeddings.SentenceEmbeddings">SentenceEmbeddings</a> → <a href="HasEmbeddingsProperties.html" class="extype" name="com.johnsnowlabs.nlp.embeddings.HasEmbeddingsProperties">HasEmbeddingsProperties</a></dd></dl></div>
    </li><li name="scala.AnyRef#eq" visbl="pub" class="indented0 " data-isabs="false" fullComment="yes" group="Ungrouped">
      <a id="eq(x$1:AnyRef):Boolean"></a><a id="eq(AnyRef):Boolean"></a>
      <span class="permalink">
      <a href="../../../../com/johnsnowlabs/nlp/embeddings/SentenceEmbeddings.html#eq(x$1:AnyRef):Boolean" title="Permalink">
        <i class="material-icons"></i>
      </a>
    </span>
      <span class="modifier_kind">
        <span class="modifier">final </span>
        <span class="kind">def</span>
      </span>
      <span class="symbol">
        <span class="name">eq</span><span class="params">(<span name="arg0">arg0: <span class="extype" name="scala.AnyRef">AnyRef</span></span>)</span><span class="result">: <span class="extype" name="scala.Boolean">Boolean</span></span>
      </span>
      
      <div class="fullcomment"><dl class="attributes block"> <dt>Definition Classes</dt><dd>AnyRef</dd></dl></div>
    </li><li name="scala.AnyRef#equals" visbl="pub" class="indented0 " data-isabs="false" fullComment="yes" group="Ungrouped">
      <a id="equals(x$1:Any):Boolean"></a><a id="equals(Any):Boolean"></a>
      <span class="permalink">
      <a href="../../../../com/johnsnowlabs/nlp/embeddings/SentenceEmbeddings.html#equals(x$1:Any):Boolean" title="Permalink">
        <i class="material-icons"></i>
      </a>
    </span>
      <span class="modifier_kind">
        <span class="modifier"></span>
        <span class="kind">def</span>
      </span>
      <span class="symbol">
        <span class="name">equals</span><span class="params">(<span name="arg0">arg0: <span class="extype" name="scala.Any">Any</span></span>)</span><span class="result">: <span class="extype" name="scala.Boolean">Boolean</span></span>
      </span>
      
      <div class="fullcomment"><dl class="attributes block"> <dt>Definition Classes</dt><dd>AnyRef → Any</dd></dl></div>
    </li><li name="org.apache.spark.ml.param.Params#explainParam" visbl="pub" class="indented0 " data-isabs="false" fullComment="yes" group="Ungrouped">
      <a id="explainParam(param:org.apache.spark.ml.param.Param[_]):String"></a><a id="explainParam(Param[_]):String"></a>
      <span class="permalink">
      <a href="../../../../com/johnsnowlabs/nlp/embeddings/SentenceEmbeddings.html#explainParam(param:org.apache.spark.ml.param.Param[_]):String" title="Permalink">
        <i class="material-icons"></i>
      </a>
    </span>
      <span class="modifier_kind">
        <span class="modifier"></span>
        <span class="kind">def</span>
      </span>
      <span class="symbol">
        <span class="name">explainParam</span><span class="params">(<span name="param">param: <span class="extype" name="org.apache.spark.ml.param.Param">Param</span>[_]</span>)</span><span class="result">: <span class="extype" name="scala.Predef.String">String</span></span>
      </span>
      
      <div class="fullcomment"><dl class="attributes block"> <dt>Definition Classes</dt><dd>Params</dd></dl></div>
    </li><li name="org.apache.spark.ml.param.Params#explainParams" visbl="pub" class="indented0 " data-isabs="false" fullComment="yes" group="Ungrouped">
      <a id="explainParams():String"></a>
      <span class="permalink">
      <a href="../../../../com/johnsnowlabs/nlp/embeddings/SentenceEmbeddings.html#explainParams():String" title="Permalink">
        <i class="material-icons"></i>
      </a>
    </span>
      <span class="modifier_kind">
        <span class="modifier"></span>
        <span class="kind">def</span>
      </span>
      <span class="symbol">
        <span class="name">explainParams</span><span class="params">()</span><span class="result">: <span class="extype" name="scala.Predef.String">String</span></span>
      </span>
      
      <div class="fullcomment"><dl class="attributes block"> <dt>Definition Classes</dt><dd>Params</dd></dl></div>
    </li><li name="com.johnsnowlabs.nlp.RawAnnotator#extraValidate" visbl="prt" class="indented0 " data-isabs="false" fullComment="yes" group="Ungrouped">
      <a id="extraValidate(structType:org.apache.spark.sql.types.StructType):Boolean"></a><a id="extraValidate(StructType):Boolean"></a>
      <span class="permalink">
      <a href="../../../../com/johnsnowlabs/nlp/embeddings/SentenceEmbeddings.html#extraValidate(structType:org.apache.spark.sql.types.StructType):Boolean" title="Permalink">
        <i class="material-icons"></i>
      </a>
    </span>
      <span class="modifier_kind">
        <span class="modifier"></span>
        <span class="kind">def</span>
      </span>
      <span class="symbol">
        <span class="name">extraValidate</span><span class="params">(<span name="structType">structType: <span class="extype" name="org.apache.spark.sql.types.StructType">StructType</span></span>)</span><span class="result">: <span class="extype" name="scala.Boolean">Boolean</span></span>
      </span>
      
      <div class="fullcomment"><dl class="attributes block"> <dt>Attributes</dt><dd>protected </dd><dt>Definition Classes</dt><dd><a href="../RawAnnotator.html" class="extype" name="com.johnsnowlabs.nlp.RawAnnotator">RawAnnotator</a></dd></dl></div>
    </li><li name="com.johnsnowlabs.nlp.RawAnnotator#extraValidateMsg" visbl="prt" class="indented0 " data-isabs="false" fullComment="yes" group="Ungrouped">
      <a id="extraValidateMsg:String"></a>
      <span class="permalink">
      <a href="../../../../com/johnsnowlabs/nlp/embeddings/SentenceEmbeddings.html#extraValidateMsg:String" title="Permalink">
        <i class="material-icons"></i>
      </a>
    </span>
      <span class="modifier_kind">
        <span class="modifier"></span>
        <span class="kind">def</span>
      </span>
      <span class="symbol">
        <span class="name">extraValidateMsg</span><span class="result">: <span class="extype" name="java.lang.String">String</span></span>
      </span>
      
      <p class="shortcomment cmt">Override for additional custom schema checks</p><div class="fullcomment"><div class="comment cmt"><p>Override for additional custom schema checks</p></div><dl class="attributes block"> <dt>Attributes</dt><dd>protected </dd><dt>Definition Classes</dt><dd><a href="../RawAnnotator.html" class="extype" name="com.johnsnowlabs.nlp.RawAnnotator">RawAnnotator</a></dd></dl></div>
    </li><li name="org.apache.spark.ml.param.Params#extractParamMap" visbl="pub" class="indented0 " data-isabs="false" fullComment="yes" group="Ungrouped">
      <a id="extractParamMap():org.apache.spark.ml.param.ParamMap"></a><a id="extractParamMap():ParamMap"></a>
      <span class="permalink">
      <a href="../../../../com/johnsnowlabs/nlp/embeddings/SentenceEmbeddings.html#extractParamMap():org.apache.spark.ml.param.ParamMap" title="Permalink">
        <i class="material-icons"></i>
      </a>
    </span>
      <span class="modifier_kind">
        <span class="modifier">final </span>
        <span class="kind">def</span>
      </span>
      <span class="symbol">
        <span class="name">extractParamMap</span><span class="params">()</span><span class="result">: <span class="extype" name="org.apache.spark.ml.param.ParamMap">ParamMap</span></span>
      </span>
      
      <div class="fullcomment"><dl class="attributes block"> <dt>Definition Classes</dt><dd>Params</dd></dl></div>
    </li><li name="org.apache.spark.ml.param.Params#extractParamMap" visbl="pub" class="indented0 " data-isabs="false" fullComment="yes" group="Ungrouped">
      <a id="extractParamMap(extra:org.apache.spark.ml.param.ParamMap):org.apache.spark.ml.param.ParamMap"></a><a id="extractParamMap(ParamMap):ParamMap"></a>
      <span class="permalink">
      <a href="../../../../com/johnsnowlabs/nlp/embeddings/SentenceEmbeddings.html#extractParamMap(extra:org.apache.spark.ml.param.ParamMap):org.apache.spark.ml.param.ParamMap" title="Permalink">
        <i class="material-icons"></i>
      </a>
    </span>
      <span class="modifier_kind">
        <span class="modifier">final </span>
        <span class="kind">def</span>
      </span>
      <span class="symbol">
        <span class="name">extractParamMap</span><span class="params">(<span name="extra">extra: <span class="extype" name="org.apache.spark.ml.param.ParamMap">ParamMap</span></span>)</span><span class="result">: <span class="extype" name="org.apache.spark.ml.param.ParamMap">ParamMap</span></span>
      </span>
      
      <div class="fullcomment"><dl class="attributes block"> <dt>Definition Classes</dt><dd>Params</dd></dl></div>
    </li><li name="com.johnsnowlabs.nlp.HasFeatures#features" visbl="pub" class="indented0 " data-isabs="false" fullComment="yes" group="Ungrouped">
      <a id="features:scala.collection.mutable.ArrayBuffer[com.johnsnowlabs.nlp.serialization.Feature[_,_,_]]"></a><a id="features:ArrayBuffer[Feature[_,_,_]]"></a>
      <span class="permalink">
      <a href="../../../../com/johnsnowlabs/nlp/embeddings/SentenceEmbeddings.html#features:scala.collection.mutable.ArrayBuffer[com.johnsnowlabs.nlp.serialization.Feature[_,_,_]]" title="Permalink">
        <i class="material-icons"></i>
      </a>
    </span>
      <span class="modifier_kind">
        <span class="modifier"></span>
        <span class="kind">val</span>
      </span>
      <span class="symbol">
        <span class="name">features</span><span class="result">: <span class="extype" name="scala.collection.mutable.ArrayBuffer">ArrayBuffer</span>[<a href="../serialization/Feature.html" class="extype" name="com.johnsnowlabs.nlp.serialization.Feature">Feature</a>[_, _, _]]</span>
      </span>
      
      <div class="fullcomment"><dl class="attributes block"> <dt>Definition Classes</dt><dd><a href="../HasFeatures.html" class="extype" name="com.johnsnowlabs.nlp.HasFeatures">HasFeatures</a></dd></dl></div>
    </li><li name="scala.AnyRef#finalize" visbl="prt" class="indented0 " data-isabs="false" fullComment="yes" group="Ungrouped">
      <a id="finalize():Unit"></a>
      <span class="permalink">
      <a href="../../../../com/johnsnowlabs/nlp/embeddings/SentenceEmbeddings.html#finalize():Unit" title="Permalink">
        <i class="material-icons"></i>
      </a>
    </span>
      <span class="modifier_kind">
        <span class="modifier"></span>
        <span class="kind">def</span>
      </span>
      <span class="symbol">
        <span class="name">finalize</span><span class="params">()</span><span class="result">: <span class="extype" name="scala.Unit">Unit</span></span>
      </span>
      
      <div class="fullcomment"><dl class="attributes block"> <dt>Attributes</dt><dd>protected[<span class="extype" name="java.lang">lang</span>] </dd><dt>Definition Classes</dt><dd>AnyRef</dd><dt>Annotations</dt><dd>
                <span class="name">@throws</span><span class="args">(<span>
      
      <span class="symbol">classOf[java.lang.Throwable]</span>
    </span>)</span>
              
        </dd></dl></div>
    </li><li name="com.johnsnowlabs.nlp.HasFeatures#get" visbl="prt" class="indented0 " data-isabs="false" fullComment="yes" group="Ungrouped">
      <a id="get[T](feature:com.johnsnowlabs.nlp.serialization.StructFeature[T]):Option[T]"></a><a id="get[T](StructFeature[T]):Option[T]"></a>
      <span class="permalink">
      <a href="../../../../com/johnsnowlabs/nlp/embeddings/SentenceEmbeddings.html#get[T](feature:com.johnsnowlabs.nlp.serialization.StructFeature[T]):Option[T]" title="Permalink">
        <i class="material-icons"></i>
      </a>
    </span>
      <span class="modifier_kind">
        <span class="modifier"></span>
        <span class="kind">def</span>
      </span>
      <span class="symbol">
        <span class="name">get</span><span class="tparams">[<span name="T">T</span>]</span><span class="params">(<span name="feature">feature: <a href="../serialization/StructFeature.html" class="extype" name="com.johnsnowlabs.nlp.serialization.StructFeature">StructFeature</a>[<span class="extype" name="com.johnsnowlabs.nlp.HasFeatures.get.T">T</span>]</span>)</span><span class="result">: <span class="extype" name="scala.Option">Option</span>[<span class="extype" name="com.johnsnowlabs.nlp.HasFeatures.get.T">T</span>]</span>
      </span>
      
      <div class="fullcomment"><dl class="attributes block"> <dt>Attributes</dt><dd>protected </dd><dt>Definition Classes</dt><dd><a href="../HasFeatures.html" class="extype" name="com.johnsnowlabs.nlp.HasFeatures">HasFeatures</a></dd></dl></div>
    </li><li name="com.johnsnowlabs.nlp.HasFeatures#get" visbl="prt" class="indented0 " data-isabs="false" fullComment="yes" group="Ungrouped">
      <a id="get[K,V](feature:com.johnsnowlabs.nlp.serialization.MapFeature[K,V]):Option[Map[K,V]]"></a><a id="get[K,V](MapFeature[K,V]):Option[Map[K,V]]"></a>
      <span class="permalink">
      <a href="../../../../com/johnsnowlabs/nlp/embeddings/SentenceEmbeddings.html#get[K,V](feature:com.johnsnowlabs.nlp.serialization.MapFeature[K,V]):Option[Map[K,V]]" title="Permalink">
        <i class="material-icons"></i>
      </a>
    </span>
      <span class="modifier_kind">
        <span class="modifier"></span>
        <span class="kind">def</span>
      </span>
      <span class="symbol">
        <span class="name">get</span><span class="tparams">[<span name="K">K</span>, <span name="V">V</span>]</span><span class="params">(<span name="feature">feature: <a href="../serialization/MapFeature.html" class="extype" name="com.johnsnowlabs.nlp.serialization.MapFeature">MapFeature</a>[<span class="extype" name="com.johnsnowlabs.nlp.HasFeatures.get.K">K</span>, <span class="extype" name="com.johnsnowlabs.nlp.HasFeatures.get.V">V</span>]</span>)</span><span class="result">: <span class="extype" name="scala.Option">Option</span>[<span class="extype" name="scala.Predef.Map">Map</span>[<span class="extype" name="com.johnsnowlabs.nlp.HasFeatures.get.K">K</span>, <span class="extype" name="com.johnsnowlabs.nlp.HasFeatures.get.V">V</span>]]</span>
      </span>
      
      <div class="fullcomment"><dl class="attributes block"> <dt>Attributes</dt><dd>protected </dd><dt>Definition Classes</dt><dd><a href="../HasFeatures.html" class="extype" name="com.johnsnowlabs.nlp.HasFeatures">HasFeatures</a></dd></dl></div>
    </li><li name="com.johnsnowlabs.nlp.HasFeatures#get" visbl="prt" class="indented0 " data-isabs="false" fullComment="yes" group="Ungrouped">
      <a id="get[T](feature:com.johnsnowlabs.nlp.serialization.SetFeature[T]):Option[Set[T]]"></a><a id="get[T](SetFeature[T]):Option[Set[T]]"></a>
      <span class="permalink">
      <a href="../../../../com/johnsnowlabs/nlp/embeddings/SentenceEmbeddings.html#get[T](feature:com.johnsnowlabs.nlp.serialization.SetFeature[T]):Option[Set[T]]" title="Permalink">
        <i class="material-icons"></i>
      </a>
    </span>
      <span class="modifier_kind">
        <span class="modifier"></span>
        <span class="kind">def</span>
      </span>
      <span class="symbol">
        <span class="name">get</span><span class="tparams">[<span name="T">T</span>]</span><span class="params">(<span name="feature">feature: <a href="../serialization/SetFeature.html" class="extype" name="com.johnsnowlabs.nlp.serialization.SetFeature">SetFeature</a>[<span class="extype" name="com.johnsnowlabs.nlp.HasFeatures.get.T">T</span>]</span>)</span><span class="result">: <span class="extype" name="scala.Option">Option</span>[<span class="extype" name="scala.Predef.Set">Set</span>[<span class="extype" name="com.johnsnowlabs.nlp.HasFeatures.get.T">T</span>]]</span>
      </span>
      
      <div class="fullcomment"><dl class="attributes block"> <dt>Attributes</dt><dd>protected </dd><dt>Definition Classes</dt><dd><a href="../HasFeatures.html" class="extype" name="com.johnsnowlabs.nlp.HasFeatures">HasFeatures</a></dd></dl></div>
    </li><li name="com.johnsnowlabs.nlp.HasFeatures#get" visbl="prt" class="indented0 " data-isabs="false" fullComment="yes" group="Ungrouped">
      <a id="get[T](feature:com.johnsnowlabs.nlp.serialization.ArrayFeature[T]):Option[Array[T]]"></a><a id="get[T](ArrayFeature[T]):Option[Array[T]]"></a>
      <span class="permalink">
      <a href="../../../../com/johnsnowlabs/nlp/embeddings/SentenceEmbeddings.html#get[T](feature:com.johnsnowlabs.nlp.serialization.ArrayFeature[T]):Option[Array[T]]" title="Permalink">
        <i class="material-icons"></i>
      </a>
    </span>
      <span class="modifier_kind">
        <span class="modifier"></span>
        <span class="kind">def</span>
      </span>
      <span class="symbol">
        <span class="name">get</span><span class="tparams">[<span name="T">T</span>]</span><span class="params">(<span name="feature">feature: <a href="../serialization/ArrayFeature.html" class="extype" name="com.johnsnowlabs.nlp.serialization.ArrayFeature">ArrayFeature</a>[<span class="extype" name="com.johnsnowlabs.nlp.HasFeatures.get.T">T</span>]</span>)</span><span class="result">: <span class="extype" name="scala.Option">Option</span>[<span class="extype" name="scala.Array">Array</span>[<span class="extype" name="com.johnsnowlabs.nlp.HasFeatures.get.T">T</span>]]</span>
      </span>
      
      <div class="fullcomment"><dl class="attributes block"> <dt>Attributes</dt><dd>protected </dd><dt>Definition Classes</dt><dd><a href="../HasFeatures.html" class="extype" name="com.johnsnowlabs.nlp.HasFeatures">HasFeatures</a></dd></dl></div>
    </li><li name="org.apache.spark.ml.param.Params#get" visbl="pub" class="indented0 " data-isabs="false" fullComment="yes" group="Ungrouped">
      <a id="get[T](param:org.apache.spark.ml.param.Param[T]):Option[T]"></a><a id="get[T](Param[T]):Option[T]"></a>
      <span class="permalink">
      <a href="../../../../com/johnsnowlabs/nlp/embeddings/SentenceEmbeddings.html#get[T](param:org.apache.spark.ml.param.Param[T]):Option[T]" title="Permalink">
        <i class="material-icons"></i>
      </a>
    </span>
      <span class="modifier_kind">
        <span class="modifier">final </span>
        <span class="kind">def</span>
      </span>
      <span class="symbol">
        <span class="name">get</span><span class="tparams">[<span name="T">T</span>]</span><span class="params">(<span name="param">param: <span class="extype" name="org.apache.spark.ml.param.Param">Param</span>[<span class="extype" name="org.apache.spark.ml.param.Params.get.T">T</span>]</span>)</span><span class="result">: <span class="extype" name="scala.Option">Option</span>[<span class="extype" name="org.apache.spark.ml.param.Params.get.T">T</span>]</span>
      </span>
      
      <div class="fullcomment"><dl class="attributes block"> <dt>Definition Classes</dt><dd>Params</dd></dl></div>
    </li><li name="scala.AnyRef#getClass" visbl="pub" class="indented0 " data-isabs="false" fullComment="yes" group="Ungrouped">
      <a id="getClass():Class[_]"></a>
      <span class="permalink">
      <a href="../../../../com/johnsnowlabs/nlp/embeddings/SentenceEmbeddings.html#getClass():Class[_]" title="Permalink">
        <i class="material-icons"></i>
      </a>
    </span>
      <span class="modifier_kind">
        <span class="modifier">final </span>
        <span class="kind">def</span>
      </span>
      <span class="symbol">
        <span class="name">getClass</span><span class="params">()</span><span class="result">: <span class="extype" name="java.lang.Class">Class</span>[_]</span>
      </span>
      
      <div class="fullcomment"><dl class="attributes block"> <dt>Definition Classes</dt><dd>AnyRef → Any</dd><dt>Annotations</dt><dd>
                <span class="name">@native</span><span class="args">()</span>
              
        </dd></dl></div>
    </li><li name="org.apache.spark.ml.param.Params#getDefault" visbl="pub" class="indented0 " data-isabs="false" fullComment="yes" group="Ungrouped">
      <a id="getDefault[T](param:org.apache.spark.ml.param.Param[T]):Option[T]"></a><a id="getDefault[T](Param[T]):Option[T]"></a>
      <span class="permalink">
      <a href="../../../../com/johnsnowlabs/nlp/embeddings/SentenceEmbeddings.html#getDefault[T](param:org.apache.spark.ml.param.Param[T]):Option[T]" title="Permalink">
        <i class="material-icons"></i>
      </a>
    </span>
      <span class="modifier_kind">
        <span class="modifier">final </span>
        <span class="kind">def</span>
      </span>
      <span class="symbol">
        <span class="name">getDefault</span><span class="tparams">[<span name="T">T</span>]</span><span class="params">(<span name="param">param: <span class="extype" name="org.apache.spark.ml.param.Param">Param</span>[<span class="extype" name="org.apache.spark.ml.param.Params.getDefault.T">T</span>]</span>)</span><span class="result">: <span class="extype" name="scala.Option">Option</span>[<span class="extype" name="org.apache.spark.ml.param.Params.getDefault.T">T</span>]</span>
      </span>
      
      <div class="fullcomment"><dl class="attributes block"> <dt>Definition Classes</dt><dd>Params</dd></dl></div>
    </li><li name="com.johnsnowlabs.nlp.embeddings.SentenceEmbeddings#getDimension" visbl="pub" class="indented0 " data-isabs="false" fullComment="yes" group="getParam">
      <a id="getDimension:Int"></a>
      <span class="permalink">
      <a href="../../../../com/johnsnowlabs/nlp/embeddings/SentenceEmbeddings.html#getDimension:Int" title="Permalink">
        <i class="material-icons"></i>
      </a>
    </span>
      <span class="modifier_kind">
        <span class="modifier"></span>
        <span class="kind">def</span>
      </span>
      <span class="symbol">
        <span class="name">getDimension</span><span class="result">: <span class="extype" name="scala.Int">Int</span></span>
      </span>
      
      <p class="shortcomment cmt">Number of embedding dimensions (Default: <code>100</code>)
</p><div class="fullcomment"><div class="comment cmt"><p>Number of embedding dimensions (Default: <code>100</code>)
</p></div><dl class="attributes block"> <dt>Definition Classes</dt><dd><a href="" class="extype" name="com.johnsnowlabs.nlp.embeddings.SentenceEmbeddings">SentenceEmbeddings</a> → <a href="HasEmbeddingsProperties.html" class="extype" name="com.johnsnowlabs.nlp.embeddings.HasEmbeddingsProperties">HasEmbeddingsProperties</a></dd></dl></div>
    </li><li name="com.johnsnowlabs.nlp.HasInputAnnotationCols#getInputCols" visbl="pub" class="indented0 " data-isabs="false" fullComment="yes" group="Ungrouped">
      <a id="getInputCols:Array[String]"></a>
      <span class="permalink">
      <a href="../../../../com/johnsnowlabs/nlp/embeddings/SentenceEmbeddings.html#getInputCols:Array[String]" title="Permalink">
        <i class="material-icons"></i>
      </a>
    </span>
      <span class="modifier_kind">
        <span class="modifier"></span>
        <span class="kind">def</span>
      </span>
      <span class="symbol">
        <span class="name">getInputCols</span><span class="result">: <span class="extype" name="scala.Array">Array</span>[<span class="extype" name="scala.Predef.String">String</span>]</span>
      </span>
      
      <p class="shortcomment cmt"></p><div class="fullcomment"><div class="comment cmt"></div><dl class="paramcmts block"><dt>returns</dt><dd class="cmt"><p>input annotations columns currently used</p></dd></dl><dl class="attributes block"> <dt>Definition Classes</dt><dd><a href="../HasInputAnnotationCols.html" class="extype" name="com.johnsnowlabs.nlp.HasInputAnnotationCols">HasInputAnnotationCols</a></dd></dl></div>
    </li><li name="com.johnsnowlabs.nlp.CanBeLazy#getLazyAnnotator" visbl="pub" class="indented0 " data-isabs="false" fullComment="yes" group="Ungrouped">
      <a id="getLazyAnnotator:Boolean"></a>
      <span class="permalink">
      <a href="../../../../com/johnsnowlabs/nlp/embeddings/SentenceEmbeddings.html#getLazyAnnotator:Boolean" title="Permalink">
        <i class="material-icons"></i>
      </a>
    </span>
      <span class="modifier_kind">
        <span class="modifier"></span>
        <span class="kind">def</span>
      </span>
      <span class="symbol">
        <span class="name">getLazyAnnotator</span><span class="result">: <span class="extype" name="scala.Boolean">Boolean</span></span>
      </span>
      
      <div class="fullcomment"><dl class="attributes block"> <dt>Definition Classes</dt><dd><a href="../CanBeLazy.html" class="extype" name="com.johnsnowlabs.nlp.CanBeLazy">CanBeLazy</a></dd></dl></div>
    </li><li name="org.apache.spark.ml.param.Params#getOrDefault" visbl="pub" class="indented0 " data-isabs="false" fullComment="yes" group="Ungrouped">
      <a id="getOrDefault[T](param:org.apache.spark.ml.param.Param[T]):T"></a><a id="getOrDefault[T](Param[T]):T"></a>
      <span class="permalink">
      <a href="../../../../com/johnsnowlabs/nlp/embeddings/SentenceEmbeddings.html#getOrDefault[T](param:org.apache.spark.ml.param.Param[T]):T" title="Permalink">
        <i class="material-icons"></i>
      </a>
    </span>
      <span class="modifier_kind">
        <span class="modifier">final </span>
        <span class="kind">def</span>
      </span>
      <span class="symbol">
        <span class="name">getOrDefault</span><span class="tparams">[<span name="T">T</span>]</span><span class="params">(<span name="param">param: <span class="extype" name="org.apache.spark.ml.param.Param">Param</span>[<span class="extype" name="org.apache.spark.ml.param.Params.getOrDefault.T">T</span>]</span>)</span><span class="result">: <span class="extype" name="org.apache.spark.ml.param.Params.getOrDefault.T">T</span></span>
      </span>
      
      <div class="fullcomment"><dl class="attributes block"> <dt>Definition Classes</dt><dd>Params</dd></dl></div>
    </li><li name="com.johnsnowlabs.nlp.HasOutputAnnotationCol#getOutputCol" visbl="pub" class="indented0 " data-isabs="false" fullComment="yes" group="Ungrouped">
      <a id="getOutputCol:String"></a>
      <span class="permalink">
      <a href="../../../../com/johnsnowlabs/nlp/embeddings/SentenceEmbeddings.html#getOutputCol:String" title="Permalink">
        <i class="material-icons"></i>
      </a>
    </span>
      <span class="modifier_kind">
        <span class="modifier">final </span>
        <span class="kind">def</span>
      </span>
      <span class="symbol">
        <span class="name">getOutputCol</span><span class="result">: <span class="extype" name="scala.Predef.String">String</span></span>
      </span>
      
      <p class="shortcomment cmt">Gets annotation column name going to generate</p><div class="fullcomment"><div class="comment cmt"><p>Gets annotation column name going to generate</p></div><dl class="attributes block"> <dt>Definition Classes</dt><dd><a href="../HasOutputAnnotationCol.html" class="extype" name="com.johnsnowlabs.nlp.HasOutputAnnotationCol">HasOutputAnnotationCol</a></dd></dl></div>
    </li><li name="org.apache.spark.ml.param.Params#getParam" visbl="pub" class="indented0 " data-isabs="false" fullComment="yes" group="Ungrouped">
      <a id="getParam(paramName:String):org.apache.spark.ml.param.Param[Any]"></a><a id="getParam(String):Param[Any]"></a>
      <span class="permalink">
      <a href="../../../../com/johnsnowlabs/nlp/embeddings/SentenceEmbeddings.html#getParam(paramName:String):org.apache.spark.ml.param.Param[Any]" title="Permalink">
        <i class="material-icons"></i>
      </a>
    </span>
      <span class="modifier_kind">
        <span class="modifier"></span>
        <span class="kind">def</span>
      </span>
      <span class="symbol">
        <span class="name">getParam</span><span class="params">(<span name="paramName">paramName: <span class="extype" name="scala.Predef.String">String</span></span>)</span><span class="result">: <span class="extype" name="org.apache.spark.ml.param.Param">Param</span>[<span class="extype" name="scala.Any">Any</span>]</span>
      </span>
      
      <div class="fullcomment"><dl class="attributes block"> <dt>Definition Classes</dt><dd>Params</dd></dl></div>
    </li><li name="com.johnsnowlabs.storage.HasStorageRef#getStorageRef" visbl="pub" class="indented0 " data-isabs="false" fullComment="yes" group="Ungrouped">
      <a id="getStorageRef:String"></a>
      <span class="permalink">
      <a href="../../../../com/johnsnowlabs/nlp/embeddings/SentenceEmbeddings.html#getStorageRef:String" title="Permalink">
        <i class="material-icons"></i>
      </a>
    </span>
      <span class="modifier_kind">
        <span class="modifier"></span>
        <span class="kind">def</span>
      </span>
      <span class="symbol">
        <span class="name">getStorageRef</span><span class="result">: <span class="extype" name="scala.Predef.String">String</span></span>
      </span>
      
      <div class="fullcomment"><dl class="attributes block"> <dt>Definition Classes</dt><dd><a href="../../storage/HasStorageRef.html" class="extype" name="com.johnsnowlabs.storage.HasStorageRef">HasStorageRef</a></dd></dl></div>
    </li><li name="org.apache.spark.ml.param.Params#hasDefault" visbl="pub" class="indented0 " data-isabs="false" fullComment="yes" group="Ungrouped">
      <a id="hasDefault[T](param:org.apache.spark.ml.param.Param[T]):Boolean"></a><a id="hasDefault[T](Param[T]):Boolean"></a>
      <span class="permalink">
      <a href="../../../../com/johnsnowlabs/nlp/embeddings/SentenceEmbeddings.html#hasDefault[T](param:org.apache.spark.ml.param.Param[T]):Boolean" title="Permalink">
        <i class="material-icons"></i>
      </a>
    </span>
      <span class="modifier_kind">
        <span class="modifier">final </span>
        <span class="kind">def</span>
      </span>
      <span class="symbol">
        <span class="name">hasDefault</span><span class="tparams">[<span name="T">T</span>]</span><span class="params">(<span name="param">param: <span class="extype" name="org.apache.spark.ml.param.Param">Param</span>[<span class="extype" name="org.apache.spark.ml.param.Params.hasDefault.T">T</span>]</span>)</span><span class="result">: <span class="extype" name="scala.Boolean">Boolean</span></span>
      </span>
      
      <div class="fullcomment"><dl class="attributes block"> <dt>Definition Classes</dt><dd>Params</dd></dl></div>
    </li><li name="org.apache.spark.ml.param.Params#hasParam" visbl="pub" class="indented0 " data-isabs="false" fullComment="yes" group="Ungrouped">
      <a id="hasParam(paramName:String):Boolean"></a><a id="hasParam(String):Boolean"></a>
      <span class="permalink">
      <a href="../../../../com/johnsnowlabs/nlp/embeddings/SentenceEmbeddings.html#hasParam(paramName:String):Boolean" title="Permalink">
        <i class="material-icons"></i>
      </a>
    </span>
      <span class="modifier_kind">
        <span class="modifier"></span>
        <span class="kind">def</span>
      </span>
      <span class="symbol">
        <span class="name">hasParam</span><span class="params">(<span name="paramName">paramName: <span class="extype" name="scala.Predef.String">String</span></span>)</span><span class="result">: <span class="extype" name="scala.Boolean">Boolean</span></span>
      </span>
      
      <div class="fullcomment"><dl class="attributes block"> <dt>Definition Classes</dt><dd>Params</dd></dl></div>
    </li><li name="org.apache.spark.ml.Model#hasParent" visbl="pub" class="indented0 " data-isabs="false" fullComment="yes" group="Ungrouped">
      <a id="hasParent:Boolean"></a>
      <span class="permalink">
      <a href="../../../../com/johnsnowlabs/nlp/embeddings/SentenceEmbeddings.html#hasParent:Boolean" title="Permalink">
        <i class="material-icons"></i>
      </a>
    </span>
      <span class="modifier_kind">
        <span class="modifier"></span>
        <span class="kind">def</span>
      </span>
      <span class="symbol">
        <span class="name">hasParent</span><span class="result">: <span class="extype" name="scala.Boolean">Boolean</span></span>
      </span>
      
      <div class="fullcomment"><dl class="attributes block"> <dt>Definition Classes</dt><dd>Model</dd></dl></div>
    </li><li name="scala.AnyRef#hashCode" visbl="pub" class="indented0 " data-isabs="false" fullComment="yes" group="Ungrouped">
      <a id="hashCode():Int"></a>
      <span class="permalink">
      <a href="../../../../com/johnsnowlabs/nlp/embeddings/SentenceEmbeddings.html#hashCode():Int" title="Permalink">
        <i class="material-icons"></i>
      </a>
    </span>
      <span class="modifier_kind">
        <span class="modifier"></span>
        <span class="kind">def</span>
      </span>
      <span class="symbol">
        <span class="name">hashCode</span><span class="params">()</span><span class="result">: <span class="extype" name="scala.Int">Int</span></span>
      </span>
      
      <div class="fullcomment"><dl class="attributes block"> <dt>Definition Classes</dt><dd>AnyRef → Any</dd><dt>Annotations</dt><dd>
                <span class="name">@native</span><span class="args">()</span>
              
        </dd></dl></div>
    </li><li name="org.apache.spark.internal.Logging#initializeLogIfNecessary" visbl="prt" class="indented0 " data-isabs="false" fullComment="yes" group="Ungrouped">
      <a id="initializeLogIfNecessary(isInterpreter:Boolean,silent:Boolean):Boolean"></a><a id="initializeLogIfNecessary(Boolean,Boolean):Boolean"></a>
      <span class="permalink">
      <a href="../../../../com/johnsnowlabs/nlp/embeddings/SentenceEmbeddings.html#initializeLogIfNecessary(isInterpreter:Boolean,silent:Boolean):Boolean" title="Permalink">
        <i class="material-icons"></i>
      </a>
    </span>
      <span class="modifier_kind">
        <span class="modifier"></span>
        <span class="kind">def</span>
      </span>
      <span class="symbol">
        <span class="name">initializeLogIfNecessary</span><span class="params">(<span name="isInterpreter">isInterpreter: <span class="extype" name="scala.Boolean">Boolean</span></span>, <span name="silent">silent: <span class="extype" name="scala.Boolean">Boolean</span></span>)</span><span class="result">: <span class="extype" name="scala.Boolean">Boolean</span></span>
      </span>
      
      <div class="fullcomment"><dl class="attributes block"> <dt>Attributes</dt><dd>protected </dd><dt>Definition Classes</dt><dd>Logging</dd></dl></div>
    </li><li name="org.apache.spark.internal.Logging#initializeLogIfNecessary" visbl="prt" class="indented0 " data-isabs="false" fullComment="yes" group="Ungrouped">
      <a id="initializeLogIfNecessary(isInterpreter:Boolean):Unit"></a><a id="initializeLogIfNecessary(Boolean):Unit"></a>
      <span class="permalink">
      <a href="../../../../com/johnsnowlabs/nlp/embeddings/SentenceEmbeddings.html#initializeLogIfNecessary(isInterpreter:Boolean):Unit" title="Permalink">
        <i class="material-icons"></i>
      </a>
    </span>
      <span class="modifier_kind">
        <span class="modifier"></span>
        <span class="kind">def</span>
      </span>
      <span class="symbol">
        <span class="name">initializeLogIfNecessary</span><span class="params">(<span name="isInterpreter">isInterpreter: <span class="extype" name="scala.Boolean">Boolean</span></span>)</span><span class="result">: <span class="extype" name="scala.Unit">Unit</span></span>
      </span>
      
      <div class="fullcomment"><dl class="attributes block"> <dt>Attributes</dt><dd>protected </dd><dt>Definition Classes</dt><dd>Logging</dd></dl></div>
    </li><li name="com.johnsnowlabs.nlp.embeddings.SentenceEmbeddings#inputAnnotatorTypes" visbl="pub" class="indented0 " data-isabs="false" fullComment="yes" group="anno">
      <a id="inputAnnotatorTypes:Array[SentenceEmbeddings.this.AnnotatorType]"></a><a id="inputAnnotatorTypes:Array[AnnotatorType]"></a>
      <span class="permalink">
      <a href="../../../../com/johnsnowlabs/nlp/embeddings/SentenceEmbeddings.html#inputAnnotatorTypes:Array[SentenceEmbeddings.this.AnnotatorType]" title="Permalink">
        <i class="material-icons"></i>
      </a>
    </span>
      <span class="modifier_kind">
        <span class="modifier"></span>
        <span class="kind">val</span>
      </span>
      <span class="symbol">
        <span class="name">inputAnnotatorTypes</span><span class="result">: <span class="extype" name="scala.Array">Array</span>[<a href="#AnnotatorType=String" class="extmbr" name="com.johnsnowlabs.nlp.embeddings.SentenceEmbeddings.AnnotatorType">AnnotatorType</a>]</span>
      </span>
      
      <p class="shortcomment cmt">Input annotator type : DOCUMENT, WORD_EMBEDDINGS
</p><div class="fullcomment"><div class="comment cmt"><p>Input annotator type : DOCUMENT, WORD_EMBEDDINGS
</p></div><dl class="attributes block"> <dt>Definition Classes</dt><dd><a href="" class="extype" name="com.johnsnowlabs.nlp.embeddings.SentenceEmbeddings">SentenceEmbeddings</a> → <a href="../HasInputAnnotationCols.html" class="extype" name="com.johnsnowlabs.nlp.HasInputAnnotationCols">HasInputAnnotationCols</a></dd></dl></div>
    </li><li name="com.johnsnowlabs.nlp.HasInputAnnotationCols#inputCols" visbl="prt" class="indented0 " data-isabs="false" fullComment="yes" group="Ungrouped">
      <a id="inputCols:org.apache.spark.ml.param.StringArrayParam"></a><a id="inputCols:StringArrayParam"></a>
      <span class="permalink">
      <a href="../../../../com/johnsnowlabs/nlp/embeddings/SentenceEmbeddings.html#inputCols:org.apache.spark.ml.param.StringArrayParam" title="Permalink">
        <i class="material-icons"></i>
      </a>
    </span>
      <span class="modifier_kind">
        <span class="modifier">final </span>
        <span class="kind">val</span>
      </span>
      <span class="symbol">
        <span class="name">inputCols</span><span class="result">: <span class="extype" name="org.apache.spark.ml.param.StringArrayParam">StringArrayParam</span></span>
      </span>
      
      <p class="shortcomment cmt">columns that contain annotations necessary to run this annotator AnnotatorType is used both
as input and output columns if not specified
</p><div class="fullcomment"><div class="comment cmt"><p>columns that contain annotations necessary to run this annotator AnnotatorType is used both
as input and output columns if not specified
</p></div><dl class="attributes block"> <dt>Attributes</dt><dd>protected </dd><dt>Definition Classes</dt><dd><a href="../HasInputAnnotationCols.html" class="extype" name="com.johnsnowlabs.nlp.HasInputAnnotationCols">HasInputAnnotationCols</a></dd></dl></div>
    </li><li name="org.apache.spark.ml.param.Params#isDefined" visbl="pub" class="indented0 " data-isabs="false" fullComment="yes" group="Ungrouped">
      <a id="isDefined(param:org.apache.spark.ml.param.Param[_]):Boolean"></a><a id="isDefined(Param[_]):Boolean"></a>
      <span class="permalink">
      <a href="../../../../com/johnsnowlabs/nlp/embeddings/SentenceEmbeddings.html#isDefined(param:org.apache.spark.ml.param.Param[_]):Boolean" title="Permalink">
        <i class="material-icons"></i>
      </a>
    </span>
      <span class="modifier_kind">
        <span class="modifier">final </span>
        <span class="kind">def</span>
      </span>
      <span class="symbol">
        <span class="name">isDefined</span><span class="params">(<span name="param">param: <span class="extype" name="org.apache.spark.ml.param.Param">Param</span>[_]</span>)</span><span class="result">: <span class="extype" name="scala.Boolean">Boolean</span></span>
      </span>
      
      <div class="fullcomment"><dl class="attributes block"> <dt>Definition Classes</dt><dd>Params</dd></dl></div>
    </li><li name="scala.Any#isInstanceOf" visbl="pub" class="indented0 " data-isabs="false" fullComment="yes" group="Ungrouped">
      <a id="isInstanceOf[T0]:Boolean"></a>
      <span class="permalink">
      <a href="../../../../com/johnsnowlabs/nlp/embeddings/SentenceEmbeddings.html#isInstanceOf[T0]:Boolean" title="Permalink">
        <i class="material-icons"></i>
      </a>
    </span>
      <span class="modifier_kind">
        <span class="modifier">final </span>
        <span class="kind">def</span>
      </span>
      <span class="symbol">
        <span class="name">isInstanceOf</span><span class="tparams">[<span name="T0">T0</span>]</span><span class="result">: <span class="extype" name="scala.Boolean">Boolean</span></span>
      </span>
      
      <div class="fullcomment"><dl class="attributes block"> <dt>Definition Classes</dt><dd>Any</dd></dl></div>
    </li><li name="org.apache.spark.ml.param.Params#isSet" visbl="pub" class="indented0 " data-isabs="false" fullComment="yes" group="Ungrouped">
      <a id="isSet(param:org.apache.spark.ml.param.Param[_]):Boolean"></a><a id="isSet(Param[_]):Boolean"></a>
      <span class="permalink">
      <a href="../../../../com/johnsnowlabs/nlp/embeddings/SentenceEmbeddings.html#isSet(param:org.apache.spark.ml.param.Param[_]):Boolean" title="Permalink">
        <i class="material-icons"></i>
      </a>
    </span>
      <span class="modifier_kind">
        <span class="modifier">final </span>
        <span class="kind">def</span>
      </span>
      <span class="symbol">
        <span class="name">isSet</span><span class="params">(<span name="param">param: <span class="extype" name="org.apache.spark.ml.param.Param">Param</span>[_]</span>)</span><span class="result">: <span class="extype" name="scala.Boolean">Boolean</span></span>
      </span>
      
      <div class="fullcomment"><dl class="attributes block"> <dt>Definition Classes</dt><dd>Params</dd></dl></div>
    </li><li name="org.apache.spark.internal.Logging#isTraceEnabled" visbl="prt" class="indented0 " data-isabs="false" fullComment="yes" group="Ungrouped">
      <a id="isTraceEnabled():Boolean"></a>
      <span class="permalink">
      <a href="../../../../com/johnsnowlabs/nlp/embeddings/SentenceEmbeddings.html#isTraceEnabled():Boolean" title="Permalink">
        <i class="material-icons"></i>
      </a>
    </span>
      <span class="modifier_kind">
        <span class="modifier"></span>
        <span class="kind">def</span>
      </span>
      <span class="symbol">
        <span class="name">isTraceEnabled</span><span class="params">()</span><span class="result">: <span class="extype" name="scala.Boolean">Boolean</span></span>
      </span>
      
      <div class="fullcomment"><dl class="attributes block"> <dt>Attributes</dt><dd>protected </dd><dt>Definition Classes</dt><dd>Logging</dd></dl></div>
    </li><li name="com.johnsnowlabs.nlp.CanBeLazy#lazyAnnotator" visbl="pub" class="indented0 " data-isabs="false" fullComment="yes" group="Ungrouped">
      <a id="lazyAnnotator:org.apache.spark.ml.param.BooleanParam"></a><a id="lazyAnnotator:BooleanParam"></a>
      <span class="permalink">
      <a href="../../../../com/johnsnowlabs/nlp/embeddings/SentenceEmbeddings.html#lazyAnnotator:org.apache.spark.ml.param.BooleanParam" title="Permalink">
        <i class="material-icons"></i>
      </a>
    </span>
      <span class="modifier_kind">
        <span class="modifier"></span>
        <span class="kind">val</span>
      </span>
      <span class="symbol">
        <span class="name">lazyAnnotator</span><span class="result">: <span class="extype" name="org.apache.spark.ml.param.BooleanParam">BooleanParam</span></span>
      </span>
      
      <div class="fullcomment"><dl class="attributes block"> <dt>Definition Classes</dt><dd><a href="../CanBeLazy.html" class="extype" name="com.johnsnowlabs.nlp.CanBeLazy">CanBeLazy</a></dd></dl></div>
    </li><li name="org.apache.spark.internal.Logging#log" visbl="prt" class="indented0 " data-isabs="false" fullComment="yes" group="Ungrouped">
      <a id="log:org.slf4j.Logger"></a><a id="log:Logger"></a>
      <span class="permalink">
      <a href="../../../../com/johnsnowlabs/nlp/embeddings/SentenceEmbeddings.html#log:org.slf4j.Logger" title="Permalink">
        <i class="material-icons"></i>
      </a>
    </span>
      <span class="modifier_kind">
        <span class="modifier"></span>
        <span class="kind">def</span>
      </span>
      <span class="symbol">
        <span class="name">log</span><span class="result">: <span class="extype" name="org.slf4j.Logger">Logger</span></span>
      </span>
      
      <div class="fullcomment"><dl class="attributes block"> <dt>Attributes</dt><dd>protected </dd><dt>Definition Classes</dt><dd>Logging</dd></dl></div>
    </li><li name="org.apache.spark.internal.Logging#logDebug" visbl="prt" class="indented0 " data-isabs="false" fullComment="yes" group="Ungrouped">
      <a id="logDebug(msg:=&gt;String,throwable:Throwable):Unit"></a><a id="logDebug(⇒String,Throwable):Unit"></a>
      <span class="permalink">
      <a href="../../../../com/johnsnowlabs/nlp/embeddings/SentenceEmbeddings.html#logDebug(msg:=&gt;String,throwable:Throwable):Unit" title="Permalink">
        <i class="material-icons"></i>
      </a>
    </span>
      <span class="modifier_kind">
        <span class="modifier"></span>
        <span class="kind">def</span>
      </span>
      <span class="symbol">
        <span class="name">logDebug</span><span class="params">(<span name="msg">msg: ⇒ <span class="extype" name="scala.Predef.String">String</span></span>, <span name="throwable">throwable: <span class="extype" name="scala.Throwable">Throwable</span></span>)</span><span class="result">: <span class="extype" name="scala.Unit">Unit</span></span>
      </span>
      
      <div class="fullcomment"><dl class="attributes block"> <dt>Attributes</dt><dd>protected </dd><dt>Definition Classes</dt><dd>Logging</dd></dl></div>
    </li><li name="org.apache.spark.internal.Logging#logDebug" visbl="prt" class="indented0 " data-isabs="false" fullComment="yes" group="Ungrouped">
      <a id="logDebug(msg:=&gt;String):Unit"></a><a id="logDebug(⇒String):Unit"></a>
      <span class="permalink">
      <a href="../../../../com/johnsnowlabs/nlp/embeddings/SentenceEmbeddings.html#logDebug(msg:=&gt;String):Unit" title="Permalink">
        <i class="material-icons"></i>
      </a>
    </span>
      <span class="modifier_kind">
        <span class="modifier"></span>
        <span class="kind">def</span>
      </span>
      <span class="symbol">
        <span class="name">logDebug</span><span class="params">(<span name="msg">msg: ⇒ <span class="extype" name="scala.Predef.String">String</span></span>)</span><span class="result">: <span class="extype" name="scala.Unit">Unit</span></span>
      </span>
      
      <div class="fullcomment"><dl class="attributes block"> <dt>Attributes</dt><dd>protected </dd><dt>Definition Classes</dt><dd>Logging</dd></dl></div>
    </li><li name="org.apache.spark.internal.Logging#logError" visbl="prt" class="indented0 " data-isabs="false" fullComment="yes" group="Ungrouped">
      <a id="logError(msg:=&gt;String,throwable:Throwable):Unit"></a><a id="logError(⇒String,Throwable):Unit"></a>
      <span class="permalink">
      <a href="../../../../com/johnsnowlabs/nlp/embeddings/SentenceEmbeddings.html#logError(msg:=&gt;String,throwable:Throwable):Unit" title="Permalink">
        <i class="material-icons"></i>
      </a>
    </span>
      <span class="modifier_kind">
        <span class="modifier"></span>
        <span class="kind">def</span>
      </span>
      <span class="symbol">
        <span class="name">logError</span><span class="params">(<span name="msg">msg: ⇒ <span class="extype" name="scala.Predef.String">String</span></span>, <span name="throwable">throwable: <span class="extype" name="scala.Throwable">Throwable</span></span>)</span><span class="result">: <span class="extype" name="scala.Unit">Unit</span></span>
      </span>
      
      <div class="fullcomment"><dl class="attributes block"> <dt>Attributes</dt><dd>protected </dd><dt>Definition Classes</dt><dd>Logging</dd></dl></div>
    </li><li name="org.apache.spark.internal.Logging#logError" visbl="prt" class="indented0 " data-isabs="false" fullComment="yes" group="Ungrouped">
      <a id="logError(msg:=&gt;String):Unit"></a><a id="logError(⇒String):Unit"></a>
      <span class="permalink">
      <a href="../../../../com/johnsnowlabs/nlp/embeddings/SentenceEmbeddings.html#logError(msg:=&gt;String):Unit" title="Permalink">
        <i class="material-icons"></i>
      </a>
    </span>
      <span class="modifier_kind">
        <span class="modifier"></span>
        <span class="kind">def</span>
      </span>
      <span class="symbol">
        <span class="name">logError</span><span class="params">(<span name="msg">msg: ⇒ <span class="extype" name="scala.Predef.String">String</span></span>)</span><span class="result">: <span class="extype" name="scala.Unit">Unit</span></span>
      </span>
      
      <div class="fullcomment"><dl class="attributes block"> <dt>Attributes</dt><dd>protected </dd><dt>Definition Classes</dt><dd>Logging</dd></dl></div>
    </li><li name="org.apache.spark.internal.Logging#logInfo" visbl="prt" class="indented0 " data-isabs="false" fullComment="yes" group="Ungrouped">
      <a id="logInfo(msg:=&gt;String,throwable:Throwable):Unit"></a><a id="logInfo(⇒String,Throwable):Unit"></a>
      <span class="permalink">
      <a href="../../../../com/johnsnowlabs/nlp/embeddings/SentenceEmbeddings.html#logInfo(msg:=&gt;String,throwable:Throwable):Unit" title="Permalink">
        <i class="material-icons"></i>
      </a>
    </span>
      <span class="modifier_kind">
        <span class="modifier"></span>
        <span class="kind">def</span>
      </span>
      <span class="symbol">
        <span class="name">logInfo</span><span class="params">(<span name="msg">msg: ⇒ <span class="extype" name="scala.Predef.String">String</span></span>, <span name="throwable">throwable: <span class="extype" name="scala.Throwable">Throwable</span></span>)</span><span class="result">: <span class="extype" name="scala.Unit">Unit</span></span>
      </span>
      
      <div class="fullcomment"><dl class="attributes block"> <dt>Attributes</dt><dd>protected </dd><dt>Definition Classes</dt><dd>Logging</dd></dl></div>
    </li><li name="org.apache.spark.internal.Logging#logInfo" visbl="prt" class="indented0 " data-isabs="false" fullComment="yes" group="Ungrouped">
      <a id="logInfo(msg:=&gt;String):Unit"></a><a id="logInfo(⇒String):Unit"></a>
      <span class="permalink">
      <a href="../../../../com/johnsnowlabs/nlp/embeddings/SentenceEmbeddings.html#logInfo(msg:=&gt;String):Unit" title="Permalink">
        <i class="material-icons"></i>
      </a>
    </span>
      <span class="modifier_kind">
        <span class="modifier"></span>
        <span class="kind">def</span>
      </span>
      <span class="symbol">
        <span class="name">logInfo</span><span class="params">(<span name="msg">msg: ⇒ <span class="extype" name="scala.Predef.String">String</span></span>)</span><span class="result">: <span class="extype" name="scala.Unit">Unit</span></span>
      </span>
      
      <div class="fullcomment"><dl class="attributes block"> <dt>Attributes</dt><dd>protected </dd><dt>Definition Classes</dt><dd>Logging</dd></dl></div>
    </li><li name="org.apache.spark.internal.Logging#logName" visbl="prt" class="indented0 " data-isabs="false" fullComment="yes" group="Ungrouped">
      <a id="logName:String"></a>
      <span class="permalink">
      <a href="../../../../com/johnsnowlabs/nlp/embeddings/SentenceEmbeddings.html#logName:String" title="Permalink">
        <i class="material-icons"></i>
      </a>
    </span>
      <span class="modifier_kind">
        <span class="modifier"></span>
        <span class="kind">def</span>
      </span>
      <span class="symbol">
        <span class="name">logName</span><span class="result">: <span class="extype" name="java.lang.String">String</span></span>
      </span>
      
      <div class="fullcomment"><dl class="attributes block"> <dt>Attributes</dt><dd>protected </dd><dt>Definition Classes</dt><dd>Logging</dd></dl></div>
    </li><li name="org.apache.spark.internal.Logging#logTrace" visbl="prt" class="indented0 " data-isabs="false" fullComment="yes" group="Ungrouped">
      <a id="logTrace(msg:=&gt;String,throwable:Throwable):Unit"></a><a id="logTrace(⇒String,Throwable):Unit"></a>
      <span class="permalink">
      <a href="../../../../com/johnsnowlabs/nlp/embeddings/SentenceEmbeddings.html#logTrace(msg:=&gt;String,throwable:Throwable):Unit" title="Permalink">
        <i class="material-icons"></i>
      </a>
    </span>
      <span class="modifier_kind">
        <span class="modifier"></span>
        <span class="kind">def</span>
      </span>
      <span class="symbol">
        <span class="name">logTrace</span><span class="params">(<span name="msg">msg: ⇒ <span class="extype" name="scala.Predef.String">String</span></span>, <span name="throwable">throwable: <span class="extype" name="scala.Throwable">Throwable</span></span>)</span><span class="result">: <span class="extype" name="scala.Unit">Unit</span></span>
      </span>
      
      <div class="fullcomment"><dl class="attributes block"> <dt>Attributes</dt><dd>protected </dd><dt>Definition Classes</dt><dd>Logging</dd></dl></div>
    </li><li name="org.apache.spark.internal.Logging#logTrace" visbl="prt" class="indented0 " data-isabs="false" fullComment="yes" group="Ungrouped">
      <a id="logTrace(msg:=&gt;String):Unit"></a><a id="logTrace(⇒String):Unit"></a>
      <span class="permalink">
      <a href="../../../../com/johnsnowlabs/nlp/embeddings/SentenceEmbeddings.html#logTrace(msg:=&gt;String):Unit" title="Permalink">
        <i class="material-icons"></i>
      </a>
    </span>
      <span class="modifier_kind">
        <span class="modifier"></span>
        <span class="kind">def</span>
      </span>
      <span class="symbol">
        <span class="name">logTrace</span><span class="params">(<span name="msg">msg: ⇒ <span class="extype" name="scala.Predef.String">String</span></span>)</span><span class="result">: <span class="extype" name="scala.Unit">Unit</span></span>
      </span>
      
      <div class="fullcomment"><dl class="attributes block"> <dt>Attributes</dt><dd>protected </dd><dt>Definition Classes</dt><dd>Logging</dd></dl></div>
    </li><li name="org.apache.spark.internal.Logging#logWarning" visbl="prt" class="indented0 " data-isabs="false" fullComment="yes" group="Ungrouped">
      <a id="logWarning(msg:=&gt;String,throwable:Throwable):Unit"></a><a id="logWarning(⇒String,Throwable):Unit"></a>
      <span class="permalink">
      <a href="../../../../com/johnsnowlabs/nlp/embeddings/SentenceEmbeddings.html#logWarning(msg:=&gt;String,throwable:Throwable):Unit" title="Permalink">
        <i class="material-icons"></i>
      </a>
    </span>
      <span class="modifier_kind">
        <span class="modifier"></span>
        <span class="kind">def</span>
      </span>
      <span class="symbol">
        <span class="name">logWarning</span><span class="params">(<span name="msg">msg: ⇒ <span class="extype" name="scala.Predef.String">String</span></span>, <span name="throwable">throwable: <span class="extype" name="scala.Throwable">Throwable</span></span>)</span><span class="result">: <span class="extype" name="scala.Unit">Unit</span></span>
      </span>
      
      <div class="fullcomment"><dl class="attributes block"> <dt>Attributes</dt><dd>protected </dd><dt>Definition Classes</dt><dd>Logging</dd></dl></div>
    </li><li name="org.apache.spark.internal.Logging#logWarning" visbl="prt" class="indented0 " data-isabs="false" fullComment="yes" group="Ungrouped">
      <a id="logWarning(msg:=&gt;String):Unit"></a><a id="logWarning(⇒String):Unit"></a>
      <span class="permalink">
      <a href="../../../../com/johnsnowlabs/nlp/embeddings/SentenceEmbeddings.html#logWarning(msg:=&gt;String):Unit" title="Permalink">
        <i class="material-icons"></i>
      </a>
    </span>
      <span class="modifier_kind">
        <span class="modifier"></span>
        <span class="kind">def</span>
      </span>
      <span class="symbol">
        <span class="name">logWarning</span><span class="params">(<span name="msg">msg: ⇒ <span class="extype" name="scala.Predef.String">String</span></span>)</span><span class="result">: <span class="extype" name="scala.Unit">Unit</span></span>
      </span>
      
      <div class="fullcomment"><dl class="attributes block"> <dt>Attributes</dt><dd>protected </dd><dt>Definition Classes</dt><dd>Logging</dd></dl></div>
    </li><li name="com.johnsnowlabs.nlp.HasInputAnnotationCols#msgHelper" visbl="prt" class="indented0 " data-isabs="false" fullComment="yes" group="Ungrouped">
      <a id="msgHelper(schema:org.apache.spark.sql.types.StructType):String"></a><a id="msgHelper(StructType):String"></a>
      <span class="permalink">
      <a href="../../../../com/johnsnowlabs/nlp/embeddings/SentenceEmbeddings.html#msgHelper(schema:org.apache.spark.sql.types.StructType):String" title="Permalink">
        <i class="material-icons"></i>
      </a>
    </span>
      <span class="modifier_kind">
        <span class="modifier"></span>
        <span class="kind">def</span>
      </span>
      <span class="symbol">
        <span class="name">msgHelper</span><span class="params">(<span name="schema">schema: <span class="extype" name="org.apache.spark.sql.types.StructType">StructType</span></span>)</span><span class="result">: <span class="extype" name="scala.Predef.String">String</span></span>
      </span>
      
      <div class="fullcomment"><dl class="attributes block"> <dt>Attributes</dt><dd>protected </dd><dt>Definition Classes</dt><dd><a href="../HasInputAnnotationCols.html" class="extype" name="com.johnsnowlabs.nlp.HasInputAnnotationCols">HasInputAnnotationCols</a></dd></dl></div>
    </li><li name="scala.AnyRef#ne" visbl="pub" class="indented0 " data-isabs="false" fullComment="yes" group="Ungrouped">
      <a id="ne(x$1:AnyRef):Boolean"></a><a id="ne(AnyRef):Boolean"></a>
      <span class="permalink">
      <a href="../../../../com/johnsnowlabs/nlp/embeddings/SentenceEmbeddings.html#ne(x$1:AnyRef):Boolean" title="Permalink">
        <i class="material-icons"></i>
      </a>
    </span>
      <span class="modifier_kind">
        <span class="modifier">final </span>
        <span class="kind">def</span>
      </span>
      <span class="symbol">
        <span class="name">ne</span><span class="params">(<span name="arg0">arg0: <span class="extype" name="scala.AnyRef">AnyRef</span></span>)</span><span class="result">: <span class="extype" name="scala.Boolean">Boolean</span></span>
      </span>
      
      <div class="fullcomment"><dl class="attributes block"> <dt>Definition Classes</dt><dd>AnyRef</dd></dl></div>
    </li><li name="scala.AnyRef#notify" visbl="pub" class="indented0 " data-isabs="false" fullComment="yes" group="Ungrouped">
      <a id="notify():Unit"></a>
      <span class="permalink">
      <a href="../../../../com/johnsnowlabs/nlp/embeddings/SentenceEmbeddings.html#notify():Unit" title="Permalink">
        <i class="material-icons"></i>
      </a>
    </span>
      <span class="modifier_kind">
        <span class="modifier">final </span>
        <span class="kind">def</span>
      </span>
      <span class="symbol">
        <span class="name">notify</span><span class="params">()</span><span class="result">: <span class="extype" name="scala.Unit">Unit</span></span>
      </span>
      
      <div class="fullcomment"><dl class="attributes block"> <dt>Definition Classes</dt><dd>AnyRef</dd><dt>Annotations</dt><dd>
                <span class="name">@native</span><span class="args">()</span>
              
        </dd></dl></div>
    </li><li name="scala.AnyRef#notifyAll" visbl="pub" class="indented0 " data-isabs="false" fullComment="yes" group="Ungrouped">
      <a id="notifyAll():Unit"></a>
      <span class="permalink">
      <a href="../../../../com/johnsnowlabs/nlp/embeddings/SentenceEmbeddings.html#notifyAll():Unit" title="Permalink">
        <i class="material-icons"></i>
      </a>
    </span>
      <span class="modifier_kind">
        <span class="modifier">final </span>
        <span class="kind">def</span>
      </span>
      <span class="symbol">
        <span class="name">notifyAll</span><span class="params">()</span><span class="result">: <span class="extype" name="scala.Unit">Unit</span></span>
      </span>
      
      <div class="fullcomment"><dl class="attributes block"> <dt>Definition Classes</dt><dd>AnyRef</dd><dt>Annotations</dt><dd>
                <span class="name">@native</span><span class="args">()</span>
              
        </dd></dl></div>
    </li><li name="com.johnsnowlabs.nlp.ParamsAndFeaturesWritable#onWrite" visbl="prt" class="indented0 " data-isabs="false" fullComment="yes" group="Ungrouped">
      <a id="onWrite(path:String,spark:org.apache.spark.sql.SparkSession):Unit"></a><a id="onWrite(String,SparkSession):Unit"></a>
      <span class="permalink">
      <a href="../../../../com/johnsnowlabs/nlp/embeddings/SentenceEmbeddings.html#onWrite(path:String,spark:org.apache.spark.sql.SparkSession):Unit" title="Permalink">
        <i class="material-icons"></i>
      </a>
    </span>
      <span class="modifier_kind">
        <span class="modifier"></span>
        <span class="kind">def</span>
      </span>
      <span class="symbol">
        <span class="name">onWrite</span><span class="params">(<span name="path">path: <span class="extype" name="scala.Predef.String">String</span></span>, <span name="spark">spark: <span class="extype" name="org.apache.spark.sql.SparkSession">SparkSession</span></span>)</span><span class="result">: <span class="extype" name="scala.Unit">Unit</span></span>
      </span>
      
      <div class="fullcomment"><dl class="attributes block"> <dt>Attributes</dt><dd>protected </dd><dt>Definition Classes</dt><dd><a href="../ParamsAndFeaturesWritable.html" class="extype" name="com.johnsnowlabs.nlp.ParamsAndFeaturesWritable">ParamsAndFeaturesWritable</a></dd></dl></div>
    </li><li name="com.johnsnowlabs.nlp.HasInputAnnotationCols#optionalInputAnnotatorTypes" visbl="pub" class="indented0 " data-isabs="false" fullComment="yes" group="Ungrouped">
      <a id="optionalInputAnnotatorTypes:Array[String]"></a>
      <span class="permalink">
      <a href="../../../../com/johnsnowlabs/nlp/embeddings/SentenceEmbeddings.html#optionalInputAnnotatorTypes:Array[String]" title="Permalink">
        <i class="material-icons"></i>
      </a>
    </span>
      <span class="modifier_kind">
        <span class="modifier"></span>
        <span class="kind">val</span>
      </span>
      <span class="symbol">
        <span class="name">optionalInputAnnotatorTypes</span><span class="result">: <span class="extype" name="scala.Array">Array</span>[<span class="extype" name="scala.Predef.String">String</span>]</span>
      </span>
      
      <div class="fullcomment"><dl class="attributes block"> <dt>Definition Classes</dt><dd><a href="../HasInputAnnotationCols.html" class="extype" name="com.johnsnowlabs.nlp.HasInputAnnotationCols">HasInputAnnotationCols</a></dd></dl></div>
    </li><li name="com.johnsnowlabs.nlp.embeddings.SentenceEmbeddings#outputAnnotatorType" visbl="pub" class="indented0 " data-isabs="false" fullComment="yes" group="anno">
      <a id="outputAnnotatorType:SentenceEmbeddings.this.AnnotatorType"></a><a id="outputAnnotatorType:AnnotatorType"></a>
      <span class="permalink">
      <a href="../../../../com/johnsnowlabs/nlp/embeddings/SentenceEmbeddings.html#outputAnnotatorType:SentenceEmbeddings.this.AnnotatorType" title="Permalink">
        <i class="material-icons"></i>
      </a>
    </span>
      <span class="modifier_kind">
        <span class="modifier"></span>
        <span class="kind">val</span>
      </span>
      <span class="symbol">
        <span class="name">outputAnnotatorType</span><span class="result">: <a href="#AnnotatorType=String" class="extmbr" name="com.johnsnowlabs.nlp.embeddings.SentenceEmbeddings.AnnotatorType">AnnotatorType</a></span>
      </span>
      
      <p class="shortcomment cmt">Output annotator type : SENTENCE_EMBEDDINGS
</p><div class="fullcomment"><div class="comment cmt"><p>Output annotator type : SENTENCE_EMBEDDINGS
</p></div><dl class="attributes block"> <dt>Definition Classes</dt><dd><a href="" class="extype" name="com.johnsnowlabs.nlp.embeddings.SentenceEmbeddings">SentenceEmbeddings</a> → <a href="../HasOutputAnnotatorType.html" class="extype" name="com.johnsnowlabs.nlp.HasOutputAnnotatorType">HasOutputAnnotatorType</a></dd></dl></div>
    </li><li name="com.johnsnowlabs.nlp.HasOutputAnnotationCol#outputCol" visbl="prt" class="indented0 " data-isabs="false" fullComment="yes" group="Ungrouped">
      <a id="outputCol:org.apache.spark.ml.param.Param[String]"></a><a id="outputCol:Param[String]"></a>
      <span class="permalink">
      <a href="../../../../com/johnsnowlabs/nlp/embeddings/SentenceEmbeddings.html#outputCol:org.apache.spark.ml.param.Param[String]" title="Permalink">
        <i class="material-icons"></i>
      </a>
    </span>
      <span class="modifier_kind">
        <span class="modifier">final </span>
        <span class="kind">val</span>
      </span>
      <span class="symbol">
        <span class="name">outputCol</span><span class="result">: <span class="extype" name="org.apache.spark.ml.param.Param">Param</span>[<span class="extype" name="scala.Predef.String">String</span>]</span>
      </span>
      
      <div class="fullcomment"><dl class="attributes block"> <dt>Attributes</dt><dd>protected </dd><dt>Definition Classes</dt><dd><a href="../HasOutputAnnotationCol.html" class="extype" name="com.johnsnowlabs.nlp.HasOutputAnnotationCol">HasOutputAnnotationCol</a></dd></dl></div>
    </li><li name="org.apache.spark.ml.param.Params#params" visbl="pub" class="indented0 " data-isabs="false" fullComment="yes" group="Ungrouped">
      <a id="params:Array[org.apache.spark.ml.param.Param[_]]"></a><a id="params:Array[Param[_]]"></a>
      <span class="permalink">
      <a href="../../../../com/johnsnowlabs/nlp/embeddings/SentenceEmbeddings.html#params:Array[org.apache.spark.ml.param.Param[_]]" title="Permalink">
        <i class="material-icons"></i>
      </a>
    </span>
      <span class="modifier_kind">
        <span class="modifier"></span>
        <span class="kind">lazy val</span>
      </span>
      <span class="symbol">
        <span class="name">params</span><span class="result">: <span class="extype" name="scala.Array">Array</span>[<span class="extype" name="org.apache.spark.ml.param.Param">Param</span>[_]]</span>
      </span>
      
      <div class="fullcomment"><dl class="attributes block"> <dt>Definition Classes</dt><dd>Params</dd></dl></div>
    </li><li name="org.apache.spark.ml.Model#parent" visbl="pub" class="indented0 " data-isabs="false" fullComment="yes" group="Ungrouped">
      <a id="parent:org.apache.spark.ml.Estimator[M]"></a><a id="parent:Estimator[SentenceEmbeddings]"></a>
      <span class="permalink">
      <a href="../../../../com/johnsnowlabs/nlp/embeddings/SentenceEmbeddings.html#parent:org.apache.spark.ml.Estimator[M]" title="Permalink">
        <i class="material-icons"></i>
      </a>
    </span>
      <span class="modifier_kind">
        <span class="modifier"></span>
        <span class="kind">var</span>
      </span>
      <span class="symbol">
        <span class="name">parent</span><span class="result">: <span class="extype" name="org.apache.spark.ml.Estimator">Estimator</span>[<a href="" class="extype" name="com.johnsnowlabs.nlp.embeddings.SentenceEmbeddings">SentenceEmbeddings</a>]</span>
      </span>
      
      <div class="fullcomment"><dl class="attributes block"> <dt>Definition Classes</dt><dd>Model</dd></dl></div>
    </li><li name="com.johnsnowlabs.nlp.embeddings.SentenceEmbeddings#poolingStrategy" visbl="pub" class="indented0 " data-isabs="false" fullComment="yes" group="param">
      <a id="poolingStrategy:org.apache.spark.ml.param.Param[String]"></a><a id="poolingStrategy:Param[String]"></a>
      <span class="permalink">
      <a href="../../../../com/johnsnowlabs/nlp/embeddings/SentenceEmbeddings.html#poolingStrategy:org.apache.spark.ml.param.Param[String]" title="Permalink">
        <i class="material-icons"></i>
      </a>
    </span>
      <span class="modifier_kind">
        <span class="modifier"></span>
        <span class="kind">val</span>
      </span>
      <span class="symbol">
        <span class="name">poolingStrategy</span><span class="result">: <span class="extype" name="org.apache.spark.ml.param.Param">Param</span>[<span class="extype" name="scala.Predef.String">String</span>]</span>
      </span>
      
      <p class="shortcomment cmt">Choose how you would like to aggregate Word Embeddings to Sentence Embeddings (Default:
<code>&quot;AVERAGE&quot;</code>).</p><div class="fullcomment"><div class="comment cmt"><p>Choose how you would like to aggregate Word Embeddings to Sentence Embeddings (Default:
<code>&quot;AVERAGE&quot;</code>). Can either be <code>&quot;AVERAGE&quot;</code> or <code>&quot;SUM&quot;</code>.
</p></div></div>
    </li><li name="org.apache.spark.ml.util.MLWritable#save" visbl="pub" class="indented0 " data-isabs="false" fullComment="yes" group="Ungrouped">
      <a id="save(path:String):Unit"></a><a id="save(String):Unit"></a>
      <span class="permalink">
      <a href="../../../../com/johnsnowlabs/nlp/embeddings/SentenceEmbeddings.html#save(path:String):Unit" title="Permalink">
        <i class="material-icons"></i>
      </a>
    </span>
      <span class="modifier_kind">
        <span class="modifier"></span>
        <span class="kind">def</span>
      </span>
      <span class="symbol">
        <span class="name">save</span><span class="params">(<span name="path">path: <span class="extype" name="scala.Predef.String">String</span></span>)</span><span class="result">: <span class="extype" name="scala.Unit">Unit</span></span>
      </span>
      
      <div class="fullcomment"><dl class="attributes block"> <dt>Definition Classes</dt><dd>MLWritable</dd><dt>Annotations</dt><dd>
                <span class="name">@Since</span><span class="args">(<span>
      
      <span class="symbol">&quot;1.6.0&quot;</span>
    </span>)</span>
              
                <span class="name">@throws</span><span class="args">(<span>
      
      <span class="defval" name="&quot;If the input path already exists but overwrite is not enabled.&quot;">...</span>
    </span>)</span>
              
        </dd></dl></div>
    </li><li name="com.johnsnowlabs.nlp.HasFeatures#set" visbl="prt" class="indented0 " data-isabs="false" fullComment="yes" group="Ungrouped">
      <a id="set[T](feature:com.johnsnowlabs.nlp.serialization.StructFeature[T],value:T):HasFeatures.this.type"></a><a id="set[T](StructFeature[T],T):SentenceEmbeddings.this.type"></a>
      <span class="permalink">
      <a href="../../../../com/johnsnowlabs/nlp/embeddings/SentenceEmbeddings.html#set[T](feature:com.johnsnowlabs.nlp.serialization.StructFeature[T],value:T):HasFeatures.this.type" title="Permalink">
        <i class="material-icons"></i>
      </a>
    </span>
      <span class="modifier_kind">
        <span class="modifier"></span>
        <span class="kind">def</span>
      </span>
      <span class="symbol">
        <span class="name">set</span><span class="tparams">[<span name="T">T</span>]</span><span class="params">(<span name="feature">feature: <a href="../serialization/StructFeature.html" class="extype" name="com.johnsnowlabs.nlp.serialization.StructFeature">StructFeature</a>[<span class="extype" name="com.johnsnowlabs.nlp.HasFeatures.set.T">T</span>]</span>, <span name="value">value: <span class="extype" name="com.johnsnowlabs.nlp.HasFeatures.set.T">T</span></span>)</span><span class="result">: <a href="" class="extype" name="com.johnsnowlabs.nlp.embeddings.SentenceEmbeddings">SentenceEmbeddings</a>.this.type</span>
      </span>
      
      <div class="fullcomment"><dl class="attributes block"> <dt>Attributes</dt><dd>protected </dd><dt>Definition Classes</dt><dd><a href="../HasFeatures.html" class="extype" name="com.johnsnowlabs.nlp.HasFeatures">HasFeatures</a></dd></dl></div>
    </li><li name="com.johnsnowlabs.nlp.HasFeatures#set" visbl="prt" class="indented0 " data-isabs="false" fullComment="yes" group="Ungrouped">
      <a id="set[K,V](feature:com.johnsnowlabs.nlp.serialization.MapFeature[K,V],value:Map[K,V]):HasFeatures.this.type"></a><a id="set[K,V](MapFeature[K,V],Map[K,V]):SentenceEmbeddings.this.type"></a>
      <span class="permalink">
      <a href="../../../../com/johnsnowlabs/nlp/embeddings/SentenceEmbeddings.html#set[K,V](feature:com.johnsnowlabs.nlp.serialization.MapFeature[K,V],value:Map[K,V]):HasFeatures.this.type" title="Permalink">
        <i class="material-icons"></i>
      </a>
    </span>
      <span class="modifier_kind">
        <span class="modifier"></span>
        <span class="kind">def</span>
      </span>
      <span class="symbol">
        <span class="name">set</span><span class="tparams">[<span name="K">K</span>, <span name="V">V</span>]</span><span class="params">(<span name="feature">feature: <a href="../serialization/MapFeature.html" class="extype" name="com.johnsnowlabs.nlp.serialization.MapFeature">MapFeature</a>[<span class="extype" name="com.johnsnowlabs.nlp.HasFeatures.set.K">K</span>, <span class="extype" name="com.johnsnowlabs.nlp.HasFeatures.set.V">V</span>]</span>, <span name="value">value: <span class="extype" name="scala.Predef.Map">Map</span>[<span class="extype" name="com.johnsnowlabs.nlp.HasFeatures.set.K">K</span>, <span class="extype" name="com.johnsnowlabs.nlp.HasFeatures.set.V">V</span>]</span>)</span><span class="result">: <a href="" class="extype" name="com.johnsnowlabs.nlp.embeddings.SentenceEmbeddings">SentenceEmbeddings</a>.this.type</span>
      </span>
      
      <div class="fullcomment"><dl class="attributes block"> <dt>Attributes</dt><dd>protected </dd><dt>Definition Classes</dt><dd><a href="../HasFeatures.html" class="extype" name="com.johnsnowlabs.nlp.HasFeatures">HasFeatures</a></dd></dl></div>
    </li><li name="com.johnsnowlabs.nlp.HasFeatures#set" visbl="prt" class="indented0 " data-isabs="false" fullComment="yes" group="Ungrouped">
      <a id="set[T](feature:com.johnsnowlabs.nlp.serialization.SetFeature[T],value:Set[T]):HasFeatures.this.type"></a><a id="set[T](SetFeature[T],Set[T]):SentenceEmbeddings.this.type"></a>
      <span class="permalink">
      <a href="../../../../com/johnsnowlabs/nlp/embeddings/SentenceEmbeddings.html#set[T](feature:com.johnsnowlabs.nlp.serialization.SetFeature[T],value:Set[T]):HasFeatures.this.type" title="Permalink">
        <i class="material-icons"></i>
      </a>
    </span>
      <span class="modifier_kind">
        <span class="modifier"></span>
        <span class="kind">def</span>
      </span>
      <span class="symbol">
        <span class="name">set</span><span class="tparams">[<span name="T">T</span>]</span><span class="params">(<span name="feature">feature: <a href="../serialization/SetFeature.html" class="extype" name="com.johnsnowlabs.nlp.serialization.SetFeature">SetFeature</a>[<span class="extype" name="com.johnsnowlabs.nlp.HasFeatures.set.T">T</span>]</span>, <span name="value">value: <span class="extype" name="scala.Predef.Set">Set</span>[<span class="extype" name="com.johnsnowlabs.nlp.HasFeatures.set.T">T</span>]</span>)</span><span class="result">: <a href="" class="extype" name="com.johnsnowlabs.nlp.embeddings.SentenceEmbeddings">SentenceEmbeddings</a>.this.type</span>
      </span>
      
      <div class="fullcomment"><dl class="attributes block"> <dt>Attributes</dt><dd>protected </dd><dt>Definition Classes</dt><dd><a href="../HasFeatures.html" class="extype" name="com.johnsnowlabs.nlp.HasFeatures">HasFeatures</a></dd></dl></div>
    </li><li name="com.johnsnowlabs.nlp.HasFeatures#set" visbl="prt" class="indented0 " data-isabs="false" fullComment="yes" group="Ungrouped">
      <a id="set[T](feature:com.johnsnowlabs.nlp.serialization.ArrayFeature[T],value:Array[T]):HasFeatures.this.type"></a><a id="set[T](ArrayFeature[T],Array[T]):SentenceEmbeddings.this.type"></a>
      <span class="permalink">
      <a href="../../../../com/johnsnowlabs/nlp/embeddings/SentenceEmbeddings.html#set[T](feature:com.johnsnowlabs.nlp.serialization.ArrayFeature[T],value:Array[T]):HasFeatures.this.type" title="Permalink">
        <i class="material-icons"></i>
      </a>
    </span>
      <span class="modifier_kind">
        <span class="modifier"></span>
        <span class="kind">def</span>
      </span>
      <span class="symbol">
        <span class="name">set</span><span class="tparams">[<span name="T">T</span>]</span><span class="params">(<span name="feature">feature: <a href="../serialization/ArrayFeature.html" class="extype" name="com.johnsnowlabs.nlp.serialization.ArrayFeature">ArrayFeature</a>[<span class="extype" name="com.johnsnowlabs.nlp.HasFeatures.set.T">T</span>]</span>, <span name="value">value: <span class="extype" name="scala.Array">Array</span>[<span class="extype" name="com.johnsnowlabs.nlp.HasFeatures.set.T">T</span>]</span>)</span><span class="result">: <a href="" class="extype" name="com.johnsnowlabs.nlp.embeddings.SentenceEmbeddings">SentenceEmbeddings</a>.this.type</span>
      </span>
      
      <div class="fullcomment"><dl class="attributes block"> <dt>Attributes</dt><dd>protected </dd><dt>Definition Classes</dt><dd><a href="../HasFeatures.html" class="extype" name="com.johnsnowlabs.nlp.HasFeatures">HasFeatures</a></dd></dl></div>
    </li><li name="org.apache.spark.ml.param.Params#set" visbl="prt" class="indented0 " data-isabs="false" fullComment="yes" group="Ungrouped">
      <a id="set(paramPair:org.apache.spark.ml.param.ParamPair[_]):Params.this.type"></a><a id="set(ParamPair[_]):SentenceEmbeddings.this.type"></a>
      <span class="permalink">
      <a href="../../../../com/johnsnowlabs/nlp/embeddings/SentenceEmbeddings.html#set(paramPair:org.apache.spark.ml.param.ParamPair[_]):Params.this.type" title="Permalink">
        <i class="material-icons"></i>
      </a>
    </span>
      <span class="modifier_kind">
        <span class="modifier">final </span>
        <span class="kind">def</span>
      </span>
      <span class="symbol">
        <span class="name">set</span><span class="params">(<span name="paramPair">paramPair: <span class="extype" name="org.apache.spark.ml.param.ParamPair">ParamPair</span>[_]</span>)</span><span class="result">: <a href="" class="extype" name="com.johnsnowlabs.nlp.embeddings.SentenceEmbeddings">SentenceEmbeddings</a>.this.type</span>
      </span>
      
      <div class="fullcomment"><dl class="attributes block"> <dt>Attributes</dt><dd>protected </dd><dt>Definition Classes</dt><dd>Params</dd></dl></div>
    </li><li name="org.apache.spark.ml.param.Params#set" visbl="prt" class="indented0 " data-isabs="false" fullComment="yes" group="Ungrouped">
      <a id="set(param:String,value:Any):Params.this.type"></a><a id="set(String,Any):SentenceEmbeddings.this.type"></a>
      <span class="permalink">
      <a href="../../../../com/johnsnowlabs/nlp/embeddings/SentenceEmbeddings.html#set(param:String,value:Any):Params.this.type" title="Permalink">
        <i class="material-icons"></i>
      </a>
    </span>
      <span class="modifier_kind">
        <span class="modifier">final </span>
        <span class="kind">def</span>
      </span>
      <span class="symbol">
        <span class="name">set</span><span class="params">(<span name="param">param: <span class="extype" name="scala.Predef.String">String</span></span>, <span name="value">value: <span class="extype" name="scala.Any">Any</span></span>)</span><span class="result">: <a href="" class="extype" name="com.johnsnowlabs.nlp.embeddings.SentenceEmbeddings">SentenceEmbeddings</a>.this.type</span>
      </span>
      
      <div class="fullcomment"><dl class="attributes block"> <dt>Attributes</dt><dd>protected </dd><dt>Definition Classes</dt><dd>Params</dd></dl></div>
    </li><li name="org.apache.spark.ml.param.Params#set" visbl="pub" class="indented0 " data-isabs="false" fullComment="yes" group="Ungrouped">
      <a id="set[T](param:org.apache.spark.ml.param.Param[T],value:T):Params.this.type"></a><a id="set[T](Param[T],T):SentenceEmbeddings.this.type"></a>
      <span class="permalink">
      <a href="../../../../com/johnsnowlabs/nlp/embeddings/SentenceEmbeddings.html#set[T](param:org.apache.spark.ml.param.Param[T],value:T):Params.this.type" title="Permalink">
        <i class="material-icons"></i>
      </a>
    </span>
      <span class="modifier_kind">
        <span class="modifier">final </span>
        <span class="kind">def</span>
      </span>
      <span class="symbol">
        <span class="name">set</span><span class="tparams">[<span name="T">T</span>]</span><span class="params">(<span name="param">param: <span class="extype" name="org.apache.spark.ml.param.Param">Param</span>[<span class="extype" name="org.apache.spark.ml.param.Params.set.T">T</span>]</span>, <span name="value">value: <span class="extype" name="org.apache.spark.ml.param.Params.set.T">T</span></span>)</span><span class="result">: <a href="" class="extype" name="com.johnsnowlabs.nlp.embeddings.SentenceEmbeddings">SentenceEmbeddings</a>.this.type</span>
      </span>
      
      <div class="fullcomment"><dl class="attributes block"> <dt>Definition Classes</dt><dd>Params</dd></dl></div>
    </li><li name="com.johnsnowlabs.nlp.HasFeatures#setDefault" visbl="prt" class="indented0 " data-isabs="false" fullComment="yes" group="Ungrouped">
      <a id="setDefault[T](feature:com.johnsnowlabs.nlp.serialization.StructFeature[T],value:()=&gt;T):HasFeatures.this.type"></a><a id="setDefault[T](StructFeature[T],()⇒T):SentenceEmbeddings.this.type"></a>
      <span class="permalink">
      <a href="../../../../com/johnsnowlabs/nlp/embeddings/SentenceEmbeddings.html#setDefault[T](feature:com.johnsnowlabs.nlp.serialization.StructFeature[T],value:()=&gt;T):HasFeatures.this.type" title="Permalink">
        <i class="material-icons"></i>
      </a>
    </span>
      <span class="modifier_kind">
        <span class="modifier"></span>
        <span class="kind">def</span>
      </span>
      <span class="symbol">
        <span class="name">setDefault</span><span class="tparams">[<span name="T">T</span>]</span><span class="params">(<span name="feature">feature: <a href="../serialization/StructFeature.html" class="extype" name="com.johnsnowlabs.nlp.serialization.StructFeature">StructFeature</a>[<span class="extype" name="com.johnsnowlabs.nlp.HasFeatures.setDefault.T">T</span>]</span>, <span name="value">value: () ⇒ <span class="extype" name="com.johnsnowlabs.nlp.HasFeatures.setDefault.T">T</span></span>)</span><span class="result">: <a href="" class="extype" name="com.johnsnowlabs.nlp.embeddings.SentenceEmbeddings">SentenceEmbeddings</a>.this.type</span>
      </span>
      
      <div class="fullcomment"><dl class="attributes block"> <dt>Attributes</dt><dd>protected </dd><dt>Definition Classes</dt><dd><a href="../HasFeatures.html" class="extype" name="com.johnsnowlabs.nlp.HasFeatures">HasFeatures</a></dd></dl></div>
    </li><li name="com.johnsnowlabs.nlp.HasFeatures#setDefault" visbl="prt" class="indented0 " data-isabs="false" fullComment="yes" group="Ungrouped">
      <a id="setDefault[K,V](feature:com.johnsnowlabs.nlp.serialization.MapFeature[K,V],value:()=&gt;Map[K,V]):HasFeatures.this.type"></a><a id="setDefault[K,V](MapFeature[K,V],()⇒Map[K,V]):SentenceEmbeddings.this.type"></a>
      <span class="permalink">
      <a href="../../../../com/johnsnowlabs/nlp/embeddings/SentenceEmbeddings.html#setDefault[K,V](feature:com.johnsnowlabs.nlp.serialization.MapFeature[K,V],value:()=&gt;Map[K,V]):HasFeatures.this.type" title="Permalink">
        <i class="material-icons"></i>
      </a>
    </span>
      <span class="modifier_kind">
        <span class="modifier"></span>
        <span class="kind">def</span>
      </span>
      <span class="symbol">
        <span class="name">setDefault</span><span class="tparams">[<span name="K">K</span>, <span name="V">V</span>]</span><span class="params">(<span name="feature">feature: <a href="../serialization/MapFeature.html" class="extype" name="com.johnsnowlabs.nlp.serialization.MapFeature">MapFeature</a>[<span class="extype" name="com.johnsnowlabs.nlp.HasFeatures.setDefault.K">K</span>, <span class="extype" name="com.johnsnowlabs.nlp.HasFeatures.setDefault.V">V</span>]</span>, <span name="value">value: () ⇒ <span class="extype" name="scala.Predef.Map">Map</span>[<span class="extype" name="com.johnsnowlabs.nlp.HasFeatures.setDefault.K">K</span>, <span class="extype" name="com.johnsnowlabs.nlp.HasFeatures.setDefault.V">V</span>]</span>)</span><span class="result">: <a href="" class="extype" name="com.johnsnowlabs.nlp.embeddings.SentenceEmbeddings">SentenceEmbeddings</a>.this.type</span>
      </span>
      
      <div class="fullcomment"><dl class="attributes block"> <dt>Attributes</dt><dd>protected </dd><dt>Definition Classes</dt><dd><a href="../HasFeatures.html" class="extype" name="com.johnsnowlabs.nlp.HasFeatures">HasFeatures</a></dd></dl></div>
    </li><li name="com.johnsnowlabs.nlp.HasFeatures#setDefault" visbl="prt" class="indented0 " data-isabs="false" fullComment="yes" group="Ungrouped">
      <a id="setDefault[T](feature:com.johnsnowlabs.nlp.serialization.SetFeature[T],value:()=&gt;Set[T]):HasFeatures.this.type"></a><a id="setDefault[T](SetFeature[T],()⇒Set[T]):SentenceEmbeddings.this.type"></a>
      <span class="permalink">
      <a href="../../../../com/johnsnowlabs/nlp/embeddings/SentenceEmbeddings.html#setDefault[T](feature:com.johnsnowlabs.nlp.serialization.SetFeature[T],value:()=&gt;Set[T]):HasFeatures.this.type" title="Permalink">
        <i class="material-icons"></i>
      </a>
    </span>
      <span class="modifier_kind">
        <span class="modifier"></span>
        <span class="kind">def</span>
      </span>
      <span class="symbol">
        <span class="name">setDefault</span><span class="tparams">[<span name="T">T</span>]</span><span class="params">(<span name="feature">feature: <a href="../serialization/SetFeature.html" class="extype" name="com.johnsnowlabs.nlp.serialization.SetFeature">SetFeature</a>[<span class="extype" name="com.johnsnowlabs.nlp.HasFeatures.setDefault.T">T</span>]</span>, <span name="value">value: () ⇒ <span class="extype" name="scala.Predef.Set">Set</span>[<span class="extype" name="com.johnsnowlabs.nlp.HasFeatures.setDefault.T">T</span>]</span>)</span><span class="result">: <a href="" class="extype" name="com.johnsnowlabs.nlp.embeddings.SentenceEmbeddings">SentenceEmbeddings</a>.this.type</span>
      </span>
      
      <div class="fullcomment"><dl class="attributes block"> <dt>Attributes</dt><dd>protected </dd><dt>Definition Classes</dt><dd><a href="../HasFeatures.html" class="extype" name="com.johnsnowlabs.nlp.HasFeatures">HasFeatures</a></dd></dl></div>
    </li><li name="com.johnsnowlabs.nlp.HasFeatures#setDefault" visbl="prt" class="indented0 " data-isabs="false" fullComment="yes" group="Ungrouped">
      <a id="setDefault[T](feature:com.johnsnowlabs.nlp.serialization.ArrayFeature[T],value:()=&gt;Array[T]):HasFeatures.this.type"></a><a id="setDefault[T](ArrayFeature[T],()⇒Array[T]):SentenceEmbeddings.this.type"></a>
      <span class="permalink">
      <a href="../../../../com/johnsnowlabs/nlp/embeddings/SentenceEmbeddings.html#setDefault[T](feature:com.johnsnowlabs.nlp.serialization.ArrayFeature[T],value:()=&gt;Array[T]):HasFeatures.this.type" title="Permalink">
        <i class="material-icons"></i>
      </a>
    </span>
      <span class="modifier_kind">
        <span class="modifier"></span>
        <span class="kind">def</span>
      </span>
      <span class="symbol">
        <span class="name">setDefault</span><span class="tparams">[<span name="T">T</span>]</span><span class="params">(<span name="feature">feature: <a href="../serialization/ArrayFeature.html" class="extype" name="com.johnsnowlabs.nlp.serialization.ArrayFeature">ArrayFeature</a>[<span class="extype" name="com.johnsnowlabs.nlp.HasFeatures.setDefault.T">T</span>]</span>, <span name="value">value: () ⇒ <span class="extype" name="scala.Array">Array</span>[<span class="extype" name="com.johnsnowlabs.nlp.HasFeatures.setDefault.T">T</span>]</span>)</span><span class="result">: <a href="" class="extype" name="com.johnsnowlabs.nlp.embeddings.SentenceEmbeddings">SentenceEmbeddings</a>.this.type</span>
      </span>
      
      <div class="fullcomment"><dl class="attributes block"> <dt>Attributes</dt><dd>protected </dd><dt>Definition Classes</dt><dd><a href="../HasFeatures.html" class="extype" name="com.johnsnowlabs.nlp.HasFeatures">HasFeatures</a></dd></dl></div>
    </li><li name="org.apache.spark.ml.param.Params#setDefault" visbl="prt" class="indented0 " data-isabs="false" fullComment="yes" group="Ungrouped">
      <a id="setDefault(paramPairs:org.apache.spark.ml.param.ParamPair[_]*):Params.this.type"></a><a id="setDefault(ParamPair[_]*):SentenceEmbeddings.this.type"></a>
      <span class="permalink">
      <a href="../../../../com/johnsnowlabs/nlp/embeddings/SentenceEmbeddings.html#setDefault(paramPairs:org.apache.spark.ml.param.ParamPair[_]*):Params.this.type" title="Permalink">
        <i class="material-icons"></i>
      </a>
    </span>
      <span class="modifier_kind">
        <span class="modifier">final </span>
        <span class="kind">def</span>
      </span>
      <span class="symbol">
        <span class="name">setDefault</span><span class="params">(<span name="paramPairs">paramPairs: <span class="extype" name="org.apache.spark.ml.param.ParamPair">ParamPair</span>[_]*</span>)</span><span class="result">: <a href="" class="extype" name="com.johnsnowlabs.nlp.embeddings.SentenceEmbeddings">SentenceEmbeddings</a>.this.type</span>
      </span>
      
      <div class="fullcomment"><dl class="attributes block"> <dt>Attributes</dt><dd>protected </dd><dt>Definition Classes</dt><dd>Params</dd></dl></div>
    </li><li name="org.apache.spark.ml.param.Params#setDefault" visbl="prt" class="indented0 " data-isabs="false" fullComment="yes" group="Ungrouped">
      <a id="setDefault[T](param:org.apache.spark.ml.param.Param[T],value:T):Params.this.type"></a><a id="setDefault[T](Param[T],T):SentenceEmbeddings.this.type"></a>
      <span class="permalink">
      <a href="../../../../com/johnsnowlabs/nlp/embeddings/SentenceEmbeddings.html#setDefault[T](param:org.apache.spark.ml.param.Param[T],value:T):Params.this.type" title="Permalink">
        <i class="material-icons"></i>
      </a>
    </span>
      <span class="modifier_kind">
        <span class="modifier">final </span>
        <span class="kind">def</span>
      </span>
      <span class="symbol">
        <span class="name">setDefault</span><span class="tparams">[<span name="T">T</span>]</span><span class="params">(<span name="param">param: <span class="extype" name="org.apache.spark.ml.param.Param">Param</span>[<span class="extype" name="org.apache.spark.ml.param.Params.setDefault.T">T</span>]</span>, <span name="value">value: <span class="extype" name="org.apache.spark.ml.param.Params.setDefault.T">T</span></span>)</span><span class="result">: <a href="" class="extype" name="com.johnsnowlabs.nlp.embeddings.SentenceEmbeddings">SentenceEmbeddings</a>.this.type</span>
      </span>
      
      <div class="fullcomment"><dl class="attributes block"> <dt>Attributes</dt><dd>protected </dd><dt>Definition Classes</dt><dd>Params</dd></dl></div>
    </li><li name="com.johnsnowlabs.nlp.embeddings.HasEmbeddingsProperties#setDimension" visbl="pub" class="indented0 " data-isabs="false" fullComment="yes" group="setParam">
      <a id="setDimension(value:Int):HasEmbeddingsProperties.this.type"></a><a id="setDimension(Int):SentenceEmbeddings.this.type"></a>
      <span class="permalink">
      <a href="../../../../com/johnsnowlabs/nlp/embeddings/SentenceEmbeddings.html#setDimension(value:Int):HasEmbeddingsProperties.this.type" title="Permalink">
        <i class="material-icons"></i>
      </a>
    </span>
      <span class="modifier_kind">
        <span class="modifier"></span>
        <span class="kind">def</span>
      </span>
      <span class="symbol">
        <span class="name">setDimension</span><span class="params">(<span name="value">value: <span class="extype" name="scala.Int">Int</span></span>)</span><span class="result">: <a href="" class="extype" name="com.johnsnowlabs.nlp.embeddings.SentenceEmbeddings">SentenceEmbeddings</a>.this.type</span>
      </span>
      
      <p class="shortcomment cmt"></p><div class="fullcomment"><div class="comment cmt"></div><dl class="attributes block"> <dt>Definition Classes</dt><dd><a href="HasEmbeddingsProperties.html" class="extype" name="com.johnsnowlabs.nlp.embeddings.HasEmbeddingsProperties">HasEmbeddingsProperties</a></dd></dl></div>
    </li><li name="com.johnsnowlabs.nlp.HasInputAnnotationCols#setInputCols" visbl="pub" class="indented0 " data-isabs="false" fullComment="yes" group="Ungrouped">
      <a id="setInputCols(value:String*):HasInputAnnotationCols.this.type"></a><a id="setInputCols(String*):SentenceEmbeddings.this.type"></a>
      <span class="permalink">
      <a href="../../../../com/johnsnowlabs/nlp/embeddings/SentenceEmbeddings.html#setInputCols(value:String*):HasInputAnnotationCols.this.type" title="Permalink">
        <i class="material-icons"></i>
      </a>
    </span>
      <span class="modifier_kind">
        <span class="modifier">final </span>
        <span class="kind">def</span>
      </span>
      <span class="symbol">
        <span class="name">setInputCols</span><span class="params">(<span name="value">value: <span class="extype" name="scala.Predef.String">String</span>*</span>)</span><span class="result">: <a href="" class="extype" name="com.johnsnowlabs.nlp.embeddings.SentenceEmbeddings">SentenceEmbeddings</a>.this.type</span>
      </span>
      
      <div class="fullcomment"><dl class="attributes block"> <dt>Definition Classes</dt><dd><a href="../HasInputAnnotationCols.html" class="extype" name="com.johnsnowlabs.nlp.HasInputAnnotationCols">HasInputAnnotationCols</a></dd></dl></div>
    </li><li name="com.johnsnowlabs.nlp.HasInputAnnotationCols#setInputCols" visbl="pub" class="indented0 " data-isabs="false" fullComment="yes" group="Ungrouped">
      <a id="setInputCols(value:Array[String]):HasInputAnnotationCols.this.type"></a><a id="setInputCols(Array[String]):SentenceEmbeddings.this.type"></a>
      <span class="permalink">
      <a href="../../../../com/johnsnowlabs/nlp/embeddings/SentenceEmbeddings.html#setInputCols(value:Array[String]):HasInputAnnotationCols.this.type" title="Permalink">
        <i class="material-icons"></i>
      </a>
    </span>
      <span class="modifier_kind">
        <span class="modifier"></span>
        <span class="kind">def</span>
      </span>
      <span class="symbol">
        <span class="name">setInputCols</span><span class="params">(<span name="value">value: <span class="extype" name="scala.Array">Array</span>[<span class="extype" name="scala.Predef.String">String</span>]</span>)</span><span class="result">: <a href="" class="extype" name="com.johnsnowlabs.nlp.embeddings.SentenceEmbeddings">SentenceEmbeddings</a>.this.type</span>
      </span>
      
      <p class="shortcomment cmt">Overrides required annotators column if different than default</p><div class="fullcomment"><div class="comment cmt"><p>Overrides required annotators column if different than default</p></div><dl class="attributes block"> <dt>Definition Classes</dt><dd><a href="../HasInputAnnotationCols.html" class="extype" name="com.johnsnowlabs.nlp.HasInputAnnotationCols">HasInputAnnotationCols</a></dd></dl></div>
    </li><li name="com.johnsnowlabs.nlp.CanBeLazy#setLazyAnnotator" visbl="pub" class="indented0 " data-isabs="false" fullComment="yes" group="Ungrouped">
      <a id="setLazyAnnotator(value:Boolean):&lt;refinement&gt;.type"></a><a id="setLazyAnnotator(Boolean):SentenceEmbeddings.this.type"></a>
      <span class="permalink">
      <a href="../../../../com/johnsnowlabs/nlp/embeddings/SentenceEmbeddings.html#setLazyAnnotator(value:Boolean):&lt;refinement&gt;.type" title="Permalink">
        <i class="material-icons"></i>
      </a>
    </span>
      <span class="modifier_kind">
        <span class="modifier"></span>
        <span class="kind">def</span>
      </span>
      <span class="symbol">
        <span class="name">setLazyAnnotator</span><span class="params">(<span name="value">value: <span class="extype" name="scala.Boolean">Boolean</span></span>)</span><span class="result">: <a href="" class="extype" name="com.johnsnowlabs.nlp.embeddings.SentenceEmbeddings">SentenceEmbeddings</a>.this.type</span>
      </span>
      
      <div class="fullcomment"><dl class="attributes block"> <dt>Definition Classes</dt><dd><a href="../CanBeLazy.html" class="extype" name="com.johnsnowlabs.nlp.CanBeLazy">CanBeLazy</a></dd></dl></div>
    </li><li name="com.johnsnowlabs.nlp.HasOutputAnnotationCol#setOutputCol" visbl="pub" class="indented0 " data-isabs="false" fullComment="yes" group="Ungrouped">
      <a id="setOutputCol(value:String):HasOutputAnnotationCol.this.type"></a><a id="setOutputCol(String):SentenceEmbeddings.this.type"></a>
      <span class="permalink">
      <a href="../../../../com/johnsnowlabs/nlp/embeddings/SentenceEmbeddings.html#setOutputCol(value:String):HasOutputAnnotationCol.this.type" title="Permalink">
        <i class="material-icons"></i>
      </a>
    </span>
      <span class="modifier_kind">
        <span class="modifier">final </span>
        <span class="kind">def</span>
      </span>
      <span class="symbol">
        <span class="name">setOutputCol</span><span class="params">(<span name="value">value: <span class="extype" name="scala.Predef.String">String</span></span>)</span><span class="result">: <a href="" class="extype" name="com.johnsnowlabs.nlp.embeddings.SentenceEmbeddings">SentenceEmbeddings</a>.this.type</span>
      </span>
      
      <p class="shortcomment cmt">Overrides annotation column name when transforming</p><div class="fullcomment"><div class="comment cmt"><p>Overrides annotation column name when transforming</p></div><dl class="attributes block"> <dt>Definition Classes</dt><dd><a href="../HasOutputAnnotationCol.html" class="extype" name="com.johnsnowlabs.nlp.HasOutputAnnotationCol">HasOutputAnnotationCol</a></dd></dl></div>
    </li><li name="org.apache.spark.ml.Model#setParent" visbl="pub" class="indented0 " data-isabs="false" fullComment="yes" group="Ungrouped">
      <a id="setParent(parent:org.apache.spark.ml.Estimator[M]):M"></a><a id="setParent(Estimator[SentenceEmbeddings]):SentenceEmbeddings"></a>
      <span class="permalink">
      <a href="../../../../com/johnsnowlabs/nlp/embeddings/SentenceEmbeddings.html#setParent(parent:org.apache.spark.ml.Estimator[M]):M" title="Permalink">
        <i class="material-icons"></i>
      </a>
    </span>
      <span class="modifier_kind">
        <span class="modifier"></span>
        <span class="kind">def</span>
      </span>
      <span class="symbol">
        <span class="name">setParent</span><span class="params">(<span name="parent">parent: <span class="extype" name="org.apache.spark.ml.Estimator">Estimator</span>[<a href="" class="extype" name="com.johnsnowlabs.nlp.embeddings.SentenceEmbeddings">SentenceEmbeddings</a>]</span>)</span><span class="result">: <a href="" class="extype" name="com.johnsnowlabs.nlp.embeddings.SentenceEmbeddings">SentenceEmbeddings</a></span>
      </span>
      
      <div class="fullcomment"><dl class="attributes block"> <dt>Definition Classes</dt><dd>Model</dd></dl></div>
    </li><li name="com.johnsnowlabs.nlp.embeddings.SentenceEmbeddings#setPoolingStrategy" visbl="pub" class="indented0 " data-isabs="false" fullComment="yes" group="setParam">
      <a id="setPoolingStrategy(strategy:String):SentenceEmbeddings.this.type"></a><a id="setPoolingStrategy(String):SentenceEmbeddings.this.type"></a>
      <span class="permalink">
      <a href="../../../../com/johnsnowlabs/nlp/embeddings/SentenceEmbeddings.html#setPoolingStrategy(strategy:String):SentenceEmbeddings.this.type" title="Permalink">
        <i class="material-icons"></i>
      </a>
    </span>
      <span class="modifier_kind">
        <span class="modifier"></span>
        <span class="kind">def</span>
      </span>
      <span class="symbol">
        <span class="name">setPoolingStrategy</span><span class="params">(<span name="strategy">strategy: <span class="extype" name="scala.Predef.String">String</span></span>)</span><span class="result">: <a href="" class="extype" name="com.johnsnowlabs.nlp.embeddings.SentenceEmbeddings">SentenceEmbeddings</a>.this.type</span>
      </span>
      
      <p class="shortcomment cmt">Choose how you would like to aggregate Word Embeddings to Sentence Embeddings (Default:
<code>&quot;AVERAGE&quot;</code>).</p><div class="fullcomment"><div class="comment cmt"><p>Choose how you would like to aggregate Word Embeddings to Sentence Embeddings (Default:
<code>&quot;AVERAGE&quot;</code>). Can either be <code>&quot;AVERAGE&quot;</code> or <code>&quot;SUM&quot;</code>.
</p></div></div>
    </li><li name="com.johnsnowlabs.storage.HasStorageRef#setStorageRef" visbl="pub" class="indented0 " data-isabs="false" fullComment="yes" group="Ungrouped">
      <a id="setStorageRef(value:String):HasStorageRef.this.type"></a><a id="setStorageRef(String):SentenceEmbeddings.this.type"></a>
      <span class="permalink">
      <a href="../../../../com/johnsnowlabs/nlp/embeddings/SentenceEmbeddings.html#setStorageRef(value:String):HasStorageRef.this.type" title="Permalink">
        <i class="material-icons"></i>
      </a>
    </span>
      <span class="modifier_kind">
        <span class="modifier"></span>
        <span class="kind">def</span>
      </span>
      <span class="symbol">
        <span class="name">setStorageRef</span><span class="params">(<span name="value">value: <span class="extype" name="scala.Predef.String">String</span></span>)</span><span class="result">: <a href="" class="extype" name="com.johnsnowlabs.nlp.embeddings.SentenceEmbeddings">SentenceEmbeddings</a>.this.type</span>
      </span>
      
      <div class="fullcomment"><dl class="attributes block"> <dt>Definition Classes</dt><dd><a href="../../storage/HasStorageRef.html" class="extype" name="com.johnsnowlabs.storage.HasStorageRef">HasStorageRef</a></dd></dl></div>
    </li><li name="com.johnsnowlabs.storage.HasStorageRef#storageRef" visbl="pub" class="indented0 " data-isabs="false" fullComment="yes" group="param">
      <a id="storageRef:org.apache.spark.ml.param.Param[String]"></a><a id="storageRef:Param[String]"></a>
      <span class="permalink">
      <a href="../../../../com/johnsnowlabs/nlp/embeddings/SentenceEmbeddings.html#storageRef:org.apache.spark.ml.param.Param[String]" title="Permalink">
        <i class="material-icons"></i>
      </a>
    </span>
      <span class="modifier_kind">
        <span class="modifier"></span>
        <span class="kind">val</span>
      </span>
      <span class="symbol">
        <span class="name">storageRef</span><span class="result">: <span class="extype" name="org.apache.spark.ml.param.Param">Param</span>[<span class="extype" name="scala.Predef.String">String</span>]</span>
      </span>
      
      <p class="shortcomment cmt">Unique identifier for storage (Default: <code>this.uid</code>)
</p><div class="fullcomment"><div class="comment cmt"><p>Unique identifier for storage (Default: <code>this.uid</code>)
</p></div><dl class="attributes block"> <dt>Definition Classes</dt><dd><a href="../../storage/HasStorageRef.html" class="extype" name="com.johnsnowlabs.storage.HasStorageRef">HasStorageRef</a></dd></dl></div>
    </li><li name="scala.AnyRef#synchronized" visbl="pub" class="indented0 " data-isabs="false" fullComment="yes" group="Ungrouped">
      <a id="synchronized[T0](x$1:=&gt;T0):T0"></a><a id="synchronized[T0](⇒T0):T0"></a>
      <span class="permalink">
      <a href="../../../../com/johnsnowlabs/nlp/embeddings/SentenceEmbeddings.html#synchronized[T0](x$1:=&gt;T0):T0" title="Permalink">
        <i class="material-icons"></i>
      </a>
    </span>
      <span class="modifier_kind">
        <span class="modifier">final </span>
        <span class="kind">def</span>
      </span>
      <span class="symbol">
        <span class="name">synchronized</span><span class="tparams">[<span name="T0">T0</span>]</span><span class="params">(<span name="arg0">arg0: ⇒ <span class="extype" name="java.lang.AnyRef.synchronized.T0">T0</span></span>)</span><span class="result">: <span class="extype" name="java.lang.AnyRef.synchronized.T0">T0</span></span>
      </span>
      
      <div class="fullcomment"><dl class="attributes block"> <dt>Definition Classes</dt><dd>AnyRef</dd></dl></div>
    </li><li name="org.apache.spark.ml.util.Identifiable#toString" visbl="pub" class="indented0 " data-isabs="false" fullComment="yes" group="Ungrouped">
      <a id="toString():String"></a>
      <span class="permalink">
      <a href="../../../../com/johnsnowlabs/nlp/embeddings/SentenceEmbeddings.html#toString():String" title="Permalink">
        <i class="material-icons"></i>
      </a>
    </span>
      <span class="modifier_kind">
        <span class="modifier"></span>
        <span class="kind">def</span>
      </span>
      <span class="symbol">
        <span class="name">toString</span><span class="params">()</span><span class="result">: <span class="extype" name="scala.Predef.String">String</span></span>
      </span>
      
      <div class="fullcomment"><dl class="attributes block"> <dt>Definition Classes</dt><dd>Identifiable → AnyRef → Any</dd></dl></div>
    </li><li name="com.johnsnowlabs.nlp.AnnotatorModel#transform" visbl="pub" class="indented0 " data-isabs="false" fullComment="yes" group="Ungrouped">
      <a id="transform(dataset:org.apache.spark.sql.Dataset[_]):org.apache.spark.sql.DataFrame"></a><a id="transform(Dataset[_]):DataFrame"></a>
      <span class="permalink">
      <a href="../../../../com/johnsnowlabs/nlp/embeddings/SentenceEmbeddings.html#transform(dataset:org.apache.spark.sql.Dataset[_]):org.apache.spark.sql.DataFrame" title="Permalink">
        <i class="material-icons"></i>
      </a>
    </span>
      <span class="modifier_kind">
        <span class="modifier">final </span>
        <span class="kind">def</span>
      </span>
      <span class="symbol">
        <span class="name">transform</span><span class="params">(<span name="dataset">dataset: <span class="extype" name="org.apache.spark.sql.Dataset">Dataset</span>[_]</span>)</span><span class="result">: <span class="extype" name="org.apache.spark.sql.DataFrame">DataFrame</span></span>
      </span>
      
      <p class="shortcomment cmt">Given requirements are met, this applies ML transformation within a Pipeline or stand-alone
Output annotation will be generated as a new column, previous annotations are still
available separately metadata is built at schema level to record annotations structural
information outside its content
</p><div class="fullcomment"><div class="comment cmt"><p>Given requirements are met, this applies ML transformation within a Pipeline or stand-alone
Output annotation will be generated as a new column, previous annotations are still
available separately metadata is built at schema level to record annotations structural
information outside its content
</p></div><dl class="paramcmts block"><dt class="param">dataset</dt><dd class="cmt"><p>
  <span class="extype" name="Dataset[Row">Dataset[Row</span>]</p></dd></dl><dl class="attributes block"> <dt>Definition Classes</dt><dd><a href="../AnnotatorModel.html" class="extype" name="com.johnsnowlabs.nlp.AnnotatorModel">AnnotatorModel</a> → Transformer</dd></dl></div>
    </li><li name="org.apache.spark.ml.Transformer#transform" visbl="pub" class="indented0 " data-isabs="false" fullComment="yes" group="Ungrouped">
      <a id="transform(dataset:org.apache.spark.sql.Dataset[_],paramMap:org.apache.spark.ml.param.ParamMap):org.apache.spark.sql.DataFrame"></a><a id="transform(Dataset[_],ParamMap):DataFrame"></a>
      <span class="permalink">
      <a href="../../../../com/johnsnowlabs/nlp/embeddings/SentenceEmbeddings.html#transform(dataset:org.apache.spark.sql.Dataset[_],paramMap:org.apache.spark.ml.param.ParamMap):org.apache.spark.sql.DataFrame" title="Permalink">
        <i class="material-icons"></i>
      </a>
    </span>
      <span class="modifier_kind">
        <span class="modifier"></span>
        <span class="kind">def</span>
      </span>
      <span class="symbol">
        <span class="name">transform</span><span class="params">(<span name="dataset">dataset: <span class="extype" name="org.apache.spark.sql.Dataset">Dataset</span>[_]</span>, <span name="paramMap">paramMap: <span class="extype" name="org.apache.spark.ml.param.ParamMap">ParamMap</span></span>)</span><span class="result">: <span class="extype" name="org.apache.spark.sql.DataFrame">DataFrame</span></span>
      </span>
      
      <div class="fullcomment"><dl class="attributes block"> <dt>Definition Classes</dt><dd>Transformer</dd><dt>Annotations</dt><dd>
                <span class="name">@Since</span><span class="args">(<span>
      
      <span class="symbol">&quot;2.0.0&quot;</span>
    </span>)</span>
              
        </dd></dl></div>
    </li><li name="org.apache.spark.ml.Transformer#transform" visbl="pub" class="indented0 " data-isabs="false" fullComment="yes" group="Ungrouped">
      <a id="transform(dataset:org.apache.spark.sql.Dataset[_],firstParamPair:org.apache.spark.ml.param.ParamPair[_],otherParamPairs:org.apache.spark.ml.param.ParamPair[_]*):org.apache.spark.sql.DataFrame"></a><a id="transform(Dataset[_],ParamPair[_],ParamPair[_]*):DataFrame"></a>
      <span class="permalink">
      <a href="../../../../com/johnsnowlabs/nlp/embeddings/SentenceEmbeddings.html#transform(dataset:org.apache.spark.sql.Dataset[_],firstParamPair:org.apache.spark.ml.param.ParamPair[_],otherParamPairs:org.apache.spark.ml.param.ParamPair[_]*):org.apache.spark.sql.DataFrame" title="Permalink">
        <i class="material-icons"></i>
      </a>
    </span>
      <span class="modifier_kind">
        <span class="modifier"></span>
        <span class="kind">def</span>
      </span>
      <span class="symbol">
        <span class="name">transform</span><span class="params">(<span name="dataset">dataset: <span class="extype" name="org.apache.spark.sql.Dataset">Dataset</span>[_]</span>, <span name="firstParamPair">firstParamPair: <span class="extype" name="org.apache.spark.ml.param.ParamPair">ParamPair</span>[_]</span>, <span name="otherParamPairs">otherParamPairs: <span class="extype" name="org.apache.spark.ml.param.ParamPair">ParamPair</span>[_]*</span>)</span><span class="result">: <span class="extype" name="org.apache.spark.sql.DataFrame">DataFrame</span></span>
      </span>
      
      <div class="fullcomment"><dl class="attributes block"> <dt>Definition Classes</dt><dd>Transformer</dd><dt>Annotations</dt><dd>
                <span class="name">@Since</span><span class="args">(<span>
      
      <span class="symbol">&quot;2.0.0&quot;</span>
    </span>)</span>
              
                <span class="name">@varargs</span><span class="args">()</span>
              
        </dd></dl></div>
    </li><li name="com.johnsnowlabs.nlp.RawAnnotator#transformSchema" visbl="pub" class="indented0 " data-isabs="false" fullComment="yes" group="Ungrouped">
      <a id="transformSchema(schema:org.apache.spark.sql.types.StructType):org.apache.spark.sql.types.StructType"></a><a id="transformSchema(StructType):StructType"></a>
      <span class="permalink">
      <a href="../../../../com/johnsnowlabs/nlp/embeddings/SentenceEmbeddings.html#transformSchema(schema:org.apache.spark.sql.types.StructType):org.apache.spark.sql.types.StructType" title="Permalink">
        <i class="material-icons"></i>
      </a>
    </span>
      <span class="modifier_kind">
        <span class="modifier">final </span>
        <span class="kind">def</span>
      </span>
      <span class="symbol">
        <span class="name">transformSchema</span><span class="params">(<span name="schema">schema: <span class="extype" name="org.apache.spark.sql.types.StructType">StructType</span></span>)</span><span class="result">: <span class="extype" name="org.apache.spark.sql.types.StructType">StructType</span></span>
      </span>
      
      <p class="shortcomment cmt">requirement for pipeline transformation validation.</p><div class="fullcomment"><div class="comment cmt"><p>requirement for pipeline transformation validation. It is called on fit()</p></div><dl class="attributes block"> <dt>Definition Classes</dt><dd><a href="../RawAnnotator.html" class="extype" name="com.johnsnowlabs.nlp.RawAnnotator">RawAnnotator</a> → PipelineStage</dd></dl></div>
    </li><li name="org.apache.spark.ml.PipelineStage#transformSchema" visbl="prt" class="indented0 " data-isabs="false" fullComment="yes" group="Ungrouped">
      <a id="transformSchema(schema:org.apache.spark.sql.types.StructType,logging:Boolean):org.apache.spark.sql.types.StructType"></a><a id="transformSchema(StructType,Boolean):StructType"></a>
      <span class="permalink">
      <a href="../../../../com/johnsnowlabs/nlp/embeddings/SentenceEmbeddings.html#transformSchema(schema:org.apache.spark.sql.types.StructType,logging:Boolean):org.apache.spark.sql.types.StructType" title="Permalink">
        <i class="material-icons"></i>
      </a>
    </span>
      <span class="modifier_kind">
        <span class="modifier"></span>
        <span class="kind">def</span>
      </span>
      <span class="symbol">
        <span class="name">transformSchema</span><span class="params">(<span name="schema">schema: <span class="extype" name="org.apache.spark.sql.types.StructType">StructType</span></span>, <span name="logging">logging: <span class="extype" name="scala.Boolean">Boolean</span></span>)</span><span class="result">: <span class="extype" name="org.apache.spark.sql.types.StructType">StructType</span></span>
      </span>
      
      <div class="fullcomment"><dl class="attributes block"> <dt>Attributes</dt><dd>protected </dd><dt>Definition Classes</dt><dd>PipelineStage</dd><dt>Annotations</dt><dd>
                <span class="name">@DeveloperApi</span><span class="args">()</span>
              
        </dd></dl></div>
    </li><li name="com.johnsnowlabs.nlp.embeddings.SentenceEmbeddings#uid" visbl="pub" class="indented0 " data-isabs="false" fullComment="yes" group="Ungrouped">
      <a id="uid:String"></a>
      <span class="permalink">
      <a href="../../../../com/johnsnowlabs/nlp/embeddings/SentenceEmbeddings.html#uid:String" title="Permalink">
        <i class="material-icons"></i>
      </a>
    </span>
      <span class="modifier_kind">
        <span class="modifier"></span>
        <span class="kind">val</span>
      </span>
      <span class="symbol">
        <span class="name">uid</span><span class="result">: <span class="extype" name="scala.Predef.String">String</span></span>
      </span>
      
      <div class="fullcomment"><dl class="attributes block"> <dt>Definition Classes</dt><dd><a href="" class="extype" name="com.johnsnowlabs.nlp.embeddings.SentenceEmbeddings">SentenceEmbeddings</a> → Identifiable</dd></dl></div>
    </li><li name="com.johnsnowlabs.nlp.RawAnnotator#validate" visbl="prt" class="indented0 " data-isabs="false" fullComment="yes" group="Ungrouped">
      <a id="validate(schema:org.apache.spark.sql.types.StructType):Boolean"></a><a id="validate(StructType):Boolean"></a>
      <span class="permalink">
      <a href="../../../../com/johnsnowlabs/nlp/embeddings/SentenceEmbeddings.html#validate(schema:org.apache.spark.sql.types.StructType):Boolean" title="Permalink">
        <i class="material-icons"></i>
      </a>
    </span>
      <span class="modifier_kind">
        <span class="modifier"></span>
        <span class="kind">def</span>
      </span>
      <span class="symbol">
        <span class="name">validate</span><span class="params">(<span name="schema">schema: <span class="extype" name="org.apache.spark.sql.types.StructType">StructType</span></span>)</span><span class="result">: <span class="extype" name="scala.Boolean">Boolean</span></span>
      </span>
      
      <p class="shortcomment cmt">takes a <span class="extype" name="Dataset">Dataset</span> and checks to see if all the required annotation types are present.</p><div class="fullcomment"><div class="comment cmt"><p>takes a <span class="extype" name="Dataset">Dataset</span> and checks to see if all the required annotation types are present.
</p></div><dl class="paramcmts block"><dt class="param">schema</dt><dd class="cmt"><p>
  to be validated</p></dd><dt>returns</dt><dd class="cmt"><p>
  True if all the required types are present, else false</p></dd></dl><dl class="attributes block"> <dt>Attributes</dt><dd>protected </dd><dt>Definition Classes</dt><dd><a href="../RawAnnotator.html" class="extype" name="com.johnsnowlabs.nlp.RawAnnotator">RawAnnotator</a></dd></dl></div>
    </li><li name="com.johnsnowlabs.storage.HasStorageRef#validateStorageRef" visbl="pub" class="indented0 " data-isabs="false" fullComment="yes" group="Ungrouped">
      <a id="validateStorageRef(dataset:org.apache.spark.sql.Dataset[_],inputCols:Array[String],annotatorType:String):Unit"></a><a id="validateStorageRef(Dataset[_],Array[String],String):Unit"></a>
      <span class="permalink">
      <a href="../../../../com/johnsnowlabs/nlp/embeddings/SentenceEmbeddings.html#validateStorageRef(dataset:org.apache.spark.sql.Dataset[_],inputCols:Array[String],annotatorType:String):Unit" title="Permalink">
        <i class="material-icons"></i>
      </a>
    </span>
      <span class="modifier_kind">
        <span class="modifier"></span>
        <span class="kind">def</span>
      </span>
      <span class="symbol">
        <span class="name">validateStorageRef</span><span class="params">(<span name="dataset">dataset: <span class="extype" name="org.apache.spark.sql.Dataset">Dataset</span>[_]</span>, <span name="inputCols">inputCols: <span class="extype" name="scala.Array">Array</span>[<span class="extype" name="scala.Predef.String">String</span>]</span>, <span name="annotatorType">annotatorType: <span class="extype" name="scala.Predef.String">String</span></span>)</span><span class="result">: <span class="extype" name="scala.Unit">Unit</span></span>
      </span>
      
      <div class="fullcomment"><dl class="attributes block"> <dt>Definition Classes</dt><dd><a href="../../storage/HasStorageRef.html" class="extype" name="com.johnsnowlabs.storage.HasStorageRef">HasStorageRef</a></dd></dl></div>
    </li><li name="scala.AnyRef#wait" visbl="pub" class="indented0 " data-isabs="false" fullComment="yes" group="Ungrouped">
      <a id="wait():Unit"></a>
      <span class="permalink">
      <a href="../../../../com/johnsnowlabs/nlp/embeddings/SentenceEmbeddings.html#wait():Unit" title="Permalink">
        <i class="material-icons"></i>
      </a>
    </span>
      <span class="modifier_kind">
        <span class="modifier">final </span>
        <span class="kind">def</span>
      </span>
      <span class="symbol">
        <span class="name">wait</span><span class="params">()</span><span class="result">: <span class="extype" name="scala.Unit">Unit</span></span>
      </span>
      
      <div class="fullcomment"><dl class="attributes block"> <dt>Definition Classes</dt><dd>AnyRef</dd><dt>Annotations</dt><dd>
                <span class="name">@throws</span><span class="args">(<span>
      
      <span class="defval" name="classOf[java.lang.InterruptedException]">...</span>
    </span>)</span>
              
        </dd></dl></div>
    </li><li name="scala.AnyRef#wait" visbl="pub" class="indented0 " data-isabs="false" fullComment="yes" group="Ungrouped">
      <a id="wait(x$1:Long,x$2:Int):Unit"></a><a id="wait(Long,Int):Unit"></a>
      <span class="permalink">
      <a href="../../../../com/johnsnowlabs/nlp/embeddings/SentenceEmbeddings.html#wait(x$1:Long,x$2:Int):Unit" title="Permalink">
        <i class="material-icons"></i>
      </a>
    </span>
      <span class="modifier_kind">
        <span class="modifier">final </span>
        <span class="kind">def</span>
      </span>
      <span class="symbol">
        <span class="name">wait</span><span class="params">(<span name="arg0">arg0: <span class="extype" name="scala.Long">Long</span></span>, <span name="arg1">arg1: <span class="extype" name="scala.Int">Int</span></span>)</span><span class="result">: <span class="extype" name="scala.Unit">Unit</span></span>
      </span>
      
      <div class="fullcomment"><dl class="attributes block"> <dt>Definition Classes</dt><dd>AnyRef</dd><dt>Annotations</dt><dd>
                <span class="name">@throws</span><span class="args">(<span>
      
      <span class="defval" name="classOf[java.lang.InterruptedException]">...</span>
    </span>)</span>
              
        </dd></dl></div>
    </li><li name="scala.AnyRef#wait" visbl="pub" class="indented0 " data-isabs="false" fullComment="yes" group="Ungrouped">
      <a id="wait(x$1:Long):Unit"></a><a id="wait(Long):Unit"></a>
      <span class="permalink">
      <a href="../../../../com/johnsnowlabs/nlp/embeddings/SentenceEmbeddings.html#wait(x$1:Long):Unit" title="Permalink">
        <i class="material-icons"></i>
      </a>
    </span>
      <span class="modifier_kind">
        <span class="modifier">final </span>
        <span class="kind">def</span>
      </span>
      <span class="symbol">
        <span class="name">wait</span><span class="params">(<span name="arg0">arg0: <span class="extype" name="scala.Long">Long</span></span>)</span><span class="result">: <span class="extype" name="scala.Unit">Unit</span></span>
      </span>
      
      <div class="fullcomment"><dl class="attributes block"> <dt>Definition Classes</dt><dd>AnyRef</dd><dt>Annotations</dt><dd>
                <span class="name">@throws</span><span class="args">(<span>
      
      <span class="defval" name="classOf[java.lang.InterruptedException]">...</span>
    </span>)</span>
              
                <span class="name">@native</span><span class="args">()</span>
              
        </dd></dl></div>
    </li><li name="com.johnsnowlabs.nlp.RawAnnotator#wrapColumnMetadata" visbl="prt" class="indented0 " data-isabs="false" fullComment="yes" group="Ungrouped">
      <a id="wrapColumnMetadata(col:org.apache.spark.sql.Column):org.apache.spark.sql.Column"></a><a id="wrapColumnMetadata(Column):Column"></a>
      <span class="permalink">
      <a href="../../../../com/johnsnowlabs/nlp/embeddings/SentenceEmbeddings.html#wrapColumnMetadata(col:org.apache.spark.sql.Column):org.apache.spark.sql.Column" title="Permalink">
        <i class="material-icons"></i>
      </a>
    </span>
      <span class="modifier_kind">
        <span class="modifier"></span>
        <span class="kind">def</span>
      </span>
      <span class="symbol">
        <span class="name">wrapColumnMetadata</span><span class="params">(<span name="col">col: <span class="extype" name="org.apache.spark.sql.Column">Column</span></span>)</span><span class="result">: <span class="extype" name="org.apache.spark.sql.Column">Column</span></span>
      </span>
      
      <div class="fullcomment"><dl class="attributes block"> <dt>Attributes</dt><dd>protected </dd><dt>Definition Classes</dt><dd><a href="../RawAnnotator.html" class="extype" name="com.johnsnowlabs.nlp.RawAnnotator">RawAnnotator</a></dd></dl></div>
    </li><li name="com.johnsnowlabs.nlp.embeddings.HasEmbeddingsProperties#wrapEmbeddingsMetadata" visbl="prt" class="indented0 " data-isabs="false" fullComment="yes" group="Ungrouped">
      <a id="wrapEmbeddingsMetadata(col:org.apache.spark.sql.Column,embeddingsDim:Int,embeddingsRef:Option[String]):org.apache.spark.sql.Column"></a><a id="wrapEmbeddingsMetadata(Column,Int,Option[String]):Column"></a>
      <span class="permalink">
      <a href="../../../../com/johnsnowlabs/nlp/embeddings/SentenceEmbeddings.html#wrapEmbeddingsMetadata(col:org.apache.spark.sql.Column,embeddingsDim:Int,embeddingsRef:Option[String]):org.apache.spark.sql.Column" title="Permalink">
        <i class="material-icons"></i>
      </a>
    </span>
      <span class="modifier_kind">
        <span class="modifier"></span>
        <span class="kind">def</span>
      </span>
      <span class="symbol">
        <span class="name">wrapEmbeddingsMetadata</span><span class="params">(<span name="col">col: <span class="extype" name="org.apache.spark.sql.Column">Column</span></span>, <span name="embeddingsDim">embeddingsDim: <span class="extype" name="scala.Int">Int</span></span>, <span name="embeddingsRef">embeddingsRef: <span class="extype" name="scala.Option">Option</span>[<span class="extype" name="scala.Predef.String">String</span>] = <span class="symbol">None</span></span>)</span><span class="result">: <span class="extype" name="org.apache.spark.sql.Column">Column</span></span>
      </span>
      
      <div class="fullcomment"><dl class="attributes block"> <dt>Attributes</dt><dd>protected </dd><dt>Definition Classes</dt><dd><a href="HasEmbeddingsProperties.html" class="extype" name="com.johnsnowlabs.nlp.embeddings.HasEmbeddingsProperties">HasEmbeddingsProperties</a></dd></dl></div>
    </li><li name="com.johnsnowlabs.nlp.embeddings.HasEmbeddingsProperties#wrapSentenceEmbeddingsMetadata" visbl="prt" class="indented0 " data-isabs="false" fullComment="yes" group="Ungrouped">
      <a id="wrapSentenceEmbeddingsMetadata(col:org.apache.spark.sql.Column,embeddingsDim:Int,embeddingsRef:Option[String]):org.apache.spark.sql.Column"></a><a id="wrapSentenceEmbeddingsMetadata(Column,Int,Option[String]):Column"></a>
      <span class="permalink">
      <a href="../../../../com/johnsnowlabs/nlp/embeddings/SentenceEmbeddings.html#wrapSentenceEmbeddingsMetadata(col:org.apache.spark.sql.Column,embeddingsDim:Int,embeddingsRef:Option[String]):org.apache.spark.sql.Column" title="Permalink">
        <i class="material-icons"></i>
      </a>
    </span>
      <span class="modifier_kind">
        <span class="modifier"></span>
        <span class="kind">def</span>
      </span>
      <span class="symbol">
        <span class="name">wrapSentenceEmbeddingsMetadata</span><span class="params">(<span name="col">col: <span class="extype" name="org.apache.spark.sql.Column">Column</span></span>, <span name="embeddingsDim">embeddingsDim: <span class="extype" name="scala.Int">Int</span></span>, <span name="embeddingsRef">embeddingsRef: <span class="extype" name="scala.Option">Option</span>[<span class="extype" name="scala.Predef.String">String</span>] = <span class="symbol">None</span></span>)</span><span class="result">: <span class="extype" name="org.apache.spark.sql.Column">Column</span></span>
      </span>
      
      <div class="fullcomment"><dl class="attributes block"> <dt>Attributes</dt><dd>protected </dd><dt>Definition Classes</dt><dd><a href="HasEmbeddingsProperties.html" class="extype" name="com.johnsnowlabs.nlp.embeddings.HasEmbeddingsProperties">HasEmbeddingsProperties</a></dd></dl></div>
    </li><li name="com.johnsnowlabs.nlp.ParamsAndFeaturesWritable#write" visbl="pub" class="indented0 " data-isabs="false" fullComment="yes" group="Ungrouped">
      <a id="write:org.apache.spark.ml.util.MLWriter"></a><a id="write:MLWriter"></a>
      <span class="permalink">
      <a href="../../../../com/johnsnowlabs/nlp/embeddings/SentenceEmbeddings.html#write:org.apache.spark.ml.util.MLWriter" title="Permalink">
        <i class="material-icons"></i>
      </a>
    </span>
      <span class="modifier_kind">
        <span class="modifier"></span>
        <span class="kind">def</span>
      </span>
      <span class="symbol">
        <span class="name">write</span><span class="result">: <span class="extype" name="org.apache.spark.ml.util.MLWriter">MLWriter</span></span>
      </span>
      
      <div class="fullcomment"><dl class="attributes block"> <dt>Definition Classes</dt><dd><a href="../ParamsAndFeaturesWritable.html" class="extype" name="com.johnsnowlabs.nlp.ParamsAndFeaturesWritable">ParamsAndFeaturesWritable</a> → DefaultParamsWritable → MLWritable</dd></dl></div>
    </li>
              </ol>
            </div>

        

        
        </div>

        <div id="inheritedMembers">
        <div class="parent" name="com.johnsnowlabs.storage.HasStorageRef">
              <h3>Inherited from <a href="../../storage/HasStorageRef.html" class="extype" name="com.johnsnowlabs.storage.HasStorageRef">HasStorageRef</a></h3>
            </div><div class="parent" name="com.johnsnowlabs.nlp.embeddings.HasEmbeddingsProperties">
              <h3>Inherited from <a href="HasEmbeddingsProperties.html" class="extype" name="com.johnsnowlabs.nlp.embeddings.HasEmbeddingsProperties">HasEmbeddingsProperties</a></h3>
            </div><div class="parent" name="com.johnsnowlabs.nlp.HasSimpleAnnotate">
              <h3>Inherited from <a href="../HasSimpleAnnotate.html" class="extype" name="com.johnsnowlabs.nlp.HasSimpleAnnotate">HasSimpleAnnotate</a>[<a href="" class="extype" name="com.johnsnowlabs.nlp.embeddings.SentenceEmbeddings">SentenceEmbeddings</a>]</h3>
            </div><div class="parent" name="com.johnsnowlabs.nlp.AnnotatorModel">
              <h3>Inherited from <a href="../AnnotatorModel.html" class="extype" name="com.johnsnowlabs.nlp.AnnotatorModel">AnnotatorModel</a>[<a href="" class="extype" name="com.johnsnowlabs.nlp.embeddings.SentenceEmbeddings">SentenceEmbeddings</a>]</h3>
            </div><div class="parent" name="com.johnsnowlabs.nlp.CanBeLazy">
              <h3>Inherited from <a href="../CanBeLazy.html" class="extype" name="com.johnsnowlabs.nlp.CanBeLazy">CanBeLazy</a></h3>
            </div><div class="parent" name="com.johnsnowlabs.nlp.RawAnnotator">
              <h3>Inherited from <a href="../RawAnnotator.html" class="extype" name="com.johnsnowlabs.nlp.RawAnnotator">RawAnnotator</a>[<a href="" class="extype" name="com.johnsnowlabs.nlp.embeddings.SentenceEmbeddings">SentenceEmbeddings</a>]</h3>
            </div><div class="parent" name="com.johnsnowlabs.nlp.HasOutputAnnotationCol">
              <h3>Inherited from <a href="../HasOutputAnnotationCol.html" class="extype" name="com.johnsnowlabs.nlp.HasOutputAnnotationCol">HasOutputAnnotationCol</a></h3>
            </div><div class="parent" name="com.johnsnowlabs.nlp.HasInputAnnotationCols">
              <h3>Inherited from <a href="../HasInputAnnotationCols.html" class="extype" name="com.johnsnowlabs.nlp.HasInputAnnotationCols">HasInputAnnotationCols</a></h3>
            </div><div class="parent" name="com.johnsnowlabs.nlp.HasOutputAnnotatorType">
              <h3>Inherited from <a href="../HasOutputAnnotatorType.html" class="extype" name="com.johnsnowlabs.nlp.HasOutputAnnotatorType">HasOutputAnnotatorType</a></h3>
            </div><div class="parent" name="com.johnsnowlabs.nlp.ParamsAndFeaturesWritable">
              <h3>Inherited from <a href="../ParamsAndFeaturesWritable.html" class="extype" name="com.johnsnowlabs.nlp.ParamsAndFeaturesWritable">ParamsAndFeaturesWritable</a></h3>
            </div><div class="parent" name="com.johnsnowlabs.nlp.HasFeatures">
              <h3>Inherited from <a href="../HasFeatures.html" class="extype" name="com.johnsnowlabs.nlp.HasFeatures">HasFeatures</a></h3>
            </div><div class="parent" name="org.apache.spark.ml.util.DefaultParamsWritable">
              <h3>Inherited from <span class="extype" name="org.apache.spark.ml.util.DefaultParamsWritable">DefaultParamsWritable</span></h3>
            </div><div class="parent" name="org.apache.spark.ml.util.MLWritable">
              <h3>Inherited from <span class="extype" name="org.apache.spark.ml.util.MLWritable">MLWritable</span></h3>
            </div><div class="parent" name="org.apache.spark.ml.Model">
              <h3>Inherited from <span class="extype" name="org.apache.spark.ml.Model">Model</span>[<a href="" class="extype" name="com.johnsnowlabs.nlp.embeddings.SentenceEmbeddings">SentenceEmbeddings</a>]</h3>
            </div><div class="parent" name="org.apache.spark.ml.Transformer">
              <h3>Inherited from <span class="extype" name="org.apache.spark.ml.Transformer">Transformer</span></h3>
            </div><div class="parent" name="org.apache.spark.ml.PipelineStage">
              <h3>Inherited from <span class="extype" name="org.apache.spark.ml.PipelineStage">PipelineStage</span></h3>
            </div><div class="parent" name="org.apache.spark.internal.Logging">
              <h3>Inherited from <span class="extype" name="org.apache.spark.internal.Logging">Logging</span></h3>
            </div><div class="parent" name="org.apache.spark.ml.param.Params">
              <h3>Inherited from <span class="extype" name="org.apache.spark.ml.param.Params">Params</span></h3>
            </div><div class="parent" name="scala.Serializable">
              <h3>Inherited from <span class="extype" name="scala.Serializable">Serializable</span></h3>
            </div><div class="parent" name="java.io.Serializable">
              <h3>Inherited from <span class="extype" name="java.io.Serializable">Serializable</span></h3>
            </div><div class="parent" name="org.apache.spark.ml.util.Identifiable">
              <h3>Inherited from <span class="extype" name="org.apache.spark.ml.util.Identifiable">Identifiable</span></h3>
            </div><div class="parent" name="scala.AnyRef">
              <h3>Inherited from <span class="extype" name="scala.AnyRef">AnyRef</span></h3>
            </div><div class="parent" name="scala.Any">
              <h3>Inherited from <span class="extype" name="scala.Any">Any</span></h3>
            </div>
        
        </div>

        <div id="groupedMembers">
        <div class="group" name="param">
              <h3>Parameters</h3>
              <div class="comment cmt"><p>
  A list of (hyper-)parameter keys this annotator can take. Users can set and get the
  parameter values through setters and getters, respectively.</p></div>
            </div><div class="group" name="anno">
              <h3>Annotator types</h3>
              <div class="comment cmt"><p>
  Required input and expected output annotator types</p></div>
            </div><div class="group" name="Ungrouped">
              <h3>Members</h3>
              
            </div><div class="group" name="setParam">
              <h3>Parameter setters</h3>
              
            </div><div class="group" name="getParam">
              <h3>Parameter getters</h3>
              
            </div>
        </div>

      </div>

      <div id="tooltip"></div>

      <div id="footer">  </div>
    </body>
          </div>
        </div>
      </div>
    </body>
      </html><|MERGE_RESOLUTION|>--- conflicted
+++ resolved
@@ -3,15 +3,9 @@
         <head>
           <meta http-equiv="X-UA-Compatible" content="IE=edge" />
           <meta name="viewport" content="width=device-width, initial-scale=1.0, maximum-scale=1.0, user-scalable=no" />
-<<<<<<< HEAD
-          <title>Spark NLP 4.3.0 ScalaDoc  - com.johnsnowlabs.nlp.embeddings.SentenceEmbeddings</title>
-          <meta name="description" content="Spark NLP 4.3.0 ScalaDoc - com.johnsnowlabs.nlp.embeddings.SentenceEmbeddings" />
-          <meta name="keywords" content="Spark NLP 4.3.0 ScalaDoc com.johnsnowlabs.nlp.embeddings.SentenceEmbeddings" />
-=======
           <title>Spark NLP 4.2.8 ScalaDoc  - com.johnsnowlabs.nlp.embeddings.SentenceEmbeddings</title>
           <meta name="description" content="Spark NLP 4.2.8 ScalaDoc - com.johnsnowlabs.nlp.embeddings.SentenceEmbeddings" />
           <meta name="keywords" content="Spark NLP 4.2.8 ScalaDoc com.johnsnowlabs.nlp.embeddings.SentenceEmbeddings" />
->>>>>>> c60c6f53
           <meta http-equiv="content-type" content="text/html; charset=UTF-8" />
           
       
@@ -34,11 +28,7 @@
         </head>
         <body>
       <div id="search">
-<<<<<<< HEAD
-        <span id="doc-title">Spark NLP 4.3.0 ScalaDoc<span id="doc-version"></span></span>
-=======
         <span id="doc-title">Spark NLP 4.2.8 ScalaDoc<span id="doc-version"></span></span>
->>>>>>> c60c6f53
         <span class="close-results"><span class="left">&lt;</span> Back</span>
         <div id="textfilter">
           <span class="input">
@@ -229,8 +219,8 @@
                         <a href="ReadElmoDLModel.html" title="">ReadElmoDLModel</a>
                       </li><li class="current-entities indented4">
                         <span class="separator"></span>
-                        <a class="trait" href="ReadLongformerDLModel.html" title=""></a>
-                        <a href="ReadLongformerDLModel.html" title="">ReadLongformerDLModel</a>
+                        <a class="trait" href="ReadLongformerTensorflowModel.html" title=""></a>
+                        <a href="ReadLongformerTensorflowModel.html" title="">ReadLongformerTensorflowModel</a>
                       </li><li class="current-entities indented4">
                         <span class="separator"></span>
                         <a class="trait" href="ReadRobertaDLModel.html" title=""></a>
@@ -420,7 +410,7 @@
           <div id="comment" class="fullcommenttop"><div class="comment cmt"><p>Converts the results from <a href="WordEmbeddings.html" class="extype" name="com.johnsnowlabs.nlp.embeddings.WordEmbeddings">WordEmbeddings</a>, <a href="BertEmbeddings.html" class="extype" name="com.johnsnowlabs.nlp.embeddings.BertEmbeddings">BertEmbeddings</a>, or <a href="ElmoEmbeddings.html" class="extype" name="com.johnsnowlabs.nlp.embeddings.ElmoEmbeddings">ElmoEmbeddings</a> into
 sentence or document embeddings by either summing up or averaging all the word embeddings in a
 sentence or a document (depending on the inputCols).</p><p>This can be configured with <code>setPoolingStrategy</code>, which either be <code>&quot;AVERAGE&quot;</code> or <code>&quot;SUM&quot;</code>.</p><p>For more extended examples see the
-<a href="https://github.com/JohnSnowLabs/spark-nlp/blob/master/examples/python/annotation/text/english/text-similarity/Spark_NLP_Spark_ML_Text_Similarity.ipynb" target="_blank">Examples</a>.
+<a href="https://github.com/JohnSnowLabs/spark-nlp-workshop/blob/master/tutorials/Certification_Trainings/Public/5.1_Text_classification_examples_in_SparkML_SparkNLP.ipynb" target="_blank">Spark NLP Workshop</a>.
 and the
 <a href="https://github.com/JohnSnowLabs/spark-nlp/blob/master/src/test/scala/com/johnsnowlabs/nlp/embeddings/SentenceEmbeddingsTestSpec.scala" target="_blank">SentenceEmbeddingsTestSpec</a>.</p><h4>Example</h4><pre><span class="kw">import</span> spark.implicits._
 <span class="kw">import</span> com.johnsnowlabs.nlp.base.DocumentAssembler
