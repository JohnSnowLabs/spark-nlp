<!DOCTYPE html >
<html>
        <head>
          <meta http-equiv="X-UA-Compatible" content="IE=edge" />
          <meta name="viewport" content="width=device-width, initial-scale=1.0, maximum-scale=1.0, user-scalable=no" />
<<<<<<< HEAD
          <title>Spark NLP 4.3.0 ScalaDoc  - com.johnsnowlabs.nlp.embeddings.AlbertEmbeddings</title>
          <meta name="description" content="Spark NLP 4.3.0 ScalaDoc - com.johnsnowlabs.nlp.embeddings.AlbertEmbeddings" />
          <meta name="keywords" content="Spark NLP 4.3.0 ScalaDoc com.johnsnowlabs.nlp.embeddings.AlbertEmbeddings" />
=======
          <title>Spark NLP 4.2.8 ScalaDoc  - com.johnsnowlabs.nlp.embeddings.AlbertEmbeddings</title>
          <meta name="description" content="Spark NLP 4.2.8 ScalaDoc - com.johnsnowlabs.nlp.embeddings.AlbertEmbeddings" />
          <meta name="keywords" content="Spark NLP 4.2.8 ScalaDoc com.johnsnowlabs.nlp.embeddings.AlbertEmbeddings" />
>>>>>>> c60c6f53
          <meta http-equiv="content-type" content="text/html; charset=UTF-8" />
          
      
      <link href="../../../../lib/index.css" media="screen" type="text/css" rel="stylesheet" />
      <link href="../../../../lib/template.css" media="screen" type="text/css" rel="stylesheet" />
      <link href="../../../../lib/diagrams.css" media="screen" type="text/css" rel="stylesheet" id="diagrams-css" />
      <script type="text/javascript" src="../../../../lib/jquery.min.js"></script>
      <script type="text/javascript" src="../../../../lib/jquery.panzoom.min.js"></script>
      <script type="text/javascript" src="../../../../lib/jquery.mousewheel.min.js"></script>
      <script type="text/javascript" src="../../../../lib/index.js"></script>
      <script type="text/javascript" src="../../../../index.js"></script>
      <script type="text/javascript" src="../../../../lib/scheduler.js"></script>
      <script type="text/javascript" src="../../../../lib/template.js"></script>
      
      <script type="text/javascript">
        /* this variable can be used by the JS to determine the path to the root document */
        var toRoot = '../../../../';
      </script>
    
        </head>
        <body>
      <div id="search">
<<<<<<< HEAD
        <span id="doc-title">Spark NLP 4.3.0 ScalaDoc<span id="doc-version"></span></span>
=======
        <span id="doc-title">Spark NLP 4.2.8 ScalaDoc<span id="doc-version"></span></span>
>>>>>>> c60c6f53
        <span class="close-results"><span class="left">&lt;</span> Back</span>
        <div id="textfilter">
          <span class="input">
            <input autocapitalize="none" placeholder="Search" id="index-input" type="text" accesskey="/" />
            <i class="clear material-icons"></i>
            <i id="search-icon" class="material-icons"></i>
          </span>
        </div>
    </div>
      <div id="search-results">
        <div id="search-progress">
          <div id="progress-fill"></div>
        </div>
        <div id="results-content">
          <div id="entity-results"></div>
          <div id="member-results"></div>
        </div>
      </div>
      <div id="content-scroll-container" style="-webkit-overflow-scrolling: touch;">
        <div id="content-container" style="-webkit-overflow-scrolling: touch;">
          <div id="subpackage-spacer">
            <div id="packages">
              <h1>Packages</h1>
              <ul>
                <li name="_root_.root" visbl="pub" class="indented0 " data-isabs="false" fullComment="yes" group="Ungrouped">
      <a id="_root_"></a><a id="root:_root_"></a>
      <span class="permalink">
      <a href="../../../../index.html" title="Permalink">
        <i class="material-icons"></i>
      </a>
    </span>
      <span class="modifier_kind">
        <span class="modifier"></span>
        <span class="kind">package</span>
      </span>
      <span class="symbol">
        <a title="" href="../../../../index.html"><span class="name">root</span></a>
      </span>
      
      <div class="fullcomment"><dl class="attributes block"> <dt>Definition Classes</dt><dd><a href="../../../../index.html" class="extype" name="_root_">root</a></dd></dl></div>
    </li><li name="_root_.com" visbl="pub" class="indented1 " data-isabs="false" fullComment="yes" group="Ungrouped">
      <a id="com"></a><a id="com:com"></a>
      <span class="permalink">
      <a href="../../../../com/index.html" title="Permalink">
        <i class="material-icons"></i>
      </a>
    </span>
      <span class="modifier_kind">
        <span class="modifier"></span>
        <span class="kind">package</span>
      </span>
      <span class="symbol">
        <a title="" href="../../../index.html"><span class="name">com</span></a>
      </span>
      
      <div class="fullcomment"><dl class="attributes block"> <dt>Definition Classes</dt><dd><a href="../../../../index.html" class="extype" name="_root_">root</a></dd></dl></div>
    </li><li name="com.johnsnowlabs" visbl="pub" class="indented2 " data-isabs="false" fullComment="yes" group="Ungrouped">
      <a id="johnsnowlabs"></a><a id="johnsnowlabs:johnsnowlabs"></a>
      <span class="permalink">
      <a href="../../../../com/johnsnowlabs/index.html" title="Permalink">
        <i class="material-icons"></i>
      </a>
    </span>
      <span class="modifier_kind">
        <span class="modifier"></span>
        <span class="kind">package</span>
      </span>
      <span class="symbol">
        <a title="" href="../../index.html"><span class="name">johnsnowlabs</span></a>
      </span>
      
      <div class="fullcomment"><dl class="attributes block"> <dt>Definition Classes</dt><dd><a href="../../../index.html" class="extype" name="com">com</a></dd></dl></div>
    </li><li name="com.johnsnowlabs.nlp" visbl="pub" class="indented3 " data-isabs="false" fullComment="yes" group="Ungrouped">
      <a id="nlp"></a><a id="nlp:nlp"></a>
      <span class="permalink">
      <a href="../../../../com/johnsnowlabs/nlp/index.html" title="Permalink">
        <i class="material-icons"></i>
      </a>
    </span>
      <span class="modifier_kind">
        <span class="modifier"></span>
        <span class="kind">package</span>
      </span>
      <span class="symbol">
        <a title="" href="../index.html"><span class="name">nlp</span></a>
      </span>
      
      <div class="fullcomment"><dl class="attributes block"> <dt>Definition Classes</dt><dd><a href="../../index.html" class="extype" name="com.johnsnowlabs">johnsnowlabs</a></dd></dl></div>
    </li><li name="com.johnsnowlabs.nlp.embeddings" visbl="pub" class="indented4 " data-isabs="false" fullComment="yes" group="Ungrouped">
      <a id="embeddings"></a><a id="embeddings:embeddings"></a>
      <span class="permalink">
      <a href="../../../../com/johnsnowlabs/nlp/embeddings/index.html" title="Permalink">
        <i class="material-icons"></i>
      </a>
    </span>
      <span class="modifier_kind">
        <span class="modifier"></span>
        <span class="kind">package</span>
      </span>
      <span class="symbol">
        <a title="" href="index.html"><span class="name">embeddings</span></a>
      </span>
      
      <div class="fullcomment"><dl class="attributes block"> <dt>Definition Classes</dt><dd><a href="../index.html" class="extype" name="com.johnsnowlabs.nlp">nlp</a></dd></dl></div>
    </li><li class="current-entities indented4">
                        <a class="object" href="AlbertEmbeddings$.html" title="This is the companion object of AlbertEmbeddings."></a>
                        <a class="class" href="" title="ALBERT: A LITE BERT FOR SELF-SUPERVISED LEARNING OF LANGUAGE REPRESENTATIONS - Google Research, Toyota Technological Institute at Chicago"></a>
                        <a href="" title="ALBERT: A LITE BERT FOR SELF-SUPERVISED LEARNING OF LANGUAGE REPRESENTATIONS - Google Research, Toyota Technological Institute at Chicago">AlbertEmbeddings</a>
                      </li><li class="current-entities indented4">
                        <a class="object" href="BertEmbeddings$.html" title="This is the companion object of BertEmbeddings."></a>
                        <a class="class" href="BertEmbeddings.html" title="Token-level embeddings using BERT."></a>
                        <a href="BertEmbeddings.html" title="Token-level embeddings using BERT.">BertEmbeddings</a>
                      </li><li class="current-entities indented4">
                        <a class="object" href="BertSentenceEmbeddings$.html" title="This is the companion object of BertSentenceEmbeddings."></a>
                        <a class="class" href="BertSentenceEmbeddings.html" title="Sentence-level embeddings using BERT."></a>
                        <a href="BertSentenceEmbeddings.html" title="Sentence-level embeddings using BERT.">BertSentenceEmbeddings</a>
                      </li><li class="current-entities indented4">
                        <a class="object" href="CamemBertEmbeddings$.html" title="This is the companion object of CamemBertEmbeddings."></a>
                        <a class="class" href="CamemBertEmbeddings.html" title="The CamemBERT model was proposed in CamemBERT: a Tasty French Language Model by Louis Martin, Benjamin Muller, Pedro Javier Ortiz Suárez, Yoann Dupont, Laurent Romary, Éric Villemonte de la Clergerie, Djamé Seddah, and Benoît Sagot."></a>
                        <a href="CamemBertEmbeddings.html" title="The CamemBERT model was proposed in CamemBERT: a Tasty French Language Model by Louis Martin, Benjamin Muller, Pedro Javier Ortiz Suárez, Yoann Dupont, Laurent Romary, Éric Villemonte de la Clergerie, Djamé Seddah, and Benoît Sagot.">CamemBertEmbeddings</a>
                      </li><li class="current-entities indented4">
                        <a class="object" href="ChunkEmbeddings$.html" title="This is the companion object of ChunkEmbeddings."></a>
                        <a class="class" href="ChunkEmbeddings.html" title="This annotator utilizes WordEmbeddings, BertEmbeddings etc."></a>
                        <a href="ChunkEmbeddings.html" title="This annotator utilizes WordEmbeddings, BertEmbeddings etc.">ChunkEmbeddings</a>
                      </li><li class="current-entities indented4">
                        <a class="object" href="DeBertaEmbeddings$.html" title="This is the companion object of DeBertaEmbeddings."></a>
                        <a class="class" href="DeBertaEmbeddings.html" title="The DeBERTa model was proposed in DeBERTa: Decoding-enhanced BERT with Disentangled Attention by Pengcheng He, Xiaodong Liu, Jianfeng Gao, Weizhu Chen It is based on Google’s BERT model released in 2018 and Facebook’s RoBERTa model released in 2019."></a>
                        <a href="DeBertaEmbeddings.html" title="The DeBERTa model was proposed in DeBERTa: Decoding-enhanced BERT with Disentangled Attention by Pengcheng He, Xiaodong Liu, Jianfeng Gao, Weizhu Chen It is based on Google’s BERT model released in 2018 and Facebook’s RoBERTa model released in 2019.">DeBertaEmbeddings</a>
                      </li><li class="current-entities indented4">
                        <a class="object" href="DistilBertEmbeddings$.html" title="This is the companion object of DistilBertEmbeddings."></a>
                        <a class="class" href="DistilBertEmbeddings.html" title="DistilBERT is a small, fast, cheap and light Transformer model trained by distilling BERT base."></a>
                        <a href="DistilBertEmbeddings.html" title="DistilBERT is a small, fast, cheap and light Transformer model trained by distilling BERT base.">DistilBertEmbeddings</a>
                      </li><li class="current-entities indented4">
                        <a class="object" href="Doc2VecApproach$.html" title="This is the companion object of Doc2VecApproach."></a>
                        <a class="class" href="Doc2VecApproach.html" title="Trains a Word2Vec model that creates vector representations of words in a text corpus."></a>
                        <a href="Doc2VecApproach.html" title="Trains a Word2Vec model that creates vector representations of words in a text corpus.">Doc2VecApproach</a>
                      </li><li class="current-entities indented4">
                        <a class="object" href="Doc2VecModel$.html" title="This is the companion object of Doc2VecModel."></a>
                        <a class="class" href="Doc2VecModel.html" title="Word2Vec model that creates vector representations of words in a text corpus."></a>
                        <a href="Doc2VecModel.html" title="Word2Vec model that creates vector representations of words in a text corpus.">Doc2VecModel</a>
                      </li><li class="current-entities indented4">
                        <a class="object" href="ElmoEmbeddings$.html" title="This is the companion object of ElmoEmbeddings."></a>
                        <a class="class" href="ElmoEmbeddings.html" title="Word embeddings from ELMo (Embeddings from Language Models), a language model trained on the 1 Billion Word Benchmark."></a>
                        <a href="ElmoEmbeddings.html" title="Word embeddings from ELMo (Embeddings from Language Models), a language model trained on the 1 Billion Word Benchmark.">ElmoEmbeddings</a>
                      </li><li class="current-entities indented4">
                        <span class="separator"></span>
                        <a class="trait" href="EmbeddingsCoverage.html" title=""></a>
                        <a href="EmbeddingsCoverage.html" title="">EmbeddingsCoverage</a>
                      </li><li class="current-entities indented4">
                        <span class="separator"></span>
                        <a class="trait" href="HasEmbeddingsProperties.html" title=""></a>
                        <a href="HasEmbeddingsProperties.html" title="">HasEmbeddingsProperties</a>
                      </li><li class="current-entities indented4">
                        <a class="object" href="LongformerEmbeddings$.html" title="This is the companion object of LongformerEmbeddings."></a>
                        <a class="class" href="LongformerEmbeddings.html" title="Longformer is a transformer model for long documents."></a>
                        <a href="LongformerEmbeddings.html" title="Longformer is a transformer model for long documents.">LongformerEmbeddings</a>
                      </li><li class="current-entities indented4">
                        <span class="separator"></span>
                        <a class="object" href="PoolingStrategy$.html" title=""></a>
                        <a href="PoolingStrategy$.html" title="">PoolingStrategy</a>
                      </li><li class="current-entities indented4">
                        <span class="separator"></span>
                        <a class="trait" href="ReadAlbertDLModel.html" title=""></a>
                        <a href="ReadAlbertDLModel.html" title="">ReadAlbertDLModel</a>
                      </li><li class="current-entities indented4">
                        <span class="separator"></span>
                        <a class="trait" href="ReadBertDLModel.html" title=""></a>
                        <a href="ReadBertDLModel.html" title="">ReadBertDLModel</a>
                      </li><li class="current-entities indented4">
                        <span class="separator"></span>
                        <a class="trait" href="ReadBertSentenceDLModel.html" title=""></a>
                        <a href="ReadBertSentenceDLModel.html" title="">ReadBertSentenceDLModel</a>
                      </li><li class="current-entities indented4">
                        <span class="separator"></span>
                        <a class="trait" href="ReadCamemBertDLModel.html" title=""></a>
                        <a href="ReadCamemBertDLModel.html" title="">ReadCamemBertDLModel</a>
                      </li><li class="current-entities indented4">
                        <span class="separator"></span>
                        <a class="trait" href="ReadDeBertaDLModel.html" title=""></a>
                        <a href="ReadDeBertaDLModel.html" title="">ReadDeBertaDLModel</a>
                      </li><li class="current-entities indented4">
                        <span class="separator"></span>
                        <a class="trait" href="ReadDistilBertDLModel.html" title=""></a>
                        <a href="ReadDistilBertDLModel.html" title="">ReadDistilBertDLModel</a>
                      </li><li class="current-entities indented4">
                        <span class="separator"></span>
                        <a class="trait" href="ReadElmoDLModel.html" title=""></a>
                        <a href="ReadElmoDLModel.html" title="">ReadElmoDLModel</a>
                      </li><li class="current-entities indented4">
                        <span class="separator"></span>
                        <a class="trait" href="ReadLongformerDLModel.html" title=""></a>
                        <a href="ReadLongformerDLModel.html" title="">ReadLongformerDLModel</a>
                      </li><li class="current-entities indented4">
                        <span class="separator"></span>
                        <a class="trait" href="ReadRobertaDLModel.html" title=""></a>
                        <a href="ReadRobertaDLModel.html" title="">ReadRobertaDLModel</a>
                      </li><li class="current-entities indented4">
                        <span class="separator"></span>
                        <a class="trait" href="ReadRobertaSentenceDLModel.html" title=""></a>
                        <a href="ReadRobertaSentenceDLModel.html" title="">ReadRobertaSentenceDLModel</a>
                      </li><li class="current-entities indented4">
                        <span class="separator"></span>
                        <a class="trait" href="ReadUSEDLModel.html" title=""></a>
                        <a href="ReadUSEDLModel.html" title="">ReadUSEDLModel</a>
                      </li><li class="current-entities indented4">
                        <span class="separator"></span>
                        <a class="trait" href="ReadXlmRobertaDLModel.html" title=""></a>
                        <a href="ReadXlmRobertaDLModel.html" title="">ReadXlmRobertaDLModel</a>
                      </li><li class="current-entities indented4">
                        <span class="separator"></span>
                        <a class="trait" href="ReadXlmRobertaSentenceDLModel.html" title=""></a>
                        <a href="ReadXlmRobertaSentenceDLModel.html" title="">ReadXlmRobertaSentenceDLModel</a>
                      </li><li class="current-entities indented4">
                        <span class="separator"></span>
                        <a class="trait" href="ReadXlnetDLModel.html" title=""></a>
                        <a href="ReadXlnetDLModel.html" title="">ReadXlnetDLModel</a>
                      </li><li class="current-entities indented4">
                        <span class="separator"></span>
                        <a class="trait" href="ReadablePretrainedAlbertModel.html" title=""></a>
                        <a href="ReadablePretrainedAlbertModel.html" title="">ReadablePretrainedAlbertModel</a>
                      </li><li class="current-entities indented4">
                        <span class="separator"></span>
                        <a class="trait" href="ReadablePretrainedBertModel.html" title=""></a>
                        <a href="ReadablePretrainedBertModel.html" title="">ReadablePretrainedBertModel</a>
                      </li><li class="current-entities indented4">
                        <span class="separator"></span>
                        <a class="trait" href="ReadablePretrainedBertSentenceModel.html" title=""></a>
                        <a href="ReadablePretrainedBertSentenceModel.html" title="">ReadablePretrainedBertSentenceModel</a>
                      </li><li class="current-entities indented4">
                        <span class="separator"></span>
                        <a class="trait" href="ReadablePretrainedCamemBertModel.html" title=""></a>
                        <a href="ReadablePretrainedCamemBertModel.html" title="">ReadablePretrainedCamemBertModel</a>
                      </li><li class="current-entities indented4">
                        <span class="separator"></span>
                        <a class="trait" href="ReadablePretrainedDeBertaModel.html" title=""></a>
                        <a href="ReadablePretrainedDeBertaModel.html" title="">ReadablePretrainedDeBertaModel</a>
                      </li><li class="current-entities indented4">
                        <span class="separator"></span>
                        <a class="trait" href="ReadablePretrainedDistilBertModel.html" title=""></a>
                        <a href="ReadablePretrainedDistilBertModel.html" title="">ReadablePretrainedDistilBertModel</a>
                      </li><li class="current-entities indented4">
                        <span class="separator"></span>
                        <a class="trait" href="ReadablePretrainedDoc2Vec.html" title=""></a>
                        <a href="ReadablePretrainedDoc2Vec.html" title="">ReadablePretrainedDoc2Vec</a>
                      </li><li class="current-entities indented4">
                        <span class="separator"></span>
                        <a class="trait" href="ReadablePretrainedElmoModel.html" title=""></a>
                        <a href="ReadablePretrainedElmoModel.html" title="">ReadablePretrainedElmoModel</a>
                      </li><li class="current-entities indented4">
                        <span class="separator"></span>
                        <a class="trait" href="ReadablePretrainedLongformerModel.html" title=""></a>
                        <a href="ReadablePretrainedLongformerModel.html" title="">ReadablePretrainedLongformerModel</a>
                      </li><li class="current-entities indented4">
                        <span class="separator"></span>
                        <a class="trait" href="ReadablePretrainedRobertaModel.html" title=""></a>
                        <a href="ReadablePretrainedRobertaModel.html" title="">ReadablePretrainedRobertaModel</a>
                      </li><li class="current-entities indented4">
                        <span class="separator"></span>
                        <a class="trait" href="ReadablePretrainedRobertaSentenceModel.html" title=""></a>
                        <a href="ReadablePretrainedRobertaSentenceModel.html" title="">ReadablePretrainedRobertaSentenceModel</a>
                      </li><li class="current-entities indented4">
                        <span class="separator"></span>
                        <a class="trait" href="ReadablePretrainedUSEModel.html" title=""></a>
                        <a href="ReadablePretrainedUSEModel.html" title="">ReadablePretrainedUSEModel</a>
                      </li><li class="current-entities indented4">
                        <span class="separator"></span>
                        <a class="trait" href="ReadablePretrainedWord2Vec.html" title=""></a>
                        <a href="ReadablePretrainedWord2Vec.html" title="">ReadablePretrainedWord2Vec</a>
                      </li><li class="current-entities indented4">
                        <span class="separator"></span>
                        <a class="trait" href="ReadablePretrainedWordEmbeddings.html" title=""></a>
                        <a href="ReadablePretrainedWordEmbeddings.html" title="">ReadablePretrainedWordEmbeddings</a>
                      </li><li class="current-entities indented4">
                        <span class="separator"></span>
                        <a class="trait" href="ReadablePretrainedXlmRobertaModel.html" title=""></a>
                        <a href="ReadablePretrainedXlmRobertaModel.html" title="">ReadablePretrainedXlmRobertaModel</a>
                      </li><li class="current-entities indented4">
                        <span class="separator"></span>
                        <a class="trait" href="ReadablePretrainedXlmRobertaSentenceModel.html" title=""></a>
                        <a href="ReadablePretrainedXlmRobertaSentenceModel.html" title="">ReadablePretrainedXlmRobertaSentenceModel</a>
                      </li><li class="current-entities indented4">
                        <span class="separator"></span>
                        <a class="trait" href="ReadablePretrainedXlnetModel.html" title=""></a>
                        <a href="ReadablePretrainedXlnetModel.html" title="">ReadablePretrainedXlnetModel</a>
                      </li><li class="current-entities indented4">
                        <span class="separator"></span>
                        <a class="trait" href="ReadsFromBytes.html" title=""></a>
                        <a href="ReadsFromBytes.html" title="">ReadsFromBytes</a>
                      </li><li class="current-entities indented4">
                        <a class="object" href="RoBertaEmbeddings$.html" title="This is the companion object of RoBertaEmbeddings."></a>
                        <a class="class" href="RoBertaEmbeddings.html" title="The RoBERTa model was proposed in RoBERTa: A Robustly Optimized BERT Pretraining Approach by Yinhan Liu, Myle Ott, Naman Goyal, Jingfei Du, Mandar Joshi, Danqi Chen, Omer Levy, Mike Lewis, Luke Zettlemoyer, Veselin Stoyanov."></a>
                        <a href="RoBertaEmbeddings.html" title="The RoBERTa model was proposed in RoBERTa: A Robustly Optimized BERT Pretraining Approach by Yinhan Liu, Myle Ott, Naman Goyal, Jingfei Du, Mandar Joshi, Danqi Chen, Omer Levy, Mike Lewis, Luke Zettlemoyer, Veselin Stoyanov.">RoBertaEmbeddings</a>
                      </li><li class="current-entities indented4">
                        <a class="object" href="RoBertaSentenceEmbeddings$.html" title="This is the companion object of RoBertaSentenceEmbeddings."></a>
                        <a class="class" href="RoBertaSentenceEmbeddings.html" title="Sentence-level embeddings using RoBERTa."></a>
                        <a href="RoBertaSentenceEmbeddings.html" title="Sentence-level embeddings using RoBERTa.">RoBertaSentenceEmbeddings</a>
                      </li><li class="current-entities indented4">
                        <a class="object" href="SentenceEmbeddings$.html" title="This is the companion object of SentenceEmbeddings."></a>
                        <a class="class" href="SentenceEmbeddings.html" title="Converts the results from WordEmbeddings, BertEmbeddings, or ElmoEmbeddings into sentence or document embeddings by either summing up or averaging all the word embeddings in a sentence or a document (depending on the inputCols)."></a>
                        <a href="SentenceEmbeddings.html" title="Converts the results from WordEmbeddings, BertEmbeddings, or ElmoEmbeddings into sentence or document embeddings by either summing up or averaging all the word embeddings in a sentence or a document (depending on the inputCols).">SentenceEmbeddings</a>
                      </li><li class="current-entities indented4">
                        <a class="object" href="UniversalSentenceEncoder$.html" title="This is the companion object of UniversalSentenceEncoder."></a>
                        <a class="class" href="UniversalSentenceEncoder.html" title="The Universal Sentence Encoder encodes text into high dimensional vectors that can be used for text classification, semantic similarity, clustering and other natural language tasks."></a>
                        <a href="UniversalSentenceEncoder.html" title="The Universal Sentence Encoder encodes text into high dimensional vectors that can be used for text classification, semantic similarity, clustering and other natural language tasks.">UniversalSentenceEncoder</a>
                      </li><li class="current-entities indented4">
                        <a class="object" href="Word2VecApproach$.html" title="This is the companion object of Word2VecApproach."></a>
                        <a class="class" href="Word2VecApproach.html" title="Trains a Word2Vec model that creates vector representations of words in a text corpus."></a>
                        <a href="Word2VecApproach.html" title="Trains a Word2Vec model that creates vector representations of words in a text corpus.">Word2VecApproach</a>
                      </li><li class="current-entities indented4">
                        <a class="object" href="Word2VecModel$.html" title="This is the companion object of Word2VecModel."></a>
                        <a class="class" href="Word2VecModel.html" title="Word2Vec model that creates vector representations of words in a text corpus."></a>
                        <a href="Word2VecModel.html" title="Word2Vec model that creates vector representations of words in a text corpus.">Word2VecModel</a>
                      </li><li class="current-entities indented4">
                        <a class="object" href="WordEmbeddings$.html" title="This is the companion object of WordEmbeddings."></a>
                        <a class="class" href="WordEmbeddings.html" title="Word Embeddings lookup annotator that maps tokens to vectors."></a>
                        <a href="WordEmbeddings.html" title="Word Embeddings lookup annotator that maps tokens to vectors.">WordEmbeddings</a>
                      </li><li class="current-entities indented4">
                        <span class="separator"></span>
                        <a class="object" href="WordEmbeddingsBinaryIndexer$.html" title=""></a>
                        <a href="WordEmbeddingsBinaryIndexer$.html" title="">WordEmbeddingsBinaryIndexer</a>
                      </li><li class="current-entities indented4">
                        <a class="object" href="WordEmbeddingsModel$.html" title="This is the companion object of WordEmbeddingsModel."></a>
                        <a class="class" href="WordEmbeddingsModel.html" title="Word Embeddings lookup annotator that maps tokens to vectors"></a>
                        <a href="WordEmbeddingsModel.html" title="Word Embeddings lookup annotator that maps tokens to vectors">WordEmbeddingsModel</a>
                      </li><li class="current-entities indented4">
                        <span class="separator"></span>
                        <a class="class" href="WordEmbeddingsReader.html" title=""></a>
                        <a href="WordEmbeddingsReader.html" title="">WordEmbeddingsReader</a>
                      </li><li class="current-entities indented4">
                        <span class="separator"></span>
                        <a class="object" href="WordEmbeddingsTextIndexer$.html" title=""></a>
                        <a href="WordEmbeddingsTextIndexer$.html" title="">WordEmbeddingsTextIndexer</a>
                      </li><li class="current-entities indented4">
                        <span class="separator"></span>
                        <a class="class" href="WordEmbeddingsWriter.html" title=""></a>
                        <a href="WordEmbeddingsWriter.html" title="">WordEmbeddingsWriter</a>
                      </li><li class="current-entities indented4">
                        <a class="object" href="XlmRoBertaEmbeddings$.html" title=""></a>
                        <a class="class" href="XlmRoBertaEmbeddings.html" title="The XLM-RoBERTa model was proposed in Unsupervised Cross-lingual Representation Learning at Scale by Alexis Conneau, Kartikay Khandelwal, Naman Goyal, Vishrav Chaudhary, Guillaume Wenzek, Francisco GuzmÃ¡n, Edouard Grave, Myle Ott, Luke Zettlemoyer and Veselin Stoyanov."></a>
                        <a href="XlmRoBertaEmbeddings.html" title="The XLM-RoBERTa model was proposed in Unsupervised Cross-lingual Representation Learning at Scale by Alexis Conneau, Kartikay Khandelwal, Naman Goyal, Vishrav Chaudhary, Guillaume Wenzek, Francisco GuzmÃ¡n, Edouard Grave, Myle Ott, Luke Zettlemoyer and Veselin Stoyanov.">XlmRoBertaEmbeddings</a>
                      </li><li class="current-entities indented4">
                        <a class="object" href="XlmRoBertaSentenceEmbeddings$.html" title=""></a>
                        <a class="class" href="XlmRoBertaSentenceEmbeddings.html" title="Sentence-level embeddings using XLM-RoBERTa."></a>
                        <a href="XlmRoBertaSentenceEmbeddings.html" title="Sentence-level embeddings using XLM-RoBERTa.">XlmRoBertaSentenceEmbeddings</a>
                      </li><li class="current-entities indented4">
                        <a class="object" href="XlnetEmbeddings$.html" title="This is the companion object of XlnetEmbeddings."></a>
                        <a class="class" href="XlnetEmbeddings.html" title="XlnetEmbeddings (XLNet): Generalized Autoregressive Pretraining for Language Understanding"></a>
                        <a href="XlnetEmbeddings.html" title="XlnetEmbeddings (XLNet): Generalized Autoregressive Pretraining for Language Understanding">XlnetEmbeddings</a>
                      </li>
              </ul>
            </div>
          </div>
          <div id="content">
            <body class="class type">
      <div id="definition">
        <a href="AlbertEmbeddings$.html" title="See companion object"><div class="big-circle class-companion-object">c</div></a>
        <p id="owner"><a href="../../../index.html" class="extype" name="com">com</a>.<a href="../../index.html" class="extype" name="com.johnsnowlabs">johnsnowlabs</a>.<a href="../index.html" class="extype" name="com.johnsnowlabs.nlp">nlp</a>.<a href="index.html" class="extype" name="com.johnsnowlabs.nlp.embeddings">embeddings</a></p>
        <h1><a href="AlbertEmbeddings$.html" title="See companion object">AlbertEmbeddings</a><span class="permalink">
      <a href="../../../../com/johnsnowlabs/nlp/embeddings/AlbertEmbeddings.html" title="Permalink">
        <i class="material-icons"></i>
      </a>
    </span></h1>
        <h3><span class="morelinks"><div>
            Companion <a href="AlbertEmbeddings$.html" title="See companion object">object AlbertEmbeddings</a>
          </div></span></h3>
      </div>

      <h4 id="signature" class="signature">
      <span class="modifier_kind">
        <span class="modifier"></span>
        <span class="kind">class</span>
      </span>
      <span class="symbol">
        <span class="name">AlbertEmbeddings</span><span class="result"> extends <a href="../AnnotatorModel.html" class="extype" name="com.johnsnowlabs.nlp.AnnotatorModel">AnnotatorModel</a>[<a href="" class="extype" name="com.johnsnowlabs.nlp.embeddings.AlbertEmbeddings">AlbertEmbeddings</a>] with <a href="../HasBatchedAnnotate.html" class="extype" name="com.johnsnowlabs.nlp.HasBatchedAnnotate">HasBatchedAnnotate</a>[<a href="" class="extype" name="com.johnsnowlabs.nlp.embeddings.AlbertEmbeddings">AlbertEmbeddings</a>] with <a href="../../ml/tensorflow/WriteTensorflowModel.html" class="extype" name="com.johnsnowlabs.ml.tensorflow.WriteTensorflowModel">WriteTensorflowModel</a> with <a href="../../ml/tensorflow/sentencepiece/WriteSentencePieceModel.html" class="extype" name="com.johnsnowlabs.ml.tensorflow.sentencepiece.WriteSentencePieceModel">WriteSentencePieceModel</a> with <a href="HasEmbeddingsProperties.html" class="extype" name="com.johnsnowlabs.nlp.embeddings.HasEmbeddingsProperties">HasEmbeddingsProperties</a> with <a href="../../storage/HasStorageRef.html" class="extype" name="com.johnsnowlabs.storage.HasStorageRef">HasStorageRef</a> with <a href="../HasCaseSensitiveProperties.html" class="extype" name="com.johnsnowlabs.nlp.HasCaseSensitiveProperties">HasCaseSensitiveProperties</a> with <a href="../HasEngine.html" class="extype" name="com.johnsnowlabs.nlp.HasEngine">HasEngine</a></span>
      </span>
      </h4>

      
          <div id="comment" class="fullcommenttop"><div class="comment cmt"><p>ALBERT: A LITE BERT FOR SELF-SUPERVISED LEARNING OF LANGUAGE REPRESENTATIONS - Google
Research, Toyota Technological Institute at Chicago</p><p>These word embeddings represent the outputs generated by the Albert model. All official Albert
releases by google in TF-HUB are supported with this Albert Wrapper:</p><p><b>Ported TF-Hub Models:</b></p><p><code>&quot;albert_base_uncased&quot;</code> | <a href="https://tfhub.dev/google/albert_base/3" target="_blank">albert_base</a> |
768-embed-dim, 12-layer, 12-heads, 12M parameters</p><p><code>&quot;albert_large_uncased&quot;</code> | <a href="https://tfhub.dev/google/albert_large/3" target="_blank">albert_large</a> |
1024-embed-dim, 24-layer, 16-heads, 18M parameters</p><p><code>&quot;albert_xlarge_uncased&quot;</code> | <a href="https://tfhub.dev/google/albert_xlarge/3" target="_blank">albert_xlarge</a> |
2048-embed-dim, 24-layer, 32-heads, 60M parameters</p><p><code>&quot;albert_xxlarge_uncased&quot;</code> | <a href="https://tfhub.dev/google/albert_xxlarge/3" target="_blank">albert_xxlarge</a> |
4096-embed-dim, 12-layer, 64-heads, 235M parameters</p><p>This model requires input tokenization with SentencePiece model, which is provided by
Spark-NLP (See tokenizers package).</p><p>Pretrained models can be loaded with <code>pretrained</code> of the companion object:</p><pre><span class="kw">val</span> embeddings = AlbertEmbeddings.pretrained()
 .setInputCols(<span class="lit">"sentence"</span>, <span class="lit">"token"</span>)
 .setOutputCol(<span class="lit">"embeddings"</span>)</pre><p>The default model is <code>&quot;albert_base_uncased&quot;</code>, if no name is provided.</p><p>For extended examples of usage, see the
<a href="https://github.com/JohnSnowLabs/spark-nlp/blob/master/examples/python/training/english/dl-ner/ner_albert.ipynb" target="_blank">Examples</a>
and the
<a href="https://github.com/JohnSnowLabs/spark-nlp/blob/master/src/test/scala/com/johnsnowlabs/nlp/embeddings/AlbertEmbeddingsTestSpec.scala" target="_blank">AlbertEmbeddingsTestSpec</a>.
To see which models are compatible and how to import them see
<a href="https://github.com/JohnSnowLabs/spark-nlp/discussions/5669" target="_blank">https://github.com/JohnSnowLabs/spark-nlp/discussions/5669</a>.</p><p><b>References:</b></p><p><a href="https://arxiv.org/pdf/1909.11942.pdf" target="_blank">ALBERT: A LITE BERT FOR SELF-SUPERVISED LEARNING OF LANGUAGE REPRESENTATIONS</a></p><p><a href="https://github.com/google-research/ALBERT" target="_blank">https://github.com/google-research/ALBERT</a></p><p><a href="https://tfhub.dev/s?q=albert" target="_blank">https://tfhub.dev/s?q=albert</a></p><p><b>Paper abstract:</b></p><p><i>Increasing model size when pretraining natural language representations often results in
improved performance on downstream tasks. However, at some point further model increases
become harder due to GPU/TPU memory limitations and longer training times. To address these
problems, we present two parameter reduction techniques to lower memory consumption and
increase the training speed of BERT (Devlin et al., 2019). Comprehensive empirical evidence
shows that our proposed methods lead to models that scale much better compared to the original
BERT. We also use a self-supervised loss that focuses on modeling inter-sentence coherence,
and show it consistently helps downstream tasks with multi-sentence inputs. As a result, our
best model establishes new state-of-the-art results on the GLUE, RACE, and SQuAD benchmarks
while having fewer parameters compared to BERT-large.</i></p><p><b>Tips:</b> ALBERT uses repeating layers which results in a small memory footprint, however
the computational cost remains similar to a BERT-like architecture with the same number of
hidden layers as it has to iterate through the same number of (repeating) layers.</p><h4>Example</h4><pre><span class="kw">import</span> spark.implicits._
<span class="kw">import</span> com.johnsnowlabs.nlp.base.DocumentAssembler
<span class="kw">import</span> com.johnsnowlabs.nlp.annotators.Tokenizer
<span class="kw">import</span> com.johnsnowlabs.nlp.embeddings.AlbertEmbeddings
<span class="kw">import</span> com.johnsnowlabs.nlp.EmbeddingsFinisher
<span class="kw">import</span> org.apache.spark.ml.Pipeline

<span class="kw">val</span> documentAssembler = <span class="kw">new</span> DocumentAssembler()
  .setInputCol(<span class="lit">"text"</span>)
  .setOutputCol(<span class="lit">"document"</span>)

<span class="kw">val</span> tokenizer = <span class="kw">new</span> Tokenizer()
  .setInputCols(<span class="lit">"document"</span>)
  .setOutputCol(<span class="lit">"token"</span>)

<span class="kw">val</span> embeddings = AlbertEmbeddings.pretrained()
  .setInputCols(<span class="lit">"token"</span>, <span class="lit">"document"</span>)
  .setOutputCol(<span class="lit">"embeddings"</span>)

<span class="kw">val</span> embeddingsFinisher = <span class="kw">new</span> EmbeddingsFinisher()
  .setInputCols(<span class="lit">"embeddings"</span>)
  .setOutputCols(<span class="lit">"finished_embeddings"</span>)
  .setOutputAsVector(<span class="kw">true</span>)
  .setCleanAnnotations(<span class="kw">false</span>)

<span class="kw">val</span> pipeline = <span class="kw">new</span> Pipeline().setStages(<span class="std">Array</span>(
  documentAssembler,
  tokenizer,
  embeddings,
  embeddingsFinisher
))

<span class="kw">val</span> data = <span class="std">Seq</span>(<span class="lit">"This is a sentence."</span>).toDF(<span class="lit">"text"</span>)
<span class="kw">val</span> result = pipeline.fit(data).transform(data)

result.selectExpr(<span class="lit">"explode(finished_embeddings) as result"</span>).show(<span class="num">5</span>, <span class="num">80</span>)
+--------------------------------------------------------------------------------+
|                                                                          result|
+--------------------------------------------------------------------------------+
|[<span class="num">1.1342473030090332</span>,-<span class="num">1.3855540752410889</span>,<span class="num">0.9818322062492371</span>,-<span class="num">0.784737348556518</span>...|
|[<span class="num">0.847029983997345</span>,-<span class="num">1.047153353691101</span>,-<span class="num">0.1520637571811676</span>,-<span class="num">0.6245765686035156</span>...|
|[-<span class="num">0.009860038757324219</span>,-<span class="num">0.13450059294700623</span>,<span class="num">2.707749128341675</span>,<span class="num">1.2916892766952</span>...|
|[-<span class="num">0.04192575812339783</span>,-<span class="num">0.5764210224151611</span>,-<span class="num">0.3196685314178467</span>,-<span class="num">0.527840495109</span>...|
|[<span class="num">0.15583214163780212</span>,-<span class="num">0.1614152491092682</span>,-<span class="num">0.28423872590065</span>,-<span class="num">0.135491415858268</span>...|
+--------------------------------------------------------------------------------+</pre></div><dl class="attributes block"> <dt>See also</dt><dd><span class="cmt"><p>
  <a href="../annotators/classifier/dl/AlbertForTokenClassification.html" class="extype" name="com.johnsnowlabs.nlp.annotators.classifier.dl.AlbertForTokenClassification">AlbertForTokenClassification</a>
  for AlbertEmbeddings with a token classification layer on top</p></span><span class="cmt"><p>
  <a href="https://nlp.johnsnowlabs.com/docs/en/annotators" target="_blank">Annotators Main Page</a> for a list of
  transformer based embeddings</p></span></dd></dl><div class="toggleContainer block">
          <span class="toggle">
            Linear Supertypes
          </span>
          <div class="superTypes hiddenContent"><a href="../HasEngine.html" class="extype" name="com.johnsnowlabs.nlp.HasEngine">HasEngine</a>, <a href="../HasCaseSensitiveProperties.html" class="extype" name="com.johnsnowlabs.nlp.HasCaseSensitiveProperties">HasCaseSensitiveProperties</a>, <a href="../../storage/HasStorageRef.html" class="extype" name="com.johnsnowlabs.storage.HasStorageRef">HasStorageRef</a>, <a href="HasEmbeddingsProperties.html" class="extype" name="com.johnsnowlabs.nlp.embeddings.HasEmbeddingsProperties">HasEmbeddingsProperties</a>, <a href="../../ml/tensorflow/sentencepiece/WriteSentencePieceModel.html" class="extype" name="com.johnsnowlabs.ml.tensorflow.sentencepiece.WriteSentencePieceModel">WriteSentencePieceModel</a>, <a href="../../ml/tensorflow/WriteTensorflowModel.html" class="extype" name="com.johnsnowlabs.ml.tensorflow.WriteTensorflowModel">WriteTensorflowModel</a>, <a href="../HasBatchedAnnotate.html" class="extype" name="com.johnsnowlabs.nlp.HasBatchedAnnotate">HasBatchedAnnotate</a>[<a href="" class="extype" name="com.johnsnowlabs.nlp.embeddings.AlbertEmbeddings">AlbertEmbeddings</a>], <a href="../AnnotatorModel.html" class="extype" name="com.johnsnowlabs.nlp.AnnotatorModel">AnnotatorModel</a>[<a href="" class="extype" name="com.johnsnowlabs.nlp.embeddings.AlbertEmbeddings">AlbertEmbeddings</a>], <a href="../CanBeLazy.html" class="extype" name="com.johnsnowlabs.nlp.CanBeLazy">CanBeLazy</a>, <a href="../RawAnnotator.html" class="extype" name="com.johnsnowlabs.nlp.RawAnnotator">RawAnnotator</a>[<a href="" class="extype" name="com.johnsnowlabs.nlp.embeddings.AlbertEmbeddings">AlbertEmbeddings</a>], <a href="../HasOutputAnnotationCol.html" class="extype" name="com.johnsnowlabs.nlp.HasOutputAnnotationCol">HasOutputAnnotationCol</a>, <a href="../HasInputAnnotationCols.html" class="extype" name="com.johnsnowlabs.nlp.HasInputAnnotationCols">HasInputAnnotationCols</a>, <a href="../HasOutputAnnotatorType.html" class="extype" name="com.johnsnowlabs.nlp.HasOutputAnnotatorType">HasOutputAnnotatorType</a>, <a href="../ParamsAndFeaturesWritable.html" class="extype" name="com.johnsnowlabs.nlp.ParamsAndFeaturesWritable">ParamsAndFeaturesWritable</a>, <a href="../HasFeatures.html" class="extype" name="com.johnsnowlabs.nlp.HasFeatures">HasFeatures</a>, <span class="extype" name="org.apache.spark.ml.util.DefaultParamsWritable">DefaultParamsWritable</span>, <span class="extype" name="org.apache.spark.ml.util.MLWritable">MLWritable</span>, <span class="extype" name="org.apache.spark.ml.Model">Model</span>[<a href="" class="extype" name="com.johnsnowlabs.nlp.embeddings.AlbertEmbeddings">AlbertEmbeddings</a>], <span class="extype" name="org.apache.spark.ml.Transformer">Transformer</span>, <span class="extype" name="org.apache.spark.ml.PipelineStage">PipelineStage</span>, <span class="extype" name="org.apache.spark.internal.Logging">Logging</span>, <span class="extype" name="org.apache.spark.ml.param.Params">Params</span>, <span class="extype" name="scala.Serializable">Serializable</span>, <span class="extype" name="java.io.Serializable">Serializable</span>, <span class="extype" name="org.apache.spark.ml.util.Identifiable">Identifiable</span>, <span class="extype" name="scala.AnyRef">AnyRef</span>, <span class="extype" name="scala.Any">Any</span></div>
        </div></div>
        

      <div id="mbrsel">
        <div class="toggle"></div>
        <div id="memberfilter">
          <i class="material-icons arrow"></i>
          <span class="input">
            <input id="mbrsel-input" placeholder="Filter all members" type="text" accesskey="/" />
          </span>
          <i class="clear material-icons"></i>
        </div>
        <div id="filterby">
          <div id="order">
            <span class="filtertype">Ordering</span>
            <ol>
              <li class="group out"><span>Grouped</span></li>
              <li class="alpha in"><span>Alphabetic</span></li>
              <li class="inherit out"><span>By Inheritance</span></li>
            </ol>
          </div>
          <div class="ancestors">
                  <span class="filtertype">Inherited<br />
                  </span>
                  <ol id="linearization">
                    <li class="in" name="com.johnsnowlabs.nlp.embeddings.AlbertEmbeddings"><span>AlbertEmbeddings</span></li><li class="in" name="com.johnsnowlabs.nlp.HasEngine"><span>HasEngine</span></li><li class="in" name="com.johnsnowlabs.nlp.HasCaseSensitiveProperties"><span>HasCaseSensitiveProperties</span></li><li class="in" name="com.johnsnowlabs.storage.HasStorageRef"><span>HasStorageRef</span></li><li class="in" name="com.johnsnowlabs.nlp.embeddings.HasEmbeddingsProperties"><span>HasEmbeddingsProperties</span></li><li class="in" name="com.johnsnowlabs.ml.tensorflow.sentencepiece.WriteSentencePieceModel"><span>WriteSentencePieceModel</span></li><li class="in" name="com.johnsnowlabs.ml.tensorflow.WriteTensorflowModel"><span>WriteTensorflowModel</span></li><li class="in" name="com.johnsnowlabs.nlp.HasBatchedAnnotate"><span>HasBatchedAnnotate</span></li><li class="in" name="com.johnsnowlabs.nlp.AnnotatorModel"><span>AnnotatorModel</span></li><li class="in" name="com.johnsnowlabs.nlp.CanBeLazy"><span>CanBeLazy</span></li><li class="in" name="com.johnsnowlabs.nlp.RawAnnotator"><span>RawAnnotator</span></li><li class="in" name="com.johnsnowlabs.nlp.HasOutputAnnotationCol"><span>HasOutputAnnotationCol</span></li><li class="in" name="com.johnsnowlabs.nlp.HasInputAnnotationCols"><span>HasInputAnnotationCols</span></li><li class="in" name="com.johnsnowlabs.nlp.HasOutputAnnotatorType"><span>HasOutputAnnotatorType</span></li><li class="in" name="com.johnsnowlabs.nlp.ParamsAndFeaturesWritable"><span>ParamsAndFeaturesWritable</span></li><li class="in" name="com.johnsnowlabs.nlp.HasFeatures"><span>HasFeatures</span></li><li class="in" name="org.apache.spark.ml.util.DefaultParamsWritable"><span>DefaultParamsWritable</span></li><li class="in" name="org.apache.spark.ml.util.MLWritable"><span>MLWritable</span></li><li class="in" name="org.apache.spark.ml.Model"><span>Model</span></li><li class="in" name="org.apache.spark.ml.Transformer"><span>Transformer</span></li><li class="in" name="org.apache.spark.ml.PipelineStage"><span>PipelineStage</span></li><li class="in" name="org.apache.spark.internal.Logging"><span>Logging</span></li><li class="in" name="org.apache.spark.ml.param.Params"><span>Params</span></li><li class="in" name="scala.Serializable"><span>Serializable</span></li><li class="in" name="java.io.Serializable"><span>Serializable</span></li><li class="in" name="org.apache.spark.ml.util.Identifiable"><span>Identifiable</span></li><li class="in" name="scala.AnyRef"><span>AnyRef</span></li><li class="in" name="scala.Any"><span>Any</span></li>
                  </ol>
                </div><div class="ancestors">
              <span class="filtertype"></span>
              <ol>
                <li class="hideall out"><span>Hide All</span></li>
                <li class="showall in"><span>Show All</span></li>
              </ol>
            </div>
          <div id="visbl">
              <span class="filtertype">Visibility</span>
              <ol><li class="public in"><span>Public</span></li><li class="all out"><span>All</span></li></ol>
            </div>
        </div>
      </div>

      <div id="template">
        <div id="allMembers">
        <div id="constructors" class="members">
              <h3>Instance Constructors</h3>
              <ol><li name="com.johnsnowlabs.nlp.embeddings.AlbertEmbeddings#&lt;init&gt;" visbl="pub" class="indented0 " data-isabs="false" fullComment="yes" group="Ungrouped">
      <a id="&lt;init&gt;():com.johnsnowlabs.nlp.embeddings.AlbertEmbeddings"></a><a id="&lt;init&gt;:AlbertEmbeddings"></a>
      <span class="permalink">
      <a href="../../../../com/johnsnowlabs/nlp/embeddings/AlbertEmbeddings.html#&lt;init&gt;():com.johnsnowlabs.nlp.embeddings.AlbertEmbeddings" title="Permalink">
        <i class="material-icons"></i>
      </a>
    </span>
      <span class="modifier_kind">
        <span class="modifier"></span>
        <span class="kind">new</span>
      </span>
      <span class="symbol">
        <span class="name">AlbertEmbeddings</span><span class="params">()</span>
      </span>
      
      <p class="shortcomment cmt">Annotator reference id.</p><div class="fullcomment"><div class="comment cmt"><p>Annotator reference id. Used to identify elements in metadata or to refer to this annotator
type
</p></div></div>
    </li><li name="com.johnsnowlabs.nlp.embeddings.AlbertEmbeddings#&lt;init&gt;" visbl="pub" class="indented0 " data-isabs="false" fullComment="yes" group="Ungrouped">
      <a id="&lt;init&gt;(uid:String):com.johnsnowlabs.nlp.embeddings.AlbertEmbeddings"></a><a id="&lt;init&gt;:AlbertEmbeddings"></a>
      <span class="permalink">
      <a href="../../../../com/johnsnowlabs/nlp/embeddings/AlbertEmbeddings.html#&lt;init&gt;(uid:String):com.johnsnowlabs.nlp.embeddings.AlbertEmbeddings" title="Permalink">
        <i class="material-icons"></i>
      </a>
    </span>
      <span class="modifier_kind">
        <span class="modifier"></span>
        <span class="kind">new</span>
      </span>
      <span class="symbol">
        <span class="name">AlbertEmbeddings</span><span class="params">(<span name="uid">uid: <span class="extype" name="scala.Predef.String">String</span></span>)</span>
      </span>
      
      <p class="shortcomment cmt"></p><div class="fullcomment"><div class="comment cmt"></div><dl class="paramcmts block"><dt class="param">uid</dt><dd class="cmt"><p>
  required uid for storing annotator to disk</p></dd></dl></div>
    </li></ol>
            </div>

        <div id="types" class="types members">
              <h3>Type Members</h3>
              <ol><li name="com.johnsnowlabs.nlp.AnnotatorModel.AnnotationContent" visbl="prt" class="indented0 " data-isabs="false" fullComment="yes" group="Ungrouped">
      <a id="AnnotationContent=Seq[org.apache.spark.sql.Row]"></a><a id="AnnotationContent:AnnotationContent"></a>
      <span class="permalink">
      <a href="../../../../com/johnsnowlabs/nlp/embeddings/AlbertEmbeddings.html#AnnotationContent=Seq[org.apache.spark.sql.Row]" title="Permalink">
        <i class="material-icons"></i>
      </a>
    </span>
      <span class="modifier_kind">
        <span class="modifier"></span>
        <span class="kind">type</span>
      </span>
      <span class="symbol">
        <span class="name">AnnotationContent</span><span class="result alias"> = <span class="extype" name="scala.collection.Seq">Seq</span>[<span class="extype" name="org.apache.spark.sql.Row">Row</span>]</span>
      </span>
      
      <p class="shortcomment cmt">internal types to show Rows as a relevant StructType Should be deleted once Spark releases
UserDefinedTypes to @developerAPI
</p><div class="fullcomment"><div class="comment cmt"><p>internal types to show Rows as a relevant StructType Should be deleted once Spark releases
UserDefinedTypes to @developerAPI
</p></div><dl class="attributes block"> <dt>Attributes</dt><dd>protected </dd><dt>Definition Classes</dt><dd><a href="../AnnotatorModel.html" class="extype" name="com.johnsnowlabs.nlp.AnnotatorModel">AnnotatorModel</a></dd></dl></div>
    </li><li name="com.johnsnowlabs.nlp.HasOutputAnnotatorType.AnnotatorType" visbl="pub" class="indented0 " data-isabs="false" fullComment="yes" group="Ungrouped">
      <a id="AnnotatorType=String"></a><a id="AnnotatorType:AnnotatorType"></a>
      <span class="permalink">
      <a href="../../../../com/johnsnowlabs/nlp/embeddings/AlbertEmbeddings.html#AnnotatorType=String" title="Permalink">
        <i class="material-icons"></i>
      </a>
    </span>
      <span class="modifier_kind">
        <span class="modifier"></span>
        <span class="kind">type</span>
      </span>
      <span class="symbol">
        <span class="name">AnnotatorType</span><span class="result alias"> = <span class="extype" name="java.lang.String">String</span></span>
      </span>
      
      <div class="fullcomment"><dl class="attributes block"> <dt>Definition Classes</dt><dd><a href="../HasOutputAnnotatorType.html" class="extype" name="com.johnsnowlabs.nlp.HasOutputAnnotatorType">HasOutputAnnotatorType</a></dd></dl></div>
    </li></ol>
            </div>

        

        <div class="values members">
              <h3>Value Members</h3>
              <ol>
                <li name="scala.AnyRef#!=" visbl="pub" class="indented0 " data-isabs="false" fullComment="yes" group="Ungrouped">
      <a id="!=(x$1:Any):Boolean"></a><a id="!=(Any):Boolean"></a>
      <span class="permalink">
      <a href="../../../../com/johnsnowlabs/nlp/embeddings/AlbertEmbeddings.html#!=(x$1:Any):Boolean" title="Permalink">
        <i class="material-icons"></i>
      </a>
    </span>
      <span class="modifier_kind">
        <span class="modifier">final </span>
        <span class="kind">def</span>
      </span>
      <span class="symbol">
        <span title="gt4s: $bang$eq" class="name">!=</span><span class="params">(<span name="arg0">arg0: <span class="extype" name="scala.Any">Any</span></span>)</span><span class="result">: <span class="extype" name="scala.Boolean">Boolean</span></span>
      </span>
      
      <div class="fullcomment"><dl class="attributes block"> <dt>Definition Classes</dt><dd>AnyRef → Any</dd></dl></div>
    </li><li name="scala.AnyRef###" visbl="pub" class="indented0 " data-isabs="false" fullComment="yes" group="Ungrouped">
      <a id="##():Int"></a>
      <span class="permalink">
      <a href="../../../../com/johnsnowlabs/nlp/embeddings/AlbertEmbeddings.html###():Int" title="Permalink">
        <i class="material-icons"></i>
      </a>
    </span>
      <span class="modifier_kind">
        <span class="modifier">final </span>
        <span class="kind">def</span>
      </span>
      <span class="symbol">
        <span title="gt4s: $hash$hash" class="name">##</span><span class="params">()</span><span class="result">: <span class="extype" name="scala.Int">Int</span></span>
      </span>
      
      <div class="fullcomment"><dl class="attributes block"> <dt>Definition Classes</dt><dd>AnyRef → Any</dd></dl></div>
    </li><li name="org.apache.spark.ml.param.Params#$" visbl="prt" class="indented0 " data-isabs="false" fullComment="yes" group="Ungrouped">
      <a id="$[T](param:org.apache.spark.ml.param.Param[T]):T"></a><a id="$[T](Param[T]):T"></a>
      <span class="permalink">
      <a href="../../../../com/johnsnowlabs/nlp/embeddings/AlbertEmbeddings.html#$[T](param:org.apache.spark.ml.param.Param[T]):T" title="Permalink">
        <i class="material-icons"></i>
      </a>
    </span>
      <span class="modifier_kind">
        <span class="modifier">final </span>
        <span class="kind">def</span>
      </span>
      <span class="symbol">
        <span class="name">$</span><span class="tparams">[<span name="T">T</span>]</span><span class="params">(<span name="param">param: <span class="extype" name="org.apache.spark.ml.param.Param">Param</span>[<span class="extype" name="org.apache.spark.ml.param.Params.$.T">T</span>]</span>)</span><span class="result">: <span class="extype" name="org.apache.spark.ml.param.Params.$.T">T</span></span>
      </span>
      
      <div class="fullcomment"><dl class="attributes block"> <dt>Attributes</dt><dd>protected </dd><dt>Definition Classes</dt><dd>Params</dd></dl></div>
    </li><li name="com.johnsnowlabs.nlp.HasFeatures#$$" visbl="prt" class="indented0 " data-isabs="false" fullComment="yes" group="Ungrouped">
      <a id="$$[T](feature:com.johnsnowlabs.nlp.serialization.StructFeature[T]):T"></a><a id="$$[T](StructFeature[T]):T"></a>
      <span class="permalink">
      <a href="../../../../com/johnsnowlabs/nlp/embeddings/AlbertEmbeddings.html#$$[T](feature:com.johnsnowlabs.nlp.serialization.StructFeature[T]):T" title="Permalink">
        <i class="material-icons"></i>
      </a>
    </span>
      <span class="modifier_kind">
        <span class="modifier"></span>
        <span class="kind">def</span>
      </span>
      <span class="symbol">
        <span class="name">$$</span><span class="tparams">[<span name="T">T</span>]</span><span class="params">(<span name="feature">feature: <a href="../serialization/StructFeature.html" class="extype" name="com.johnsnowlabs.nlp.serialization.StructFeature">StructFeature</a>[<span class="extype" name="com.johnsnowlabs.nlp.HasFeatures.$$.T">T</span>]</span>)</span><span class="result">: <span class="extype" name="com.johnsnowlabs.nlp.HasFeatures.$$.T">T</span></span>
      </span>
      
      <div class="fullcomment"><dl class="attributes block"> <dt>Attributes</dt><dd>protected </dd><dt>Definition Classes</dt><dd><a href="../HasFeatures.html" class="extype" name="com.johnsnowlabs.nlp.HasFeatures">HasFeatures</a></dd></dl></div>
    </li><li name="com.johnsnowlabs.nlp.HasFeatures#$$" visbl="prt" class="indented0 " data-isabs="false" fullComment="yes" group="Ungrouped">
      <a id="$$[K,V](feature:com.johnsnowlabs.nlp.serialization.MapFeature[K,V]):Map[K,V]"></a><a id="$$[K,V](MapFeature[K,V]):Map[K,V]"></a>
      <span class="permalink">
      <a href="../../../../com/johnsnowlabs/nlp/embeddings/AlbertEmbeddings.html#$$[K,V](feature:com.johnsnowlabs.nlp.serialization.MapFeature[K,V]):Map[K,V]" title="Permalink">
        <i class="material-icons"></i>
      </a>
    </span>
      <span class="modifier_kind">
        <span class="modifier"></span>
        <span class="kind">def</span>
      </span>
      <span class="symbol">
        <span class="name">$$</span><span class="tparams">[<span name="K">K</span>, <span name="V">V</span>]</span><span class="params">(<span name="feature">feature: <a href="../serialization/MapFeature.html" class="extype" name="com.johnsnowlabs.nlp.serialization.MapFeature">MapFeature</a>[<span class="extype" name="com.johnsnowlabs.nlp.HasFeatures.$$.K">K</span>, <span class="extype" name="com.johnsnowlabs.nlp.HasFeatures.$$.V">V</span>]</span>)</span><span class="result">: <span class="extype" name="scala.Predef.Map">Map</span>[<span class="extype" name="com.johnsnowlabs.nlp.HasFeatures.$$.K">K</span>, <span class="extype" name="com.johnsnowlabs.nlp.HasFeatures.$$.V">V</span>]</span>
      </span>
      
      <div class="fullcomment"><dl class="attributes block"> <dt>Attributes</dt><dd>protected </dd><dt>Definition Classes</dt><dd><a href="../HasFeatures.html" class="extype" name="com.johnsnowlabs.nlp.HasFeatures">HasFeatures</a></dd></dl></div>
    </li><li name="com.johnsnowlabs.nlp.HasFeatures#$$" visbl="prt" class="indented0 " data-isabs="false" fullComment="yes" group="Ungrouped">
      <a id="$$[T](feature:com.johnsnowlabs.nlp.serialization.SetFeature[T]):Set[T]"></a><a id="$$[T](SetFeature[T]):Set[T]"></a>
      <span class="permalink">
      <a href="../../../../com/johnsnowlabs/nlp/embeddings/AlbertEmbeddings.html#$$[T](feature:com.johnsnowlabs.nlp.serialization.SetFeature[T]):Set[T]" title="Permalink">
        <i class="material-icons"></i>
      </a>
    </span>
      <span class="modifier_kind">
        <span class="modifier"></span>
        <span class="kind">def</span>
      </span>
      <span class="symbol">
        <span class="name">$$</span><span class="tparams">[<span name="T">T</span>]</span><span class="params">(<span name="feature">feature: <a href="../serialization/SetFeature.html" class="extype" name="com.johnsnowlabs.nlp.serialization.SetFeature">SetFeature</a>[<span class="extype" name="com.johnsnowlabs.nlp.HasFeatures.$$.T">T</span>]</span>)</span><span class="result">: <span class="extype" name="scala.Predef.Set">Set</span>[<span class="extype" name="com.johnsnowlabs.nlp.HasFeatures.$$.T">T</span>]</span>
      </span>
      
      <div class="fullcomment"><dl class="attributes block"> <dt>Attributes</dt><dd>protected </dd><dt>Definition Classes</dt><dd><a href="../HasFeatures.html" class="extype" name="com.johnsnowlabs.nlp.HasFeatures">HasFeatures</a></dd></dl></div>
    </li><li name="com.johnsnowlabs.nlp.HasFeatures#$$" visbl="prt" class="indented0 " data-isabs="false" fullComment="yes" group="Ungrouped">
      <a id="$$[T](feature:com.johnsnowlabs.nlp.serialization.ArrayFeature[T]):Array[T]"></a><a id="$$[T](ArrayFeature[T]):Array[T]"></a>
      <span class="permalink">
      <a href="../../../../com/johnsnowlabs/nlp/embeddings/AlbertEmbeddings.html#$$[T](feature:com.johnsnowlabs.nlp.serialization.ArrayFeature[T]):Array[T]" title="Permalink">
        <i class="material-icons"></i>
      </a>
    </span>
      <span class="modifier_kind">
        <span class="modifier"></span>
        <span class="kind">def</span>
      </span>
      <span class="symbol">
        <span class="name">$$</span><span class="tparams">[<span name="T">T</span>]</span><span class="params">(<span name="feature">feature: <a href="../serialization/ArrayFeature.html" class="extype" name="com.johnsnowlabs.nlp.serialization.ArrayFeature">ArrayFeature</a>[<span class="extype" name="com.johnsnowlabs.nlp.HasFeatures.$$.T">T</span>]</span>)</span><span class="result">: <span class="extype" name="scala.Array">Array</span>[<span class="extype" name="com.johnsnowlabs.nlp.HasFeatures.$$.T">T</span>]</span>
      </span>
      
      <div class="fullcomment"><dl class="attributes block"> <dt>Attributes</dt><dd>protected </dd><dt>Definition Classes</dt><dd><a href="../HasFeatures.html" class="extype" name="com.johnsnowlabs.nlp.HasFeatures">HasFeatures</a></dd></dl></div>
    </li><li name="scala.AnyRef#==" visbl="pub" class="indented0 " data-isabs="false" fullComment="yes" group="Ungrouped">
      <a id="==(x$1:Any):Boolean"></a><a id="==(Any):Boolean"></a>
      <span class="permalink">
      <a href="../../../../com/johnsnowlabs/nlp/embeddings/AlbertEmbeddings.html#==(x$1:Any):Boolean" title="Permalink">
        <i class="material-icons"></i>
      </a>
    </span>
      <span class="modifier_kind">
        <span class="modifier">final </span>
        <span class="kind">def</span>
      </span>
      <span class="symbol">
        <span title="gt4s: $eq$eq" class="name">==</span><span class="params">(<span name="arg0">arg0: <span class="extype" name="scala.Any">Any</span></span>)</span><span class="result">: <span class="extype" name="scala.Boolean">Boolean</span></span>
      </span>
      
      <div class="fullcomment"><dl class="attributes block"> <dt>Definition Classes</dt><dd>AnyRef → Any</dd></dl></div>
    </li><li name="com.johnsnowlabs.nlp.AnnotatorModel#_transform" visbl="prt" class="indented0 " data-isabs="false" fullComment="yes" group="Ungrouped">
      <a id="_transform(dataset:org.apache.spark.sql.Dataset[_],recursivePipeline:Option[org.apache.spark.ml.PipelineModel]):org.apache.spark.sql.DataFrame"></a><a id="_transform(Dataset[_],Option[PipelineModel]):DataFrame"></a>
      <span class="permalink">
      <a href="../../../../com/johnsnowlabs/nlp/embeddings/AlbertEmbeddings.html#_transform(dataset:org.apache.spark.sql.Dataset[_],recursivePipeline:Option[org.apache.spark.ml.PipelineModel]):org.apache.spark.sql.DataFrame" title="Permalink">
        <i class="material-icons"></i>
      </a>
    </span>
      <span class="modifier_kind">
        <span class="modifier"></span>
        <span class="kind">def</span>
      </span>
      <span class="symbol">
        <span class="name">_transform</span><span class="params">(<span name="dataset">dataset: <span class="extype" name="org.apache.spark.sql.Dataset">Dataset</span>[_]</span>, <span name="recursivePipeline">recursivePipeline: <span class="extype" name="scala.Option">Option</span>[<span class="extype" name="org.apache.spark.ml.PipelineModel">PipelineModel</span>]</span>)</span><span class="result">: <span class="extype" name="org.apache.spark.sql.DataFrame">DataFrame</span></span>
      </span>
      
      <div class="fullcomment"><dl class="attributes block"> <dt>Attributes</dt><dd>protected </dd><dt>Definition Classes</dt><dd><a href="../AnnotatorModel.html" class="extype" name="com.johnsnowlabs.nlp.AnnotatorModel">AnnotatorModel</a></dd></dl></div>
    </li><li name="com.johnsnowlabs.nlp.embeddings.AlbertEmbeddings#afterAnnotate" visbl="prt" class="indented0 " data-isabs="false" fullComment="yes" group="Ungrouped">
      <a id="afterAnnotate(dataset:org.apache.spark.sql.DataFrame):org.apache.spark.sql.DataFrame"></a><a id="afterAnnotate(DataFrame):DataFrame"></a>
      <span class="permalink">
      <a href="../../../../com/johnsnowlabs/nlp/embeddings/AlbertEmbeddings.html#afterAnnotate(dataset:org.apache.spark.sql.DataFrame):org.apache.spark.sql.DataFrame" title="Permalink">
        <i class="material-icons"></i>
      </a>
    </span>
      <span class="modifier_kind">
        <span class="modifier"></span>
        <span class="kind">def</span>
      </span>
      <span class="symbol">
        <span class="name">afterAnnotate</span><span class="params">(<span name="dataset">dataset: <span class="extype" name="org.apache.spark.sql.DataFrame">DataFrame</span></span>)</span><span class="result">: <span class="extype" name="org.apache.spark.sql.DataFrame">DataFrame</span></span>
      </span>
      
      <div class="fullcomment"><dl class="attributes block"> <dt>Attributes</dt><dd>protected </dd><dt>Definition Classes</dt><dd><a href="" class="extype" name="com.johnsnowlabs.nlp.embeddings.AlbertEmbeddings">AlbertEmbeddings</a> → <a href="../AnnotatorModel.html" class="extype" name="com.johnsnowlabs.nlp.AnnotatorModel">AnnotatorModel</a></dd></dl></div>
    </li><li name="scala.Any#asInstanceOf" visbl="pub" class="indented0 " data-isabs="false" fullComment="yes" group="Ungrouped">
      <a id="asInstanceOf[T0]:T0"></a>
      <span class="permalink">
      <a href="../../../../com/johnsnowlabs/nlp/embeddings/AlbertEmbeddings.html#asInstanceOf[T0]:T0" title="Permalink">
        <i class="material-icons"></i>
      </a>
    </span>
      <span class="modifier_kind">
        <span class="modifier">final </span>
        <span class="kind">def</span>
      </span>
      <span class="symbol">
        <span class="name">asInstanceOf</span><span class="tparams">[<span name="T0">T0</span>]</span><span class="result">: <span class="extype" name="scala.Any.asInstanceOf.T0">T0</span></span>
      </span>
      
      <div class="fullcomment"><dl class="attributes block"> <dt>Definition Classes</dt><dd>Any</dd></dl></div>
    </li><li name="com.johnsnowlabs.nlp.embeddings.AlbertEmbeddings#batchAnnotate" visbl="pub" class="indented0 " data-isabs="false" fullComment="yes" group="Ungrouped">
      <a id="batchAnnotate(batchedAnnotations:Seq[Array[com.johnsnowlabs.nlp.Annotation]]):Seq[Seq[com.johnsnowlabs.nlp.Annotation]]"></a><a id="batchAnnotate(Seq[Array[Annotation]]):Seq[Seq[Annotation]]"></a>
      <span class="permalink">
      <a href="../../../../com/johnsnowlabs/nlp/embeddings/AlbertEmbeddings.html#batchAnnotate(batchedAnnotations:Seq[Array[com.johnsnowlabs.nlp.Annotation]]):Seq[Seq[com.johnsnowlabs.nlp.Annotation]]" title="Permalink">
        <i class="material-icons"></i>
      </a>
    </span>
      <span class="modifier_kind">
        <span class="modifier"></span>
        <span class="kind">def</span>
      </span>
      <span class="symbol">
        <span class="name">batchAnnotate</span><span class="params">(<span name="batchedAnnotations">batchedAnnotations: <span class="extype" name="scala.Seq">Seq</span>[<span class="extype" name="scala.Array">Array</span>[<a href="../Annotation.html" class="extype" name="com.johnsnowlabs.nlp.Annotation">Annotation</a>]]</span>)</span><span class="result">: <span class="extype" name="scala.Seq">Seq</span>[<span class="extype" name="scala.Seq">Seq</span>[<a href="../Annotation.html" class="extype" name="com.johnsnowlabs.nlp.Annotation">Annotation</a>]]</span>
      </span>
      
      <p class="shortcomment cmt">takes a document and annotations and produces new annotations of this annotator's annotation
type
</p><div class="fullcomment"><div class="comment cmt"><p>takes a document and annotations and produces new annotations of this annotator's annotation
type
</p></div><dl class="paramcmts block"><dt class="param">batchedAnnotations</dt><dd class="cmt"><p>
  Annotations that correspond to inputAnnotationCols generated by previous annotators if any</p></dd><dt>returns</dt><dd class="cmt"><p>
  any number of annotations processed for every input annotation. Not necessary one to one
  relationship</p></dd></dl><dl class="attributes block"> <dt>Definition Classes</dt><dd><a href="" class="extype" name="com.johnsnowlabs.nlp.embeddings.AlbertEmbeddings">AlbertEmbeddings</a> → <a href="../HasBatchedAnnotate.html" class="extype" name="com.johnsnowlabs.nlp.HasBatchedAnnotate">HasBatchedAnnotate</a></dd></dl></div>
    </li><li name="com.johnsnowlabs.nlp.HasBatchedAnnotate#batchProcess" visbl="pub" class="indented0 " data-isabs="false" fullComment="yes" group="Ungrouped">
      <a id="batchProcess(rows:Iterator[_]):Iterator[org.apache.spark.sql.Row]"></a><a id="batchProcess(Iterator[_]):Iterator[Row]"></a>
      <span class="permalink">
      <a href="../../../../com/johnsnowlabs/nlp/embeddings/AlbertEmbeddings.html#batchProcess(rows:Iterator[_]):Iterator[org.apache.spark.sql.Row]" title="Permalink">
        <i class="material-icons"></i>
      </a>
    </span>
      <span class="modifier_kind">
        <span class="modifier"></span>
        <span class="kind">def</span>
      </span>
      <span class="symbol">
        <span class="name">batchProcess</span><span class="params">(<span name="rows">rows: <span class="extype" name="scala.Iterator">Iterator</span>[_]</span>)</span><span class="result">: <span class="extype" name="scala.Iterator">Iterator</span>[<span class="extype" name="org.apache.spark.sql.Row">Row</span>]</span>
      </span>
      
      <div class="fullcomment"><dl class="attributes block"> <dt>Definition Classes</dt><dd><a href="../HasBatchedAnnotate.html" class="extype" name="com.johnsnowlabs.nlp.HasBatchedAnnotate">HasBatchedAnnotate</a></dd></dl></div>
    </li><li name="com.johnsnowlabs.nlp.HasBatchedAnnotate#batchSize" visbl="pub" class="indented0 " data-isabs="false" fullComment="yes" group="param">
      <a id="batchSize:org.apache.spark.ml.param.IntParam"></a><a id="batchSize:IntParam"></a>
      <span class="permalink">
      <a href="../../../../com/johnsnowlabs/nlp/embeddings/AlbertEmbeddings.html#batchSize:org.apache.spark.ml.param.IntParam" title="Permalink">
        <i class="material-icons"></i>
      </a>
    </span>
      <span class="modifier_kind">
        <span class="modifier"></span>
        <span class="kind">val</span>
      </span>
      <span class="symbol">
        <span class="name">batchSize</span><span class="result">: <span class="extype" name="org.apache.spark.ml.param.IntParam">IntParam</span></span>
      </span>
      
      <p class="shortcomment cmt">Size of every batch (Default depends on model).</p><div class="fullcomment"><div class="comment cmt"><p>Size of every batch (Default depends on model).
</p></div><dl class="attributes block"> <dt>Definition Classes</dt><dd><a href="../HasBatchedAnnotate.html" class="extype" name="com.johnsnowlabs.nlp.HasBatchedAnnotate">HasBatchedAnnotate</a></dd></dl></div>
    </li><li name="com.johnsnowlabs.nlp.AnnotatorModel#beforeAnnotate" visbl="prt" class="indented0 " data-isabs="false" fullComment="yes" group="Ungrouped">
      <a id="beforeAnnotate(dataset:org.apache.spark.sql.Dataset[_]):org.apache.spark.sql.Dataset[_]"></a><a id="beforeAnnotate(Dataset[_]):Dataset[_]"></a>
      <span class="permalink">
      <a href="../../../../com/johnsnowlabs/nlp/embeddings/AlbertEmbeddings.html#beforeAnnotate(dataset:org.apache.spark.sql.Dataset[_]):org.apache.spark.sql.Dataset[_]" title="Permalink">
        <i class="material-icons"></i>
      </a>
    </span>
      <span class="modifier_kind">
        <span class="modifier"></span>
        <span class="kind">def</span>
      </span>
      <span class="symbol">
        <span class="name">beforeAnnotate</span><span class="params">(<span name="dataset">dataset: <span class="extype" name="org.apache.spark.sql.Dataset">Dataset</span>[_]</span>)</span><span class="result">: <span class="extype" name="org.apache.spark.sql.Dataset">Dataset</span>[_]</span>
      </span>
      
      <div class="fullcomment"><dl class="attributes block"> <dt>Attributes</dt><dd>protected </dd><dt>Definition Classes</dt><dd><a href="../AnnotatorModel.html" class="extype" name="com.johnsnowlabs.nlp.AnnotatorModel">AnnotatorModel</a></dd></dl></div>
    </li><li name="com.johnsnowlabs.nlp.HasCaseSensitiveProperties#caseSensitive" visbl="pub" class="indented0 " data-isabs="false" fullComment="yes" group="param">
      <a id="caseSensitive:org.apache.spark.ml.param.BooleanParam"></a><a id="caseSensitive:BooleanParam"></a>
      <span class="permalink">
      <a href="../../../../com/johnsnowlabs/nlp/embeddings/AlbertEmbeddings.html#caseSensitive:org.apache.spark.ml.param.BooleanParam" title="Permalink">
        <i class="material-icons"></i>
      </a>
    </span>
      <span class="modifier_kind">
        <span class="modifier"></span>
        <span class="kind">val</span>
      </span>
      <span class="symbol">
        <span class="name">caseSensitive</span><span class="result">: <span class="extype" name="org.apache.spark.ml.param.BooleanParam">BooleanParam</span></span>
      </span>
      
      <p class="shortcomment cmt">Whether to ignore case in index lookups (Default depends on model)
</p><div class="fullcomment"><div class="comment cmt"><p>Whether to ignore case in index lookups (Default depends on model)
</p></div><dl class="attributes block"> <dt>Definition Classes</dt><dd><a href="../HasCaseSensitiveProperties.html" class="extype" name="com.johnsnowlabs.nlp.HasCaseSensitiveProperties">HasCaseSensitiveProperties</a></dd></dl></div>
    </li><li name="com.johnsnowlabs.nlp.HasInputAnnotationCols#checkSchema" visbl="prt" class="indented0 " data-isabs="false" fullComment="yes" group="Ungrouped">
      <a id="checkSchema(schema:org.apache.spark.sql.types.StructType,inputAnnotatorType:String):Boolean"></a><a id="checkSchema(StructType,String):Boolean"></a>
      <span class="permalink">
      <a href="../../../../com/johnsnowlabs/nlp/embeddings/AlbertEmbeddings.html#checkSchema(schema:org.apache.spark.sql.types.StructType,inputAnnotatorType:String):Boolean" title="Permalink">
        <i class="material-icons"></i>
      </a>
    </span>
      <span class="modifier_kind">
        <span class="modifier">final </span>
        <span class="kind">def</span>
      </span>
      <span class="symbol">
        <span class="name">checkSchema</span><span class="params">(<span name="schema">schema: <span class="extype" name="org.apache.spark.sql.types.StructType">StructType</span></span>, <span name="inputAnnotatorType">inputAnnotatorType: <span class="extype" name="scala.Predef.String">String</span></span>)</span><span class="result">: <span class="extype" name="scala.Boolean">Boolean</span></span>
      </span>
      
      <div class="fullcomment"><dl class="attributes block"> <dt>Attributes</dt><dd>protected </dd><dt>Definition Classes</dt><dd><a href="../HasInputAnnotationCols.html" class="extype" name="com.johnsnowlabs.nlp.HasInputAnnotationCols">HasInputAnnotationCols</a></dd></dl></div>
    </li><li name="org.apache.spark.ml.param.Params#clear" visbl="pub" class="indented0 " data-isabs="false" fullComment="yes" group="Ungrouped">
      <a id="clear(param:org.apache.spark.ml.param.Param[_]):Params.this.type"></a><a id="clear(Param[_]):AlbertEmbeddings.this.type"></a>
      <span class="permalink">
      <a href="../../../../com/johnsnowlabs/nlp/embeddings/AlbertEmbeddings.html#clear(param:org.apache.spark.ml.param.Param[_]):Params.this.type" title="Permalink">
        <i class="material-icons"></i>
      </a>
    </span>
      <span class="modifier_kind">
        <span class="modifier">final </span>
        <span class="kind">def</span>
      </span>
      <span class="symbol">
        <span class="name">clear</span><span class="params">(<span name="param">param: <span class="extype" name="org.apache.spark.ml.param.Param">Param</span>[_]</span>)</span><span class="result">: <a href="" class="extype" name="com.johnsnowlabs.nlp.embeddings.AlbertEmbeddings">AlbertEmbeddings</a>.this.type</span>
      </span>
      
      <div class="fullcomment"><dl class="attributes block"> <dt>Definition Classes</dt><dd>Params</dd></dl></div>
    </li><li name="scala.AnyRef#clone" visbl="prt" class="indented0 " data-isabs="false" fullComment="yes" group="Ungrouped">
      <a id="clone():Object"></a><a id="clone():AnyRef"></a>
      <span class="permalink">
      <a href="../../../../com/johnsnowlabs/nlp/embeddings/AlbertEmbeddings.html#clone():Object" title="Permalink">
        <i class="material-icons"></i>
      </a>
    </span>
      <span class="modifier_kind">
        <span class="modifier"></span>
        <span class="kind">def</span>
      </span>
      <span class="symbol">
        <span class="name">clone</span><span class="params">()</span><span class="result">: <span class="extype" name="scala.AnyRef">AnyRef</span></span>
      </span>
      
      <div class="fullcomment"><dl class="attributes block"> <dt>Attributes</dt><dd>protected[<span class="extype" name="java.lang">lang</span>] </dd><dt>Definition Classes</dt><dd>AnyRef</dd><dt>Annotations</dt><dd>
                <span class="name">@throws</span><span class="args">(<span>
      
      <span class="defval" name="classOf[java.lang.CloneNotSupportedException]">...</span>
    </span>)</span>
              
                <span class="name">@native</span><span class="args">()</span>
              
        </dd></dl></div>
    </li><li name="com.johnsnowlabs.nlp.embeddings.AlbertEmbeddings#configProtoBytes" visbl="pub" class="indented0 " data-isabs="false" fullComment="yes" group="param">
      <a id="configProtoBytes:org.apache.spark.ml.param.IntArrayParam"></a><a id="configProtoBytes:IntArrayParam"></a>
      <span class="permalink">
      <a href="../../../../com/johnsnowlabs/nlp/embeddings/AlbertEmbeddings.html#configProtoBytes:org.apache.spark.ml.param.IntArrayParam" title="Permalink">
        <i class="material-icons"></i>
      </a>
    </span>
      <span class="modifier_kind">
        <span class="modifier"></span>
        <span class="kind">val</span>
      </span>
      <span class="symbol">
        <span class="name">configProtoBytes</span><span class="result">: <span class="extype" name="org.apache.spark.ml.param.IntArrayParam">IntArrayParam</span></span>
      </span>
      
      <p class="shortcomment cmt">ConfigProto from tensorflow, serialized into byte array.</p><div class="fullcomment"><div class="comment cmt"><p>ConfigProto from tensorflow, serialized into byte array. Get with
config_proto.SerializeToString()
</p></div></div>
    </li><li name="com.johnsnowlabs.nlp.RawAnnotator#copy" visbl="pub" class="indented0 " data-isabs="false" fullComment="yes" group="Ungrouped">
      <a id="copy(extra:org.apache.spark.ml.param.ParamMap):M"></a><a id="copy(ParamMap):AlbertEmbeddings"></a>
      <span class="permalink">
      <a href="../../../../com/johnsnowlabs/nlp/embeddings/AlbertEmbeddings.html#copy(extra:org.apache.spark.ml.param.ParamMap):M" title="Permalink">
        <i class="material-icons"></i>
      </a>
    </span>
      <span class="modifier_kind">
        <span class="modifier"></span>
        <span class="kind">def</span>
      </span>
      <span class="symbol">
        <span class="name">copy</span><span class="params">(<span name="extra">extra: <span class="extype" name="org.apache.spark.ml.param.ParamMap">ParamMap</span></span>)</span><span class="result">: <a href="" class="extype" name="com.johnsnowlabs.nlp.embeddings.AlbertEmbeddings">AlbertEmbeddings</a></span>
      </span>
      
      <p class="shortcomment cmt">requirement for annotators copies</p><div class="fullcomment"><div class="comment cmt"><p>requirement for annotators copies</p></div><dl class="attributes block"> <dt>Definition Classes</dt><dd><a href="../RawAnnotator.html" class="extype" name="com.johnsnowlabs.nlp.RawAnnotator">RawAnnotator</a> → Model → Transformer → PipelineStage → Params</dd></dl></div>
    </li><li name="org.apache.spark.ml.param.Params#copyValues" visbl="prt" class="indented0 " data-isabs="false" fullComment="yes" group="Ungrouped">
      <a id="copyValues[T&lt;:org.apache.spark.ml.param.Params](to:T,extra:org.apache.spark.ml.param.ParamMap):T"></a><a id="copyValues[T&lt;:Params](T,ParamMap):T"></a>
      <span class="permalink">
      <a href="../../../../com/johnsnowlabs/nlp/embeddings/AlbertEmbeddings.html#copyValues[T&lt;:org.apache.spark.ml.param.Params](to:T,extra:org.apache.spark.ml.param.ParamMap):T" title="Permalink">
        <i class="material-icons"></i>
      </a>
    </span>
      <span class="modifier_kind">
        <span class="modifier"></span>
        <span class="kind">def</span>
      </span>
      <span class="symbol">
        <span class="name">copyValues</span><span class="tparams">[<span name="T">T &lt;: <span class="extype" name="org.apache.spark.ml.param.Params">Params</span></span>]</span><span class="params">(<span name="to">to: <span class="extype" name="org.apache.spark.ml.param.Params.copyValues.T">T</span></span>, <span name="extra">extra: <span class="extype" name="org.apache.spark.ml.param.ParamMap">ParamMap</span></span>)</span><span class="result">: <span class="extype" name="org.apache.spark.ml.param.Params.copyValues.T">T</span></span>
      </span>
      
      <div class="fullcomment"><dl class="attributes block"> <dt>Attributes</dt><dd>protected </dd><dt>Definition Classes</dt><dd>Params</dd></dl></div>
    </li><li name="com.johnsnowlabs.storage.HasStorageRef#createDatabaseConnection" visbl="pub" class="indented0 " data-isabs="false" fullComment="yes" group="Ungrouped">
      <a id="createDatabaseConnection(database:com.johnsnowlabs.storage.Database.Name):com.johnsnowlabs.storage.RocksDBConnection"></a><a id="createDatabaseConnection(Name):RocksDBConnection"></a>
      <span class="permalink">
      <a href="../../../../com/johnsnowlabs/nlp/embeddings/AlbertEmbeddings.html#createDatabaseConnection(database:com.johnsnowlabs.storage.Database.Name):com.johnsnowlabs.storage.RocksDBConnection" title="Permalink">
        <i class="material-icons"></i>
      </a>
    </span>
      <span class="modifier_kind">
        <span class="modifier"></span>
        <span class="kind">def</span>
      </span>
      <span class="symbol">
        <span class="name">createDatabaseConnection</span><span class="params">(<span name="database">database: <a href="../../storage/Database$.html#Name=com.johnsnowlabs.storage.Database" class="extmbr" name="com.johnsnowlabs.storage.Database.Name">Name</a></span>)</span><span class="result">: <a href="../../storage/RocksDBConnection.html" class="extype" name="com.johnsnowlabs.storage.RocksDBConnection">RocksDBConnection</a></span>
      </span>
      
      <div class="fullcomment"><dl class="attributes block"> <dt>Definition Classes</dt><dd><a href="../../storage/HasStorageRef.html" class="extype" name="com.johnsnowlabs.storage.HasStorageRef">HasStorageRef</a></dd></dl></div>
    </li><li name="org.apache.spark.ml.param.Params#defaultCopy" visbl="prt" class="indented0 " data-isabs="false" fullComment="yes" group="Ungrouped">
      <a id="defaultCopy[T&lt;:org.apache.spark.ml.param.Params](extra:org.apache.spark.ml.param.ParamMap):T"></a><a id="defaultCopy[T&lt;:Params](ParamMap):T"></a>
      <span class="permalink">
      <a href="../../../../com/johnsnowlabs/nlp/embeddings/AlbertEmbeddings.html#defaultCopy[T&lt;:org.apache.spark.ml.param.Params](extra:org.apache.spark.ml.param.ParamMap):T" title="Permalink">
        <i class="material-icons"></i>
      </a>
    </span>
      <span class="modifier_kind">
        <span class="modifier">final </span>
        <span class="kind">def</span>
      </span>
      <span class="symbol">
        <span class="name">defaultCopy</span><span class="tparams">[<span name="T">T &lt;: <span class="extype" name="org.apache.spark.ml.param.Params">Params</span></span>]</span><span class="params">(<span name="extra">extra: <span class="extype" name="org.apache.spark.ml.param.ParamMap">ParamMap</span></span>)</span><span class="result">: <span class="extype" name="org.apache.spark.ml.param.Params.defaultCopy.T">T</span></span>
      </span>
      
      <div class="fullcomment"><dl class="attributes block"> <dt>Attributes</dt><dd>protected </dd><dt>Definition Classes</dt><dd>Params</dd></dl></div>
    </li><li name="com.johnsnowlabs.nlp.embeddings.HasEmbeddingsProperties#dimension" visbl="pub" class="indented0 " data-isabs="false" fullComment="yes" group="param">
      <a id="dimension:org.apache.spark.ml.param.IntParam"></a><a id="dimension:IntParam"></a>
      <span class="permalink">
      <a href="../../../../com/johnsnowlabs/nlp/embeddings/AlbertEmbeddings.html#dimension:org.apache.spark.ml.param.IntParam" title="Permalink">
        <i class="material-icons"></i>
      </a>
    </span>
      <span class="modifier_kind">
        <span class="modifier"></span>
        <span class="kind">val</span>
      </span>
      <span class="symbol">
        <span class="name">dimension</span><span class="result">: <span class="extype" name="org.apache.spark.ml.param.IntParam">IntParam</span></span>
      </span>
      
      <p class="shortcomment cmt">Number of embedding dimensions (Default depends on model)
</p><div class="fullcomment"><div class="comment cmt"><p>Number of embedding dimensions (Default depends on model)
</p></div><dl class="attributes block"> <dt>Definition Classes</dt><dd><a href="HasEmbeddingsProperties.html" class="extype" name="com.johnsnowlabs.nlp.embeddings.HasEmbeddingsProperties">HasEmbeddingsProperties</a></dd></dl></div>
    </li><li name="com.johnsnowlabs.nlp.HasEngine#engine" visbl="pub" class="indented0 " data-isabs="false" fullComment="yes" group="param">
      <a id="engine:org.apache.spark.ml.param.Param[String]"></a><a id="engine:Param[String]"></a>
      <span class="permalink">
      <a href="../../../../com/johnsnowlabs/nlp/embeddings/AlbertEmbeddings.html#engine:org.apache.spark.ml.param.Param[String]" title="Permalink">
        <i class="material-icons"></i>
      </a>
    </span>
      <span class="modifier_kind">
        <span class="modifier"></span>
        <span class="kind">val</span>
      </span>
      <span class="symbol">
        <span class="name">engine</span><span class="result">: <span class="extype" name="org.apache.spark.ml.param.Param">Param</span>[<span class="extype" name="scala.Predef.String">String</span>]</span>
      </span>
      
      <p class="shortcomment cmt">This param is set internally once via loadSavedModel.</p><div class="fullcomment"><div class="comment cmt"><p>This param is set internally once via loadSavedModel. That's why there is no setter
</p></div><dl class="attributes block"> <dt>Definition Classes</dt><dd><a href="../HasEngine.html" class="extype" name="com.johnsnowlabs.nlp.HasEngine">HasEngine</a></dd></dl></div>
    </li><li name="scala.AnyRef#eq" visbl="pub" class="indented0 " data-isabs="false" fullComment="yes" group="Ungrouped">
      <a id="eq(x$1:AnyRef):Boolean"></a><a id="eq(AnyRef):Boolean"></a>
      <span class="permalink">
      <a href="../../../../com/johnsnowlabs/nlp/embeddings/AlbertEmbeddings.html#eq(x$1:AnyRef):Boolean" title="Permalink">
        <i class="material-icons"></i>
      </a>
    </span>
      <span class="modifier_kind">
        <span class="modifier">final </span>
        <span class="kind">def</span>
      </span>
      <span class="symbol">
        <span class="name">eq</span><span class="params">(<span name="arg0">arg0: <span class="extype" name="scala.AnyRef">AnyRef</span></span>)</span><span class="result">: <span class="extype" name="scala.Boolean">Boolean</span></span>
      </span>
      
      <div class="fullcomment"><dl class="attributes block"> <dt>Definition Classes</dt><dd>AnyRef</dd></dl></div>
    </li><li name="scala.AnyRef#equals" visbl="pub" class="indented0 " data-isabs="false" fullComment="yes" group="Ungrouped">
      <a id="equals(x$1:Any):Boolean"></a><a id="equals(Any):Boolean"></a>
      <span class="permalink">
      <a href="../../../../com/johnsnowlabs/nlp/embeddings/AlbertEmbeddings.html#equals(x$1:Any):Boolean" title="Permalink">
        <i class="material-icons"></i>
      </a>
    </span>
      <span class="modifier_kind">
        <span class="modifier"></span>
        <span class="kind">def</span>
      </span>
      <span class="symbol">
        <span class="name">equals</span><span class="params">(<span name="arg0">arg0: <span class="extype" name="scala.Any">Any</span></span>)</span><span class="result">: <span class="extype" name="scala.Boolean">Boolean</span></span>
      </span>
      
      <div class="fullcomment"><dl class="attributes block"> <dt>Definition Classes</dt><dd>AnyRef → Any</dd></dl></div>
    </li><li name="org.apache.spark.ml.param.Params#explainParam" visbl="pub" class="indented0 " data-isabs="false" fullComment="yes" group="Ungrouped">
      <a id="explainParam(param:org.apache.spark.ml.param.Param[_]):String"></a><a id="explainParam(Param[_]):String"></a>
      <span class="permalink">
      <a href="../../../../com/johnsnowlabs/nlp/embeddings/AlbertEmbeddings.html#explainParam(param:org.apache.spark.ml.param.Param[_]):String" title="Permalink">
        <i class="material-icons"></i>
      </a>
    </span>
      <span class="modifier_kind">
        <span class="modifier"></span>
        <span class="kind">def</span>
      </span>
      <span class="symbol">
        <span class="name">explainParam</span><span class="params">(<span name="param">param: <span class="extype" name="org.apache.spark.ml.param.Param">Param</span>[_]</span>)</span><span class="result">: <span class="extype" name="scala.Predef.String">String</span></span>
      </span>
      
      <div class="fullcomment"><dl class="attributes block"> <dt>Definition Classes</dt><dd>Params</dd></dl></div>
    </li><li name="org.apache.spark.ml.param.Params#explainParams" visbl="pub" class="indented0 " data-isabs="false" fullComment="yes" group="Ungrouped">
      <a id="explainParams():String"></a>
      <span class="permalink">
      <a href="../../../../com/johnsnowlabs/nlp/embeddings/AlbertEmbeddings.html#explainParams():String" title="Permalink">
        <i class="material-icons"></i>
      </a>
    </span>
      <span class="modifier_kind">
        <span class="modifier"></span>
        <span class="kind">def</span>
      </span>
      <span class="symbol">
        <span class="name">explainParams</span><span class="params">()</span><span class="result">: <span class="extype" name="scala.Predef.String">String</span></span>
      </span>
      
      <div class="fullcomment"><dl class="attributes block"> <dt>Definition Classes</dt><dd>Params</dd></dl></div>
    </li><li name="com.johnsnowlabs.nlp.RawAnnotator#extraValidate" visbl="prt" class="indented0 " data-isabs="false" fullComment="yes" group="Ungrouped">
      <a id="extraValidate(structType:org.apache.spark.sql.types.StructType):Boolean"></a><a id="extraValidate(StructType):Boolean"></a>
      <span class="permalink">
      <a href="../../../../com/johnsnowlabs/nlp/embeddings/AlbertEmbeddings.html#extraValidate(structType:org.apache.spark.sql.types.StructType):Boolean" title="Permalink">
        <i class="material-icons"></i>
      </a>
    </span>
      <span class="modifier_kind">
        <span class="modifier"></span>
        <span class="kind">def</span>
      </span>
      <span class="symbol">
        <span class="name">extraValidate</span><span class="params">(<span name="structType">structType: <span class="extype" name="org.apache.spark.sql.types.StructType">StructType</span></span>)</span><span class="result">: <span class="extype" name="scala.Boolean">Boolean</span></span>
      </span>
      
      <div class="fullcomment"><dl class="attributes block"> <dt>Attributes</dt><dd>protected </dd><dt>Definition Classes</dt><dd><a href="../RawAnnotator.html" class="extype" name="com.johnsnowlabs.nlp.RawAnnotator">RawAnnotator</a></dd></dl></div>
    </li><li name="com.johnsnowlabs.nlp.RawAnnotator#extraValidateMsg" visbl="prt" class="indented0 " data-isabs="false" fullComment="yes" group="Ungrouped">
      <a id="extraValidateMsg:String"></a>
      <span class="permalink">
      <a href="../../../../com/johnsnowlabs/nlp/embeddings/AlbertEmbeddings.html#extraValidateMsg:String" title="Permalink">
        <i class="material-icons"></i>
      </a>
    </span>
      <span class="modifier_kind">
        <span class="modifier"></span>
        <span class="kind">def</span>
      </span>
      <span class="symbol">
        <span class="name">extraValidateMsg</span><span class="result">: <span class="extype" name="java.lang.String">String</span></span>
      </span>
      
      <p class="shortcomment cmt">Override for additional custom schema checks</p><div class="fullcomment"><div class="comment cmt"><p>Override for additional custom schema checks</p></div><dl class="attributes block"> <dt>Attributes</dt><dd>protected </dd><dt>Definition Classes</dt><dd><a href="../RawAnnotator.html" class="extype" name="com.johnsnowlabs.nlp.RawAnnotator">RawAnnotator</a></dd></dl></div>
    </li><li name="org.apache.spark.ml.param.Params#extractParamMap" visbl="pub" class="indented0 " data-isabs="false" fullComment="yes" group="Ungrouped">
      <a id="extractParamMap():org.apache.spark.ml.param.ParamMap"></a><a id="extractParamMap():ParamMap"></a>
      <span class="permalink">
      <a href="../../../../com/johnsnowlabs/nlp/embeddings/AlbertEmbeddings.html#extractParamMap():org.apache.spark.ml.param.ParamMap" title="Permalink">
        <i class="material-icons"></i>
      </a>
    </span>
      <span class="modifier_kind">
        <span class="modifier">final </span>
        <span class="kind">def</span>
      </span>
      <span class="symbol">
        <span class="name">extractParamMap</span><span class="params">()</span><span class="result">: <span class="extype" name="org.apache.spark.ml.param.ParamMap">ParamMap</span></span>
      </span>
      
      <div class="fullcomment"><dl class="attributes block"> <dt>Definition Classes</dt><dd>Params</dd></dl></div>
    </li><li name="org.apache.spark.ml.param.Params#extractParamMap" visbl="pub" class="indented0 " data-isabs="false" fullComment="yes" group="Ungrouped">
      <a id="extractParamMap(extra:org.apache.spark.ml.param.ParamMap):org.apache.spark.ml.param.ParamMap"></a><a id="extractParamMap(ParamMap):ParamMap"></a>
      <span class="permalink">
      <a href="../../../../com/johnsnowlabs/nlp/embeddings/AlbertEmbeddings.html#extractParamMap(extra:org.apache.spark.ml.param.ParamMap):org.apache.spark.ml.param.ParamMap" title="Permalink">
        <i class="material-icons"></i>
      </a>
    </span>
      <span class="modifier_kind">
        <span class="modifier">final </span>
        <span class="kind">def</span>
      </span>
      <span class="symbol">
        <span class="name">extractParamMap</span><span class="params">(<span name="extra">extra: <span class="extype" name="org.apache.spark.ml.param.ParamMap">ParamMap</span></span>)</span><span class="result">: <span class="extype" name="org.apache.spark.ml.param.ParamMap">ParamMap</span></span>
      </span>
      
      <div class="fullcomment"><dl class="attributes block"> <dt>Definition Classes</dt><dd>Params</dd></dl></div>
    </li><li name="com.johnsnowlabs.nlp.HasFeatures#features" visbl="pub" class="indented0 " data-isabs="false" fullComment="yes" group="Ungrouped">
      <a id="features:scala.collection.mutable.ArrayBuffer[com.johnsnowlabs.nlp.serialization.Feature[_,_,_]]"></a><a id="features:ArrayBuffer[Feature[_,_,_]]"></a>
      <span class="permalink">
      <a href="../../../../com/johnsnowlabs/nlp/embeddings/AlbertEmbeddings.html#features:scala.collection.mutable.ArrayBuffer[com.johnsnowlabs.nlp.serialization.Feature[_,_,_]]" title="Permalink">
        <i class="material-icons"></i>
      </a>
    </span>
      <span class="modifier_kind">
        <span class="modifier"></span>
        <span class="kind">val</span>
      </span>
      <span class="symbol">
        <span class="name">features</span><span class="result">: <span class="extype" name="scala.collection.mutable.ArrayBuffer">ArrayBuffer</span>[<a href="../serialization/Feature.html" class="extype" name="com.johnsnowlabs.nlp.serialization.Feature">Feature</a>[_, _, _]]</span>
      </span>
      
      <div class="fullcomment"><dl class="attributes block"> <dt>Definition Classes</dt><dd><a href="../HasFeatures.html" class="extype" name="com.johnsnowlabs.nlp.HasFeatures">HasFeatures</a></dd></dl></div>
    </li><li name="scala.AnyRef#finalize" visbl="prt" class="indented0 " data-isabs="false" fullComment="yes" group="Ungrouped">
      <a id="finalize():Unit"></a>
      <span class="permalink">
      <a href="../../../../com/johnsnowlabs/nlp/embeddings/AlbertEmbeddings.html#finalize():Unit" title="Permalink">
        <i class="material-icons"></i>
      </a>
    </span>
      <span class="modifier_kind">
        <span class="modifier"></span>
        <span class="kind">def</span>
      </span>
      <span class="symbol">
        <span class="name">finalize</span><span class="params">()</span><span class="result">: <span class="extype" name="scala.Unit">Unit</span></span>
      </span>
      
      <div class="fullcomment"><dl class="attributes block"> <dt>Attributes</dt><dd>protected[<span class="extype" name="java.lang">lang</span>] </dd><dt>Definition Classes</dt><dd>AnyRef</dd><dt>Annotations</dt><dd>
                <span class="name">@throws</span><span class="args">(<span>
      
      <span class="symbol">classOf[java.lang.Throwable]</span>
    </span>)</span>
              
        </dd></dl></div>
    </li><li name="com.johnsnowlabs.nlp.HasFeatures#get" visbl="prt" class="indented0 " data-isabs="false" fullComment="yes" group="Ungrouped">
      <a id="get[T](feature:com.johnsnowlabs.nlp.serialization.StructFeature[T]):Option[T]"></a><a id="get[T](StructFeature[T]):Option[T]"></a>
      <span class="permalink">
      <a href="../../../../com/johnsnowlabs/nlp/embeddings/AlbertEmbeddings.html#get[T](feature:com.johnsnowlabs.nlp.serialization.StructFeature[T]):Option[T]" title="Permalink">
        <i class="material-icons"></i>
      </a>
    </span>
      <span class="modifier_kind">
        <span class="modifier"></span>
        <span class="kind">def</span>
      </span>
      <span class="symbol">
        <span class="name">get</span><span class="tparams">[<span name="T">T</span>]</span><span class="params">(<span name="feature">feature: <a href="../serialization/StructFeature.html" class="extype" name="com.johnsnowlabs.nlp.serialization.StructFeature">StructFeature</a>[<span class="extype" name="com.johnsnowlabs.nlp.HasFeatures.get.T">T</span>]</span>)</span><span class="result">: <span class="extype" name="scala.Option">Option</span>[<span class="extype" name="com.johnsnowlabs.nlp.HasFeatures.get.T">T</span>]</span>
      </span>
      
      <div class="fullcomment"><dl class="attributes block"> <dt>Attributes</dt><dd>protected </dd><dt>Definition Classes</dt><dd><a href="../HasFeatures.html" class="extype" name="com.johnsnowlabs.nlp.HasFeatures">HasFeatures</a></dd></dl></div>
    </li><li name="com.johnsnowlabs.nlp.HasFeatures#get" visbl="prt" class="indented0 " data-isabs="false" fullComment="yes" group="Ungrouped">
      <a id="get[K,V](feature:com.johnsnowlabs.nlp.serialization.MapFeature[K,V]):Option[Map[K,V]]"></a><a id="get[K,V](MapFeature[K,V]):Option[Map[K,V]]"></a>
      <span class="permalink">
      <a href="../../../../com/johnsnowlabs/nlp/embeddings/AlbertEmbeddings.html#get[K,V](feature:com.johnsnowlabs.nlp.serialization.MapFeature[K,V]):Option[Map[K,V]]" title="Permalink">
        <i class="material-icons"></i>
      </a>
    </span>
      <span class="modifier_kind">
        <span class="modifier"></span>
        <span class="kind">def</span>
      </span>
      <span class="symbol">
        <span class="name">get</span><span class="tparams">[<span name="K">K</span>, <span name="V">V</span>]</span><span class="params">(<span name="feature">feature: <a href="../serialization/MapFeature.html" class="extype" name="com.johnsnowlabs.nlp.serialization.MapFeature">MapFeature</a>[<span class="extype" name="com.johnsnowlabs.nlp.HasFeatures.get.K">K</span>, <span class="extype" name="com.johnsnowlabs.nlp.HasFeatures.get.V">V</span>]</span>)</span><span class="result">: <span class="extype" name="scala.Option">Option</span>[<span class="extype" name="scala.Predef.Map">Map</span>[<span class="extype" name="com.johnsnowlabs.nlp.HasFeatures.get.K">K</span>, <span class="extype" name="com.johnsnowlabs.nlp.HasFeatures.get.V">V</span>]]</span>
      </span>
      
      <div class="fullcomment"><dl class="attributes block"> <dt>Attributes</dt><dd>protected </dd><dt>Definition Classes</dt><dd><a href="../HasFeatures.html" class="extype" name="com.johnsnowlabs.nlp.HasFeatures">HasFeatures</a></dd></dl></div>
    </li><li name="com.johnsnowlabs.nlp.HasFeatures#get" visbl="prt" class="indented0 " data-isabs="false" fullComment="yes" group="Ungrouped">
      <a id="get[T](feature:com.johnsnowlabs.nlp.serialization.SetFeature[T]):Option[Set[T]]"></a><a id="get[T](SetFeature[T]):Option[Set[T]]"></a>
      <span class="permalink">
      <a href="../../../../com/johnsnowlabs/nlp/embeddings/AlbertEmbeddings.html#get[T](feature:com.johnsnowlabs.nlp.serialization.SetFeature[T]):Option[Set[T]]" title="Permalink">
        <i class="material-icons"></i>
      </a>
    </span>
      <span class="modifier_kind">
        <span class="modifier"></span>
        <span class="kind">def</span>
      </span>
      <span class="symbol">
        <span class="name">get</span><span class="tparams">[<span name="T">T</span>]</span><span class="params">(<span name="feature">feature: <a href="../serialization/SetFeature.html" class="extype" name="com.johnsnowlabs.nlp.serialization.SetFeature">SetFeature</a>[<span class="extype" name="com.johnsnowlabs.nlp.HasFeatures.get.T">T</span>]</span>)</span><span class="result">: <span class="extype" name="scala.Option">Option</span>[<span class="extype" name="scala.Predef.Set">Set</span>[<span class="extype" name="com.johnsnowlabs.nlp.HasFeatures.get.T">T</span>]]</span>
      </span>
      
      <div class="fullcomment"><dl class="attributes block"> <dt>Attributes</dt><dd>protected </dd><dt>Definition Classes</dt><dd><a href="../HasFeatures.html" class="extype" name="com.johnsnowlabs.nlp.HasFeatures">HasFeatures</a></dd></dl></div>
    </li><li name="com.johnsnowlabs.nlp.HasFeatures#get" visbl="prt" class="indented0 " data-isabs="false" fullComment="yes" group="Ungrouped">
      <a id="get[T](feature:com.johnsnowlabs.nlp.serialization.ArrayFeature[T]):Option[Array[T]]"></a><a id="get[T](ArrayFeature[T]):Option[Array[T]]"></a>
      <span class="permalink">
      <a href="../../../../com/johnsnowlabs/nlp/embeddings/AlbertEmbeddings.html#get[T](feature:com.johnsnowlabs.nlp.serialization.ArrayFeature[T]):Option[Array[T]]" title="Permalink">
        <i class="material-icons"></i>
      </a>
    </span>
      <span class="modifier_kind">
        <span class="modifier"></span>
        <span class="kind">def</span>
      </span>
      <span class="symbol">
        <span class="name">get</span><span class="tparams">[<span name="T">T</span>]</span><span class="params">(<span name="feature">feature: <a href="../serialization/ArrayFeature.html" class="extype" name="com.johnsnowlabs.nlp.serialization.ArrayFeature">ArrayFeature</a>[<span class="extype" name="com.johnsnowlabs.nlp.HasFeatures.get.T">T</span>]</span>)</span><span class="result">: <span class="extype" name="scala.Option">Option</span>[<span class="extype" name="scala.Array">Array</span>[<span class="extype" name="com.johnsnowlabs.nlp.HasFeatures.get.T">T</span>]]</span>
      </span>
      
      <div class="fullcomment"><dl class="attributes block"> <dt>Attributes</dt><dd>protected </dd><dt>Definition Classes</dt><dd><a href="../HasFeatures.html" class="extype" name="com.johnsnowlabs.nlp.HasFeatures">HasFeatures</a></dd></dl></div>
    </li><li name="org.apache.spark.ml.param.Params#get" visbl="pub" class="indented0 " data-isabs="false" fullComment="yes" group="Ungrouped">
      <a id="get[T](param:org.apache.spark.ml.param.Param[T]):Option[T]"></a><a id="get[T](Param[T]):Option[T]"></a>
      <span class="permalink">
      <a href="../../../../com/johnsnowlabs/nlp/embeddings/AlbertEmbeddings.html#get[T](param:org.apache.spark.ml.param.Param[T]):Option[T]" title="Permalink">
        <i class="material-icons"></i>
      </a>
    </span>
      <span class="modifier_kind">
        <span class="modifier">final </span>
        <span class="kind">def</span>
      </span>
      <span class="symbol">
        <span class="name">get</span><span class="tparams">[<span name="T">T</span>]</span><span class="params">(<span name="param">param: <span class="extype" name="org.apache.spark.ml.param.Param">Param</span>[<span class="extype" name="org.apache.spark.ml.param.Params.get.T">T</span>]</span>)</span><span class="result">: <span class="extype" name="scala.Option">Option</span>[<span class="extype" name="org.apache.spark.ml.param.Params.get.T">T</span>]</span>
      </span>
      
      <div class="fullcomment"><dl class="attributes block"> <dt>Definition Classes</dt><dd>Params</dd></dl></div>
    </li><li name="com.johnsnowlabs.nlp.HasBatchedAnnotate#getBatchSize" visbl="pub" class="indented0 " data-isabs="false" fullComment="yes" group="getParam">
      <a id="getBatchSize:Int"></a>
      <span class="permalink">
      <a href="../../../../com/johnsnowlabs/nlp/embeddings/AlbertEmbeddings.html#getBatchSize:Int" title="Permalink">
        <i class="material-icons"></i>
      </a>
    </span>
      <span class="modifier_kind">
        <span class="modifier"></span>
        <span class="kind">def</span>
      </span>
      <span class="symbol">
        <span class="name">getBatchSize</span><span class="result">: <span class="extype" name="scala.Int">Int</span></span>
      </span>
      
      <p class="shortcomment cmt">Size of every batch.</p><div class="fullcomment"><div class="comment cmt"><p>Size of every batch.
</p></div><dl class="attributes block"> <dt>Definition Classes</dt><dd><a href="../HasBatchedAnnotate.html" class="extype" name="com.johnsnowlabs.nlp.HasBatchedAnnotate">HasBatchedAnnotate</a></dd></dl></div>
    </li><li name="com.johnsnowlabs.nlp.HasCaseSensitiveProperties#getCaseSensitive" visbl="pub" class="indented0 " data-isabs="false" fullComment="yes" group="getParam">
      <a id="getCaseSensitive:Boolean"></a>
      <span class="permalink">
      <a href="../../../../com/johnsnowlabs/nlp/embeddings/AlbertEmbeddings.html#getCaseSensitive:Boolean" title="Permalink">
        <i class="material-icons"></i>
      </a>
    </span>
      <span class="modifier_kind">
        <span class="modifier"></span>
        <span class="kind">def</span>
      </span>
      <span class="symbol">
        <span class="name">getCaseSensitive</span><span class="result">: <span class="extype" name="scala.Boolean">Boolean</span></span>
      </span>
      
      <p class="shortcomment cmt"></p><div class="fullcomment"><div class="comment cmt"></div><dl class="attributes block"> <dt>Definition Classes</dt><dd><a href="../HasCaseSensitiveProperties.html" class="extype" name="com.johnsnowlabs.nlp.HasCaseSensitiveProperties">HasCaseSensitiveProperties</a></dd></dl></div>
    </li><li name="scala.AnyRef#getClass" visbl="pub" class="indented0 " data-isabs="false" fullComment="yes" group="Ungrouped">
      <a id="getClass():Class[_]"></a>
      <span class="permalink">
      <a href="../../../../com/johnsnowlabs/nlp/embeddings/AlbertEmbeddings.html#getClass():Class[_]" title="Permalink">
        <i class="material-icons"></i>
      </a>
    </span>
      <span class="modifier_kind">
        <span class="modifier">final </span>
        <span class="kind">def</span>
      </span>
      <span class="symbol">
        <span class="name">getClass</span><span class="params">()</span><span class="result">: <span class="extype" name="java.lang.Class">Class</span>[_]</span>
      </span>
      
      <div class="fullcomment"><dl class="attributes block"> <dt>Definition Classes</dt><dd>AnyRef → Any</dd><dt>Annotations</dt><dd>
                <span class="name">@native</span><span class="args">()</span>
              
        </dd></dl></div>
    </li><li name="com.johnsnowlabs.nlp.embeddings.AlbertEmbeddings#getConfigProtoBytes" visbl="pub" class="indented0 " data-isabs="false" fullComment="no" group="getParam">
      <a id="getConfigProtoBytes:Option[Array[Byte]]"></a>
      <span class="permalink">
      <a href="../../../../com/johnsnowlabs/nlp/embeddings/AlbertEmbeddings.html#getConfigProtoBytes:Option[Array[Byte]]" title="Permalink">
        <i class="material-icons"></i>
      </a>
    </span>
      <span class="modifier_kind">
        <span class="modifier"></span>
        <span class="kind">def</span>
      </span>
      <span class="symbol">
        <span class="name">getConfigProtoBytes</span><span class="result">: <span class="extype" name="scala.Option">Option</span>[<span class="extype" name="scala.Array">Array</span>[<span class="extype" name="scala.Byte">Byte</span>]]</span>
      </span>
      
      <p class="shortcomment cmt"></p>
    </li><li name="org.apache.spark.ml.param.Params#getDefault" visbl="pub" class="indented0 " data-isabs="false" fullComment="yes" group="Ungrouped">
      <a id="getDefault[T](param:org.apache.spark.ml.param.Param[T]):Option[T]"></a><a id="getDefault[T](Param[T]):Option[T]"></a>
      <span class="permalink">
      <a href="../../../../com/johnsnowlabs/nlp/embeddings/AlbertEmbeddings.html#getDefault[T](param:org.apache.spark.ml.param.Param[T]):Option[T]" title="Permalink">
        <i class="material-icons"></i>
      </a>
    </span>
      <span class="modifier_kind">
        <span class="modifier">final </span>
        <span class="kind">def</span>
      </span>
      <span class="symbol">
        <span class="name">getDefault</span><span class="tparams">[<span name="T">T</span>]</span><span class="params">(<span name="param">param: <span class="extype" name="org.apache.spark.ml.param.Param">Param</span>[<span class="extype" name="org.apache.spark.ml.param.Params.getDefault.T">T</span>]</span>)</span><span class="result">: <span class="extype" name="scala.Option">Option</span>[<span class="extype" name="org.apache.spark.ml.param.Params.getDefault.T">T</span>]</span>
      </span>
      
      <div class="fullcomment"><dl class="attributes block"> <dt>Definition Classes</dt><dd>Params</dd></dl></div>
    </li><li name="com.johnsnowlabs.nlp.embeddings.HasEmbeddingsProperties#getDimension" visbl="pub" class="indented0 " data-isabs="false" fullComment="yes" group="getParam">
      <a id="getDimension:Int"></a>
      <span class="permalink">
      <a href="../../../../com/johnsnowlabs/nlp/embeddings/AlbertEmbeddings.html#getDimension:Int" title="Permalink">
        <i class="material-icons"></i>
      </a>
    </span>
      <span class="modifier_kind">
        <span class="modifier"></span>
        <span class="kind">def</span>
      </span>
      <span class="symbol">
        <span class="name">getDimension</span><span class="result">: <span class="extype" name="scala.Int">Int</span></span>
      </span>
      
      <p class="shortcomment cmt"></p><div class="fullcomment"><div class="comment cmt"></div><dl class="attributes block"> <dt>Definition Classes</dt><dd><a href="HasEmbeddingsProperties.html" class="extype" name="com.johnsnowlabs.nlp.embeddings.HasEmbeddingsProperties">HasEmbeddingsProperties</a></dd></dl></div>
    </li><li name="com.johnsnowlabs.nlp.HasEngine#getEngine" visbl="pub" class="indented0 " data-isabs="false" fullComment="yes" group="getParam">
      <a id="getEngine:String"></a>
      <span class="permalink">
      <a href="../../../../com/johnsnowlabs/nlp/embeddings/AlbertEmbeddings.html#getEngine:String" title="Permalink">
        <i class="material-icons"></i>
      </a>
    </span>
      <span class="modifier_kind">
        <span class="modifier"></span>
        <span class="kind">def</span>
      </span>
      <span class="symbol">
        <span class="name">getEngine</span><span class="result">: <span class="extype" name="scala.Predef.String">String</span></span>
      </span>
      
      <p class="shortcomment cmt"></p><div class="fullcomment"><div class="comment cmt"></div><dl class="attributes block"> <dt>Definition Classes</dt><dd><a href="../HasEngine.html" class="extype" name="com.johnsnowlabs.nlp.HasEngine">HasEngine</a></dd></dl></div>
    </li><li name="com.johnsnowlabs.nlp.HasInputAnnotationCols#getInputCols" visbl="pub" class="indented0 " data-isabs="false" fullComment="yes" group="Ungrouped">
      <a id="getInputCols:Array[String]"></a>
      <span class="permalink">
      <a href="../../../../com/johnsnowlabs/nlp/embeddings/AlbertEmbeddings.html#getInputCols:Array[String]" title="Permalink">
        <i class="material-icons"></i>
      </a>
    </span>
      <span class="modifier_kind">
        <span class="modifier"></span>
        <span class="kind">def</span>
      </span>
      <span class="symbol">
        <span class="name">getInputCols</span><span class="result">: <span class="extype" name="scala.Array">Array</span>[<span class="extype" name="scala.Predef.String">String</span>]</span>
      </span>
      
      <p class="shortcomment cmt"></p><div class="fullcomment"><div class="comment cmt"></div><dl class="paramcmts block"><dt>returns</dt><dd class="cmt"><p>input annotations columns currently used</p></dd></dl><dl class="attributes block"> <dt>Definition Classes</dt><dd><a href="../HasInputAnnotationCols.html" class="extype" name="com.johnsnowlabs.nlp.HasInputAnnotationCols">HasInputAnnotationCols</a></dd></dl></div>
    </li><li name="com.johnsnowlabs.nlp.CanBeLazy#getLazyAnnotator" visbl="pub" class="indented0 " data-isabs="false" fullComment="yes" group="Ungrouped">
      <a id="getLazyAnnotator:Boolean"></a>
      <span class="permalink">
      <a href="../../../../com/johnsnowlabs/nlp/embeddings/AlbertEmbeddings.html#getLazyAnnotator:Boolean" title="Permalink">
        <i class="material-icons"></i>
      </a>
    </span>
      <span class="modifier_kind">
        <span class="modifier"></span>
        <span class="kind">def</span>
      </span>
      <span class="symbol">
        <span class="name">getLazyAnnotator</span><span class="result">: <span class="extype" name="scala.Boolean">Boolean</span></span>
      </span>
      
      <div class="fullcomment"><dl class="attributes block"> <dt>Definition Classes</dt><dd><a href="../CanBeLazy.html" class="extype" name="com.johnsnowlabs.nlp.CanBeLazy">CanBeLazy</a></dd></dl></div>
    </li><li name="com.johnsnowlabs.nlp.embeddings.AlbertEmbeddings#getMaxSentenceLength" visbl="pub" class="indented0 " data-isabs="false" fullComment="no" group="getParam">
      <a id="getMaxSentenceLength:Int"></a>
      <span class="permalink">
      <a href="../../../../com/johnsnowlabs/nlp/embeddings/AlbertEmbeddings.html#getMaxSentenceLength:Int" title="Permalink">
        <i class="material-icons"></i>
      </a>
    </span>
      <span class="modifier_kind">
        <span class="modifier"></span>
        <span class="kind">def</span>
      </span>
      <span class="symbol">
        <span class="name">getMaxSentenceLength</span><span class="result">: <span class="extype" name="scala.Int">Int</span></span>
      </span>
      
      <p class="shortcomment cmt"></p>
    </li><li name="com.johnsnowlabs.nlp.embeddings.AlbertEmbeddings#getModelIfNotSet" visbl="pub" class="indented0 " data-isabs="false" fullComment="no" group="Ungrouped">
      <a id="getModelIfNotSet:com.johnsnowlabs.ml.ai.Albert"></a><a id="getModelIfNotSet:Albert"></a>
      <span class="permalink">
      <a href="../../../../com/johnsnowlabs/nlp/embeddings/AlbertEmbeddings.html#getModelIfNotSet:com.johnsnowlabs.ml.ai.Albert" title="Permalink">
        <i class="material-icons"></i>
      </a>
    </span>
      <span class="modifier_kind">
        <span class="modifier"></span>
        <span class="kind">def</span>
      </span>
      <span class="symbol">
        <span class="name">getModelIfNotSet</span><span class="result">: <span class="extype" name="com.johnsnowlabs.ml.ai.Albert">Albert</span></span>
      </span>
      
      
    </li><li name="org.apache.spark.ml.param.Params#getOrDefault" visbl="pub" class="indented0 " data-isabs="false" fullComment="yes" group="Ungrouped">
      <a id="getOrDefault[T](param:org.apache.spark.ml.param.Param[T]):T"></a><a id="getOrDefault[T](Param[T]):T"></a>
      <span class="permalink">
      <a href="../../../../com/johnsnowlabs/nlp/embeddings/AlbertEmbeddings.html#getOrDefault[T](param:org.apache.spark.ml.param.Param[T]):T" title="Permalink">
        <i class="material-icons"></i>
      </a>
    </span>
      <span class="modifier_kind">
        <span class="modifier">final </span>
        <span class="kind">def</span>
      </span>
      <span class="symbol">
        <span class="name">getOrDefault</span><span class="tparams">[<span name="T">T</span>]</span><span class="params">(<span name="param">param: <span class="extype" name="org.apache.spark.ml.param.Param">Param</span>[<span class="extype" name="org.apache.spark.ml.param.Params.getOrDefault.T">T</span>]</span>)</span><span class="result">: <span class="extype" name="org.apache.spark.ml.param.Params.getOrDefault.T">T</span></span>
      </span>
      
      <div class="fullcomment"><dl class="attributes block"> <dt>Definition Classes</dt><dd>Params</dd></dl></div>
    </li><li name="com.johnsnowlabs.nlp.HasOutputAnnotationCol#getOutputCol" visbl="pub" class="indented0 " data-isabs="false" fullComment="yes" group="Ungrouped">
      <a id="getOutputCol:String"></a>
      <span class="permalink">
      <a href="../../../../com/johnsnowlabs/nlp/embeddings/AlbertEmbeddings.html#getOutputCol:String" title="Permalink">
        <i class="material-icons"></i>
      </a>
    </span>
      <span class="modifier_kind">
        <span class="modifier">final </span>
        <span class="kind">def</span>
      </span>
      <span class="symbol">
        <span class="name">getOutputCol</span><span class="result">: <span class="extype" name="scala.Predef.String">String</span></span>
      </span>
      
      <p class="shortcomment cmt">Gets annotation column name going to generate</p><div class="fullcomment"><div class="comment cmt"><p>Gets annotation column name going to generate</p></div><dl class="attributes block"> <dt>Definition Classes</dt><dd><a href="../HasOutputAnnotationCol.html" class="extype" name="com.johnsnowlabs.nlp.HasOutputAnnotationCol">HasOutputAnnotationCol</a></dd></dl></div>
    </li><li name="org.apache.spark.ml.param.Params#getParam" visbl="pub" class="indented0 " data-isabs="false" fullComment="yes" group="Ungrouped">
      <a id="getParam(paramName:String):org.apache.spark.ml.param.Param[Any]"></a><a id="getParam(String):Param[Any]"></a>
      <span class="permalink">
      <a href="../../../../com/johnsnowlabs/nlp/embeddings/AlbertEmbeddings.html#getParam(paramName:String):org.apache.spark.ml.param.Param[Any]" title="Permalink">
        <i class="material-icons"></i>
      </a>
    </span>
      <span class="modifier_kind">
        <span class="modifier"></span>
        <span class="kind">def</span>
      </span>
      <span class="symbol">
        <span class="name">getParam</span><span class="params">(<span name="paramName">paramName: <span class="extype" name="scala.Predef.String">String</span></span>)</span><span class="result">: <span class="extype" name="org.apache.spark.ml.param.Param">Param</span>[<span class="extype" name="scala.Any">Any</span>]</span>
      </span>
      
      <div class="fullcomment"><dl class="attributes block"> <dt>Definition Classes</dt><dd>Params</dd></dl></div>
    </li><li name="com.johnsnowlabs.nlp.embeddings.AlbertEmbeddings#getSignatures" visbl="pub" class="indented0 " data-isabs="false" fullComment="no" group="getParam">
      <a id="getSignatures:Option[Map[String,String]]"></a>
      <span class="permalink">
      <a href="../../../../com/johnsnowlabs/nlp/embeddings/AlbertEmbeddings.html#getSignatures:Option[Map[String,String]]" title="Permalink">
        <i class="material-icons"></i>
      </a>
    </span>
      <span class="modifier_kind">
        <span class="modifier"></span>
        <span class="kind">def</span>
      </span>
      <span class="symbol">
        <span class="name">getSignatures</span><span class="result">: <span class="extype" name="scala.Option">Option</span>[<span class="extype" name="scala.Predef.Map">Map</span>[<span class="extype" name="scala.Predef.String">String</span>, <span class="extype" name="scala.Predef.String">String</span>]]</span>
      </span>
      
      <p class="shortcomment cmt"></p>
    </li><li name="com.johnsnowlabs.storage.HasStorageRef#getStorageRef" visbl="pub" class="indented0 " data-isabs="false" fullComment="yes" group="Ungrouped">
      <a id="getStorageRef:String"></a>
      <span class="permalink">
      <a href="../../../../com/johnsnowlabs/nlp/embeddings/AlbertEmbeddings.html#getStorageRef:String" title="Permalink">
        <i class="material-icons"></i>
      </a>
    </span>
      <span class="modifier_kind">
        <span class="modifier"></span>
        <span class="kind">def</span>
      </span>
      <span class="symbol">
        <span class="name">getStorageRef</span><span class="result">: <span class="extype" name="scala.Predef.String">String</span></span>
      </span>
      
      <div class="fullcomment"><dl class="attributes block"> <dt>Definition Classes</dt><dd><a href="../../storage/HasStorageRef.html" class="extype" name="com.johnsnowlabs.storage.HasStorageRef">HasStorageRef</a></dd></dl></div>
    </li><li name="org.apache.spark.ml.param.Params#hasDefault" visbl="pub" class="indented0 " data-isabs="false" fullComment="yes" group="Ungrouped">
      <a id="hasDefault[T](param:org.apache.spark.ml.param.Param[T]):Boolean"></a><a id="hasDefault[T](Param[T]):Boolean"></a>
      <span class="permalink">
      <a href="../../../../com/johnsnowlabs/nlp/embeddings/AlbertEmbeddings.html#hasDefault[T](param:org.apache.spark.ml.param.Param[T]):Boolean" title="Permalink">
        <i class="material-icons"></i>
      </a>
    </span>
      <span class="modifier_kind">
        <span class="modifier">final </span>
        <span class="kind">def</span>
      </span>
      <span class="symbol">
        <span class="name">hasDefault</span><span class="tparams">[<span name="T">T</span>]</span><span class="params">(<span name="param">param: <span class="extype" name="org.apache.spark.ml.param.Param">Param</span>[<span class="extype" name="org.apache.spark.ml.param.Params.hasDefault.T">T</span>]</span>)</span><span class="result">: <span class="extype" name="scala.Boolean">Boolean</span></span>
      </span>
      
      <div class="fullcomment"><dl class="attributes block"> <dt>Definition Classes</dt><dd>Params</dd></dl></div>
    </li><li name="org.apache.spark.ml.param.Params#hasParam" visbl="pub" class="indented0 " data-isabs="false" fullComment="yes" group="Ungrouped">
      <a id="hasParam(paramName:String):Boolean"></a><a id="hasParam(String):Boolean"></a>
      <span class="permalink">
      <a href="../../../../com/johnsnowlabs/nlp/embeddings/AlbertEmbeddings.html#hasParam(paramName:String):Boolean" title="Permalink">
        <i class="material-icons"></i>
      </a>
    </span>
      <span class="modifier_kind">
        <span class="modifier"></span>
        <span class="kind">def</span>
      </span>
      <span class="symbol">
        <span class="name">hasParam</span><span class="params">(<span name="paramName">paramName: <span class="extype" name="scala.Predef.String">String</span></span>)</span><span class="result">: <span class="extype" name="scala.Boolean">Boolean</span></span>
      </span>
      
      <div class="fullcomment"><dl class="attributes block"> <dt>Definition Classes</dt><dd>Params</dd></dl></div>
    </li><li name="org.apache.spark.ml.Model#hasParent" visbl="pub" class="indented0 " data-isabs="false" fullComment="yes" group="Ungrouped">
      <a id="hasParent:Boolean"></a>
      <span class="permalink">
      <a href="../../../../com/johnsnowlabs/nlp/embeddings/AlbertEmbeddings.html#hasParent:Boolean" title="Permalink">
        <i class="material-icons"></i>
      </a>
    </span>
      <span class="modifier_kind">
        <span class="modifier"></span>
        <span class="kind">def</span>
      </span>
      <span class="symbol">
        <span class="name">hasParent</span><span class="result">: <span class="extype" name="scala.Boolean">Boolean</span></span>
      </span>
      
      <div class="fullcomment"><dl class="attributes block"> <dt>Definition Classes</dt><dd>Model</dd></dl></div>
    </li><li name="scala.AnyRef#hashCode" visbl="pub" class="indented0 " data-isabs="false" fullComment="yes" group="Ungrouped">
      <a id="hashCode():Int"></a>
      <span class="permalink">
      <a href="../../../../com/johnsnowlabs/nlp/embeddings/AlbertEmbeddings.html#hashCode():Int" title="Permalink">
        <i class="material-icons"></i>
      </a>
    </span>
      <span class="modifier_kind">
        <span class="modifier"></span>
        <span class="kind">def</span>
      </span>
      <span class="symbol">
        <span class="name">hashCode</span><span class="params">()</span><span class="result">: <span class="extype" name="scala.Int">Int</span></span>
      </span>
      
      <div class="fullcomment"><dl class="attributes block"> <dt>Definition Classes</dt><dd>AnyRef → Any</dd><dt>Annotations</dt><dd>
                <span class="name">@native</span><span class="args">()</span>
              
        </dd></dl></div>
    </li><li name="org.apache.spark.internal.Logging#initializeLogIfNecessary" visbl="prt" class="indented0 " data-isabs="false" fullComment="yes" group="Ungrouped">
      <a id="initializeLogIfNecessary(isInterpreter:Boolean,silent:Boolean):Boolean"></a><a id="initializeLogIfNecessary(Boolean,Boolean):Boolean"></a>
      <span class="permalink">
      <a href="../../../../com/johnsnowlabs/nlp/embeddings/AlbertEmbeddings.html#initializeLogIfNecessary(isInterpreter:Boolean,silent:Boolean):Boolean" title="Permalink">
        <i class="material-icons"></i>
      </a>
    </span>
      <span class="modifier_kind">
        <span class="modifier"></span>
        <span class="kind">def</span>
      </span>
      <span class="symbol">
        <span class="name">initializeLogIfNecessary</span><span class="params">(<span name="isInterpreter">isInterpreter: <span class="extype" name="scala.Boolean">Boolean</span></span>, <span name="silent">silent: <span class="extype" name="scala.Boolean">Boolean</span></span>)</span><span class="result">: <span class="extype" name="scala.Boolean">Boolean</span></span>
      </span>
      
      <div class="fullcomment"><dl class="attributes block"> <dt>Attributes</dt><dd>protected </dd><dt>Definition Classes</dt><dd>Logging</dd></dl></div>
    </li><li name="org.apache.spark.internal.Logging#initializeLogIfNecessary" visbl="prt" class="indented0 " data-isabs="false" fullComment="yes" group="Ungrouped">
      <a id="initializeLogIfNecessary(isInterpreter:Boolean):Unit"></a><a id="initializeLogIfNecessary(Boolean):Unit"></a>
      <span class="permalink">
      <a href="../../../../com/johnsnowlabs/nlp/embeddings/AlbertEmbeddings.html#initializeLogIfNecessary(isInterpreter:Boolean):Unit" title="Permalink">
        <i class="material-icons"></i>
      </a>
    </span>
      <span class="modifier_kind">
        <span class="modifier"></span>
        <span class="kind">def</span>
      </span>
      <span class="symbol">
        <span class="name">initializeLogIfNecessary</span><span class="params">(<span name="isInterpreter">isInterpreter: <span class="extype" name="scala.Boolean">Boolean</span></span>)</span><span class="result">: <span class="extype" name="scala.Unit">Unit</span></span>
      </span>
      
      <div class="fullcomment"><dl class="attributes block"> <dt>Attributes</dt><dd>protected </dd><dt>Definition Classes</dt><dd>Logging</dd></dl></div>
    </li><li name="com.johnsnowlabs.nlp.embeddings.AlbertEmbeddings#inputAnnotatorTypes" visbl="pub" class="indented0 " data-isabs="false" fullComment="yes" group="anno">
      <a id="inputAnnotatorTypes:Array[String]"></a>
      <span class="permalink">
      <a href="../../../../com/johnsnowlabs/nlp/embeddings/AlbertEmbeddings.html#inputAnnotatorTypes:Array[String]" title="Permalink">
        <i class="material-icons"></i>
      </a>
    </span>
      <span class="modifier_kind">
        <span class="modifier"></span>
        <span class="kind">val</span>
      </span>
      <span class="symbol">
        <span class="name">inputAnnotatorTypes</span><span class="result">: <span class="extype" name="scala.Array">Array</span>[<span class="extype" name="scala.Predef.String">String</span>]</span>
      </span>
      
      <p class="shortcomment cmt">Input Annotator Types: DOCUMENT, TOKEN
</p><div class="fullcomment"><div class="comment cmt"><p>Input Annotator Types: DOCUMENT, TOKEN
</p></div><dl class="attributes block"> <dt>Definition Classes</dt><dd><a href="" class="extype" name="com.johnsnowlabs.nlp.embeddings.AlbertEmbeddings">AlbertEmbeddings</a> → <a href="../HasInputAnnotationCols.html" class="extype" name="com.johnsnowlabs.nlp.HasInputAnnotationCols">HasInputAnnotationCols</a></dd></dl></div>
    </li><li name="com.johnsnowlabs.nlp.HasInputAnnotationCols#inputCols" visbl="prt" class="indented0 " data-isabs="false" fullComment="yes" group="Ungrouped">
      <a id="inputCols:org.apache.spark.ml.param.StringArrayParam"></a><a id="inputCols:StringArrayParam"></a>
      <span class="permalink">
      <a href="../../../../com/johnsnowlabs/nlp/embeddings/AlbertEmbeddings.html#inputCols:org.apache.spark.ml.param.StringArrayParam" title="Permalink">
        <i class="material-icons"></i>
      </a>
    </span>
      <span class="modifier_kind">
        <span class="modifier">final </span>
        <span class="kind">val</span>
      </span>
      <span class="symbol">
        <span class="name">inputCols</span><span class="result">: <span class="extype" name="org.apache.spark.ml.param.StringArrayParam">StringArrayParam</span></span>
      </span>
      
      <p class="shortcomment cmt">columns that contain annotations necessary to run this annotator AnnotatorType is used both
as input and output columns if not specified
</p><div class="fullcomment"><div class="comment cmt"><p>columns that contain annotations necessary to run this annotator AnnotatorType is used both
as input and output columns if not specified
</p></div><dl class="attributes block"> <dt>Attributes</dt><dd>protected </dd><dt>Definition Classes</dt><dd><a href="../HasInputAnnotationCols.html" class="extype" name="com.johnsnowlabs.nlp.HasInputAnnotationCols">HasInputAnnotationCols</a></dd></dl></div>
    </li><li name="org.apache.spark.ml.param.Params#isDefined" visbl="pub" class="indented0 " data-isabs="false" fullComment="yes" group="Ungrouped">
      <a id="isDefined(param:org.apache.spark.ml.param.Param[_]):Boolean"></a><a id="isDefined(Param[_]):Boolean"></a>
      <span class="permalink">
      <a href="../../../../com/johnsnowlabs/nlp/embeddings/AlbertEmbeddings.html#isDefined(param:org.apache.spark.ml.param.Param[_]):Boolean" title="Permalink">
        <i class="material-icons"></i>
      </a>
    </span>
      <span class="modifier_kind">
        <span class="modifier">final </span>
        <span class="kind">def</span>
      </span>
      <span class="symbol">
        <span class="name">isDefined</span><span class="params">(<span name="param">param: <span class="extype" name="org.apache.spark.ml.param.Param">Param</span>[_]</span>)</span><span class="result">: <span class="extype" name="scala.Boolean">Boolean</span></span>
      </span>
      
      <div class="fullcomment"><dl class="attributes block"> <dt>Definition Classes</dt><dd>Params</dd></dl></div>
    </li><li name="scala.Any#isInstanceOf" visbl="pub" class="indented0 " data-isabs="false" fullComment="yes" group="Ungrouped">
      <a id="isInstanceOf[T0]:Boolean"></a>
      <span class="permalink">
      <a href="../../../../com/johnsnowlabs/nlp/embeddings/AlbertEmbeddings.html#isInstanceOf[T0]:Boolean" title="Permalink">
        <i class="material-icons"></i>
      </a>
    </span>
      <span class="modifier_kind">
        <span class="modifier">final </span>
        <span class="kind">def</span>
      </span>
      <span class="symbol">
        <span class="name">isInstanceOf</span><span class="tparams">[<span name="T0">T0</span>]</span><span class="result">: <span class="extype" name="scala.Boolean">Boolean</span></span>
      </span>
      
      <div class="fullcomment"><dl class="attributes block"> <dt>Definition Classes</dt><dd>Any</dd></dl></div>
    </li><li name="org.apache.spark.ml.param.Params#isSet" visbl="pub" class="indented0 " data-isabs="false" fullComment="yes" group="Ungrouped">
      <a id="isSet(param:org.apache.spark.ml.param.Param[_]):Boolean"></a><a id="isSet(Param[_]):Boolean"></a>
      <span class="permalink">
      <a href="../../../../com/johnsnowlabs/nlp/embeddings/AlbertEmbeddings.html#isSet(param:org.apache.spark.ml.param.Param[_]):Boolean" title="Permalink">
        <i class="material-icons"></i>
      </a>
    </span>
      <span class="modifier_kind">
        <span class="modifier">final </span>
        <span class="kind">def</span>
      </span>
      <span class="symbol">
        <span class="name">isSet</span><span class="params">(<span name="param">param: <span class="extype" name="org.apache.spark.ml.param.Param">Param</span>[_]</span>)</span><span class="result">: <span class="extype" name="scala.Boolean">Boolean</span></span>
      </span>
      
      <div class="fullcomment"><dl class="attributes block"> <dt>Definition Classes</dt><dd>Params</dd></dl></div>
    </li><li name="org.apache.spark.internal.Logging#isTraceEnabled" visbl="prt" class="indented0 " data-isabs="false" fullComment="yes" group="Ungrouped">
      <a id="isTraceEnabled():Boolean"></a>
      <span class="permalink">
      <a href="../../../../com/johnsnowlabs/nlp/embeddings/AlbertEmbeddings.html#isTraceEnabled():Boolean" title="Permalink">
        <i class="material-icons"></i>
      </a>
    </span>
      <span class="modifier_kind">
        <span class="modifier"></span>
        <span class="kind">def</span>
      </span>
      <span class="symbol">
        <span class="name">isTraceEnabled</span><span class="params">()</span><span class="result">: <span class="extype" name="scala.Boolean">Boolean</span></span>
      </span>
      
      <div class="fullcomment"><dl class="attributes block"> <dt>Attributes</dt><dd>protected </dd><dt>Definition Classes</dt><dd>Logging</dd></dl></div>
    </li><li name="com.johnsnowlabs.nlp.CanBeLazy#lazyAnnotator" visbl="pub" class="indented0 " data-isabs="false" fullComment="yes" group="Ungrouped">
      <a id="lazyAnnotator:org.apache.spark.ml.param.BooleanParam"></a><a id="lazyAnnotator:BooleanParam"></a>
      <span class="permalink">
      <a href="../../../../com/johnsnowlabs/nlp/embeddings/AlbertEmbeddings.html#lazyAnnotator:org.apache.spark.ml.param.BooleanParam" title="Permalink">
        <i class="material-icons"></i>
      </a>
    </span>
      <span class="modifier_kind">
        <span class="modifier"></span>
        <span class="kind">val</span>
      </span>
      <span class="symbol">
        <span class="name">lazyAnnotator</span><span class="result">: <span class="extype" name="org.apache.spark.ml.param.BooleanParam">BooleanParam</span></span>
      </span>
      
      <div class="fullcomment"><dl class="attributes block"> <dt>Definition Classes</dt><dd><a href="../CanBeLazy.html" class="extype" name="com.johnsnowlabs.nlp.CanBeLazy">CanBeLazy</a></dd></dl></div>
    </li><li name="org.apache.spark.internal.Logging#log" visbl="prt" class="indented0 " data-isabs="false" fullComment="yes" group="Ungrouped">
      <a id="log:org.slf4j.Logger"></a><a id="log:Logger"></a>
      <span class="permalink">
      <a href="../../../../com/johnsnowlabs/nlp/embeddings/AlbertEmbeddings.html#log:org.slf4j.Logger" title="Permalink">
        <i class="material-icons"></i>
      </a>
    </span>
      <span class="modifier_kind">
        <span class="modifier"></span>
        <span class="kind">def</span>
      </span>
      <span class="symbol">
        <span class="name">log</span><span class="result">: <span class="extype" name="org.slf4j.Logger">Logger</span></span>
      </span>
      
      <div class="fullcomment"><dl class="attributes block"> <dt>Attributes</dt><dd>protected </dd><dt>Definition Classes</dt><dd>Logging</dd></dl></div>
    </li><li name="org.apache.spark.internal.Logging#logDebug" visbl="prt" class="indented0 " data-isabs="false" fullComment="yes" group="Ungrouped">
      <a id="logDebug(msg:=&gt;String,throwable:Throwable):Unit"></a><a id="logDebug(⇒String,Throwable):Unit"></a>
      <span class="permalink">
      <a href="../../../../com/johnsnowlabs/nlp/embeddings/AlbertEmbeddings.html#logDebug(msg:=&gt;String,throwable:Throwable):Unit" title="Permalink">
        <i class="material-icons"></i>
      </a>
    </span>
      <span class="modifier_kind">
        <span class="modifier"></span>
        <span class="kind">def</span>
      </span>
      <span class="symbol">
        <span class="name">logDebug</span><span class="params">(<span name="msg">msg: ⇒ <span class="extype" name="scala.Predef.String">String</span></span>, <span name="throwable">throwable: <span class="extype" name="scala.Throwable">Throwable</span></span>)</span><span class="result">: <span class="extype" name="scala.Unit">Unit</span></span>
      </span>
      
      <div class="fullcomment"><dl class="attributes block"> <dt>Attributes</dt><dd>protected </dd><dt>Definition Classes</dt><dd>Logging</dd></dl></div>
    </li><li name="org.apache.spark.internal.Logging#logDebug" visbl="prt" class="indented0 " data-isabs="false" fullComment="yes" group="Ungrouped">
      <a id="logDebug(msg:=&gt;String):Unit"></a><a id="logDebug(⇒String):Unit"></a>
      <span class="permalink">
      <a href="../../../../com/johnsnowlabs/nlp/embeddings/AlbertEmbeddings.html#logDebug(msg:=&gt;String):Unit" title="Permalink">
        <i class="material-icons"></i>
      </a>
    </span>
      <span class="modifier_kind">
        <span class="modifier"></span>
        <span class="kind">def</span>
      </span>
      <span class="symbol">
        <span class="name">logDebug</span><span class="params">(<span name="msg">msg: ⇒ <span class="extype" name="scala.Predef.String">String</span></span>)</span><span class="result">: <span class="extype" name="scala.Unit">Unit</span></span>
      </span>
      
      <div class="fullcomment"><dl class="attributes block"> <dt>Attributes</dt><dd>protected </dd><dt>Definition Classes</dt><dd>Logging</dd></dl></div>
    </li><li name="org.apache.spark.internal.Logging#logError" visbl="prt" class="indented0 " data-isabs="false" fullComment="yes" group="Ungrouped">
      <a id="logError(msg:=&gt;String,throwable:Throwable):Unit"></a><a id="logError(⇒String,Throwable):Unit"></a>
      <span class="permalink">
      <a href="../../../../com/johnsnowlabs/nlp/embeddings/AlbertEmbeddings.html#logError(msg:=&gt;String,throwable:Throwable):Unit" title="Permalink">
        <i class="material-icons"></i>
      </a>
    </span>
      <span class="modifier_kind">
        <span class="modifier"></span>
        <span class="kind">def</span>
      </span>
      <span class="symbol">
        <span class="name">logError</span><span class="params">(<span name="msg">msg: ⇒ <span class="extype" name="scala.Predef.String">String</span></span>, <span name="throwable">throwable: <span class="extype" name="scala.Throwable">Throwable</span></span>)</span><span class="result">: <span class="extype" name="scala.Unit">Unit</span></span>
      </span>
      
      <div class="fullcomment"><dl class="attributes block"> <dt>Attributes</dt><dd>protected </dd><dt>Definition Classes</dt><dd>Logging</dd></dl></div>
    </li><li name="org.apache.spark.internal.Logging#logError" visbl="prt" class="indented0 " data-isabs="false" fullComment="yes" group="Ungrouped">
      <a id="logError(msg:=&gt;String):Unit"></a><a id="logError(⇒String):Unit"></a>
      <span class="permalink">
      <a href="../../../../com/johnsnowlabs/nlp/embeddings/AlbertEmbeddings.html#logError(msg:=&gt;String):Unit" title="Permalink">
        <i class="material-icons"></i>
      </a>
    </span>
      <span class="modifier_kind">
        <span class="modifier"></span>
        <span class="kind">def</span>
      </span>
      <span class="symbol">
        <span class="name">logError</span><span class="params">(<span name="msg">msg: ⇒ <span class="extype" name="scala.Predef.String">String</span></span>)</span><span class="result">: <span class="extype" name="scala.Unit">Unit</span></span>
      </span>
      
      <div class="fullcomment"><dl class="attributes block"> <dt>Attributes</dt><dd>protected </dd><dt>Definition Classes</dt><dd>Logging</dd></dl></div>
    </li><li name="org.apache.spark.internal.Logging#logInfo" visbl="prt" class="indented0 " data-isabs="false" fullComment="yes" group="Ungrouped">
      <a id="logInfo(msg:=&gt;String,throwable:Throwable):Unit"></a><a id="logInfo(⇒String,Throwable):Unit"></a>
      <span class="permalink">
      <a href="../../../../com/johnsnowlabs/nlp/embeddings/AlbertEmbeddings.html#logInfo(msg:=&gt;String,throwable:Throwable):Unit" title="Permalink">
        <i class="material-icons"></i>
      </a>
    </span>
      <span class="modifier_kind">
        <span class="modifier"></span>
        <span class="kind">def</span>
      </span>
      <span class="symbol">
        <span class="name">logInfo</span><span class="params">(<span name="msg">msg: ⇒ <span class="extype" name="scala.Predef.String">String</span></span>, <span name="throwable">throwable: <span class="extype" name="scala.Throwable">Throwable</span></span>)</span><span class="result">: <span class="extype" name="scala.Unit">Unit</span></span>
      </span>
      
      <div class="fullcomment"><dl class="attributes block"> <dt>Attributes</dt><dd>protected </dd><dt>Definition Classes</dt><dd>Logging</dd></dl></div>
    </li><li name="org.apache.spark.internal.Logging#logInfo" visbl="prt" class="indented0 " data-isabs="false" fullComment="yes" group="Ungrouped">
      <a id="logInfo(msg:=&gt;String):Unit"></a><a id="logInfo(⇒String):Unit"></a>
      <span class="permalink">
      <a href="../../../../com/johnsnowlabs/nlp/embeddings/AlbertEmbeddings.html#logInfo(msg:=&gt;String):Unit" title="Permalink">
        <i class="material-icons"></i>
      </a>
    </span>
      <span class="modifier_kind">
        <span class="modifier"></span>
        <span class="kind">def</span>
      </span>
      <span class="symbol">
        <span class="name">logInfo</span><span class="params">(<span name="msg">msg: ⇒ <span class="extype" name="scala.Predef.String">String</span></span>)</span><span class="result">: <span class="extype" name="scala.Unit">Unit</span></span>
      </span>
      
      <div class="fullcomment"><dl class="attributes block"> <dt>Attributes</dt><dd>protected </dd><dt>Definition Classes</dt><dd>Logging</dd></dl></div>
    </li><li name="org.apache.spark.internal.Logging#logName" visbl="prt" class="indented0 " data-isabs="false" fullComment="yes" group="Ungrouped">
      <a id="logName:String"></a>
      <span class="permalink">
      <a href="../../../../com/johnsnowlabs/nlp/embeddings/AlbertEmbeddings.html#logName:String" title="Permalink">
        <i class="material-icons"></i>
      </a>
    </span>
      <span class="modifier_kind">
        <span class="modifier"></span>
        <span class="kind">def</span>
      </span>
      <span class="symbol">
        <span class="name">logName</span><span class="result">: <span class="extype" name="java.lang.String">String</span></span>
      </span>
      
      <div class="fullcomment"><dl class="attributes block"> <dt>Attributes</dt><dd>protected </dd><dt>Definition Classes</dt><dd>Logging</dd></dl></div>
    </li><li name="org.apache.spark.internal.Logging#logTrace" visbl="prt" class="indented0 " data-isabs="false" fullComment="yes" group="Ungrouped">
      <a id="logTrace(msg:=&gt;String,throwable:Throwable):Unit"></a><a id="logTrace(⇒String,Throwable):Unit"></a>
      <span class="permalink">
      <a href="../../../../com/johnsnowlabs/nlp/embeddings/AlbertEmbeddings.html#logTrace(msg:=&gt;String,throwable:Throwable):Unit" title="Permalink">
        <i class="material-icons"></i>
      </a>
    </span>
      <span class="modifier_kind">
        <span class="modifier"></span>
        <span class="kind">def</span>
      </span>
      <span class="symbol">
        <span class="name">logTrace</span><span class="params">(<span name="msg">msg: ⇒ <span class="extype" name="scala.Predef.String">String</span></span>, <span name="throwable">throwable: <span class="extype" name="scala.Throwable">Throwable</span></span>)</span><span class="result">: <span class="extype" name="scala.Unit">Unit</span></span>
      </span>
      
      <div class="fullcomment"><dl class="attributes block"> <dt>Attributes</dt><dd>protected </dd><dt>Definition Classes</dt><dd>Logging</dd></dl></div>
    </li><li name="org.apache.spark.internal.Logging#logTrace" visbl="prt" class="indented0 " data-isabs="false" fullComment="yes" group="Ungrouped">
      <a id="logTrace(msg:=&gt;String):Unit"></a><a id="logTrace(⇒String):Unit"></a>
      <span class="permalink">
      <a href="../../../../com/johnsnowlabs/nlp/embeddings/AlbertEmbeddings.html#logTrace(msg:=&gt;String):Unit" title="Permalink">
        <i class="material-icons"></i>
      </a>
    </span>
      <span class="modifier_kind">
        <span class="modifier"></span>
        <span class="kind">def</span>
      </span>
      <span class="symbol">
        <span class="name">logTrace</span><span class="params">(<span name="msg">msg: ⇒ <span class="extype" name="scala.Predef.String">String</span></span>)</span><span class="result">: <span class="extype" name="scala.Unit">Unit</span></span>
      </span>
      
      <div class="fullcomment"><dl class="attributes block"> <dt>Attributes</dt><dd>protected </dd><dt>Definition Classes</dt><dd>Logging</dd></dl></div>
    </li><li name="org.apache.spark.internal.Logging#logWarning" visbl="prt" class="indented0 " data-isabs="false" fullComment="yes" group="Ungrouped">
      <a id="logWarning(msg:=&gt;String,throwable:Throwable):Unit"></a><a id="logWarning(⇒String,Throwable):Unit"></a>
      <span class="permalink">
      <a href="../../../../com/johnsnowlabs/nlp/embeddings/AlbertEmbeddings.html#logWarning(msg:=&gt;String,throwable:Throwable):Unit" title="Permalink">
        <i class="material-icons"></i>
      </a>
    </span>
      <span class="modifier_kind">
        <span class="modifier"></span>
        <span class="kind">def</span>
      </span>
      <span class="symbol">
        <span class="name">logWarning</span><span class="params">(<span name="msg">msg: ⇒ <span class="extype" name="scala.Predef.String">String</span></span>, <span name="throwable">throwable: <span class="extype" name="scala.Throwable">Throwable</span></span>)</span><span class="result">: <span class="extype" name="scala.Unit">Unit</span></span>
      </span>
      
      <div class="fullcomment"><dl class="attributes block"> <dt>Attributes</dt><dd>protected </dd><dt>Definition Classes</dt><dd>Logging</dd></dl></div>
    </li><li name="org.apache.spark.internal.Logging#logWarning" visbl="prt" class="indented0 " data-isabs="false" fullComment="yes" group="Ungrouped">
      <a id="logWarning(msg:=&gt;String):Unit"></a><a id="logWarning(⇒String):Unit"></a>
      <span class="permalink">
      <a href="../../../../com/johnsnowlabs/nlp/embeddings/AlbertEmbeddings.html#logWarning(msg:=&gt;String):Unit" title="Permalink">
        <i class="material-icons"></i>
      </a>
    </span>
      <span class="modifier_kind">
        <span class="modifier"></span>
        <span class="kind">def</span>
      </span>
      <span class="symbol">
        <span class="name">logWarning</span><span class="params">(<span name="msg">msg: ⇒ <span class="extype" name="scala.Predef.String">String</span></span>)</span><span class="result">: <span class="extype" name="scala.Unit">Unit</span></span>
      </span>
      
      <div class="fullcomment"><dl class="attributes block"> <dt>Attributes</dt><dd>protected </dd><dt>Definition Classes</dt><dd>Logging</dd></dl></div>
    </li><li name="com.johnsnowlabs.nlp.embeddings.AlbertEmbeddings#maxSentenceLength" visbl="pub" class="indented0 " data-isabs="false" fullComment="no" group="param">
      <a id="maxSentenceLength:org.apache.spark.ml.param.IntParam"></a><a id="maxSentenceLength:IntParam"></a>
      <span class="permalink">
      <a href="../../../../com/johnsnowlabs/nlp/embeddings/AlbertEmbeddings.html#maxSentenceLength:org.apache.spark.ml.param.IntParam" title="Permalink">
        <i class="material-icons"></i>
      </a>
    </span>
      <span class="modifier_kind">
        <span class="modifier"></span>
        <span class="kind">val</span>
      </span>
      <span class="symbol">
        <span class="name">maxSentenceLength</span><span class="result">: <span class="extype" name="org.apache.spark.ml.param.IntParam">IntParam</span></span>
      </span>
      
      <p class="shortcomment cmt">Max sentence length to process (Default: <code>128</code>)
</p>
    </li><li name="com.johnsnowlabs.nlp.HasInputAnnotationCols#msgHelper" visbl="prt" class="indented0 " data-isabs="false" fullComment="yes" group="Ungrouped">
      <a id="msgHelper(schema:org.apache.spark.sql.types.StructType):String"></a><a id="msgHelper(StructType):String"></a>
      <span class="permalink">
      <a href="../../../../com/johnsnowlabs/nlp/embeddings/AlbertEmbeddings.html#msgHelper(schema:org.apache.spark.sql.types.StructType):String" title="Permalink">
        <i class="material-icons"></i>
      </a>
    </span>
      <span class="modifier_kind">
        <span class="modifier"></span>
        <span class="kind">def</span>
      </span>
      <span class="symbol">
        <span class="name">msgHelper</span><span class="params">(<span name="schema">schema: <span class="extype" name="org.apache.spark.sql.types.StructType">StructType</span></span>)</span><span class="result">: <span class="extype" name="scala.Predef.String">String</span></span>
      </span>
      
      <div class="fullcomment"><dl class="attributes block"> <dt>Attributes</dt><dd>protected </dd><dt>Definition Classes</dt><dd><a href="../HasInputAnnotationCols.html" class="extype" name="com.johnsnowlabs.nlp.HasInputAnnotationCols">HasInputAnnotationCols</a></dd></dl></div>
    </li><li name="scala.AnyRef#ne" visbl="pub" class="indented0 " data-isabs="false" fullComment="yes" group="Ungrouped">
      <a id="ne(x$1:AnyRef):Boolean"></a><a id="ne(AnyRef):Boolean"></a>
      <span class="permalink">
      <a href="../../../../com/johnsnowlabs/nlp/embeddings/AlbertEmbeddings.html#ne(x$1:AnyRef):Boolean" title="Permalink">
        <i class="material-icons"></i>
      </a>
    </span>
      <span class="modifier_kind">
        <span class="modifier">final </span>
        <span class="kind">def</span>
      </span>
      <span class="symbol">
        <span class="name">ne</span><span class="params">(<span name="arg0">arg0: <span class="extype" name="scala.AnyRef">AnyRef</span></span>)</span><span class="result">: <span class="extype" name="scala.Boolean">Boolean</span></span>
      </span>
      
      <div class="fullcomment"><dl class="attributes block"> <dt>Definition Classes</dt><dd>AnyRef</dd></dl></div>
    </li><li name="scala.AnyRef#notify" visbl="pub" class="indented0 " data-isabs="false" fullComment="yes" group="Ungrouped">
      <a id="notify():Unit"></a>
      <span class="permalink">
      <a href="../../../../com/johnsnowlabs/nlp/embeddings/AlbertEmbeddings.html#notify():Unit" title="Permalink">
        <i class="material-icons"></i>
      </a>
    </span>
      <span class="modifier_kind">
        <span class="modifier">final </span>
        <span class="kind">def</span>
      </span>
      <span class="symbol">
        <span class="name">notify</span><span class="params">()</span><span class="result">: <span class="extype" name="scala.Unit">Unit</span></span>
      </span>
      
      <div class="fullcomment"><dl class="attributes block"> <dt>Definition Classes</dt><dd>AnyRef</dd><dt>Annotations</dt><dd>
                <span class="name">@native</span><span class="args">()</span>
              
        </dd></dl></div>
    </li><li name="scala.AnyRef#notifyAll" visbl="pub" class="indented0 " data-isabs="false" fullComment="yes" group="Ungrouped">
      <a id="notifyAll():Unit"></a>
      <span class="permalink">
      <a href="../../../../com/johnsnowlabs/nlp/embeddings/AlbertEmbeddings.html#notifyAll():Unit" title="Permalink">
        <i class="material-icons"></i>
      </a>
    </span>
      <span class="modifier_kind">
        <span class="modifier">final </span>
        <span class="kind">def</span>
      </span>
      <span class="symbol">
        <span class="name">notifyAll</span><span class="params">()</span><span class="result">: <span class="extype" name="scala.Unit">Unit</span></span>
      </span>
      
      <div class="fullcomment"><dl class="attributes block"> <dt>Definition Classes</dt><dd>AnyRef</dd><dt>Annotations</dt><dd>
                <span class="name">@native</span><span class="args">()</span>
              
        </dd></dl></div>
    </li><li name="com.johnsnowlabs.nlp.embeddings.AlbertEmbeddings#onWrite" visbl="pub" class="indented0 " data-isabs="false" fullComment="yes" group="Ungrouped">
      <a id="onWrite(path:String,spark:org.apache.spark.sql.SparkSession):Unit"></a><a id="onWrite(String,SparkSession):Unit"></a>
      <span class="permalink">
      <a href="../../../../com/johnsnowlabs/nlp/embeddings/AlbertEmbeddings.html#onWrite(path:String,spark:org.apache.spark.sql.SparkSession):Unit" title="Permalink">
        <i class="material-icons"></i>
      </a>
    </span>
      <span class="modifier_kind">
        <span class="modifier"></span>
        <span class="kind">def</span>
      </span>
      <span class="symbol">
        <span class="name">onWrite</span><span class="params">(<span name="path">path: <span class="extype" name="scala.Predef.String">String</span></span>, <span name="spark">spark: <span class="extype" name="org.apache.spark.sql.SparkSession">SparkSession</span></span>)</span><span class="result">: <span class="extype" name="scala.Unit">Unit</span></span>
      </span>
      
      <div class="fullcomment"><dl class="attributes block"> <dt>Definition Classes</dt><dd><a href="" class="extype" name="com.johnsnowlabs.nlp.embeddings.AlbertEmbeddings">AlbertEmbeddings</a> → <a href="../ParamsAndFeaturesWritable.html" class="extype" name="com.johnsnowlabs.nlp.ParamsAndFeaturesWritable">ParamsAndFeaturesWritable</a></dd></dl></div>
    </li><li name="com.johnsnowlabs.nlp.HasInputAnnotationCols#optionalInputAnnotatorTypes" visbl="pub" class="indented0 " data-isabs="false" fullComment="yes" group="Ungrouped">
      <a id="optionalInputAnnotatorTypes:Array[String]"></a>
      <span class="permalink">
      <a href="../../../../com/johnsnowlabs/nlp/embeddings/AlbertEmbeddings.html#optionalInputAnnotatorTypes:Array[String]" title="Permalink">
        <i class="material-icons"></i>
      </a>
    </span>
      <span class="modifier_kind">
        <span class="modifier"></span>
        <span class="kind">val</span>
      </span>
      <span class="symbol">
        <span class="name">optionalInputAnnotatorTypes</span><span class="result">: <span class="extype" name="scala.Array">Array</span>[<span class="extype" name="scala.Predef.String">String</span>]</span>
      </span>
      
      <div class="fullcomment"><dl class="attributes block"> <dt>Definition Classes</dt><dd><a href="../HasInputAnnotationCols.html" class="extype" name="com.johnsnowlabs.nlp.HasInputAnnotationCols">HasInputAnnotationCols</a></dd></dl></div>
    </li><li name="com.johnsnowlabs.nlp.embeddings.AlbertEmbeddings#outputAnnotatorType" visbl="pub" class="indented0 " data-isabs="false" fullComment="yes" group="anno">
      <a id="outputAnnotatorType:AlbertEmbeddings.this.AnnotatorType"></a><a id="outputAnnotatorType:AnnotatorType"></a>
      <span class="permalink">
      <a href="../../../../com/johnsnowlabs/nlp/embeddings/AlbertEmbeddings.html#outputAnnotatorType:AlbertEmbeddings.this.AnnotatorType" title="Permalink">
        <i class="material-icons"></i>
      </a>
    </span>
      <span class="modifier_kind">
        <span class="modifier"></span>
        <span class="kind">val</span>
      </span>
      <span class="symbol">
        <span class="name">outputAnnotatorType</span><span class="result">: <a href="#AnnotatorType=String" class="extmbr" name="com.johnsnowlabs.nlp.embeddings.AlbertEmbeddings.AnnotatorType">AnnotatorType</a></span>
      </span>
      
      <p class="shortcomment cmt">Output Annotator Types: WORD_EMBEDDINGS
</p><div class="fullcomment"><div class="comment cmt"><p>Output Annotator Types: WORD_EMBEDDINGS
</p></div><dl class="attributes block"> <dt>Definition Classes</dt><dd><a href="" class="extype" name="com.johnsnowlabs.nlp.embeddings.AlbertEmbeddings">AlbertEmbeddings</a> → <a href="../HasOutputAnnotatorType.html" class="extype" name="com.johnsnowlabs.nlp.HasOutputAnnotatorType">HasOutputAnnotatorType</a></dd></dl></div>
    </li><li name="com.johnsnowlabs.nlp.HasOutputAnnotationCol#outputCol" visbl="prt" class="indented0 " data-isabs="false" fullComment="yes" group="Ungrouped">
      <a id="outputCol:org.apache.spark.ml.param.Param[String]"></a><a id="outputCol:Param[String]"></a>
      <span class="permalink">
      <a href="../../../../com/johnsnowlabs/nlp/embeddings/AlbertEmbeddings.html#outputCol:org.apache.spark.ml.param.Param[String]" title="Permalink">
        <i class="material-icons"></i>
      </a>
    </span>
      <span class="modifier_kind">
        <span class="modifier">final </span>
        <span class="kind">val</span>
      </span>
      <span class="symbol">
        <span class="name">outputCol</span><span class="result">: <span class="extype" name="org.apache.spark.ml.param.Param">Param</span>[<span class="extype" name="scala.Predef.String">String</span>]</span>
      </span>
      
      <div class="fullcomment"><dl class="attributes block"> <dt>Attributes</dt><dd>protected </dd><dt>Definition Classes</dt><dd><a href="../HasOutputAnnotationCol.html" class="extype" name="com.johnsnowlabs.nlp.HasOutputAnnotationCol">HasOutputAnnotationCol</a></dd></dl></div>
    </li><li name="org.apache.spark.ml.param.Params#params" visbl="pub" class="indented0 " data-isabs="false" fullComment="yes" group="Ungrouped">
      <a id="params:Array[org.apache.spark.ml.param.Param[_]]"></a><a id="params:Array[Param[_]]"></a>
      <span class="permalink">
      <a href="../../../../com/johnsnowlabs/nlp/embeddings/AlbertEmbeddings.html#params:Array[org.apache.spark.ml.param.Param[_]]" title="Permalink">
        <i class="material-icons"></i>
      </a>
    </span>
      <span class="modifier_kind">
        <span class="modifier"></span>
        <span class="kind">lazy val</span>
      </span>
      <span class="symbol">
        <span class="name">params</span><span class="result">: <span class="extype" name="scala.Array">Array</span>[<span class="extype" name="org.apache.spark.ml.param.Param">Param</span>[_]]</span>
      </span>
      
      <div class="fullcomment"><dl class="attributes block"> <dt>Definition Classes</dt><dd>Params</dd></dl></div>
    </li><li name="org.apache.spark.ml.Model#parent" visbl="pub" class="indented0 " data-isabs="false" fullComment="yes" group="Ungrouped">
      <a id="parent:org.apache.spark.ml.Estimator[M]"></a><a id="parent:Estimator[AlbertEmbeddings]"></a>
      <span class="permalink">
      <a href="../../../../com/johnsnowlabs/nlp/embeddings/AlbertEmbeddings.html#parent:org.apache.spark.ml.Estimator[M]" title="Permalink">
        <i class="material-icons"></i>
      </a>
    </span>
      <span class="modifier_kind">
        <span class="modifier"></span>
        <span class="kind">var</span>
      </span>
      <span class="symbol">
        <span class="name">parent</span><span class="result">: <span class="extype" name="org.apache.spark.ml.Estimator">Estimator</span>[<a href="" class="extype" name="com.johnsnowlabs.nlp.embeddings.AlbertEmbeddings">AlbertEmbeddings</a>]</span>
      </span>
      
      <div class="fullcomment"><dl class="attributes block"> <dt>Definition Classes</dt><dd>Model</dd></dl></div>
    </li><li name="org.apache.spark.ml.util.MLWritable#save" visbl="pub" class="indented0 " data-isabs="false" fullComment="yes" group="Ungrouped">
      <a id="save(path:String):Unit"></a><a id="save(String):Unit"></a>
      <span class="permalink">
      <a href="../../../../com/johnsnowlabs/nlp/embeddings/AlbertEmbeddings.html#save(path:String):Unit" title="Permalink">
        <i class="material-icons"></i>
      </a>
    </span>
      <span class="modifier_kind">
        <span class="modifier"></span>
        <span class="kind">def</span>
      </span>
      <span class="symbol">
        <span class="name">save</span><span class="params">(<span name="path">path: <span class="extype" name="scala.Predef.String">String</span></span>)</span><span class="result">: <span class="extype" name="scala.Unit">Unit</span></span>
      </span>
      
      <div class="fullcomment"><dl class="attributes block"> <dt>Definition Classes</dt><dd>MLWritable</dd><dt>Annotations</dt><dd>
                <span class="name">@Since</span><span class="args">(<span>
      
      <span class="symbol">&quot;1.6.0&quot;</span>
    </span>)</span>
              
                <span class="name">@throws</span><span class="args">(<span>
      
      <span class="defval" name="&quot;If the input path already exists but overwrite is not enabled.&quot;">...</span>
    </span>)</span>
              
        </dd></dl></div>
    </li><li name="com.johnsnowlabs.nlp.HasFeatures#set" visbl="prt" class="indented0 " data-isabs="false" fullComment="yes" group="Ungrouped">
      <a id="set[T](feature:com.johnsnowlabs.nlp.serialization.StructFeature[T],value:T):HasFeatures.this.type"></a><a id="set[T](StructFeature[T],T):AlbertEmbeddings.this.type"></a>
      <span class="permalink">
      <a href="../../../../com/johnsnowlabs/nlp/embeddings/AlbertEmbeddings.html#set[T](feature:com.johnsnowlabs.nlp.serialization.StructFeature[T],value:T):HasFeatures.this.type" title="Permalink">
        <i class="material-icons"></i>
      </a>
    </span>
      <span class="modifier_kind">
        <span class="modifier"></span>
        <span class="kind">def</span>
      </span>
      <span class="symbol">
        <span class="name">set</span><span class="tparams">[<span name="T">T</span>]</span><span class="params">(<span name="feature">feature: <a href="../serialization/StructFeature.html" class="extype" name="com.johnsnowlabs.nlp.serialization.StructFeature">StructFeature</a>[<span class="extype" name="com.johnsnowlabs.nlp.HasFeatures.set.T">T</span>]</span>, <span name="value">value: <span class="extype" name="com.johnsnowlabs.nlp.HasFeatures.set.T">T</span></span>)</span><span class="result">: <a href="" class="extype" name="com.johnsnowlabs.nlp.embeddings.AlbertEmbeddings">AlbertEmbeddings</a>.this.type</span>
      </span>
      
      <div class="fullcomment"><dl class="attributes block"> <dt>Attributes</dt><dd>protected </dd><dt>Definition Classes</dt><dd><a href="../HasFeatures.html" class="extype" name="com.johnsnowlabs.nlp.HasFeatures">HasFeatures</a></dd></dl></div>
    </li><li name="com.johnsnowlabs.nlp.HasFeatures#set" visbl="prt" class="indented0 " data-isabs="false" fullComment="yes" group="Ungrouped">
      <a id="set[K,V](feature:com.johnsnowlabs.nlp.serialization.MapFeature[K,V],value:Map[K,V]):HasFeatures.this.type"></a><a id="set[K,V](MapFeature[K,V],Map[K,V]):AlbertEmbeddings.this.type"></a>
      <span class="permalink">
      <a href="../../../../com/johnsnowlabs/nlp/embeddings/AlbertEmbeddings.html#set[K,V](feature:com.johnsnowlabs.nlp.serialization.MapFeature[K,V],value:Map[K,V]):HasFeatures.this.type" title="Permalink">
        <i class="material-icons"></i>
      </a>
    </span>
      <span class="modifier_kind">
        <span class="modifier"></span>
        <span class="kind">def</span>
      </span>
      <span class="symbol">
        <span class="name">set</span><span class="tparams">[<span name="K">K</span>, <span name="V">V</span>]</span><span class="params">(<span name="feature">feature: <a href="../serialization/MapFeature.html" class="extype" name="com.johnsnowlabs.nlp.serialization.MapFeature">MapFeature</a>[<span class="extype" name="com.johnsnowlabs.nlp.HasFeatures.set.K">K</span>, <span class="extype" name="com.johnsnowlabs.nlp.HasFeatures.set.V">V</span>]</span>, <span name="value">value: <span class="extype" name="scala.Predef.Map">Map</span>[<span class="extype" name="com.johnsnowlabs.nlp.HasFeatures.set.K">K</span>, <span class="extype" name="com.johnsnowlabs.nlp.HasFeatures.set.V">V</span>]</span>)</span><span class="result">: <a href="" class="extype" name="com.johnsnowlabs.nlp.embeddings.AlbertEmbeddings">AlbertEmbeddings</a>.this.type</span>
      </span>
      
      <div class="fullcomment"><dl class="attributes block"> <dt>Attributes</dt><dd>protected </dd><dt>Definition Classes</dt><dd><a href="../HasFeatures.html" class="extype" name="com.johnsnowlabs.nlp.HasFeatures">HasFeatures</a></dd></dl></div>
    </li><li name="com.johnsnowlabs.nlp.HasFeatures#set" visbl="prt" class="indented0 " data-isabs="false" fullComment="yes" group="Ungrouped">
      <a id="set[T](feature:com.johnsnowlabs.nlp.serialization.SetFeature[T],value:Set[T]):HasFeatures.this.type"></a><a id="set[T](SetFeature[T],Set[T]):AlbertEmbeddings.this.type"></a>
      <span class="permalink">
      <a href="../../../../com/johnsnowlabs/nlp/embeddings/AlbertEmbeddings.html#set[T](feature:com.johnsnowlabs.nlp.serialization.SetFeature[T],value:Set[T]):HasFeatures.this.type" title="Permalink">
        <i class="material-icons"></i>
      </a>
    </span>
      <span class="modifier_kind">
        <span class="modifier"></span>
        <span class="kind">def</span>
      </span>
      <span class="symbol">
        <span class="name">set</span><span class="tparams">[<span name="T">T</span>]</span><span class="params">(<span name="feature">feature: <a href="../serialization/SetFeature.html" class="extype" name="com.johnsnowlabs.nlp.serialization.SetFeature">SetFeature</a>[<span class="extype" name="com.johnsnowlabs.nlp.HasFeatures.set.T">T</span>]</span>, <span name="value">value: <span class="extype" name="scala.Predef.Set">Set</span>[<span class="extype" name="com.johnsnowlabs.nlp.HasFeatures.set.T">T</span>]</span>)</span><span class="result">: <a href="" class="extype" name="com.johnsnowlabs.nlp.embeddings.AlbertEmbeddings">AlbertEmbeddings</a>.this.type</span>
      </span>
      
      <div class="fullcomment"><dl class="attributes block"> <dt>Attributes</dt><dd>protected </dd><dt>Definition Classes</dt><dd><a href="../HasFeatures.html" class="extype" name="com.johnsnowlabs.nlp.HasFeatures">HasFeatures</a></dd></dl></div>
    </li><li name="com.johnsnowlabs.nlp.HasFeatures#set" visbl="prt" class="indented0 " data-isabs="false" fullComment="yes" group="Ungrouped">
      <a id="set[T](feature:com.johnsnowlabs.nlp.serialization.ArrayFeature[T],value:Array[T]):HasFeatures.this.type"></a><a id="set[T](ArrayFeature[T],Array[T]):AlbertEmbeddings.this.type"></a>
      <span class="permalink">
      <a href="../../../../com/johnsnowlabs/nlp/embeddings/AlbertEmbeddings.html#set[T](feature:com.johnsnowlabs.nlp.serialization.ArrayFeature[T],value:Array[T]):HasFeatures.this.type" title="Permalink">
        <i class="material-icons"></i>
      </a>
    </span>
      <span class="modifier_kind">
        <span class="modifier"></span>
        <span class="kind">def</span>
      </span>
      <span class="symbol">
        <span class="name">set</span><span class="tparams">[<span name="T">T</span>]</span><span class="params">(<span name="feature">feature: <a href="../serialization/ArrayFeature.html" class="extype" name="com.johnsnowlabs.nlp.serialization.ArrayFeature">ArrayFeature</a>[<span class="extype" name="com.johnsnowlabs.nlp.HasFeatures.set.T">T</span>]</span>, <span name="value">value: <span class="extype" name="scala.Array">Array</span>[<span class="extype" name="com.johnsnowlabs.nlp.HasFeatures.set.T">T</span>]</span>)</span><span class="result">: <a href="" class="extype" name="com.johnsnowlabs.nlp.embeddings.AlbertEmbeddings">AlbertEmbeddings</a>.this.type</span>
      </span>
      
      <div class="fullcomment"><dl class="attributes block"> <dt>Attributes</dt><dd>protected </dd><dt>Definition Classes</dt><dd><a href="../HasFeatures.html" class="extype" name="com.johnsnowlabs.nlp.HasFeatures">HasFeatures</a></dd></dl></div>
    </li><li name="org.apache.spark.ml.param.Params#set" visbl="prt" class="indented0 " data-isabs="false" fullComment="yes" group="Ungrouped">
      <a id="set(paramPair:org.apache.spark.ml.param.ParamPair[_]):Params.this.type"></a><a id="set(ParamPair[_]):AlbertEmbeddings.this.type"></a>
      <span class="permalink">
      <a href="../../../../com/johnsnowlabs/nlp/embeddings/AlbertEmbeddings.html#set(paramPair:org.apache.spark.ml.param.ParamPair[_]):Params.this.type" title="Permalink">
        <i class="material-icons"></i>
      </a>
    </span>
      <span class="modifier_kind">
        <span class="modifier">final </span>
        <span class="kind">def</span>
      </span>
      <span class="symbol">
        <span class="name">set</span><span class="params">(<span name="paramPair">paramPair: <span class="extype" name="org.apache.spark.ml.param.ParamPair">ParamPair</span>[_]</span>)</span><span class="result">: <a href="" class="extype" name="com.johnsnowlabs.nlp.embeddings.AlbertEmbeddings">AlbertEmbeddings</a>.this.type</span>
      </span>
      
      <div class="fullcomment"><dl class="attributes block"> <dt>Attributes</dt><dd>protected </dd><dt>Definition Classes</dt><dd>Params</dd></dl></div>
    </li><li name="org.apache.spark.ml.param.Params#set" visbl="prt" class="indented0 " data-isabs="false" fullComment="yes" group="Ungrouped">
      <a id="set(param:String,value:Any):Params.this.type"></a><a id="set(String,Any):AlbertEmbeddings.this.type"></a>
      <span class="permalink">
      <a href="../../../../com/johnsnowlabs/nlp/embeddings/AlbertEmbeddings.html#set(param:String,value:Any):Params.this.type" title="Permalink">
        <i class="material-icons"></i>
      </a>
    </span>
      <span class="modifier_kind">
        <span class="modifier">final </span>
        <span class="kind">def</span>
      </span>
      <span class="symbol">
        <span class="name">set</span><span class="params">(<span name="param">param: <span class="extype" name="scala.Predef.String">String</span></span>, <span name="value">value: <span class="extype" name="scala.Any">Any</span></span>)</span><span class="result">: <a href="" class="extype" name="com.johnsnowlabs.nlp.embeddings.AlbertEmbeddings">AlbertEmbeddings</a>.this.type</span>
      </span>
      
      <div class="fullcomment"><dl class="attributes block"> <dt>Attributes</dt><dd>protected </dd><dt>Definition Classes</dt><dd>Params</dd></dl></div>
    </li><li name="org.apache.spark.ml.param.Params#set" visbl="pub" class="indented0 " data-isabs="false" fullComment="yes" group="Ungrouped">
      <a id="set[T](param:org.apache.spark.ml.param.Param[T],value:T):Params.this.type"></a><a id="set[T](Param[T],T):AlbertEmbeddings.this.type"></a>
      <span class="permalink">
      <a href="../../../../com/johnsnowlabs/nlp/embeddings/AlbertEmbeddings.html#set[T](param:org.apache.spark.ml.param.Param[T],value:T):Params.this.type" title="Permalink">
        <i class="material-icons"></i>
      </a>
    </span>
      <span class="modifier_kind">
        <span class="modifier">final </span>
        <span class="kind">def</span>
      </span>
      <span class="symbol">
        <span class="name">set</span><span class="tparams">[<span name="T">T</span>]</span><span class="params">(<span name="param">param: <span class="extype" name="org.apache.spark.ml.param.Param">Param</span>[<span class="extype" name="org.apache.spark.ml.param.Params.set.T">T</span>]</span>, <span name="value">value: <span class="extype" name="org.apache.spark.ml.param.Params.set.T">T</span></span>)</span><span class="result">: <a href="" class="extype" name="com.johnsnowlabs.nlp.embeddings.AlbertEmbeddings">AlbertEmbeddings</a>.this.type</span>
      </span>
      
      <div class="fullcomment"><dl class="attributes block"> <dt>Definition Classes</dt><dd>Params</dd></dl></div>
    </li><li name="com.johnsnowlabs.nlp.HasBatchedAnnotate#setBatchSize" visbl="pub" class="indented0 " data-isabs="false" fullComment="yes" group="setParam">
      <a id="setBatchSize(size:Int):com.johnsnowlabs.nlp.&lt;refinement&gt;.type"></a><a id="setBatchSize(Int):AlbertEmbeddings.this.type"></a>
      <span class="permalink">
      <a href="../../../../com/johnsnowlabs/nlp/embeddings/AlbertEmbeddings.html#setBatchSize(size:Int):com.johnsnowlabs.nlp.&lt;refinement&gt;.type" title="Permalink">
        <i class="material-icons"></i>
      </a>
    </span>
      <span class="modifier_kind">
        <span class="modifier"></span>
        <span class="kind">def</span>
      </span>
      <span class="symbol">
        <span class="name">setBatchSize</span><span class="params">(<span name="size">size: <span class="extype" name="scala.Int">Int</span></span>)</span><span class="result">: <a href="" class="extype" name="com.johnsnowlabs.nlp.embeddings.AlbertEmbeddings">AlbertEmbeddings</a>.this.type</span>
      </span>
      
      <p class="shortcomment cmt">Size of every batch.</p><div class="fullcomment"><div class="comment cmt"><p>Size of every batch.
</p></div><dl class="attributes block"> <dt>Definition Classes</dt><dd><a href="../HasBatchedAnnotate.html" class="extype" name="com.johnsnowlabs.nlp.HasBatchedAnnotate">HasBatchedAnnotate</a></dd></dl></div>
    </li><li name="com.johnsnowlabs.nlp.HasCaseSensitiveProperties#setCaseSensitive" visbl="pub" class="indented0 " data-isabs="false" fullComment="yes" group="setParam">
      <a id="setCaseSensitive(value:Boolean):HasCaseSensitiveProperties.this.type"></a><a id="setCaseSensitive(Boolean):AlbertEmbeddings.this.type"></a>
      <span class="permalink">
      <a href="../../../../com/johnsnowlabs/nlp/embeddings/AlbertEmbeddings.html#setCaseSensitive(value:Boolean):HasCaseSensitiveProperties.this.type" title="Permalink">
        <i class="material-icons"></i>
      </a>
    </span>
      <span class="modifier_kind">
        <span class="modifier"></span>
        <span class="kind">def</span>
      </span>
      <span class="symbol">
        <span class="name">setCaseSensitive</span><span class="params">(<span name="value">value: <span class="extype" name="scala.Boolean">Boolean</span></span>)</span><span class="result">: <a href="" class="extype" name="com.johnsnowlabs.nlp.embeddings.AlbertEmbeddings">AlbertEmbeddings</a>.this.type</span>
      </span>
      
      <p class="shortcomment cmt"></p><div class="fullcomment"><div class="comment cmt"></div><dl class="attributes block"> <dt>Definition Classes</dt><dd><a href="../HasCaseSensitiveProperties.html" class="extype" name="com.johnsnowlabs.nlp.HasCaseSensitiveProperties">HasCaseSensitiveProperties</a></dd></dl></div>
    </li><li name="com.johnsnowlabs.nlp.embeddings.AlbertEmbeddings#setConfigProtoBytes" visbl="pub" class="indented0 " data-isabs="false" fullComment="no" group="setParam">
      <a id="setConfigProtoBytes(bytes:Array[Int]):AlbertEmbeddings.this.type"></a><a id="setConfigProtoBytes(Array[Int]):AlbertEmbeddings.this.type"></a>
      <span class="permalink">
      <a href="../../../../com/johnsnowlabs/nlp/embeddings/AlbertEmbeddings.html#setConfigProtoBytes(bytes:Array[Int]):AlbertEmbeddings.this.type" title="Permalink">
        <i class="material-icons"></i>
      </a>
    </span>
      <span class="modifier_kind">
        <span class="modifier"></span>
        <span class="kind">def</span>
      </span>
      <span class="symbol">
        <span class="name">setConfigProtoBytes</span><span class="params">(<span name="bytes">bytes: <span class="extype" name="scala.Array">Array</span>[<span class="extype" name="scala.Int">Int</span>]</span>)</span><span class="result">: <a href="" class="extype" name="com.johnsnowlabs.nlp.embeddings.AlbertEmbeddings">AlbertEmbeddings</a>.this.type</span>
      </span>
      
      <p class="shortcomment cmt"></p>
    </li><li name="com.johnsnowlabs.nlp.HasFeatures#setDefault" visbl="prt" class="indented0 " data-isabs="false" fullComment="yes" group="Ungrouped">
      <a id="setDefault[T](feature:com.johnsnowlabs.nlp.serialization.StructFeature[T],value:()=&gt;T):HasFeatures.this.type"></a><a id="setDefault[T](StructFeature[T],()⇒T):AlbertEmbeddings.this.type"></a>
      <span class="permalink">
      <a href="../../../../com/johnsnowlabs/nlp/embeddings/AlbertEmbeddings.html#setDefault[T](feature:com.johnsnowlabs.nlp.serialization.StructFeature[T],value:()=&gt;T):HasFeatures.this.type" title="Permalink">
        <i class="material-icons"></i>
      </a>
    </span>
      <span class="modifier_kind">
        <span class="modifier"></span>
        <span class="kind">def</span>
      </span>
      <span class="symbol">
        <span class="name">setDefault</span><span class="tparams">[<span name="T">T</span>]</span><span class="params">(<span name="feature">feature: <a href="../serialization/StructFeature.html" class="extype" name="com.johnsnowlabs.nlp.serialization.StructFeature">StructFeature</a>[<span class="extype" name="com.johnsnowlabs.nlp.HasFeatures.setDefault.T">T</span>]</span>, <span name="value">value: () ⇒ <span class="extype" name="com.johnsnowlabs.nlp.HasFeatures.setDefault.T">T</span></span>)</span><span class="result">: <a href="" class="extype" name="com.johnsnowlabs.nlp.embeddings.AlbertEmbeddings">AlbertEmbeddings</a>.this.type</span>
      </span>
      
      <div class="fullcomment"><dl class="attributes block"> <dt>Attributes</dt><dd>protected </dd><dt>Definition Classes</dt><dd><a href="../HasFeatures.html" class="extype" name="com.johnsnowlabs.nlp.HasFeatures">HasFeatures</a></dd></dl></div>
    </li><li name="com.johnsnowlabs.nlp.HasFeatures#setDefault" visbl="prt" class="indented0 " data-isabs="false" fullComment="yes" group="Ungrouped">
      <a id="setDefault[K,V](feature:com.johnsnowlabs.nlp.serialization.MapFeature[K,V],value:()=&gt;Map[K,V]):HasFeatures.this.type"></a><a id="setDefault[K,V](MapFeature[K,V],()⇒Map[K,V]):AlbertEmbeddings.this.type"></a>
      <span class="permalink">
      <a href="../../../../com/johnsnowlabs/nlp/embeddings/AlbertEmbeddings.html#setDefault[K,V](feature:com.johnsnowlabs.nlp.serialization.MapFeature[K,V],value:()=&gt;Map[K,V]):HasFeatures.this.type" title="Permalink">
        <i class="material-icons"></i>
      </a>
    </span>
      <span class="modifier_kind">
        <span class="modifier"></span>
        <span class="kind">def</span>
      </span>
      <span class="symbol">
        <span class="name">setDefault</span><span class="tparams">[<span name="K">K</span>, <span name="V">V</span>]</span><span class="params">(<span name="feature">feature: <a href="../serialization/MapFeature.html" class="extype" name="com.johnsnowlabs.nlp.serialization.MapFeature">MapFeature</a>[<span class="extype" name="com.johnsnowlabs.nlp.HasFeatures.setDefault.K">K</span>, <span class="extype" name="com.johnsnowlabs.nlp.HasFeatures.setDefault.V">V</span>]</span>, <span name="value">value: () ⇒ <span class="extype" name="scala.Predef.Map">Map</span>[<span class="extype" name="com.johnsnowlabs.nlp.HasFeatures.setDefault.K">K</span>, <span class="extype" name="com.johnsnowlabs.nlp.HasFeatures.setDefault.V">V</span>]</span>)</span><span class="result">: <a href="" class="extype" name="com.johnsnowlabs.nlp.embeddings.AlbertEmbeddings">AlbertEmbeddings</a>.this.type</span>
      </span>
      
      <div class="fullcomment"><dl class="attributes block"> <dt>Attributes</dt><dd>protected </dd><dt>Definition Classes</dt><dd><a href="../HasFeatures.html" class="extype" name="com.johnsnowlabs.nlp.HasFeatures">HasFeatures</a></dd></dl></div>
    </li><li name="com.johnsnowlabs.nlp.HasFeatures#setDefault" visbl="prt" class="indented0 " data-isabs="false" fullComment="yes" group="Ungrouped">
      <a id="setDefault[T](feature:com.johnsnowlabs.nlp.serialization.SetFeature[T],value:()=&gt;Set[T]):HasFeatures.this.type"></a><a id="setDefault[T](SetFeature[T],()⇒Set[T]):AlbertEmbeddings.this.type"></a>
      <span class="permalink">
      <a href="../../../../com/johnsnowlabs/nlp/embeddings/AlbertEmbeddings.html#setDefault[T](feature:com.johnsnowlabs.nlp.serialization.SetFeature[T],value:()=&gt;Set[T]):HasFeatures.this.type" title="Permalink">
        <i class="material-icons"></i>
      </a>
    </span>
      <span class="modifier_kind">
        <span class="modifier"></span>
        <span class="kind">def</span>
      </span>
      <span class="symbol">
        <span class="name">setDefault</span><span class="tparams">[<span name="T">T</span>]</span><span class="params">(<span name="feature">feature: <a href="../serialization/SetFeature.html" class="extype" name="com.johnsnowlabs.nlp.serialization.SetFeature">SetFeature</a>[<span class="extype" name="com.johnsnowlabs.nlp.HasFeatures.setDefault.T">T</span>]</span>, <span name="value">value: () ⇒ <span class="extype" name="scala.Predef.Set">Set</span>[<span class="extype" name="com.johnsnowlabs.nlp.HasFeatures.setDefault.T">T</span>]</span>)</span><span class="result">: <a href="" class="extype" name="com.johnsnowlabs.nlp.embeddings.AlbertEmbeddings">AlbertEmbeddings</a>.this.type</span>
      </span>
      
      <div class="fullcomment"><dl class="attributes block"> <dt>Attributes</dt><dd>protected </dd><dt>Definition Classes</dt><dd><a href="../HasFeatures.html" class="extype" name="com.johnsnowlabs.nlp.HasFeatures">HasFeatures</a></dd></dl></div>
    </li><li name="com.johnsnowlabs.nlp.HasFeatures#setDefault" visbl="prt" class="indented0 " data-isabs="false" fullComment="yes" group="Ungrouped">
      <a id="setDefault[T](feature:com.johnsnowlabs.nlp.serialization.ArrayFeature[T],value:()=&gt;Array[T]):HasFeatures.this.type"></a><a id="setDefault[T](ArrayFeature[T],()⇒Array[T]):AlbertEmbeddings.this.type"></a>
      <span class="permalink">
      <a href="../../../../com/johnsnowlabs/nlp/embeddings/AlbertEmbeddings.html#setDefault[T](feature:com.johnsnowlabs.nlp.serialization.ArrayFeature[T],value:()=&gt;Array[T]):HasFeatures.this.type" title="Permalink">
        <i class="material-icons"></i>
      </a>
    </span>
      <span class="modifier_kind">
        <span class="modifier"></span>
        <span class="kind">def</span>
      </span>
      <span class="symbol">
        <span class="name">setDefault</span><span class="tparams">[<span name="T">T</span>]</span><span class="params">(<span name="feature">feature: <a href="../serialization/ArrayFeature.html" class="extype" name="com.johnsnowlabs.nlp.serialization.ArrayFeature">ArrayFeature</a>[<span class="extype" name="com.johnsnowlabs.nlp.HasFeatures.setDefault.T">T</span>]</span>, <span name="value">value: () ⇒ <span class="extype" name="scala.Array">Array</span>[<span class="extype" name="com.johnsnowlabs.nlp.HasFeatures.setDefault.T">T</span>]</span>)</span><span class="result">: <a href="" class="extype" name="com.johnsnowlabs.nlp.embeddings.AlbertEmbeddings">AlbertEmbeddings</a>.this.type</span>
      </span>
      
      <div class="fullcomment"><dl class="attributes block"> <dt>Attributes</dt><dd>protected </dd><dt>Definition Classes</dt><dd><a href="../HasFeatures.html" class="extype" name="com.johnsnowlabs.nlp.HasFeatures">HasFeatures</a></dd></dl></div>
    </li><li name="org.apache.spark.ml.param.Params#setDefault" visbl="prt" class="indented0 " data-isabs="false" fullComment="yes" group="Ungrouped">
      <a id="setDefault(paramPairs:org.apache.spark.ml.param.ParamPair[_]*):Params.this.type"></a><a id="setDefault(ParamPair[_]*):AlbertEmbeddings.this.type"></a>
      <span class="permalink">
      <a href="../../../../com/johnsnowlabs/nlp/embeddings/AlbertEmbeddings.html#setDefault(paramPairs:org.apache.spark.ml.param.ParamPair[_]*):Params.this.type" title="Permalink">
        <i class="material-icons"></i>
      </a>
    </span>
      <span class="modifier_kind">
        <span class="modifier">final </span>
        <span class="kind">def</span>
      </span>
      <span class="symbol">
        <span class="name">setDefault</span><span class="params">(<span name="paramPairs">paramPairs: <span class="extype" name="org.apache.spark.ml.param.ParamPair">ParamPair</span>[_]*</span>)</span><span class="result">: <a href="" class="extype" name="com.johnsnowlabs.nlp.embeddings.AlbertEmbeddings">AlbertEmbeddings</a>.this.type</span>
      </span>
      
      <div class="fullcomment"><dl class="attributes block"> <dt>Attributes</dt><dd>protected </dd><dt>Definition Classes</dt><dd>Params</dd></dl></div>
    </li><li name="org.apache.spark.ml.param.Params#setDefault" visbl="prt" class="indented0 " data-isabs="false" fullComment="yes" group="Ungrouped">
      <a id="setDefault[T](param:org.apache.spark.ml.param.Param[T],value:T):Params.this.type"></a><a id="setDefault[T](Param[T],T):AlbertEmbeddings.this.type"></a>
      <span class="permalink">
      <a href="../../../../com/johnsnowlabs/nlp/embeddings/AlbertEmbeddings.html#setDefault[T](param:org.apache.spark.ml.param.Param[T],value:T):Params.this.type" title="Permalink">
        <i class="material-icons"></i>
      </a>
    </span>
      <span class="modifier_kind">
        <span class="modifier">final </span>
        <span class="kind">def</span>
      </span>
      <span class="symbol">
        <span class="name">setDefault</span><span class="tparams">[<span name="T">T</span>]</span><span class="params">(<span name="param">param: <span class="extype" name="org.apache.spark.ml.param.Param">Param</span>[<span class="extype" name="org.apache.spark.ml.param.Params.setDefault.T">T</span>]</span>, <span name="value">value: <span class="extype" name="org.apache.spark.ml.param.Params.setDefault.T">T</span></span>)</span><span class="result">: <a href="" class="extype" name="com.johnsnowlabs.nlp.embeddings.AlbertEmbeddings">AlbertEmbeddings</a>.this.type</span>
      </span>
      
      <div class="fullcomment"><dl class="attributes block"> <dt>Attributes</dt><dd>protected </dd><dt>Definition Classes</dt><dd>Params</dd></dl></div>
    </li><li name="com.johnsnowlabs.nlp.embeddings.AlbertEmbeddings#setDimension" visbl="pub" class="indented0 " data-isabs="false" fullComment="yes" group="setParam">
      <a id="setDimension(value:Int):AlbertEmbeddings.this.type"></a><a id="setDimension(Int):AlbertEmbeddings.this.type"></a>
      <span class="permalink">
      <a href="../../../../com/johnsnowlabs/nlp/embeddings/AlbertEmbeddings.html#setDimension(value:Int):AlbertEmbeddings.this.type" title="Permalink">
        <i class="material-icons"></i>
      </a>
    </span>
      <span class="modifier_kind">
        <span class="modifier"></span>
        <span class="kind">def</span>
      </span>
      <span class="symbol">
        <span class="name">setDimension</span><span class="params">(<span name="value">value: <span class="extype" name="scala.Int">Int</span></span>)</span><span class="result">: <a href="" class="extype" name="com.johnsnowlabs.nlp.embeddings.AlbertEmbeddings">AlbertEmbeddings</a>.this.type</span>
      </span>
      
      <p class="shortcomment cmt"></p><div class="fullcomment"><div class="comment cmt"></div><dl class="attributes block"> <dt>Definition Classes</dt><dd><a href="" class="extype" name="com.johnsnowlabs.nlp.embeddings.AlbertEmbeddings">AlbertEmbeddings</a> → <a href="HasEmbeddingsProperties.html" class="extype" name="com.johnsnowlabs.nlp.embeddings.HasEmbeddingsProperties">HasEmbeddingsProperties</a></dd></dl></div>
    </li><li name="com.johnsnowlabs.nlp.HasInputAnnotationCols#setInputCols" visbl="pub" class="indented0 " data-isabs="false" fullComment="yes" group="Ungrouped">
      <a id="setInputCols(value:String*):HasInputAnnotationCols.this.type"></a><a id="setInputCols(String*):AlbertEmbeddings.this.type"></a>
      <span class="permalink">
      <a href="../../../../com/johnsnowlabs/nlp/embeddings/AlbertEmbeddings.html#setInputCols(value:String*):HasInputAnnotationCols.this.type" title="Permalink">
        <i class="material-icons"></i>
      </a>
    </span>
      <span class="modifier_kind">
        <span class="modifier">final </span>
        <span class="kind">def</span>
      </span>
      <span class="symbol">
        <span class="name">setInputCols</span><span class="params">(<span name="value">value: <span class="extype" name="scala.Predef.String">String</span>*</span>)</span><span class="result">: <a href="" class="extype" name="com.johnsnowlabs.nlp.embeddings.AlbertEmbeddings">AlbertEmbeddings</a>.this.type</span>
      </span>
      
      <div class="fullcomment"><dl class="attributes block"> <dt>Definition Classes</dt><dd><a href="../HasInputAnnotationCols.html" class="extype" name="com.johnsnowlabs.nlp.HasInputAnnotationCols">HasInputAnnotationCols</a></dd></dl></div>
    </li><li name="com.johnsnowlabs.nlp.HasInputAnnotationCols#setInputCols" visbl="pub" class="indented0 " data-isabs="false" fullComment="yes" group="Ungrouped">
      <a id="setInputCols(value:Array[String]):HasInputAnnotationCols.this.type"></a><a id="setInputCols(Array[String]):AlbertEmbeddings.this.type"></a>
      <span class="permalink">
      <a href="../../../../com/johnsnowlabs/nlp/embeddings/AlbertEmbeddings.html#setInputCols(value:Array[String]):HasInputAnnotationCols.this.type" title="Permalink">
        <i class="material-icons"></i>
      </a>
    </span>
      <span class="modifier_kind">
        <span class="modifier"></span>
        <span class="kind">def</span>
      </span>
      <span class="symbol">
        <span class="name">setInputCols</span><span class="params">(<span name="value">value: <span class="extype" name="scala.Array">Array</span>[<span class="extype" name="scala.Predef.String">String</span>]</span>)</span><span class="result">: <a href="" class="extype" name="com.johnsnowlabs.nlp.embeddings.AlbertEmbeddings">AlbertEmbeddings</a>.this.type</span>
      </span>
      
      <p class="shortcomment cmt">Overrides required annotators column if different than default</p><div class="fullcomment"><div class="comment cmt"><p>Overrides required annotators column if different than default</p></div><dl class="attributes block"> <dt>Definition Classes</dt><dd><a href="../HasInputAnnotationCols.html" class="extype" name="com.johnsnowlabs.nlp.HasInputAnnotationCols">HasInputAnnotationCols</a></dd></dl></div>
    </li><li name="com.johnsnowlabs.nlp.CanBeLazy#setLazyAnnotator" visbl="pub" class="indented0 " data-isabs="false" fullComment="yes" group="Ungrouped">
      <a id="setLazyAnnotator(value:Boolean):&lt;refinement&gt;.type"></a><a id="setLazyAnnotator(Boolean):AlbertEmbeddings.this.type"></a>
      <span class="permalink">
      <a href="../../../../com/johnsnowlabs/nlp/embeddings/AlbertEmbeddings.html#setLazyAnnotator(value:Boolean):&lt;refinement&gt;.type" title="Permalink">
        <i class="material-icons"></i>
      </a>
    </span>
      <span class="modifier_kind">
        <span class="modifier"></span>
        <span class="kind">def</span>
      </span>
      <span class="symbol">
        <span class="name">setLazyAnnotator</span><span class="params">(<span name="value">value: <span class="extype" name="scala.Boolean">Boolean</span></span>)</span><span class="result">: <a href="" class="extype" name="com.johnsnowlabs.nlp.embeddings.AlbertEmbeddings">AlbertEmbeddings</a>.this.type</span>
      </span>
      
      <div class="fullcomment"><dl class="attributes block"> <dt>Definition Classes</dt><dd><a href="../CanBeLazy.html" class="extype" name="com.johnsnowlabs.nlp.CanBeLazy">CanBeLazy</a></dd></dl></div>
    </li><li name="com.johnsnowlabs.nlp.embeddings.AlbertEmbeddings#setMaxSentenceLength" visbl="pub" class="indented0 " data-isabs="false" fullComment="no" group="setParam">
      <a id="setMaxSentenceLength(value:Int):AlbertEmbeddings.this.type"></a><a id="setMaxSentenceLength(Int):AlbertEmbeddings.this.type"></a>
      <span class="permalink">
      <a href="../../../../com/johnsnowlabs/nlp/embeddings/AlbertEmbeddings.html#setMaxSentenceLength(value:Int):AlbertEmbeddings.this.type" title="Permalink">
        <i class="material-icons"></i>
      </a>
    </span>
      <span class="modifier_kind">
        <span class="modifier"></span>
        <span class="kind">def</span>
      </span>
      <span class="symbol">
        <span class="name">setMaxSentenceLength</span><span class="params">(<span name="value">value: <span class="extype" name="scala.Int">Int</span></span>)</span><span class="result">: <a href="" class="extype" name="com.johnsnowlabs.nlp.embeddings.AlbertEmbeddings">AlbertEmbeddings</a>.this.type</span>
      </span>
      
      <p class="shortcomment cmt"></p>
    </li><li name="com.johnsnowlabs.nlp.embeddings.AlbertEmbeddings#setModelIfNotSet" visbl="pub" class="indented0 " data-isabs="false" fullComment="no" group="setParam">
      <a id="setModelIfNotSet(spark:org.apache.spark.sql.SparkSession,tensorflowWrapper:com.johnsnowlabs.ml.tensorflow.TensorflowWrapper,spp:com.johnsnowlabs.ml.tensorflow.sentencepiece.SentencePieceWrapper):com.johnsnowlabs.nlp.embeddings.AlbertEmbeddings"></a><a id="setModelIfNotSet(SparkSession,TensorflowWrapper,SentencePieceWrapper):AlbertEmbeddings"></a>
      <span class="permalink">
      <a href="../../../../com/johnsnowlabs/nlp/embeddings/AlbertEmbeddings.html#setModelIfNotSet(spark:org.apache.spark.sql.SparkSession,tensorflowWrapper:com.johnsnowlabs.ml.tensorflow.TensorflowWrapper,spp:com.johnsnowlabs.ml.tensorflow.sentencepiece.SentencePieceWrapper):com.johnsnowlabs.nlp.embeddings.AlbertEmbeddings" title="Permalink">
        <i class="material-icons"></i>
      </a>
    </span>
      <span class="modifier_kind">
        <span class="modifier"></span>
        <span class="kind">def</span>
      </span>
      <span class="symbol">
        <span class="name">setModelIfNotSet</span><span class="params">(<span name="spark">spark: <span class="extype" name="org.apache.spark.sql.SparkSession">SparkSession</span></span>, <span name="tensorflowWrapper">tensorflowWrapper: <a href="../../ml/tensorflow/TensorflowWrapper.html" class="extype" name="com.johnsnowlabs.ml.tensorflow.TensorflowWrapper">TensorflowWrapper</a></span>, <span name="spp">spp: <span class="extype" name="com.johnsnowlabs.ml.tensorflow.sentencepiece.SentencePieceWrapper">SentencePieceWrapper</span></span>)</span><span class="result">: <a href="" class="extype" name="com.johnsnowlabs.nlp.embeddings.AlbertEmbeddings">AlbertEmbeddings</a></span>
      </span>
      
      <p class="shortcomment cmt"></p>
    </li><li name="com.johnsnowlabs.nlp.HasOutputAnnotationCol#setOutputCol" visbl="pub" class="indented0 " data-isabs="false" fullComment="yes" group="Ungrouped">
      <a id="setOutputCol(value:String):HasOutputAnnotationCol.this.type"></a><a id="setOutputCol(String):AlbertEmbeddings.this.type"></a>
      <span class="permalink">
      <a href="../../../../com/johnsnowlabs/nlp/embeddings/AlbertEmbeddings.html#setOutputCol(value:String):HasOutputAnnotationCol.this.type" title="Permalink">
        <i class="material-icons"></i>
      </a>
    </span>
      <span class="modifier_kind">
        <span class="modifier">final </span>
        <span class="kind">def</span>
      </span>
      <span class="symbol">
        <span class="name">setOutputCol</span><span class="params">(<span name="value">value: <span class="extype" name="scala.Predef.String">String</span></span>)</span><span class="result">: <a href="" class="extype" name="com.johnsnowlabs.nlp.embeddings.AlbertEmbeddings">AlbertEmbeddings</a>.this.type</span>
      </span>
      
      <p class="shortcomment cmt">Overrides annotation column name when transforming</p><div class="fullcomment"><div class="comment cmt"><p>Overrides annotation column name when transforming</p></div><dl class="attributes block"> <dt>Definition Classes</dt><dd><a href="../HasOutputAnnotationCol.html" class="extype" name="com.johnsnowlabs.nlp.HasOutputAnnotationCol">HasOutputAnnotationCol</a></dd></dl></div>
    </li><li name="org.apache.spark.ml.Model#setParent" visbl="pub" class="indented0 " data-isabs="false" fullComment="yes" group="Ungrouped">
      <a id="setParent(parent:org.apache.spark.ml.Estimator[M]):M"></a><a id="setParent(Estimator[AlbertEmbeddings]):AlbertEmbeddings"></a>
      <span class="permalink">
      <a href="../../../../com/johnsnowlabs/nlp/embeddings/AlbertEmbeddings.html#setParent(parent:org.apache.spark.ml.Estimator[M]):M" title="Permalink">
        <i class="material-icons"></i>
      </a>
    </span>
      <span class="modifier_kind">
        <span class="modifier"></span>
        <span class="kind">def</span>
      </span>
      <span class="symbol">
        <span class="name">setParent</span><span class="params">(<span name="parent">parent: <span class="extype" name="org.apache.spark.ml.Estimator">Estimator</span>[<a href="" class="extype" name="com.johnsnowlabs.nlp.embeddings.AlbertEmbeddings">AlbertEmbeddings</a>]</span>)</span><span class="result">: <a href="" class="extype" name="com.johnsnowlabs.nlp.embeddings.AlbertEmbeddings">AlbertEmbeddings</a></span>
      </span>
      
      <div class="fullcomment"><dl class="attributes block"> <dt>Definition Classes</dt><dd>Model</dd></dl></div>
    </li><li name="com.johnsnowlabs.nlp.embeddings.AlbertEmbeddings#setSignatures" visbl="pub" class="indented0 " data-isabs="false" fullComment="no" group="setParam">
      <a id="setSignatures(value:Map[String,String]):AlbertEmbeddings.this.type"></a><a id="setSignatures(Map[String,String]):AlbertEmbeddings.this.type"></a>
      <span class="permalink">
      <a href="../../../../com/johnsnowlabs/nlp/embeddings/AlbertEmbeddings.html#setSignatures(value:Map[String,String]):AlbertEmbeddings.this.type" title="Permalink">
        <i class="material-icons"></i>
      </a>
    </span>
      <span class="modifier_kind">
        <span class="modifier"></span>
        <span class="kind">def</span>
      </span>
      <span class="symbol">
        <span class="name">setSignatures</span><span class="params">(<span name="value">value: <span class="extype" name="scala.Predef.Map">Map</span>[<span class="extype" name="scala.Predef.String">String</span>, <span class="extype" name="scala.Predef.String">String</span>]</span>)</span><span class="result">: <a href="" class="extype" name="com.johnsnowlabs.nlp.embeddings.AlbertEmbeddings">AlbertEmbeddings</a>.this.type</span>
      </span>
      
      <p class="shortcomment cmt"></p>
    </li><li name="com.johnsnowlabs.storage.HasStorageRef#setStorageRef" visbl="pub" class="indented0 " data-isabs="false" fullComment="yes" group="Ungrouped">
      <a id="setStorageRef(value:String):HasStorageRef.this.type"></a><a id="setStorageRef(String):AlbertEmbeddings.this.type"></a>
      <span class="permalink">
      <a href="../../../../com/johnsnowlabs/nlp/embeddings/AlbertEmbeddings.html#setStorageRef(value:String):HasStorageRef.this.type" title="Permalink">
        <i class="material-icons"></i>
      </a>
    </span>
      <span class="modifier_kind">
        <span class="modifier"></span>
        <span class="kind">def</span>
      </span>
      <span class="symbol">
        <span class="name">setStorageRef</span><span class="params">(<span name="value">value: <span class="extype" name="scala.Predef.String">String</span></span>)</span><span class="result">: <a href="" class="extype" name="com.johnsnowlabs.nlp.embeddings.AlbertEmbeddings">AlbertEmbeddings</a>.this.type</span>
      </span>
      
      <div class="fullcomment"><dl class="attributes block"> <dt>Definition Classes</dt><dd><a href="../../storage/HasStorageRef.html" class="extype" name="com.johnsnowlabs.storage.HasStorageRef">HasStorageRef</a></dd></dl></div>
    </li><li name="com.johnsnowlabs.nlp.embeddings.AlbertEmbeddings#signatures" visbl="pub" class="indented0 " data-isabs="false" fullComment="no" group="param">
      <a id="signatures:com.johnsnowlabs.nlp.serialization.MapFeature[String,String]"></a><a id="signatures:MapFeature[String,String]"></a>
      <span class="permalink">
      <a href="../../../../com/johnsnowlabs/nlp/embeddings/AlbertEmbeddings.html#signatures:com.johnsnowlabs.nlp.serialization.MapFeature[String,String]" title="Permalink">
        <i class="material-icons"></i>
      </a>
    </span>
      <span class="modifier_kind">
        <span class="modifier"></span>
        <span class="kind">val</span>
      </span>
      <span class="symbol">
        <span class="name">signatures</span><span class="result">: <a href="../serialization/MapFeature.html" class="extype" name="com.johnsnowlabs.nlp.serialization.MapFeature">MapFeature</a>[<span class="extype" name="scala.Predef.String">String</span>, <span class="extype" name="scala.Predef.String">String</span>]</span>
      </span>
      
      <p class="shortcomment cmt">It contains TF model signatures for the laded saved model
</p>
    </li><li name="com.johnsnowlabs.storage.HasStorageRef#storageRef" visbl="pub" class="indented0 " data-isabs="false" fullComment="yes" group="param">
      <a id="storageRef:org.apache.spark.ml.param.Param[String]"></a><a id="storageRef:Param[String]"></a>
      <span class="permalink">
      <a href="../../../../com/johnsnowlabs/nlp/embeddings/AlbertEmbeddings.html#storageRef:org.apache.spark.ml.param.Param[String]" title="Permalink">
        <i class="material-icons"></i>
      </a>
    </span>
      <span class="modifier_kind">
        <span class="modifier"></span>
        <span class="kind">val</span>
      </span>
      <span class="symbol">
        <span class="name">storageRef</span><span class="result">: <span class="extype" name="org.apache.spark.ml.param.Param">Param</span>[<span class="extype" name="scala.Predef.String">String</span>]</span>
      </span>
      
      <p class="shortcomment cmt">Unique identifier for storage (Default: <code>this.uid</code>)
</p><div class="fullcomment"><div class="comment cmt"><p>Unique identifier for storage (Default: <code>this.uid</code>)
</p></div><dl class="attributes block"> <dt>Definition Classes</dt><dd><a href="../../storage/HasStorageRef.html" class="extype" name="com.johnsnowlabs.storage.HasStorageRef">HasStorageRef</a></dd></dl></div>
    </li><li name="scala.AnyRef#synchronized" visbl="pub" class="indented0 " data-isabs="false" fullComment="yes" group="Ungrouped">
      <a id="synchronized[T0](x$1:=&gt;T0):T0"></a><a id="synchronized[T0](⇒T0):T0"></a>
      <span class="permalink">
      <a href="../../../../com/johnsnowlabs/nlp/embeddings/AlbertEmbeddings.html#synchronized[T0](x$1:=&gt;T0):T0" title="Permalink">
        <i class="material-icons"></i>
      </a>
    </span>
      <span class="modifier_kind">
        <span class="modifier">final </span>
        <span class="kind">def</span>
      </span>
      <span class="symbol">
        <span class="name">synchronized</span><span class="tparams">[<span name="T0">T0</span>]</span><span class="params">(<span name="arg0">arg0: ⇒ <span class="extype" name="java.lang.AnyRef.synchronized.T0">T0</span></span>)</span><span class="result">: <span class="extype" name="java.lang.AnyRef.synchronized.T0">T0</span></span>
      </span>
      
      <div class="fullcomment"><dl class="attributes block"> <dt>Definition Classes</dt><dd>AnyRef</dd></dl></div>
    </li><li name="org.apache.spark.ml.util.Identifiable#toString" visbl="pub" class="indented0 " data-isabs="false" fullComment="yes" group="Ungrouped">
      <a id="toString():String"></a>
      <span class="permalink">
      <a href="../../../../com/johnsnowlabs/nlp/embeddings/AlbertEmbeddings.html#toString():String" title="Permalink">
        <i class="material-icons"></i>
      </a>
    </span>
      <span class="modifier_kind">
        <span class="modifier"></span>
        <span class="kind">def</span>
      </span>
      <span class="symbol">
        <span class="name">toString</span><span class="params">()</span><span class="result">: <span class="extype" name="scala.Predef.String">String</span></span>
      </span>
      
      <div class="fullcomment"><dl class="attributes block"> <dt>Definition Classes</dt><dd>Identifiable → AnyRef → Any</dd></dl></div>
    </li><li name="com.johnsnowlabs.nlp.AnnotatorModel#transform" visbl="pub" class="indented0 " data-isabs="false" fullComment="yes" group="Ungrouped">
      <a id="transform(dataset:org.apache.spark.sql.Dataset[_]):org.apache.spark.sql.DataFrame"></a><a id="transform(Dataset[_]):DataFrame"></a>
      <span class="permalink">
      <a href="../../../../com/johnsnowlabs/nlp/embeddings/AlbertEmbeddings.html#transform(dataset:org.apache.spark.sql.Dataset[_]):org.apache.spark.sql.DataFrame" title="Permalink">
        <i class="material-icons"></i>
      </a>
    </span>
      <span class="modifier_kind">
        <span class="modifier">final </span>
        <span class="kind">def</span>
      </span>
      <span class="symbol">
        <span class="name">transform</span><span class="params">(<span name="dataset">dataset: <span class="extype" name="org.apache.spark.sql.Dataset">Dataset</span>[_]</span>)</span><span class="result">: <span class="extype" name="org.apache.spark.sql.DataFrame">DataFrame</span></span>
      </span>
      
      <p class="shortcomment cmt">Given requirements are met, this applies ML transformation within a Pipeline or stand-alone
Output annotation will be generated as a new column, previous annotations are still
available separately metadata is built at schema level to record annotations structural
information outside its content
</p><div class="fullcomment"><div class="comment cmt"><p>Given requirements are met, this applies ML transformation within a Pipeline or stand-alone
Output annotation will be generated as a new column, previous annotations are still
available separately metadata is built at schema level to record annotations structural
information outside its content
</p></div><dl class="paramcmts block"><dt class="param">dataset</dt><dd class="cmt"><p>
  <span class="extype" name="Dataset[Row">Dataset[Row</span>]</p></dd></dl><dl class="attributes block"> <dt>Definition Classes</dt><dd><a href="../AnnotatorModel.html" class="extype" name="com.johnsnowlabs.nlp.AnnotatorModel">AnnotatorModel</a> → Transformer</dd></dl></div>
    </li><li name="org.apache.spark.ml.Transformer#transform" visbl="pub" class="indented0 " data-isabs="false" fullComment="yes" group="Ungrouped">
      <a id="transform(dataset:org.apache.spark.sql.Dataset[_],paramMap:org.apache.spark.ml.param.ParamMap):org.apache.spark.sql.DataFrame"></a><a id="transform(Dataset[_],ParamMap):DataFrame"></a>
      <span class="permalink">
      <a href="../../../../com/johnsnowlabs/nlp/embeddings/AlbertEmbeddings.html#transform(dataset:org.apache.spark.sql.Dataset[_],paramMap:org.apache.spark.ml.param.ParamMap):org.apache.spark.sql.DataFrame" title="Permalink">
        <i class="material-icons"></i>
      </a>
    </span>
      <span class="modifier_kind">
        <span class="modifier"></span>
        <span class="kind">def</span>
      </span>
      <span class="symbol">
        <span class="name">transform</span><span class="params">(<span name="dataset">dataset: <span class="extype" name="org.apache.spark.sql.Dataset">Dataset</span>[_]</span>, <span name="paramMap">paramMap: <span class="extype" name="org.apache.spark.ml.param.ParamMap">ParamMap</span></span>)</span><span class="result">: <span class="extype" name="org.apache.spark.sql.DataFrame">DataFrame</span></span>
      </span>
      
      <div class="fullcomment"><dl class="attributes block"> <dt>Definition Classes</dt><dd>Transformer</dd><dt>Annotations</dt><dd>
                <span class="name">@Since</span><span class="args">(<span>
      
      <span class="symbol">&quot;2.0.0&quot;</span>
    </span>)</span>
              
        </dd></dl></div>
    </li><li name="org.apache.spark.ml.Transformer#transform" visbl="pub" class="indented0 " data-isabs="false" fullComment="yes" group="Ungrouped">
      <a id="transform(dataset:org.apache.spark.sql.Dataset[_],firstParamPair:org.apache.spark.ml.param.ParamPair[_],otherParamPairs:org.apache.spark.ml.param.ParamPair[_]*):org.apache.spark.sql.DataFrame"></a><a id="transform(Dataset[_],ParamPair[_],ParamPair[_]*):DataFrame"></a>
      <span class="permalink">
      <a href="../../../../com/johnsnowlabs/nlp/embeddings/AlbertEmbeddings.html#transform(dataset:org.apache.spark.sql.Dataset[_],firstParamPair:org.apache.spark.ml.param.ParamPair[_],otherParamPairs:org.apache.spark.ml.param.ParamPair[_]*):org.apache.spark.sql.DataFrame" title="Permalink">
        <i class="material-icons"></i>
      </a>
    </span>
      <span class="modifier_kind">
        <span class="modifier"></span>
        <span class="kind">def</span>
      </span>
      <span class="symbol">
        <span class="name">transform</span><span class="params">(<span name="dataset">dataset: <span class="extype" name="org.apache.spark.sql.Dataset">Dataset</span>[_]</span>, <span name="firstParamPair">firstParamPair: <span class="extype" name="org.apache.spark.ml.param.ParamPair">ParamPair</span>[_]</span>, <span name="otherParamPairs">otherParamPairs: <span class="extype" name="org.apache.spark.ml.param.ParamPair">ParamPair</span>[_]*</span>)</span><span class="result">: <span class="extype" name="org.apache.spark.sql.DataFrame">DataFrame</span></span>
      </span>
      
      <div class="fullcomment"><dl class="attributes block"> <dt>Definition Classes</dt><dd>Transformer</dd><dt>Annotations</dt><dd>
                <span class="name">@Since</span><span class="args">(<span>
      
      <span class="symbol">&quot;2.0.0&quot;</span>
    </span>)</span>
              
                <span class="name">@varargs</span><span class="args">()</span>
              
        </dd></dl></div>
    </li><li name="com.johnsnowlabs.nlp.RawAnnotator#transformSchema" visbl="pub" class="indented0 " data-isabs="false" fullComment="yes" group="Ungrouped">
      <a id="transformSchema(schema:org.apache.spark.sql.types.StructType):org.apache.spark.sql.types.StructType"></a><a id="transformSchema(StructType):StructType"></a>
      <span class="permalink">
      <a href="../../../../com/johnsnowlabs/nlp/embeddings/AlbertEmbeddings.html#transformSchema(schema:org.apache.spark.sql.types.StructType):org.apache.spark.sql.types.StructType" title="Permalink">
        <i class="material-icons"></i>
      </a>
    </span>
      <span class="modifier_kind">
        <span class="modifier">final </span>
        <span class="kind">def</span>
      </span>
      <span class="symbol">
        <span class="name">transformSchema</span><span class="params">(<span name="schema">schema: <span class="extype" name="org.apache.spark.sql.types.StructType">StructType</span></span>)</span><span class="result">: <span class="extype" name="org.apache.spark.sql.types.StructType">StructType</span></span>
      </span>
      
      <p class="shortcomment cmt">requirement for pipeline transformation validation.</p><div class="fullcomment"><div class="comment cmt"><p>requirement for pipeline transformation validation. It is called on fit()</p></div><dl class="attributes block"> <dt>Definition Classes</dt><dd><a href="../RawAnnotator.html" class="extype" name="com.johnsnowlabs.nlp.RawAnnotator">RawAnnotator</a> → PipelineStage</dd></dl></div>
    </li><li name="org.apache.spark.ml.PipelineStage#transformSchema" visbl="prt" class="indented0 " data-isabs="false" fullComment="yes" group="Ungrouped">
      <a id="transformSchema(schema:org.apache.spark.sql.types.StructType,logging:Boolean):org.apache.spark.sql.types.StructType"></a><a id="transformSchema(StructType,Boolean):StructType"></a>
      <span class="permalink">
      <a href="../../../../com/johnsnowlabs/nlp/embeddings/AlbertEmbeddings.html#transformSchema(schema:org.apache.spark.sql.types.StructType,logging:Boolean):org.apache.spark.sql.types.StructType" title="Permalink">
        <i class="material-icons"></i>
      </a>
    </span>
      <span class="modifier_kind">
        <span class="modifier"></span>
        <span class="kind">def</span>
      </span>
      <span class="symbol">
        <span class="name">transformSchema</span><span class="params">(<span name="schema">schema: <span class="extype" name="org.apache.spark.sql.types.StructType">StructType</span></span>, <span name="logging">logging: <span class="extype" name="scala.Boolean">Boolean</span></span>)</span><span class="result">: <span class="extype" name="org.apache.spark.sql.types.StructType">StructType</span></span>
      </span>
      
      <div class="fullcomment"><dl class="attributes block"> <dt>Attributes</dt><dd>protected </dd><dt>Definition Classes</dt><dd>PipelineStage</dd><dt>Annotations</dt><dd>
                <span class="name">@DeveloperApi</span><span class="args">()</span>
              
        </dd></dl></div>
    </li><li name="com.johnsnowlabs.nlp.embeddings.AlbertEmbeddings#uid" visbl="pub" class="indented0 " data-isabs="false" fullComment="yes" group="Ungrouped">
      <a id="uid:String"></a>
      <span class="permalink">
      <a href="../../../../com/johnsnowlabs/nlp/embeddings/AlbertEmbeddings.html#uid:String" title="Permalink">
        <i class="material-icons"></i>
      </a>
    </span>
      <span class="modifier_kind">
        <span class="modifier"></span>
        <span class="kind">val</span>
      </span>
      <span class="symbol">
        <span class="name">uid</span><span class="result">: <span class="extype" name="scala.Predef.String">String</span></span>
      </span>
      
      <div class="fullcomment"><dl class="attributes block"> <dt>Definition Classes</dt><dd><a href="" class="extype" name="com.johnsnowlabs.nlp.embeddings.AlbertEmbeddings">AlbertEmbeddings</a> → Identifiable</dd></dl></div>
    </li><li name="com.johnsnowlabs.nlp.RawAnnotator#validate" visbl="prt" class="indented0 " data-isabs="false" fullComment="yes" group="Ungrouped">
      <a id="validate(schema:org.apache.spark.sql.types.StructType):Boolean"></a><a id="validate(StructType):Boolean"></a>
      <span class="permalink">
      <a href="../../../../com/johnsnowlabs/nlp/embeddings/AlbertEmbeddings.html#validate(schema:org.apache.spark.sql.types.StructType):Boolean" title="Permalink">
        <i class="material-icons"></i>
      </a>
    </span>
      <span class="modifier_kind">
        <span class="modifier"></span>
        <span class="kind">def</span>
      </span>
      <span class="symbol">
        <span class="name">validate</span><span class="params">(<span name="schema">schema: <span class="extype" name="org.apache.spark.sql.types.StructType">StructType</span></span>)</span><span class="result">: <span class="extype" name="scala.Boolean">Boolean</span></span>
      </span>
      
      <p class="shortcomment cmt">takes a <span class="extype" name="Dataset">Dataset</span> and checks to see if all the required annotation types are present.</p><div class="fullcomment"><div class="comment cmt"><p>takes a <span class="extype" name="Dataset">Dataset</span> and checks to see if all the required annotation types are present.
</p></div><dl class="paramcmts block"><dt class="param">schema</dt><dd class="cmt"><p>
  to be validated</p></dd><dt>returns</dt><dd class="cmt"><p>
  True if all the required types are present, else false</p></dd></dl><dl class="attributes block"> <dt>Attributes</dt><dd>protected </dd><dt>Definition Classes</dt><dd><a href="../RawAnnotator.html" class="extype" name="com.johnsnowlabs.nlp.RawAnnotator">RawAnnotator</a></dd></dl></div>
    </li><li name="com.johnsnowlabs.storage.HasStorageRef#validateStorageRef" visbl="pub" class="indented0 " data-isabs="false" fullComment="yes" group="Ungrouped">
      <a id="validateStorageRef(dataset:org.apache.spark.sql.Dataset[_],inputCols:Array[String],annotatorType:String):Unit"></a><a id="validateStorageRef(Dataset[_],Array[String],String):Unit"></a>
      <span class="permalink">
      <a href="../../../../com/johnsnowlabs/nlp/embeddings/AlbertEmbeddings.html#validateStorageRef(dataset:org.apache.spark.sql.Dataset[_],inputCols:Array[String],annotatorType:String):Unit" title="Permalink">
        <i class="material-icons"></i>
      </a>
    </span>
      <span class="modifier_kind">
        <span class="modifier"></span>
        <span class="kind">def</span>
      </span>
      <span class="symbol">
        <span class="name">validateStorageRef</span><span class="params">(<span name="dataset">dataset: <span class="extype" name="org.apache.spark.sql.Dataset">Dataset</span>[_]</span>, <span name="inputCols">inputCols: <span class="extype" name="scala.Array">Array</span>[<span class="extype" name="scala.Predef.String">String</span>]</span>, <span name="annotatorType">annotatorType: <span class="extype" name="scala.Predef.String">String</span></span>)</span><span class="result">: <span class="extype" name="scala.Unit">Unit</span></span>
      </span>
      
      <div class="fullcomment"><dl class="attributes block"> <dt>Definition Classes</dt><dd><a href="../../storage/HasStorageRef.html" class="extype" name="com.johnsnowlabs.storage.HasStorageRef">HasStorageRef</a></dd></dl></div>
    </li><li name="scala.AnyRef#wait" visbl="pub" class="indented0 " data-isabs="false" fullComment="yes" group="Ungrouped">
      <a id="wait():Unit"></a>
      <span class="permalink">
      <a href="../../../../com/johnsnowlabs/nlp/embeddings/AlbertEmbeddings.html#wait():Unit" title="Permalink">
        <i class="material-icons"></i>
      </a>
    </span>
      <span class="modifier_kind">
        <span class="modifier">final </span>
        <span class="kind">def</span>
      </span>
      <span class="symbol">
        <span class="name">wait</span><span class="params">()</span><span class="result">: <span class="extype" name="scala.Unit">Unit</span></span>
      </span>
      
      <div class="fullcomment"><dl class="attributes block"> <dt>Definition Classes</dt><dd>AnyRef</dd><dt>Annotations</dt><dd>
                <span class="name">@throws</span><span class="args">(<span>
      
      <span class="defval" name="classOf[java.lang.InterruptedException]">...</span>
    </span>)</span>
              
        </dd></dl></div>
    </li><li name="scala.AnyRef#wait" visbl="pub" class="indented0 " data-isabs="false" fullComment="yes" group="Ungrouped">
      <a id="wait(x$1:Long,x$2:Int):Unit"></a><a id="wait(Long,Int):Unit"></a>
      <span class="permalink">
      <a href="../../../../com/johnsnowlabs/nlp/embeddings/AlbertEmbeddings.html#wait(x$1:Long,x$2:Int):Unit" title="Permalink">
        <i class="material-icons"></i>
      </a>
    </span>
      <span class="modifier_kind">
        <span class="modifier">final </span>
        <span class="kind">def</span>
      </span>
      <span class="symbol">
        <span class="name">wait</span><span class="params">(<span name="arg0">arg0: <span class="extype" name="scala.Long">Long</span></span>, <span name="arg1">arg1: <span class="extype" name="scala.Int">Int</span></span>)</span><span class="result">: <span class="extype" name="scala.Unit">Unit</span></span>
      </span>
      
      <div class="fullcomment"><dl class="attributes block"> <dt>Definition Classes</dt><dd>AnyRef</dd><dt>Annotations</dt><dd>
                <span class="name">@throws</span><span class="args">(<span>
      
      <span class="defval" name="classOf[java.lang.InterruptedException]">...</span>
    </span>)</span>
              
        </dd></dl></div>
    </li><li name="scala.AnyRef#wait" visbl="pub" class="indented0 " data-isabs="false" fullComment="yes" group="Ungrouped">
      <a id="wait(x$1:Long):Unit"></a><a id="wait(Long):Unit"></a>
      <span class="permalink">
      <a href="../../../../com/johnsnowlabs/nlp/embeddings/AlbertEmbeddings.html#wait(x$1:Long):Unit" title="Permalink">
        <i class="material-icons"></i>
      </a>
    </span>
      <span class="modifier_kind">
        <span class="modifier">final </span>
        <span class="kind">def</span>
      </span>
      <span class="symbol">
        <span class="name">wait</span><span class="params">(<span name="arg0">arg0: <span class="extype" name="scala.Long">Long</span></span>)</span><span class="result">: <span class="extype" name="scala.Unit">Unit</span></span>
      </span>
      
      <div class="fullcomment"><dl class="attributes block"> <dt>Definition Classes</dt><dd>AnyRef</dd><dt>Annotations</dt><dd>
                <span class="name">@throws</span><span class="args">(<span>
      
      <span class="defval" name="classOf[java.lang.InterruptedException]">...</span>
    </span>)</span>
              
                <span class="name">@native</span><span class="args">()</span>
              
        </dd></dl></div>
    </li><li name="com.johnsnowlabs.nlp.RawAnnotator#wrapColumnMetadata" visbl="prt" class="indented0 " data-isabs="false" fullComment="yes" group="Ungrouped">
      <a id="wrapColumnMetadata(col:org.apache.spark.sql.Column):org.apache.spark.sql.Column"></a><a id="wrapColumnMetadata(Column):Column"></a>
      <span class="permalink">
      <a href="../../../../com/johnsnowlabs/nlp/embeddings/AlbertEmbeddings.html#wrapColumnMetadata(col:org.apache.spark.sql.Column):org.apache.spark.sql.Column" title="Permalink">
        <i class="material-icons"></i>
      </a>
    </span>
      <span class="modifier_kind">
        <span class="modifier"></span>
        <span class="kind">def</span>
      </span>
      <span class="symbol">
        <span class="name">wrapColumnMetadata</span><span class="params">(<span name="col">col: <span class="extype" name="org.apache.spark.sql.Column">Column</span></span>)</span><span class="result">: <span class="extype" name="org.apache.spark.sql.Column">Column</span></span>
      </span>
      
      <div class="fullcomment"><dl class="attributes block"> <dt>Attributes</dt><dd>protected </dd><dt>Definition Classes</dt><dd><a href="../RawAnnotator.html" class="extype" name="com.johnsnowlabs.nlp.RawAnnotator">RawAnnotator</a></dd></dl></div>
    </li><li name="com.johnsnowlabs.nlp.embeddings.HasEmbeddingsProperties#wrapEmbeddingsMetadata" visbl="prt" class="indented0 " data-isabs="false" fullComment="yes" group="Ungrouped">
      <a id="wrapEmbeddingsMetadata(col:org.apache.spark.sql.Column,embeddingsDim:Int,embeddingsRef:Option[String]):org.apache.spark.sql.Column"></a><a id="wrapEmbeddingsMetadata(Column,Int,Option[String]):Column"></a>
      <span class="permalink">
      <a href="../../../../com/johnsnowlabs/nlp/embeddings/AlbertEmbeddings.html#wrapEmbeddingsMetadata(col:org.apache.spark.sql.Column,embeddingsDim:Int,embeddingsRef:Option[String]):org.apache.spark.sql.Column" title="Permalink">
        <i class="material-icons"></i>
      </a>
    </span>
      <span class="modifier_kind">
        <span class="modifier"></span>
        <span class="kind">def</span>
      </span>
      <span class="symbol">
        <span class="name">wrapEmbeddingsMetadata</span><span class="params">(<span name="col">col: <span class="extype" name="org.apache.spark.sql.Column">Column</span></span>, <span name="embeddingsDim">embeddingsDim: <span class="extype" name="scala.Int">Int</span></span>, <span name="embeddingsRef">embeddingsRef: <span class="extype" name="scala.Option">Option</span>[<span class="extype" name="scala.Predef.String">String</span>] = <span class="symbol">None</span></span>)</span><span class="result">: <span class="extype" name="org.apache.spark.sql.Column">Column</span></span>
      </span>
      
      <div class="fullcomment"><dl class="attributes block"> <dt>Attributes</dt><dd>protected </dd><dt>Definition Classes</dt><dd><a href="HasEmbeddingsProperties.html" class="extype" name="com.johnsnowlabs.nlp.embeddings.HasEmbeddingsProperties">HasEmbeddingsProperties</a></dd></dl></div>
    </li><li name="com.johnsnowlabs.nlp.embeddings.HasEmbeddingsProperties#wrapSentenceEmbeddingsMetadata" visbl="prt" class="indented0 " data-isabs="false" fullComment="yes" group="Ungrouped">
      <a id="wrapSentenceEmbeddingsMetadata(col:org.apache.spark.sql.Column,embeddingsDim:Int,embeddingsRef:Option[String]):org.apache.spark.sql.Column"></a><a id="wrapSentenceEmbeddingsMetadata(Column,Int,Option[String]):Column"></a>
      <span class="permalink">
      <a href="../../../../com/johnsnowlabs/nlp/embeddings/AlbertEmbeddings.html#wrapSentenceEmbeddingsMetadata(col:org.apache.spark.sql.Column,embeddingsDim:Int,embeddingsRef:Option[String]):org.apache.spark.sql.Column" title="Permalink">
        <i class="material-icons"></i>
      </a>
    </span>
      <span class="modifier_kind">
        <span class="modifier"></span>
        <span class="kind">def</span>
      </span>
      <span class="symbol">
        <span class="name">wrapSentenceEmbeddingsMetadata</span><span class="params">(<span name="col">col: <span class="extype" name="org.apache.spark.sql.Column">Column</span></span>, <span name="embeddingsDim">embeddingsDim: <span class="extype" name="scala.Int">Int</span></span>, <span name="embeddingsRef">embeddingsRef: <span class="extype" name="scala.Option">Option</span>[<span class="extype" name="scala.Predef.String">String</span>] = <span class="symbol">None</span></span>)</span><span class="result">: <span class="extype" name="org.apache.spark.sql.Column">Column</span></span>
      </span>
      
      <div class="fullcomment"><dl class="attributes block"> <dt>Attributes</dt><dd>protected </dd><dt>Definition Classes</dt><dd><a href="HasEmbeddingsProperties.html" class="extype" name="com.johnsnowlabs.nlp.embeddings.HasEmbeddingsProperties">HasEmbeddingsProperties</a></dd></dl></div>
    </li><li name="com.johnsnowlabs.nlp.ParamsAndFeaturesWritable#write" visbl="pub" class="indented0 " data-isabs="false" fullComment="yes" group="Ungrouped">
      <a id="write:org.apache.spark.ml.util.MLWriter"></a><a id="write:MLWriter"></a>
      <span class="permalink">
      <a href="../../../../com/johnsnowlabs/nlp/embeddings/AlbertEmbeddings.html#write:org.apache.spark.ml.util.MLWriter" title="Permalink">
        <i class="material-icons"></i>
      </a>
    </span>
      <span class="modifier_kind">
        <span class="modifier"></span>
        <span class="kind">def</span>
      </span>
      <span class="symbol">
        <span class="name">write</span><span class="result">: <span class="extype" name="org.apache.spark.ml.util.MLWriter">MLWriter</span></span>
      </span>
      
      <div class="fullcomment"><dl class="attributes block"> <dt>Definition Classes</dt><dd><a href="../ParamsAndFeaturesWritable.html" class="extype" name="com.johnsnowlabs.nlp.ParamsAndFeaturesWritable">ParamsAndFeaturesWritable</a> → DefaultParamsWritable → MLWritable</dd></dl></div>
    </li><li name="com.johnsnowlabs.ml.tensorflow.sentencepiece.WriteSentencePieceModel#writeSentencePieceModel" visbl="pub" class="indented0 " data-isabs="false" fullComment="yes" group="Ungrouped">
      <a id="writeSentencePieceModel(path:String,spark:org.apache.spark.sql.SparkSession,spp:com.johnsnowlabs.ml.tensorflow.sentencepiece.SentencePieceWrapper,suffix:String,filename:String):Unit"></a><a id="writeSentencePieceModel(String,SparkSession,SentencePieceWrapper,String,String):Unit"></a>
      <span class="permalink">
      <a href="../../../../com/johnsnowlabs/nlp/embeddings/AlbertEmbeddings.html#writeSentencePieceModel(path:String,spark:org.apache.spark.sql.SparkSession,spp:com.johnsnowlabs.ml.tensorflow.sentencepiece.SentencePieceWrapper,suffix:String,filename:String):Unit" title="Permalink">
        <i class="material-icons"></i>
      </a>
    </span>
      <span class="modifier_kind">
        <span class="modifier"></span>
        <span class="kind">def</span>
      </span>
      <span class="symbol">
        <span class="name">writeSentencePieceModel</span><span class="params">(<span name="path">path: <span class="extype" name="scala.Predef.String">String</span></span>, <span name="spark">spark: <span class="extype" name="org.apache.spark.sql.SparkSession">SparkSession</span></span>, <span name="spp">spp: <span class="extype" name="com.johnsnowlabs.ml.tensorflow.sentencepiece.SentencePieceWrapper">SentencePieceWrapper</span></span>, <span name="suffix">suffix: <span class="extype" name="scala.Predef.String">String</span></span>, <span name="filename">filename: <span class="extype" name="scala.Predef.String">String</span></span>)</span><span class="result">: <span class="extype" name="scala.Unit">Unit</span></span>
      </span>
      
      <div class="fullcomment"><dl class="attributes block"> <dt>Definition Classes</dt><dd><a href="../../ml/tensorflow/sentencepiece/WriteSentencePieceModel.html" class="extype" name="com.johnsnowlabs.ml.tensorflow.sentencepiece.WriteSentencePieceModel">WriteSentencePieceModel</a></dd></dl></div>
    </li><li name="com.johnsnowlabs.ml.tensorflow.WriteTensorflowModel#writeTensorflowHub" visbl="pub" class="indented0 " data-isabs="false" fullComment="yes" group="Ungrouped">
      <a id="writeTensorflowHub(path:String,tfPath:String,spark:org.apache.spark.sql.SparkSession,suffix:String):Unit"></a><a id="writeTensorflowHub(String,String,SparkSession,String):Unit"></a>
      <span class="permalink">
      <a href="../../../../com/johnsnowlabs/nlp/embeddings/AlbertEmbeddings.html#writeTensorflowHub(path:String,tfPath:String,spark:org.apache.spark.sql.SparkSession,suffix:String):Unit" title="Permalink">
        <i class="material-icons"></i>
      </a>
    </span>
      <span class="modifier_kind">
        <span class="modifier"></span>
        <span class="kind">def</span>
      </span>
      <span class="symbol">
        <span class="name">writeTensorflowHub</span><span class="params">(<span name="path">path: <span class="extype" name="scala.Predef.String">String</span></span>, <span name="tfPath">tfPath: <span class="extype" name="scala.Predef.String">String</span></span>, <span name="spark">spark: <span class="extype" name="org.apache.spark.sql.SparkSession">SparkSession</span></span>, <span name="suffix">suffix: <span class="extype" name="scala.Predef.String">String</span> = <span class="symbol">&quot;_use&quot;</span></span>)</span><span class="result">: <span class="extype" name="scala.Unit">Unit</span></span>
      </span>
      
      <div class="fullcomment"><dl class="attributes block"> <dt>Definition Classes</dt><dd><a href="../../ml/tensorflow/WriteTensorflowModel.html" class="extype" name="com.johnsnowlabs.ml.tensorflow.WriteTensorflowModel">WriteTensorflowModel</a></dd></dl></div>
    </li><li name="com.johnsnowlabs.ml.tensorflow.WriteTensorflowModel#writeTensorflowModel" visbl="pub" class="indented0 " data-isabs="false" fullComment="yes" group="Ungrouped">
      <a id="writeTensorflowModel(path:String,spark:org.apache.spark.sql.SparkSession,tensorflow:com.johnsnowlabs.ml.tensorflow.TensorflowWrapper,suffix:String,filename:String,configProtoBytes:Option[Array[Byte]]):Unit"></a><a id="writeTensorflowModel(String,SparkSession,TensorflowWrapper,String,String,Option[Array[Byte]]):Unit"></a>
      <span class="permalink">
      <a href="../../../../com/johnsnowlabs/nlp/embeddings/AlbertEmbeddings.html#writeTensorflowModel(path:String,spark:org.apache.spark.sql.SparkSession,tensorflow:com.johnsnowlabs.ml.tensorflow.TensorflowWrapper,suffix:String,filename:String,configProtoBytes:Option[Array[Byte]]):Unit" title="Permalink">
        <i class="material-icons"></i>
      </a>
    </span>
      <span class="modifier_kind">
        <span class="modifier"></span>
        <span class="kind">def</span>
      </span>
      <span class="symbol">
        <span class="name">writeTensorflowModel</span><span class="params">(<span name="path">path: <span class="extype" name="scala.Predef.String">String</span></span>, <span name="spark">spark: <span class="extype" name="org.apache.spark.sql.SparkSession">SparkSession</span></span>, <span name="tensorflow">tensorflow: <a href="../../ml/tensorflow/TensorflowWrapper.html" class="extype" name="com.johnsnowlabs.ml.tensorflow.TensorflowWrapper">TensorflowWrapper</a></span>, <span name="suffix">suffix: <span class="extype" name="scala.Predef.String">String</span></span>, <span name="filename">filename: <span class="extype" name="scala.Predef.String">String</span></span>, <span name="configProtoBytes">configProtoBytes: <span class="extype" name="scala.Option">Option</span>[<span class="extype" name="scala.Array">Array</span>[<span class="extype" name="scala.Byte">Byte</span>]] = <span class="symbol">None</span></span>)</span><span class="result">: <span class="extype" name="scala.Unit">Unit</span></span>
      </span>
      
      <div class="fullcomment"><dl class="attributes block"> <dt>Definition Classes</dt><dd><a href="../../ml/tensorflow/WriteTensorflowModel.html" class="extype" name="com.johnsnowlabs.ml.tensorflow.WriteTensorflowModel">WriteTensorflowModel</a></dd></dl></div>
    </li><li name="com.johnsnowlabs.ml.tensorflow.WriteTensorflowModel#writeTensorflowModelV2" visbl="pub" class="indented0 " data-isabs="false" fullComment="yes" group="Ungrouped">
      <a id="writeTensorflowModelV2(path:String,spark:org.apache.spark.sql.SparkSession,tensorflow:com.johnsnowlabs.ml.tensorflow.TensorflowWrapper,suffix:String,filename:String,configProtoBytes:Option[Array[Byte]],savedSignatures:Option[Map[String,String]]):Unit"></a><a id="writeTensorflowModelV2(String,SparkSession,TensorflowWrapper,String,String,Option[Array[Byte]],Option[Map[String,String]]):Unit"></a>
      <span class="permalink">
      <a href="../../../../com/johnsnowlabs/nlp/embeddings/AlbertEmbeddings.html#writeTensorflowModelV2(path:String,spark:org.apache.spark.sql.SparkSession,tensorflow:com.johnsnowlabs.ml.tensorflow.TensorflowWrapper,suffix:String,filename:String,configProtoBytes:Option[Array[Byte]],savedSignatures:Option[Map[String,String]]):Unit" title="Permalink">
        <i class="material-icons"></i>
      </a>
    </span>
      <span class="modifier_kind">
        <span class="modifier"></span>
        <span class="kind">def</span>
      </span>
      <span class="symbol">
        <span class="name">writeTensorflowModelV2</span><span class="params">(<span name="path">path: <span class="extype" name="scala.Predef.String">String</span></span>, <span name="spark">spark: <span class="extype" name="org.apache.spark.sql.SparkSession">SparkSession</span></span>, <span name="tensorflow">tensorflow: <a href="../../ml/tensorflow/TensorflowWrapper.html" class="extype" name="com.johnsnowlabs.ml.tensorflow.TensorflowWrapper">TensorflowWrapper</a></span>, <span name="suffix">suffix: <span class="extype" name="scala.Predef.String">String</span></span>, <span name="filename">filename: <span class="extype" name="scala.Predef.String">String</span></span>, <span name="configProtoBytes">configProtoBytes: <span class="extype" name="scala.Option">Option</span>[<span class="extype" name="scala.Array">Array</span>[<span class="extype" name="scala.Byte">Byte</span>]] = <span class="symbol">None</span></span>, <span name="savedSignatures">savedSignatures: <span class="extype" name="scala.Option">Option</span>[<span class="extype" name="scala.Predef.Map">Map</span>[<span class="extype" name="scala.Predef.String">String</span>, <span class="extype" name="scala.Predef.String">String</span>]] = <span class="symbol">None</span></span>)</span><span class="result">: <span class="extype" name="scala.Unit">Unit</span></span>
      </span>
      
      <div class="fullcomment"><dl class="attributes block"> <dt>Definition Classes</dt><dd><a href="../../ml/tensorflow/WriteTensorflowModel.html" class="extype" name="com.johnsnowlabs.ml.tensorflow.WriteTensorflowModel">WriteTensorflowModel</a></dd></dl></div>
    </li>
              </ol>
            </div>

        

        
        </div>

        <div id="inheritedMembers">
        <div class="parent" name="com.johnsnowlabs.nlp.HasEngine">
              <h3>Inherited from <a href="../HasEngine.html" class="extype" name="com.johnsnowlabs.nlp.HasEngine">HasEngine</a></h3>
            </div><div class="parent" name="com.johnsnowlabs.nlp.HasCaseSensitiveProperties">
              <h3>Inherited from <a href="../HasCaseSensitiveProperties.html" class="extype" name="com.johnsnowlabs.nlp.HasCaseSensitiveProperties">HasCaseSensitiveProperties</a></h3>
            </div><div class="parent" name="com.johnsnowlabs.storage.HasStorageRef">
              <h3>Inherited from <a href="../../storage/HasStorageRef.html" class="extype" name="com.johnsnowlabs.storage.HasStorageRef">HasStorageRef</a></h3>
            </div><div class="parent" name="com.johnsnowlabs.nlp.embeddings.HasEmbeddingsProperties">
              <h3>Inherited from <a href="HasEmbeddingsProperties.html" class="extype" name="com.johnsnowlabs.nlp.embeddings.HasEmbeddingsProperties">HasEmbeddingsProperties</a></h3>
            </div><div class="parent" name="com.johnsnowlabs.ml.tensorflow.sentencepiece.WriteSentencePieceModel">
              <h3>Inherited from <a href="../../ml/tensorflow/sentencepiece/WriteSentencePieceModel.html" class="extype" name="com.johnsnowlabs.ml.tensorflow.sentencepiece.WriteSentencePieceModel">WriteSentencePieceModel</a></h3>
            </div><div class="parent" name="com.johnsnowlabs.ml.tensorflow.WriteTensorflowModel">
              <h3>Inherited from <a href="../../ml/tensorflow/WriteTensorflowModel.html" class="extype" name="com.johnsnowlabs.ml.tensorflow.WriteTensorflowModel">WriteTensorflowModel</a></h3>
            </div><div class="parent" name="com.johnsnowlabs.nlp.HasBatchedAnnotate">
              <h3>Inherited from <a href="../HasBatchedAnnotate.html" class="extype" name="com.johnsnowlabs.nlp.HasBatchedAnnotate">HasBatchedAnnotate</a>[<a href="" class="extype" name="com.johnsnowlabs.nlp.embeddings.AlbertEmbeddings">AlbertEmbeddings</a>]</h3>
            </div><div class="parent" name="com.johnsnowlabs.nlp.AnnotatorModel">
              <h3>Inherited from <a href="../AnnotatorModel.html" class="extype" name="com.johnsnowlabs.nlp.AnnotatorModel">AnnotatorModel</a>[<a href="" class="extype" name="com.johnsnowlabs.nlp.embeddings.AlbertEmbeddings">AlbertEmbeddings</a>]</h3>
            </div><div class="parent" name="com.johnsnowlabs.nlp.CanBeLazy">
              <h3>Inherited from <a href="../CanBeLazy.html" class="extype" name="com.johnsnowlabs.nlp.CanBeLazy">CanBeLazy</a></h3>
            </div><div class="parent" name="com.johnsnowlabs.nlp.RawAnnotator">
              <h3>Inherited from <a href="../RawAnnotator.html" class="extype" name="com.johnsnowlabs.nlp.RawAnnotator">RawAnnotator</a>[<a href="" class="extype" name="com.johnsnowlabs.nlp.embeddings.AlbertEmbeddings">AlbertEmbeddings</a>]</h3>
            </div><div class="parent" name="com.johnsnowlabs.nlp.HasOutputAnnotationCol">
              <h3>Inherited from <a href="../HasOutputAnnotationCol.html" class="extype" name="com.johnsnowlabs.nlp.HasOutputAnnotationCol">HasOutputAnnotationCol</a></h3>
            </div><div class="parent" name="com.johnsnowlabs.nlp.HasInputAnnotationCols">
              <h3>Inherited from <a href="../HasInputAnnotationCols.html" class="extype" name="com.johnsnowlabs.nlp.HasInputAnnotationCols">HasInputAnnotationCols</a></h3>
            </div><div class="parent" name="com.johnsnowlabs.nlp.HasOutputAnnotatorType">
              <h3>Inherited from <a href="../HasOutputAnnotatorType.html" class="extype" name="com.johnsnowlabs.nlp.HasOutputAnnotatorType">HasOutputAnnotatorType</a></h3>
            </div><div class="parent" name="com.johnsnowlabs.nlp.ParamsAndFeaturesWritable">
              <h3>Inherited from <a href="../ParamsAndFeaturesWritable.html" class="extype" name="com.johnsnowlabs.nlp.ParamsAndFeaturesWritable">ParamsAndFeaturesWritable</a></h3>
            </div><div class="parent" name="com.johnsnowlabs.nlp.HasFeatures">
              <h3>Inherited from <a href="../HasFeatures.html" class="extype" name="com.johnsnowlabs.nlp.HasFeatures">HasFeatures</a></h3>
            </div><div class="parent" name="org.apache.spark.ml.util.DefaultParamsWritable">
              <h3>Inherited from <span class="extype" name="org.apache.spark.ml.util.DefaultParamsWritable">DefaultParamsWritable</span></h3>
            </div><div class="parent" name="org.apache.spark.ml.util.MLWritable">
              <h3>Inherited from <span class="extype" name="org.apache.spark.ml.util.MLWritable">MLWritable</span></h3>
            </div><div class="parent" name="org.apache.spark.ml.Model">
              <h3>Inherited from <span class="extype" name="org.apache.spark.ml.Model">Model</span>[<a href="" class="extype" name="com.johnsnowlabs.nlp.embeddings.AlbertEmbeddings">AlbertEmbeddings</a>]</h3>
            </div><div class="parent" name="org.apache.spark.ml.Transformer">
              <h3>Inherited from <span class="extype" name="org.apache.spark.ml.Transformer">Transformer</span></h3>
            </div><div class="parent" name="org.apache.spark.ml.PipelineStage">
              <h3>Inherited from <span class="extype" name="org.apache.spark.ml.PipelineStage">PipelineStage</span></h3>
            </div><div class="parent" name="org.apache.spark.internal.Logging">
              <h3>Inherited from <span class="extype" name="org.apache.spark.internal.Logging">Logging</span></h3>
            </div><div class="parent" name="org.apache.spark.ml.param.Params">
              <h3>Inherited from <span class="extype" name="org.apache.spark.ml.param.Params">Params</span></h3>
            </div><div class="parent" name="scala.Serializable">
              <h3>Inherited from <span class="extype" name="scala.Serializable">Serializable</span></h3>
            </div><div class="parent" name="java.io.Serializable">
              <h3>Inherited from <span class="extype" name="java.io.Serializable">Serializable</span></h3>
            </div><div class="parent" name="org.apache.spark.ml.util.Identifiable">
              <h3>Inherited from <span class="extype" name="org.apache.spark.ml.util.Identifiable">Identifiable</span></h3>
            </div><div class="parent" name="scala.AnyRef">
              <h3>Inherited from <span class="extype" name="scala.AnyRef">AnyRef</span></h3>
            </div><div class="parent" name="scala.Any">
              <h3>Inherited from <span class="extype" name="scala.Any">Any</span></h3>
            </div>
        
        </div>

        <div id="groupedMembers">
        <div class="group" name="param">
              <h3>Parameters</h3>
              <div class="comment cmt"><p>
  A list of (hyper-)parameter keys this annotator can take. Users can set and get the
  parameter values through setters and getters, respectively.</p></div>
            </div><div class="group" name="anno">
              <h3>Annotator types</h3>
              <div class="comment cmt"><p>
  Required input and expected output annotator types</p></div>
            </div><div class="group" name="Ungrouped">
              <h3>Members</h3>
              
            </div><div class="group" name="setParam">
              <h3>Parameter setters</h3>
              
            </div><div class="group" name="getParam">
              <h3>Parameter getters</h3>
              
            </div>
        </div>

      </div>

      <div id="tooltip"></div>

      <div id="footer">  </div>
    </body>
          </div>
        </div>
      </div>
    </body>
      </html><|MERGE_RESOLUTION|>--- conflicted
+++ resolved
@@ -3,15 +3,9 @@
         <head>
           <meta http-equiv="X-UA-Compatible" content="IE=edge" />
           <meta name="viewport" content="width=device-width, initial-scale=1.0, maximum-scale=1.0, user-scalable=no" />
-<<<<<<< HEAD
-          <title>Spark NLP 4.3.0 ScalaDoc  - com.johnsnowlabs.nlp.embeddings.AlbertEmbeddings</title>
-          <meta name="description" content="Spark NLP 4.3.0 ScalaDoc - com.johnsnowlabs.nlp.embeddings.AlbertEmbeddings" />
-          <meta name="keywords" content="Spark NLP 4.3.0 ScalaDoc com.johnsnowlabs.nlp.embeddings.AlbertEmbeddings" />
-=======
           <title>Spark NLP 4.2.8 ScalaDoc  - com.johnsnowlabs.nlp.embeddings.AlbertEmbeddings</title>
           <meta name="description" content="Spark NLP 4.2.8 ScalaDoc - com.johnsnowlabs.nlp.embeddings.AlbertEmbeddings" />
           <meta name="keywords" content="Spark NLP 4.2.8 ScalaDoc com.johnsnowlabs.nlp.embeddings.AlbertEmbeddings" />
->>>>>>> c60c6f53
           <meta http-equiv="content-type" content="text/html; charset=UTF-8" />
           
       
@@ -34,11 +28,7 @@
         </head>
         <body>
       <div id="search">
-<<<<<<< HEAD
-        <span id="doc-title">Spark NLP 4.3.0 ScalaDoc<span id="doc-version"></span></span>
-=======
         <span id="doc-title">Spark NLP 4.2.8 ScalaDoc<span id="doc-version"></span></span>
->>>>>>> c60c6f53
         <span class="close-results"><span class="left">&lt;</span> Back</span>
         <div id="textfilter">
           <span class="input">
@@ -229,8 +219,8 @@
                         <a href="ReadElmoDLModel.html" title="">ReadElmoDLModel</a>
                       </li><li class="current-entities indented4">
                         <span class="separator"></span>
-                        <a class="trait" href="ReadLongformerDLModel.html" title=""></a>
-                        <a href="ReadLongformerDLModel.html" title="">ReadLongformerDLModel</a>
+                        <a class="trait" href="ReadLongformerTensorflowModel.html" title=""></a>
+                        <a href="ReadLongformerTensorflowModel.html" title="">ReadLongformerTensorflowModel</a>
                       </li><li class="current-entities indented4">
                         <span class="separator"></span>
                         <a class="trait" href="ReadRobertaDLModel.html" title=""></a>
@@ -427,7 +417,7 @@
 Spark-NLP (See tokenizers package).</p><p>Pretrained models can be loaded with <code>pretrained</code> of the companion object:</p><pre><span class="kw">val</span> embeddings = AlbertEmbeddings.pretrained()
  .setInputCols(<span class="lit">"sentence"</span>, <span class="lit">"token"</span>)
  .setOutputCol(<span class="lit">"embeddings"</span>)</pre><p>The default model is <code>&quot;albert_base_uncased&quot;</code>, if no name is provided.</p><p>For extended examples of usage, see the
-<a href="https://github.com/JohnSnowLabs/spark-nlp/blob/master/examples/python/training/english/dl-ner/ner_albert.ipynb" target="_blank">Examples</a>
+<a href="https://github.com/JohnSnowLabs/spark-nlp-workshop/blob/master/jupyter/training/english/dl-ner/ner_albert.ipynb" target="_blank">Spark NLP Workshop</a>
 and the
 <a href="https://github.com/JohnSnowLabs/spark-nlp/blob/master/src/test/scala/com/johnsnowlabs/nlp/embeddings/AlbertEmbeddingsTestSpec.scala" target="_blank">AlbertEmbeddingsTestSpec</a>.
 To see which models are compatible and how to import them see
@@ -1474,18 +1464,18 @@
       
       <p class="shortcomment cmt"></p>
     </li><li name="com.johnsnowlabs.nlp.embeddings.AlbertEmbeddings#getModelIfNotSet" visbl="pub" class="indented0 " data-isabs="false" fullComment="no" group="Ungrouped">
-      <a id="getModelIfNotSet:com.johnsnowlabs.ml.ai.Albert"></a><a id="getModelIfNotSet:Albert"></a>
-      <span class="permalink">
-      <a href="../../../../com/johnsnowlabs/nlp/embeddings/AlbertEmbeddings.html#getModelIfNotSet:com.johnsnowlabs.ml.ai.Albert" title="Permalink">
-        <i class="material-icons"></i>
-      </a>
-    </span>
-      <span class="modifier_kind">
-        <span class="modifier"></span>
-        <span class="kind">def</span>
-      </span>
-      <span class="symbol">
-        <span class="name">getModelIfNotSet</span><span class="result">: <span class="extype" name="com.johnsnowlabs.ml.ai.Albert">Albert</span></span>
+      <a id="getModelIfNotSet:com.johnsnowlabs.ml.tensorflow.TensorflowAlbert"></a><a id="getModelIfNotSet:TensorflowAlbert"></a>
+      <span class="permalink">
+      <a href="../../../../com/johnsnowlabs/nlp/embeddings/AlbertEmbeddings.html#getModelIfNotSet:com.johnsnowlabs.ml.tensorflow.TensorflowAlbert" title="Permalink">
+        <i class="material-icons"></i>
+      </a>
+    </span>
+      <span class="modifier_kind">
+        <span class="modifier"></span>
+        <span class="kind">def</span>
+      </span>
+      <span class="symbol">
+        <span class="name">getModelIfNotSet</span><span class="result">: <a href="../../ml/tensorflow/TensorflowAlbert.html" class="extype" name="com.johnsnowlabs.ml.tensorflow.TensorflowAlbert">TensorflowAlbert</a></span>
       </span>
       
       
@@ -2539,7 +2529,7 @@
         <span class="kind">def</span>
       </span>
       <span class="symbol">
-        <span class="name">setModelIfNotSet</span><span class="params">(<span name="spark">spark: <span class="extype" name="org.apache.spark.sql.SparkSession">SparkSession</span></span>, <span name="tensorflowWrapper">tensorflowWrapper: <a href="../../ml/tensorflow/TensorflowWrapper.html" class="extype" name="com.johnsnowlabs.ml.tensorflow.TensorflowWrapper">TensorflowWrapper</a></span>, <span name="spp">spp: <span class="extype" name="com.johnsnowlabs.ml.tensorflow.sentencepiece.SentencePieceWrapper">SentencePieceWrapper</span></span>)</span><span class="result">: <a href="" class="extype" name="com.johnsnowlabs.nlp.embeddings.AlbertEmbeddings">AlbertEmbeddings</a></span>
+        <span class="name">setModelIfNotSet</span><span class="params">(<span name="spark">spark: <span class="extype" name="org.apache.spark.sql.SparkSession">SparkSession</span></span>, <span name="tensorflowWrapper">tensorflowWrapper: <a href="../../ml/tensorflow/TensorflowWrapper.html" class="extype" name="com.johnsnowlabs.ml.tensorflow.TensorflowWrapper">TensorflowWrapper</a></span>, <span name="spp">spp: <a href="../../ml/tensorflow/sentencepiece/SentencePieceWrapper.html" class="extype" name="com.johnsnowlabs.ml.tensorflow.sentencepiece.SentencePieceWrapper">SentencePieceWrapper</a></span>)</span><span class="result">: <a href="" class="extype" name="com.johnsnowlabs.nlp.embeddings.AlbertEmbeddings">AlbertEmbeddings</a></span>
       </span>
       
       <p class="shortcomment cmt"></p>
@@ -2975,7 +2965,7 @@
         <span class="kind">def</span>
       </span>
       <span class="symbol">
-        <span class="name">writeSentencePieceModel</span><span class="params">(<span name="path">path: <span class="extype" name="scala.Predef.String">String</span></span>, <span name="spark">spark: <span class="extype" name="org.apache.spark.sql.SparkSession">SparkSession</span></span>, <span name="spp">spp: <span class="extype" name="com.johnsnowlabs.ml.tensorflow.sentencepiece.SentencePieceWrapper">SentencePieceWrapper</span></span>, <span name="suffix">suffix: <span class="extype" name="scala.Predef.String">String</span></span>, <span name="filename">filename: <span class="extype" name="scala.Predef.String">String</span></span>)</span><span class="result">: <span class="extype" name="scala.Unit">Unit</span></span>
+        <span class="name">writeSentencePieceModel</span><span class="params">(<span name="path">path: <span class="extype" name="scala.Predef.String">String</span></span>, <span name="spark">spark: <span class="extype" name="org.apache.spark.sql.SparkSession">SparkSession</span></span>, <span name="spp">spp: <a href="../../ml/tensorflow/sentencepiece/SentencePieceWrapper.html" class="extype" name="com.johnsnowlabs.ml.tensorflow.sentencepiece.SentencePieceWrapper">SentencePieceWrapper</a></span>, <span name="suffix">suffix: <span class="extype" name="scala.Predef.String">String</span></span>, <span name="filename">filename: <span class="extype" name="scala.Predef.String">String</span></span>)</span><span class="result">: <span class="extype" name="scala.Unit">Unit</span></span>
       </span>
       
       <div class="fullcomment"><dl class="attributes block"> <dt>Definition Classes</dt><dd><a href="../../ml/tensorflow/sentencepiece/WriteSentencePieceModel.html" class="extype" name="com.johnsnowlabs.ml.tensorflow.sentencepiece.WriteSentencePieceModel">WriteSentencePieceModel</a></dd></dl></div>
