--- conflicted
+++ resolved
@@ -3,15 +3,9 @@
         <head>
           <meta http-equiv="X-UA-Compatible" content="IE=edge" />
           <meta name="viewport" content="width=device-width, initial-scale=1.0, maximum-scale=1.0, user-scalable=no" />
-<<<<<<< HEAD
-          <title>Spark NLP 4.3.0 ScalaDoc  - com.johnsnowlabs.nlp.embeddings.DeBertaEmbeddings</title>
-          <meta name="description" content="Spark NLP 4.3.0 ScalaDoc - com.johnsnowlabs.nlp.embeddings.DeBertaEmbeddings" />
-          <meta name="keywords" content="Spark NLP 4.3.0 ScalaDoc com.johnsnowlabs.nlp.embeddings.DeBertaEmbeddings" />
-=======
           <title>Spark NLP 4.2.8 ScalaDoc  - com.johnsnowlabs.nlp.embeddings.DeBertaEmbeddings</title>
           <meta name="description" content="Spark NLP 4.2.8 ScalaDoc - com.johnsnowlabs.nlp.embeddings.DeBertaEmbeddings" />
           <meta name="keywords" content="Spark NLP 4.2.8 ScalaDoc com.johnsnowlabs.nlp.embeddings.DeBertaEmbeddings" />
->>>>>>> c60c6f53
           <meta http-equiv="content-type" content="text/html; charset=UTF-8" />
           
       
@@ -34,11 +28,7 @@
         </head>
         <body>
       <div id="search">
-<<<<<<< HEAD
-        <span id="doc-title">Spark NLP 4.3.0 ScalaDoc<span id="doc-version"></span></span>
-=======
         <span id="doc-title">Spark NLP 4.2.8 ScalaDoc<span id="doc-version"></span></span>
->>>>>>> c60c6f53
         <span class="close-results"><span class="left">&lt;</span> Back</span>
         <div id="textfilter">
           <span class="input">
@@ -229,8 +219,8 @@
                         <a href="ReadElmoDLModel.html" title="">ReadElmoDLModel</a>
                       </li><li class="current-entities indented4">
                         <span class="separator"></span>
-                        <a class="trait" href="ReadLongformerDLModel.html" title=""></a>
-                        <a href="ReadLongformerDLModel.html" title="">ReadLongformerDLModel</a>
+                        <a class="trait" href="ReadLongformerTensorflowModel.html" title=""></a>
+                        <a href="ReadLongformerTensorflowModel.html" title="">ReadLongformerTensorflowModel</a>
                       </li><li class="current-entities indented4">
                         <span class="separator"></span>
                         <a class="trait" href="ReadRobertaDLModel.html" title=""></a>
@@ -908,22 +898,6 @@
       </span>
       
       <div class="fullcomment"><dl class="attributes block"> <dt>Definition Classes</dt><dd><a href="../ParamsAndFeaturesReadable.html" class="extype" name="com.johnsnowlabs.nlp.ParamsAndFeaturesReadable">ParamsAndFeaturesReadable</a> → DefaultParamsReadable → MLReadable</dd></dl></div>
-    </li><li name="com.johnsnowlabs.nlp.embeddings.ReadDeBertaDLModel#readModel" visbl="pub" class="indented0 " data-isabs="false" fullComment="yes" group="Ungrouped">
-      <a id="readModel(instance:com.johnsnowlabs.nlp.embeddings.DeBertaEmbeddings,path:String,spark:org.apache.spark.sql.SparkSession):Unit"></a><a id="readModel(DeBertaEmbeddings,String,SparkSession):Unit"></a>
-      <span class="permalink">
-      <a href="../../../../com/johnsnowlabs/nlp/embeddings/DeBertaEmbeddings$.html#readModel(instance:com.johnsnowlabs.nlp.embeddings.DeBertaEmbeddings,path:String,spark:org.apache.spark.sql.SparkSession):Unit" title="Permalink">
-        <i class="material-icons"></i>
-      </a>
-    </span>
-      <span class="modifier_kind">
-        <span class="modifier"></span>
-        <span class="kind">def</span>
-      </span>
-      <span class="symbol">
-        <span class="name">readModel</span><span class="params">(<span name="instance">instance: <a href="DeBertaEmbeddings.html" class="extype" name="com.johnsnowlabs.nlp.embeddings.DeBertaEmbeddings">DeBertaEmbeddings</a></span>, <span name="path">path: <span class="extype" name="scala.Predef.String">String</span></span>, <span name="spark">spark: <span class="extype" name="org.apache.spark.sql.SparkSession">SparkSession</span></span>)</span><span class="result">: <span class="extype" name="scala.Unit">Unit</span></span>
-      </span>
-      
-      <div class="fullcomment"><dl class="attributes block"> <dt>Definition Classes</dt><dd><a href="ReadDeBertaDLModel.html" class="extype" name="com.johnsnowlabs.nlp.embeddings.ReadDeBertaDLModel">ReadDeBertaDLModel</a></dd></dl></div>
     </li><li name="com.johnsnowlabs.ml.tensorflow.sentencepiece.ReadSentencePieceModel#readSentencePieceModel" visbl="pub" class="indented0 " data-isabs="false" fullComment="yes" group="Ungrouped">
       <a id="readSentencePieceModel(path:String,spark:org.apache.spark.sql.SparkSession,suffix:String,filename:String):com.johnsnowlabs.ml.tensorflow.sentencepiece.SentencePieceWrapper"></a><a id="readSentencePieceModel(String,SparkSession,String,String):SentencePieceWrapper"></a>
       <span class="permalink">
@@ -936,10 +910,26 @@
         <span class="kind">def</span>
       </span>
       <span class="symbol">
-        <span class="name">readSentencePieceModel</span><span class="params">(<span name="path">path: <span class="extype" name="scala.Predef.String">String</span></span>, <span name="spark">spark: <span class="extype" name="org.apache.spark.sql.SparkSession">SparkSession</span></span>, <span name="suffix">suffix: <span class="extype" name="scala.Predef.String">String</span></span>, <span name="filename">filename: <span class="extype" name="scala.Predef.String">String</span></span>)</span><span class="result">: <span class="extype" name="com.johnsnowlabs.ml.tensorflow.sentencepiece.SentencePieceWrapper">SentencePieceWrapper</span></span>
+        <span class="name">readSentencePieceModel</span><span class="params">(<span name="path">path: <span class="extype" name="scala.Predef.String">String</span></span>, <span name="spark">spark: <span class="extype" name="org.apache.spark.sql.SparkSession">SparkSession</span></span>, <span name="suffix">suffix: <span class="extype" name="scala.Predef.String">String</span></span>, <span name="filename">filename: <span class="extype" name="scala.Predef.String">String</span></span>)</span><span class="result">: <a href="../../ml/tensorflow/sentencepiece/SentencePieceWrapper.html" class="extype" name="com.johnsnowlabs.ml.tensorflow.sentencepiece.SentencePieceWrapper">SentencePieceWrapper</a></span>
       </span>
       
       <div class="fullcomment"><dl class="attributes block"> <dt>Definition Classes</dt><dd><a href="../../ml/tensorflow/sentencepiece/ReadSentencePieceModel.html" class="extype" name="com.johnsnowlabs.ml.tensorflow.sentencepiece.ReadSentencePieceModel">ReadSentencePieceModel</a></dd></dl></div>
+    </li><li name="com.johnsnowlabs.nlp.embeddings.ReadDeBertaDLModel#readTensorflow" visbl="pub" class="indented0 " data-isabs="false" fullComment="yes" group="Ungrouped">
+      <a id="readTensorflow(instance:com.johnsnowlabs.nlp.embeddings.DeBertaEmbeddings,path:String,spark:org.apache.spark.sql.SparkSession):Unit"></a><a id="readTensorflow(DeBertaEmbeddings,String,SparkSession):Unit"></a>
+      <span class="permalink">
+      <a href="../../../../com/johnsnowlabs/nlp/embeddings/DeBertaEmbeddings$.html#readTensorflow(instance:com.johnsnowlabs.nlp.embeddings.DeBertaEmbeddings,path:String,spark:org.apache.spark.sql.SparkSession):Unit" title="Permalink">
+        <i class="material-icons"></i>
+      </a>
+    </span>
+      <span class="modifier_kind">
+        <span class="modifier"></span>
+        <span class="kind">def</span>
+      </span>
+      <span class="symbol">
+        <span class="name">readTensorflow</span><span class="params">(<span name="instance">instance: <a href="DeBertaEmbeddings.html" class="extype" name="com.johnsnowlabs.nlp.embeddings.DeBertaEmbeddings">DeBertaEmbeddings</a></span>, <span name="path">path: <span class="extype" name="scala.Predef.String">String</span></span>, <span name="spark">spark: <span class="extype" name="org.apache.spark.sql.SparkSession">SparkSession</span></span>)</span><span class="result">: <span class="extype" name="scala.Unit">Unit</span></span>
+      </span>
+      
+      <div class="fullcomment"><dl class="attributes block"> <dt>Definition Classes</dt><dd><a href="ReadDeBertaDLModel.html" class="extype" name="com.johnsnowlabs.nlp.embeddings.ReadDeBertaDLModel">ReadDeBertaDLModel</a></dd></dl></div>
     </li><li name="com.johnsnowlabs.ml.tensorflow.ReadTensorflowModel#readTensorflowChkPoints" visbl="pub" class="indented0 " data-isabs="false" fullComment="yes" group="Ungrouped">
       <a id="readTensorflowChkPoints(path:String,spark:org.apache.spark.sql.SparkSession,suffix:String,zipped:Boolean,tags:Array[String],initAllTables:Boolean):com.johnsnowlabs.ml.tensorflow.TensorflowWrapper"></a><a id="readTensorflowChkPoints(String,SparkSession,String,Boolean,Array[String],Boolean):TensorflowWrapper"></a>
       <span class="permalink">
