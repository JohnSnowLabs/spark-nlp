<!DOCTYPE html >
<html>
        <head>
          <meta http-equiv="X-UA-Compatible" content="IE=edge" />
          <meta name="viewport" content="width=device-width, initial-scale=1.0, maximum-scale=1.0, user-scalable=no" />
<<<<<<< HEAD
          <title>Spark NLP 4.3.0 ScalaDoc  - com.johnsnowlabs.nlp.training.CoNLLDocument</title>
          <meta name="description" content="Spark NLP 4.3.0 ScalaDoc - com.johnsnowlabs.nlp.training.CoNLLDocument" />
          <meta name="keywords" content="Spark NLP 4.3.0 ScalaDoc com.johnsnowlabs.nlp.training.CoNLLDocument" />
=======
          <title>Spark NLP 4.2.8 ScalaDoc  - com.johnsnowlabs.nlp.training.CoNLLDocument</title>
          <meta name="description" content="Spark NLP 4.2.8 ScalaDoc - com.johnsnowlabs.nlp.training.CoNLLDocument" />
          <meta name="keywords" content="Spark NLP 4.2.8 ScalaDoc com.johnsnowlabs.nlp.training.CoNLLDocument" />
>>>>>>> c60c6f53
          <meta http-equiv="content-type" content="text/html; charset=UTF-8" />
          
      
      <link href="../../../../lib/index.css" media="screen" type="text/css" rel="stylesheet" />
      <link href="../../../../lib/template.css" media="screen" type="text/css" rel="stylesheet" />
      <link href="../../../../lib/diagrams.css" media="screen" type="text/css" rel="stylesheet" id="diagrams-css" />
      <script type="text/javascript" src="../../../../lib/jquery.min.js"></script>
      <script type="text/javascript" src="../../../../lib/jquery.panzoom.min.js"></script>
      <script type="text/javascript" src="../../../../lib/jquery.mousewheel.min.js"></script>
      <script type="text/javascript" src="../../../../lib/index.js"></script>
      <script type="text/javascript" src="../../../../index.js"></script>
      <script type="text/javascript" src="../../../../lib/scheduler.js"></script>
      <script type="text/javascript" src="../../../../lib/template.js"></script>
      
      <script type="text/javascript">
        /* this variable can be used by the JS to determine the path to the root document */
        var toRoot = '../../../../';
      </script>
    
        </head>
        <body>
      <div id="search">
<<<<<<< HEAD
        <span id="doc-title">Spark NLP 4.3.0 ScalaDoc<span id="doc-version"></span></span>
=======
        <span id="doc-title">Spark NLP 4.2.8 ScalaDoc<span id="doc-version"></span></span>
>>>>>>> c60c6f53
        <span class="close-results"><span class="left">&lt;</span> Back</span>
        <div id="textfilter">
          <span class="input">
            <input autocapitalize="none" placeholder="Search" id="index-input" type="text" accesskey="/" />
            <i class="clear material-icons"></i>
            <i id="search-icon" class="material-icons"></i>
          </span>
        </div>
    </div>
      <div id="search-results">
        <div id="search-progress">
          <div id="progress-fill"></div>
        </div>
        <div id="results-content">
          <div id="entity-results"></div>
          <div id="member-results"></div>
        </div>
      </div>
      <div id="content-scroll-container" style="-webkit-overflow-scrolling: touch;">
        <div id="content-container" style="-webkit-overflow-scrolling: touch;">
          <div id="subpackage-spacer">
            <div id="packages">
              <h1>Packages</h1>
              <ul>
                <li name="_root_.root" visbl="pub" class="indented0 " data-isabs="false" fullComment="yes" group="Ungrouped">
      <a id="_root_"></a><a id="root:_root_"></a>
      <span class="permalink">
      <a href="../../../../index.html" title="Permalink">
        <i class="material-icons"></i>
      </a>
    </span>
      <span class="modifier_kind">
        <span class="modifier"></span>
        <span class="kind">package</span>
      </span>
      <span class="symbol">
        <a title="" href="../../../../index.html"><span class="name">root</span></a>
      </span>
      
      <div class="fullcomment"><dl class="attributes block"> <dt>Definition Classes</dt><dd><a href="../../../../index.html" class="extype" name="_root_">root</a></dd></dl></div>
    </li><li name="_root_.com" visbl="pub" class="indented1 " data-isabs="false" fullComment="yes" group="Ungrouped">
      <a id="com"></a><a id="com:com"></a>
      <span class="permalink">
      <a href="../../../../com/index.html" title="Permalink">
        <i class="material-icons"></i>
      </a>
    </span>
      <span class="modifier_kind">
        <span class="modifier"></span>
        <span class="kind">package</span>
      </span>
      <span class="symbol">
        <a title="" href="../../../index.html"><span class="name">com</span></a>
      </span>
      
      <div class="fullcomment"><dl class="attributes block"> <dt>Definition Classes</dt><dd><a href="../../../../index.html" class="extype" name="_root_">root</a></dd></dl></div>
    </li><li name="com.johnsnowlabs" visbl="pub" class="indented2 " data-isabs="false" fullComment="yes" group="Ungrouped">
      <a id="johnsnowlabs"></a><a id="johnsnowlabs:johnsnowlabs"></a>
      <span class="permalink">
      <a href="../../../../com/johnsnowlabs/index.html" title="Permalink">
        <i class="material-icons"></i>
      </a>
    </span>
      <span class="modifier_kind">
        <span class="modifier"></span>
        <span class="kind">package</span>
      </span>
      <span class="symbol">
        <a title="" href="../../index.html"><span class="name">johnsnowlabs</span></a>
      </span>
      
      <div class="fullcomment"><dl class="attributes block"> <dt>Definition Classes</dt><dd><a href="../../../index.html" class="extype" name="com">com</a></dd></dl></div>
    </li><li name="com.johnsnowlabs.nlp" visbl="pub" class="indented3 " data-isabs="false" fullComment="yes" group="Ungrouped">
      <a id="nlp"></a><a id="nlp:nlp"></a>
      <span class="permalink">
      <a href="../../../../com/johnsnowlabs/nlp/index.html" title="Permalink">
        <i class="material-icons"></i>
      </a>
    </span>
      <span class="modifier_kind">
        <span class="modifier"></span>
        <span class="kind">package</span>
      </span>
      <span class="symbol">
        <a title="" href="../index.html"><span class="name">nlp</span></a>
      </span>
      
      <div class="fullcomment"><dl class="attributes block"> <dt>Definition Classes</dt><dd><a href="../../index.html" class="extype" name="com.johnsnowlabs">johnsnowlabs</a></dd></dl></div>
    </li><li name="com.johnsnowlabs.nlp.training" visbl="pub" class="indented4 " data-isabs="false" fullComment="yes" group="Ungrouped">
      <a id="training"></a><a id="training:training"></a>
      <span class="permalink">
      <a href="../../../../com/johnsnowlabs/nlp/training/index.html" title="Permalink">
        <i class="material-icons"></i>
      </a>
    </span>
      <span class="modifier_kind">
        <span class="modifier"></span>
        <span class="kind">package</span>
      </span>
      <span class="symbol">
        <a title="" href="index.html"><span class="name">training</span></a>
      </span>
      
      <div class="fullcomment"><dl class="attributes block"> <dt>Definition Classes</dt><dd><a href="../index.html" class="extype" name="com.johnsnowlabs.nlp">nlp</a></dd></dl></div>
    </li><li class="current-entities indented4">
                        <span class="separator"></span>
                        <a class="class" href="CoNLL.html" title="Helper class to load a CoNLL type dataset for training."></a>
                        <a href="CoNLL.html" title="Helper class to load a CoNLL type dataset for training.">CoNLL</a>
                      </li><li class="current-entities indented4">
                        <span class="separator"></span>
                        <a class="class" href="CoNLL2003NerReader.html" title="Helper class for to work with CoNLL 2003 dataset for NER task Class is made for easy use from Java"></a>
                        <a href="CoNLL2003NerReader.html" title="Helper class for to work with CoNLL 2003 dataset for NER task Class is made for easy use from Java">CoNLL2003NerReader</a>
                      </li><li class="current-entities indented4">
                        <span class="separator"></span>
                        <a class="class" href="" title=""></a>
                        <a href="" title="">CoNLLDocument</a>
                      </li><li class="current-entities indented4">
                        <span class="separator"></span>
                        <a class="object" href="CoNLLHelper$.html" title=""></a>
                        <a href="CoNLLHelper$.html" title="">CoNLLHelper</a>
                      </li><li class="current-entities indented4">
                        <span class="separator"></span>
                        <a class="class" href="CoNLLU.html" title="Instantiates the class to read a CoNLL-U dataset."></a>
                        <a href="CoNLLU.html" title="Instantiates the class to read a CoNLL-U dataset.">CoNLLU</a>
                      </li><li class="current-entities indented4">
                        <span class="separator"></span>
                        <a class="object" href="CoNLLUCols$.html" title=""></a>
                        <a href="CoNLLUCols$.html" title="">CoNLLUCols</a>
                      </li><li class="current-entities indented4">
                        <span class="separator"></span>
                        <a class="class" href="CoNLLUDocument.html" title=""></a>
                        <a href="CoNLLUDocument.html" title="">CoNLLUDocument</a>
                      </li><li class="current-entities indented4">
                        <span class="separator"></span>
                        <a class="class" href="POS.html" title="Helper class for creating DataFrames for training a part-of-speech tagger."></a>
                        <a href="POS.html" title="Helper class for creating DataFrames for training a part-of-speech tagger.">POS</a>
                      </li><li class="current-entities indented4">
                        <span class="separator"></span>
                        <a class="class" href="PubTator.html" title="The PubTator format includes medical papers’ titles, abstracts, and tagged chunks."></a>
                        <a href="PubTator.html" title="The PubTator format includes medical papers’ titles, abstracts, and tagged chunks.">PubTator</a>
                      </li>
              </ul>
            </div>
          </div>
          <div id="content">
            <body class="class type">
      <div id="definition">
        <div class="big-circle class">c</div>
        <p id="owner"><a href="../../../index.html" class="extype" name="com">com</a>.<a href="../../index.html" class="extype" name="com.johnsnowlabs">johnsnowlabs</a>.<a href="../index.html" class="extype" name="com.johnsnowlabs.nlp">nlp</a>.<a href="index.html" class="extype" name="com.johnsnowlabs.nlp.training">training</a></p>
        <h1>CoNLLDocument<span class="permalink">
      <a href="../../../../com/johnsnowlabs/nlp/training/CoNLLDocument.html" title="Permalink">
        <i class="material-icons"></i>
      </a>
    </span></h1>
        <h3><span class="morelinks"></span></h3>
      </div>

      <h4 id="signature" class="signature">
      <span class="modifier_kind">
        <span class="modifier"></span>
        <span class="kind">case class</span>
      </span>
      <span class="symbol">
        <span class="name">CoNLLDocument</span><span class="params">(<span name="text">text: <span class="extype" name="scala.Predef.String">String</span></span>, <span name="nerTagged">nerTagged: <span class="extype" name="scala.Seq">Seq</span>[<a href="../annotators/common/Annotated$.html#NerTaggedSentence=com.johnsnowlabs.nlp.annotators.common.TaggedSentence" class="extmbr" name="com.johnsnowlabs.nlp.annotators.common.Annotated.NerTaggedSentence">NerTaggedSentence</a>]</span>, <span name="posTagged">posTagged: <span class="extype" name="scala.Seq">Seq</span>[<a href="../annotators/common/Annotated$.html#PosTaggedSentence=com.johnsnowlabs.nlp.annotators.common.TaggedSentence" class="extmbr" name="com.johnsnowlabs.nlp.annotators.common.Annotated.PosTaggedSentence">PosTaggedSentence</a>]</span>, <span name="docId">docId: <span class="extype" name="scala.Option">Option</span>[<span class="extype" name="scala.Predef.String">String</span>]</span>)</span><span class="result"> extends <span class="extype" name="scala.Product">Product</span> with <span class="extype" name="scala.Serializable">Serializable</span></span>
      </span>
      </h4>

      
          <div id="comment" class="fullcommenttop"><div class="toggleContainer block">
          <span class="toggle">
            Linear Supertypes
          </span>
          <div class="superTypes hiddenContent"><span class="extype" name="scala.Serializable">Serializable</span>, <span class="extype" name="java.io.Serializable">Serializable</span>, <span class="extype" name="scala.Product">Product</span>, <span class="extype" name="scala.Equals">Equals</span>, <span class="extype" name="scala.AnyRef">AnyRef</span>, <span class="extype" name="scala.Any">Any</span></div>
        </div></div>
        

      <div id="mbrsel">
        <div class="toggle"></div>
        <div id="memberfilter">
          <i class="material-icons arrow"></i>
          <span class="input">
            <input id="mbrsel-input" placeholder="Filter all members" type="text" accesskey="/" />
          </span>
          <i class="clear material-icons"></i>
        </div>
        <div id="filterby">
          <div id="order">
            <span class="filtertype">Ordering</span>
            <ol>
              
              <li class="alpha in"><span>Alphabetic</span></li>
              <li class="inherit out"><span>By Inheritance</span></li>
            </ol>
          </div>
          <div class="ancestors">
                  <span class="filtertype">Inherited<br />
                  </span>
                  <ol id="linearization">
                    <li class="in" name="com.johnsnowlabs.nlp.training.CoNLLDocument"><span>CoNLLDocument</span></li><li class="in" name="scala.Serializable"><span>Serializable</span></li><li class="in" name="java.io.Serializable"><span>Serializable</span></li><li class="in" name="scala.Product"><span>Product</span></li><li class="in" name="scala.Equals"><span>Equals</span></li><li class="in" name="scala.AnyRef"><span>AnyRef</span></li><li class="in" name="scala.Any"><span>Any</span></li>
                  </ol>
                </div><div class="ancestors">
              <span class="filtertype"></span>
              <ol>
                <li class="hideall out"><span>Hide All</span></li>
                <li class="showall in"><span>Show All</span></li>
              </ol>
            </div>
          <div id="visbl">
              <span class="filtertype">Visibility</span>
              <ol><li class="public in"><span>Public</span></li><li class="all out"><span>All</span></li></ol>
            </div>
        </div>
      </div>

      <div id="template">
        <div id="allMembers">
        <div id="constructors" class="members">
              <h3>Instance Constructors</h3>
              <ol><li name="com.johnsnowlabs.nlp.training.CoNLLDocument#&lt;init&gt;" visbl="pub" class="indented0 " data-isabs="false" fullComment="no" group="Ungrouped">
      <a id="&lt;init&gt;(text:String,nerTagged:Seq[com.johnsnowlabs.nlp.annotators.common.Annotated.NerTaggedSentence],posTagged:Seq[com.johnsnowlabs.nlp.annotators.common.Annotated.PosTaggedSentence],docId:Option[String]):com.johnsnowlabs.nlp.training.CoNLLDocument"></a><a id="&lt;init&gt;:CoNLLDocument"></a>
      <span class="permalink">
      <a href="../../../../com/johnsnowlabs/nlp/training/CoNLLDocument.html#&lt;init&gt;(text:String,nerTagged:Seq[com.johnsnowlabs.nlp.annotators.common.Annotated.NerTaggedSentence],posTagged:Seq[com.johnsnowlabs.nlp.annotators.common.Annotated.PosTaggedSentence],docId:Option[String]):com.johnsnowlabs.nlp.training.CoNLLDocument" title="Permalink">
        <i class="material-icons"></i>
      </a>
    </span>
      <span class="modifier_kind">
        <span class="modifier"></span>
        <span class="kind">new</span>
      </span>
      <span class="symbol">
        <span class="name">CoNLLDocument</span><span class="params">(<span name="text">text: <span class="extype" name="scala.Predef.String">String</span></span>, <span name="nerTagged">nerTagged: <span class="extype" name="scala.Seq">Seq</span>[<a href="../annotators/common/Annotated$.html#NerTaggedSentence=com.johnsnowlabs.nlp.annotators.common.TaggedSentence" class="extmbr" name="com.johnsnowlabs.nlp.annotators.common.Annotated.NerTaggedSentence">NerTaggedSentence</a>]</span>, <span name="posTagged">posTagged: <span class="extype" name="scala.Seq">Seq</span>[<a href="../annotators/common/Annotated$.html#PosTaggedSentence=com.johnsnowlabs.nlp.annotators.common.TaggedSentence" class="extmbr" name="com.johnsnowlabs.nlp.annotators.common.Annotated.PosTaggedSentence">PosTaggedSentence</a>]</span>, <span name="docId">docId: <span class="extype" name="scala.Option">Option</span>[<span class="extype" name="scala.Predef.String">String</span>]</span>)</span>
      </span>
      
      
    </li></ol>
            </div>

        

        

        <div class="values members">
              <h3>Value Members</h3>
              <ol>
                <li name="scala.AnyRef#!=" visbl="pub" class="indented0 " data-isabs="false" fullComment="yes" group="Ungrouped">
      <a id="!=(x$1:Any):Boolean"></a><a id="!=(Any):Boolean"></a>
      <span class="permalink">
      <a href="../../../../com/johnsnowlabs/nlp/training/CoNLLDocument.html#!=(x$1:Any):Boolean" title="Permalink">
        <i class="material-icons"></i>
      </a>
    </span>
      <span class="modifier_kind">
        <span class="modifier">final </span>
        <span class="kind">def</span>
      </span>
      <span class="symbol">
        <span title="gt4s: $bang$eq" class="name">!=</span><span class="params">(<span name="arg0">arg0: <span class="extype" name="scala.Any">Any</span></span>)</span><span class="result">: <span class="extype" name="scala.Boolean">Boolean</span></span>
      </span>
      
      <div class="fullcomment"><dl class="attributes block"> <dt>Definition Classes</dt><dd>AnyRef → Any</dd></dl></div>
    </li><li name="scala.AnyRef###" visbl="pub" class="indented0 " data-isabs="false" fullComment="yes" group="Ungrouped">
      <a id="##():Int"></a>
      <span class="permalink">
      <a href="../../../../com/johnsnowlabs/nlp/training/CoNLLDocument.html###():Int" title="Permalink">
        <i class="material-icons"></i>
      </a>
    </span>
      <span class="modifier_kind">
        <span class="modifier">final </span>
        <span class="kind">def</span>
      </span>
      <span class="symbol">
        <span title="gt4s: $hash$hash" class="name">##</span><span class="params">()</span><span class="result">: <span class="extype" name="scala.Int">Int</span></span>
      </span>
      
      <div class="fullcomment"><dl class="attributes block"> <dt>Definition Classes</dt><dd>AnyRef → Any</dd></dl></div>
    </li><li name="scala.AnyRef#==" visbl="pub" class="indented0 " data-isabs="false" fullComment="yes" group="Ungrouped">
      <a id="==(x$1:Any):Boolean"></a><a id="==(Any):Boolean"></a>
      <span class="permalink">
      <a href="../../../../com/johnsnowlabs/nlp/training/CoNLLDocument.html#==(x$1:Any):Boolean" title="Permalink">
        <i class="material-icons"></i>
      </a>
    </span>
      <span class="modifier_kind">
        <span class="modifier">final </span>
        <span class="kind">def</span>
      </span>
      <span class="symbol">
        <span title="gt4s: $eq$eq" class="name">==</span><span class="params">(<span name="arg0">arg0: <span class="extype" name="scala.Any">Any</span></span>)</span><span class="result">: <span class="extype" name="scala.Boolean">Boolean</span></span>
      </span>
      
      <div class="fullcomment"><dl class="attributes block"> <dt>Definition Classes</dt><dd>AnyRef → Any</dd></dl></div>
    </li><li name="scala.Any#asInstanceOf" visbl="pub" class="indented0 " data-isabs="false" fullComment="yes" group="Ungrouped">
      <a id="asInstanceOf[T0]:T0"></a>
      <span class="permalink">
      <a href="../../../../com/johnsnowlabs/nlp/training/CoNLLDocument.html#asInstanceOf[T0]:T0" title="Permalink">
        <i class="material-icons"></i>
      </a>
    </span>
      <span class="modifier_kind">
        <span class="modifier">final </span>
        <span class="kind">def</span>
      </span>
      <span class="symbol">
        <span class="name">asInstanceOf</span><span class="tparams">[<span name="T0">T0</span>]</span><span class="result">: <span class="extype" name="scala.Any.asInstanceOf.T0">T0</span></span>
      </span>
      
      <div class="fullcomment"><dl class="attributes block"> <dt>Definition Classes</dt><dd>Any</dd></dl></div>
    </li><li name="scala.AnyRef#clone" visbl="prt" class="indented0 " data-isabs="false" fullComment="yes" group="Ungrouped">
      <a id="clone():Object"></a><a id="clone():AnyRef"></a>
      <span class="permalink">
      <a href="../../../../com/johnsnowlabs/nlp/training/CoNLLDocument.html#clone():Object" title="Permalink">
        <i class="material-icons"></i>
      </a>
    </span>
      <span class="modifier_kind">
        <span class="modifier"></span>
        <span class="kind">def</span>
      </span>
      <span class="symbol">
        <span class="name">clone</span><span class="params">()</span><span class="result">: <span class="extype" name="scala.AnyRef">AnyRef</span></span>
      </span>
      
      <div class="fullcomment"><dl class="attributes block"> <dt>Attributes</dt><dd>protected[<span class="extype" name="java.lang">lang</span>] </dd><dt>Definition Classes</dt><dd>AnyRef</dd><dt>Annotations</dt><dd>
                <span class="name">@throws</span><span class="args">(<span>
      
      <span class="defval" name="classOf[java.lang.CloneNotSupportedException]">...</span>
    </span>)</span>
              
                <span class="name">@native</span><span class="args">()</span>
              
        </dd></dl></div>
    </li><li name="com.johnsnowlabs.nlp.training.CoNLLDocument#docId" visbl="pub" class="indented0 " data-isabs="false" fullComment="no" group="Ungrouped">
      <a id="docId:Option[String]"></a>
      <span class="permalink">
      <a href="../../../../com/johnsnowlabs/nlp/training/CoNLLDocument.html#docId:Option[String]" title="Permalink">
        <i class="material-icons"></i>
      </a>
    </span>
      <span class="modifier_kind">
        <span class="modifier"></span>
        <span class="kind">val</span>
      </span>
      <span class="symbol">
        <span class="name">docId</span><span class="result">: <span class="extype" name="scala.Option">Option</span>[<span class="extype" name="scala.Predef.String">String</span>]</span>
      </span>
      
      
    </li><li name="scala.AnyRef#eq" visbl="pub" class="indented0 " data-isabs="false" fullComment="yes" group="Ungrouped">
      <a id="eq(x$1:AnyRef):Boolean"></a><a id="eq(AnyRef):Boolean"></a>
      <span class="permalink">
      <a href="../../../../com/johnsnowlabs/nlp/training/CoNLLDocument.html#eq(x$1:AnyRef):Boolean" title="Permalink">
        <i class="material-icons"></i>
      </a>
    </span>
      <span class="modifier_kind">
        <span class="modifier">final </span>
        <span class="kind">def</span>
      </span>
      <span class="symbol">
        <span class="name">eq</span><span class="params">(<span name="arg0">arg0: <span class="extype" name="scala.AnyRef">AnyRef</span></span>)</span><span class="result">: <span class="extype" name="scala.Boolean">Boolean</span></span>
      </span>
      
      <div class="fullcomment"><dl class="attributes block"> <dt>Definition Classes</dt><dd>AnyRef</dd></dl></div>
    </li><li name="scala.AnyRef#finalize" visbl="prt" class="indented0 " data-isabs="false" fullComment="yes" group="Ungrouped">
      <a id="finalize():Unit"></a>
      <span class="permalink">
      <a href="../../../../com/johnsnowlabs/nlp/training/CoNLLDocument.html#finalize():Unit" title="Permalink">
        <i class="material-icons"></i>
      </a>
    </span>
      <span class="modifier_kind">
        <span class="modifier"></span>
        <span class="kind">def</span>
      </span>
      <span class="symbol">
        <span class="name">finalize</span><span class="params">()</span><span class="result">: <span class="extype" name="scala.Unit">Unit</span></span>
      </span>
      
      <div class="fullcomment"><dl class="attributes block"> <dt>Attributes</dt><dd>protected[<span class="extype" name="java.lang">lang</span>] </dd><dt>Definition Classes</dt><dd>AnyRef</dd><dt>Annotations</dt><dd>
                <span class="name">@throws</span><span class="args">(<span>
      
      <span class="symbol">classOf[java.lang.Throwable]</span>
    </span>)</span>
              
        </dd></dl></div>
    </li><li name="scala.AnyRef#getClass" visbl="pub" class="indented0 " data-isabs="false" fullComment="yes" group="Ungrouped">
      <a id="getClass():Class[_]"></a>
      <span class="permalink">
      <a href="../../../../com/johnsnowlabs/nlp/training/CoNLLDocument.html#getClass():Class[_]" title="Permalink">
        <i class="material-icons"></i>
      </a>
    </span>
      <span class="modifier_kind">
        <span class="modifier">final </span>
        <span class="kind">def</span>
      </span>
      <span class="symbol">
        <span class="name">getClass</span><span class="params">()</span><span class="result">: <span class="extype" name="java.lang.Class">Class</span>[_]</span>
      </span>
      
      <div class="fullcomment"><dl class="attributes block"> <dt>Definition Classes</dt><dd>AnyRef → Any</dd><dt>Annotations</dt><dd>
                <span class="name">@native</span><span class="args">()</span>
              
        </dd></dl></div>
    </li><li name="scala.Any#isInstanceOf" visbl="pub" class="indented0 " data-isabs="false" fullComment="yes" group="Ungrouped">
      <a id="isInstanceOf[T0]:Boolean"></a>
      <span class="permalink">
      <a href="../../../../com/johnsnowlabs/nlp/training/CoNLLDocument.html#isInstanceOf[T0]:Boolean" title="Permalink">
        <i class="material-icons"></i>
      </a>
    </span>
      <span class="modifier_kind">
        <span class="modifier">final </span>
        <span class="kind">def</span>
      </span>
      <span class="symbol">
        <span class="name">isInstanceOf</span><span class="tparams">[<span name="T0">T0</span>]</span><span class="result">: <span class="extype" name="scala.Boolean">Boolean</span></span>
      </span>
      
      <div class="fullcomment"><dl class="attributes block"> <dt>Definition Classes</dt><dd>Any</dd></dl></div>
    </li><li name="scala.AnyRef#ne" visbl="pub" class="indented0 " data-isabs="false" fullComment="yes" group="Ungrouped">
      <a id="ne(x$1:AnyRef):Boolean"></a><a id="ne(AnyRef):Boolean"></a>
      <span class="permalink">
      <a href="../../../../com/johnsnowlabs/nlp/training/CoNLLDocument.html#ne(x$1:AnyRef):Boolean" title="Permalink">
        <i class="material-icons"></i>
      </a>
    </span>
      <span class="modifier_kind">
        <span class="modifier">final </span>
        <span class="kind">def</span>
      </span>
      <span class="symbol">
        <span class="name">ne</span><span class="params">(<span name="arg0">arg0: <span class="extype" name="scala.AnyRef">AnyRef</span></span>)</span><span class="result">: <span class="extype" name="scala.Boolean">Boolean</span></span>
      </span>
      
      <div class="fullcomment"><dl class="attributes block"> <dt>Definition Classes</dt><dd>AnyRef</dd></dl></div>
    </li><li name="com.johnsnowlabs.nlp.training.CoNLLDocument#nerTagged" visbl="pub" class="indented0 " data-isabs="false" fullComment="no" group="Ungrouped">
      <a id="nerTagged:Seq[com.johnsnowlabs.nlp.annotators.common.Annotated.NerTaggedSentence]"></a><a id="nerTagged:Seq[NerTaggedSentence]"></a>
      <span class="permalink">
      <a href="../../../../com/johnsnowlabs/nlp/training/CoNLLDocument.html#nerTagged:Seq[com.johnsnowlabs.nlp.annotators.common.Annotated.NerTaggedSentence]" title="Permalink">
        <i class="material-icons"></i>
      </a>
    </span>
      <span class="modifier_kind">
        <span class="modifier"></span>
        <span class="kind">val</span>
      </span>
      <span class="symbol">
        <span class="name">nerTagged</span><span class="result">: <span class="extype" name="scala.Seq">Seq</span>[<a href="../annotators/common/Annotated$.html#NerTaggedSentence=com.johnsnowlabs.nlp.annotators.common.TaggedSentence" class="extmbr" name="com.johnsnowlabs.nlp.annotators.common.Annotated.NerTaggedSentence">NerTaggedSentence</a>]</span>
      </span>
      
      
    </li><li name="scala.AnyRef#notify" visbl="pub" class="indented0 " data-isabs="false" fullComment="yes" group="Ungrouped">
      <a id="notify():Unit"></a>
      <span class="permalink">
      <a href="../../../../com/johnsnowlabs/nlp/training/CoNLLDocument.html#notify():Unit" title="Permalink">
        <i class="material-icons"></i>
      </a>
    </span>
      <span class="modifier_kind">
        <span class="modifier">final </span>
        <span class="kind">def</span>
      </span>
      <span class="symbol">
        <span class="name">notify</span><span class="params">()</span><span class="result">: <span class="extype" name="scala.Unit">Unit</span></span>
      </span>
      
      <div class="fullcomment"><dl class="attributes block"> <dt>Definition Classes</dt><dd>AnyRef</dd><dt>Annotations</dt><dd>
                <span class="name">@native</span><span class="args">()</span>
              
        </dd></dl></div>
    </li><li name="scala.AnyRef#notifyAll" visbl="pub" class="indented0 " data-isabs="false" fullComment="yes" group="Ungrouped">
      <a id="notifyAll():Unit"></a>
      <span class="permalink">
      <a href="../../../../com/johnsnowlabs/nlp/training/CoNLLDocument.html#notifyAll():Unit" title="Permalink">
        <i class="material-icons"></i>
      </a>
    </span>
      <span class="modifier_kind">
        <span class="modifier">final </span>
        <span class="kind">def</span>
      </span>
      <span class="symbol">
        <span class="name">notifyAll</span><span class="params">()</span><span class="result">: <span class="extype" name="scala.Unit">Unit</span></span>
      </span>
      
      <div class="fullcomment"><dl class="attributes block"> <dt>Definition Classes</dt><dd>AnyRef</dd><dt>Annotations</dt><dd>
                <span class="name">@native</span><span class="args">()</span>
              
        </dd></dl></div>
    </li><li name="com.johnsnowlabs.nlp.training.CoNLLDocument#posTagged" visbl="pub" class="indented0 " data-isabs="false" fullComment="no" group="Ungrouped">
      <a id="posTagged:Seq[com.johnsnowlabs.nlp.annotators.common.Annotated.PosTaggedSentence]"></a><a id="posTagged:Seq[PosTaggedSentence]"></a>
      <span class="permalink">
      <a href="../../../../com/johnsnowlabs/nlp/training/CoNLLDocument.html#posTagged:Seq[com.johnsnowlabs.nlp.annotators.common.Annotated.PosTaggedSentence]" title="Permalink">
        <i class="material-icons"></i>
      </a>
    </span>
      <span class="modifier_kind">
        <span class="modifier"></span>
        <span class="kind">val</span>
      </span>
      <span class="symbol">
        <span class="name">posTagged</span><span class="result">: <span class="extype" name="scala.Seq">Seq</span>[<a href="../annotators/common/Annotated$.html#PosTaggedSentence=com.johnsnowlabs.nlp.annotators.common.TaggedSentence" class="extmbr" name="com.johnsnowlabs.nlp.annotators.common.Annotated.PosTaggedSentence">PosTaggedSentence</a>]</span>
      </span>
      
      
    </li><li name="scala.AnyRef#synchronized" visbl="pub" class="indented0 " data-isabs="false" fullComment="yes" group="Ungrouped">
      <a id="synchronized[T0](x$1:=&gt;T0):T0"></a><a id="synchronized[T0](⇒T0):T0"></a>
      <span class="permalink">
      <a href="../../../../com/johnsnowlabs/nlp/training/CoNLLDocument.html#synchronized[T0](x$1:=&gt;T0):T0" title="Permalink">
        <i class="material-icons"></i>
      </a>
    </span>
      <span class="modifier_kind">
        <span class="modifier">final </span>
        <span class="kind">def</span>
      </span>
      <span class="symbol">
        <span class="name">synchronized</span><span class="tparams">[<span name="T0">T0</span>]</span><span class="params">(<span name="arg0">arg0: ⇒ <span class="extype" name="java.lang.AnyRef.synchronized.T0">T0</span></span>)</span><span class="result">: <span class="extype" name="java.lang.AnyRef.synchronized.T0">T0</span></span>
      </span>
      
      <div class="fullcomment"><dl class="attributes block"> <dt>Definition Classes</dt><dd>AnyRef</dd></dl></div>
    </li><li name="com.johnsnowlabs.nlp.training.CoNLLDocument#text" visbl="pub" class="indented0 " data-isabs="false" fullComment="no" group="Ungrouped">
      <a id="text:String"></a>
      <span class="permalink">
      <a href="../../../../com/johnsnowlabs/nlp/training/CoNLLDocument.html#text:String" title="Permalink">
        <i class="material-icons"></i>
      </a>
    </span>
      <span class="modifier_kind">
        <span class="modifier"></span>
        <span class="kind">val</span>
      </span>
      <span class="symbol">
        <span class="name">text</span><span class="result">: <span class="extype" name="scala.Predef.String">String</span></span>
      </span>
      
      
    </li><li name="scala.AnyRef#wait" visbl="pub" class="indented0 " data-isabs="false" fullComment="yes" group="Ungrouped">
      <a id="wait():Unit"></a>
      <span class="permalink">
      <a href="../../../../com/johnsnowlabs/nlp/training/CoNLLDocument.html#wait():Unit" title="Permalink">
        <i class="material-icons"></i>
      </a>
    </span>
      <span class="modifier_kind">
        <span class="modifier">final </span>
        <span class="kind">def</span>
      </span>
      <span class="symbol">
        <span class="name">wait</span><span class="params">()</span><span class="result">: <span class="extype" name="scala.Unit">Unit</span></span>
      </span>
      
      <div class="fullcomment"><dl class="attributes block"> <dt>Definition Classes</dt><dd>AnyRef</dd><dt>Annotations</dt><dd>
                <span class="name">@throws</span><span class="args">(<span>
      
      <span class="defval" name="classOf[java.lang.InterruptedException]">...</span>
    </span>)</span>
              
        </dd></dl></div>
    </li><li name="scala.AnyRef#wait" visbl="pub" class="indented0 " data-isabs="false" fullComment="yes" group="Ungrouped">
      <a id="wait(x$1:Long,x$2:Int):Unit"></a><a id="wait(Long,Int):Unit"></a>
      <span class="permalink">
      <a href="../../../../com/johnsnowlabs/nlp/training/CoNLLDocument.html#wait(x$1:Long,x$2:Int):Unit" title="Permalink">
        <i class="material-icons"></i>
      </a>
    </span>
      <span class="modifier_kind">
        <span class="modifier">final </span>
        <span class="kind">def</span>
      </span>
      <span class="symbol">
        <span class="name">wait</span><span class="params">(<span name="arg0">arg0: <span class="extype" name="scala.Long">Long</span></span>, <span name="arg1">arg1: <span class="extype" name="scala.Int">Int</span></span>)</span><span class="result">: <span class="extype" name="scala.Unit">Unit</span></span>
      </span>
      
      <div class="fullcomment"><dl class="attributes block"> <dt>Definition Classes</dt><dd>AnyRef</dd><dt>Annotations</dt><dd>
                <span class="name">@throws</span><span class="args">(<span>
      
      <span class="defval" name="classOf[java.lang.InterruptedException]">...</span>
    </span>)</span>
              
        </dd></dl></div>
    </li><li name="scala.AnyRef#wait" visbl="pub" class="indented0 " data-isabs="false" fullComment="yes" group="Ungrouped">
      <a id="wait(x$1:Long):Unit"></a><a id="wait(Long):Unit"></a>
      <span class="permalink">
      <a href="../../../../com/johnsnowlabs/nlp/training/CoNLLDocument.html#wait(x$1:Long):Unit" title="Permalink">
        <i class="material-icons"></i>
      </a>
    </span>
      <span class="modifier_kind">
        <span class="modifier">final </span>
        <span class="kind">def</span>
      </span>
      <span class="symbol">
        <span class="name">wait</span><span class="params">(<span name="arg0">arg0: <span class="extype" name="scala.Long">Long</span></span>)</span><span class="result">: <span class="extype" name="scala.Unit">Unit</span></span>
      </span>
      
      <div class="fullcomment"><dl class="attributes block"> <dt>Definition Classes</dt><dd>AnyRef</dd><dt>Annotations</dt><dd>
                <span class="name">@throws</span><span class="args">(<span>
      
      <span class="defval" name="classOf[java.lang.InterruptedException]">...</span>
    </span>)</span>
              
                <span class="name">@native</span><span class="args">()</span>
              
        </dd></dl></div>
    </li>
              </ol>
            </div>

        

        
        </div>

        <div id="inheritedMembers">
        <div class="parent" name="scala.Serializable">
              <h3>Inherited from <span class="extype" name="scala.Serializable">Serializable</span></h3>
            </div><div class="parent" name="java.io.Serializable">
              <h3>Inherited from <span class="extype" name="java.io.Serializable">Serializable</span></h3>
            </div><div class="parent" name="scala.Product">
              <h3>Inherited from <span class="extype" name="scala.Product">Product</span></h3>
            </div><div class="parent" name="scala.Equals">
              <h3>Inherited from <span class="extype" name="scala.Equals">Equals</span></h3>
            </div><div class="parent" name="scala.AnyRef">
              <h3>Inherited from <span class="extype" name="scala.AnyRef">AnyRef</span></h3>
            </div><div class="parent" name="scala.Any">
              <h3>Inherited from <span class="extype" name="scala.Any">Any</span></h3>
            </div>
        
        </div>

        <div id="groupedMembers">
        <div class="group" name="Ungrouped">
              <h3>Ungrouped</h3>
              
            </div>
        </div>

      </div>

      <div id="tooltip"></div>

      <div id="footer">  </div>
    </body>
          </div>
        </div>
      </div>
    </body>
      </html><|MERGE_RESOLUTION|>--- conflicted
+++ resolved
@@ -3,15 +3,9 @@
         <head>
           <meta http-equiv="X-UA-Compatible" content="IE=edge" />
           <meta name="viewport" content="width=device-width, initial-scale=1.0, maximum-scale=1.0, user-scalable=no" />
-<<<<<<< HEAD
-          <title>Spark NLP 4.3.0 ScalaDoc  - com.johnsnowlabs.nlp.training.CoNLLDocument</title>
-          <meta name="description" content="Spark NLP 4.3.0 ScalaDoc - com.johnsnowlabs.nlp.training.CoNLLDocument" />
-          <meta name="keywords" content="Spark NLP 4.3.0 ScalaDoc com.johnsnowlabs.nlp.training.CoNLLDocument" />
-=======
           <title>Spark NLP 4.2.8 ScalaDoc  - com.johnsnowlabs.nlp.training.CoNLLDocument</title>
           <meta name="description" content="Spark NLP 4.2.8 ScalaDoc - com.johnsnowlabs.nlp.training.CoNLLDocument" />
           <meta name="keywords" content="Spark NLP 4.2.8 ScalaDoc com.johnsnowlabs.nlp.training.CoNLLDocument" />
->>>>>>> c60c6f53
           <meta http-equiv="content-type" content="text/html; charset=UTF-8" />
           
       
@@ -34,11 +28,7 @@
         </head>
         <body>
       <div id="search">
-<<<<<<< HEAD
-        <span id="doc-title">Spark NLP 4.3.0 ScalaDoc<span id="doc-version"></span></span>
-=======
         <span id="doc-title">Spark NLP 4.2.8 ScalaDoc<span id="doc-version"></span></span>
->>>>>>> c60c6f53
         <span class="close-results"><span class="left">&lt;</span> Back</span>
         <div id="textfilter">
           <span class="input">
@@ -202,7 +192,7 @@
         <span class="kind">case class</span>
       </span>
       <span class="symbol">
-        <span class="name">CoNLLDocument</span><span class="params">(<span name="text">text: <span class="extype" name="scala.Predef.String">String</span></span>, <span name="nerTagged">nerTagged: <span class="extype" name="scala.Seq">Seq</span>[<a href="../annotators/common/Annotated$.html#NerTaggedSentence=com.johnsnowlabs.nlp.annotators.common.TaggedSentence" class="extmbr" name="com.johnsnowlabs.nlp.annotators.common.Annotated.NerTaggedSentence">NerTaggedSentence</a>]</span>, <span name="posTagged">posTagged: <span class="extype" name="scala.Seq">Seq</span>[<a href="../annotators/common/Annotated$.html#PosTaggedSentence=com.johnsnowlabs.nlp.annotators.common.TaggedSentence" class="extmbr" name="com.johnsnowlabs.nlp.annotators.common.Annotated.PosTaggedSentence">PosTaggedSentence</a>]</span>, <span name="docId">docId: <span class="extype" name="scala.Option">Option</span>[<span class="extype" name="scala.Predef.String">String</span>]</span>)</span><span class="result"> extends <span class="extype" name="scala.Product">Product</span> with <span class="extype" name="scala.Serializable">Serializable</span></span>
+        <span class="name">CoNLLDocument</span><span class="params">(<span name="text">text: <span class="extype" name="scala.Predef.String">String</span></span>, <span name="nerTagged">nerTagged: <span class="extype" name="scala.Seq">Seq</span>[<a href="../annotators/common/Annotated$.html#NerTaggedSentence=com.johnsnowlabs.nlp.annotators.common.TaggedSentence" class="extmbr" name="com.johnsnowlabs.nlp.annotators.common.Annotated.NerTaggedSentence">NerTaggedSentence</a>]</span>, <span name="posTagged">posTagged: <span class="extype" name="scala.Seq">Seq</span>[<a href="../annotators/common/Annotated$.html#PosTaggedSentence=com.johnsnowlabs.nlp.annotators.common.TaggedSentence" class="extmbr" name="com.johnsnowlabs.nlp.annotators.common.Annotated.PosTaggedSentence">PosTaggedSentence</a>]</span>)</span><span class="result"> extends <span class="extype" name="scala.Product">Product</span> with <span class="extype" name="scala.Serializable">Serializable</span></span>
       </span>
       </h4>
 
@@ -258,9 +248,9 @@
         <div id="constructors" class="members">
               <h3>Instance Constructors</h3>
               <ol><li name="com.johnsnowlabs.nlp.training.CoNLLDocument#&lt;init&gt;" visbl="pub" class="indented0 " data-isabs="false" fullComment="no" group="Ungrouped">
-      <a id="&lt;init&gt;(text:String,nerTagged:Seq[com.johnsnowlabs.nlp.annotators.common.Annotated.NerTaggedSentence],posTagged:Seq[com.johnsnowlabs.nlp.annotators.common.Annotated.PosTaggedSentence],docId:Option[String]):com.johnsnowlabs.nlp.training.CoNLLDocument"></a><a id="&lt;init&gt;:CoNLLDocument"></a>
-      <span class="permalink">
-      <a href="../../../../com/johnsnowlabs/nlp/training/CoNLLDocument.html#&lt;init&gt;(text:String,nerTagged:Seq[com.johnsnowlabs.nlp.annotators.common.Annotated.NerTaggedSentence],posTagged:Seq[com.johnsnowlabs.nlp.annotators.common.Annotated.PosTaggedSentence],docId:Option[String]):com.johnsnowlabs.nlp.training.CoNLLDocument" title="Permalink">
+      <a id="&lt;init&gt;(text:String,nerTagged:Seq[com.johnsnowlabs.nlp.annotators.common.Annotated.NerTaggedSentence],posTagged:Seq[com.johnsnowlabs.nlp.annotators.common.Annotated.PosTaggedSentence]):com.johnsnowlabs.nlp.training.CoNLLDocument"></a><a id="&lt;init&gt;:CoNLLDocument"></a>
+      <span class="permalink">
+      <a href="../../../../com/johnsnowlabs/nlp/training/CoNLLDocument.html#&lt;init&gt;(text:String,nerTagged:Seq[com.johnsnowlabs.nlp.annotators.common.Annotated.NerTaggedSentence],posTagged:Seq[com.johnsnowlabs.nlp.annotators.common.Annotated.PosTaggedSentence]):com.johnsnowlabs.nlp.training.CoNLLDocument" title="Permalink">
         <i class="material-icons"></i>
       </a>
     </span>
@@ -269,7 +259,7 @@
         <span class="kind">new</span>
       </span>
       <span class="symbol">
-        <span class="name">CoNLLDocument</span><span class="params">(<span name="text">text: <span class="extype" name="scala.Predef.String">String</span></span>, <span name="nerTagged">nerTagged: <span class="extype" name="scala.Seq">Seq</span>[<a href="../annotators/common/Annotated$.html#NerTaggedSentence=com.johnsnowlabs.nlp.annotators.common.TaggedSentence" class="extmbr" name="com.johnsnowlabs.nlp.annotators.common.Annotated.NerTaggedSentence">NerTaggedSentence</a>]</span>, <span name="posTagged">posTagged: <span class="extype" name="scala.Seq">Seq</span>[<a href="../annotators/common/Annotated$.html#PosTaggedSentence=com.johnsnowlabs.nlp.annotators.common.TaggedSentence" class="extmbr" name="com.johnsnowlabs.nlp.annotators.common.Annotated.PosTaggedSentence">PosTaggedSentence</a>]</span>, <span name="docId">docId: <span class="extype" name="scala.Option">Option</span>[<span class="extype" name="scala.Predef.String">String</span>]</span>)</span>
+        <span class="name">CoNLLDocument</span><span class="params">(<span name="text">text: <span class="extype" name="scala.Predef.String">String</span></span>, <span name="nerTagged">nerTagged: <span class="extype" name="scala.Seq">Seq</span>[<a href="../annotators/common/Annotated$.html#NerTaggedSentence=com.johnsnowlabs.nlp.annotators.common.TaggedSentence" class="extmbr" name="com.johnsnowlabs.nlp.annotators.common.Annotated.NerTaggedSentence">NerTaggedSentence</a>]</span>, <span name="posTagged">posTagged: <span class="extype" name="scala.Seq">Seq</span>[<a href="../annotators/common/Annotated$.html#PosTaggedSentence=com.johnsnowlabs.nlp.annotators.common.TaggedSentence" class="extmbr" name="com.johnsnowlabs.nlp.annotators.common.Annotated.PosTaggedSentence">PosTaggedSentence</a>]</span>)</span>
       </span>
       
       
@@ -371,22 +361,6 @@
                 <span class="name">@native</span><span class="args">()</span>
               
         </dd></dl></div>
-    </li><li name="com.johnsnowlabs.nlp.training.CoNLLDocument#docId" visbl="pub" class="indented0 " data-isabs="false" fullComment="no" group="Ungrouped">
-      <a id="docId:Option[String]"></a>
-      <span class="permalink">
-      <a href="../../../../com/johnsnowlabs/nlp/training/CoNLLDocument.html#docId:Option[String]" title="Permalink">
-        <i class="material-icons"></i>
-      </a>
-    </span>
-      <span class="modifier_kind">
-        <span class="modifier"></span>
-        <span class="kind">val</span>
-      </span>
-      <span class="symbol">
-        <span class="name">docId</span><span class="result">: <span class="extype" name="scala.Option">Option</span>[<span class="extype" name="scala.Predef.String">String</span>]</span>
-      </span>
-      
-      
     </li><li name="scala.AnyRef#eq" visbl="pub" class="indented0 " data-isabs="false" fullComment="yes" group="Ungrouped">
       <a id="eq(x$1:AnyRef):Boolean"></a><a id="eq(AnyRef):Boolean"></a>
       <span class="permalink">
