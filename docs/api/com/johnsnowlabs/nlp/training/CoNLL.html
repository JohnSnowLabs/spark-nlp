<!DOCTYPE html >
<html>
        <head>
          <meta http-equiv="X-UA-Compatible" content="IE=edge" />
          <meta name="viewport" content="width=device-width, initial-scale=1.0, maximum-scale=1.0, user-scalable=no" />
<<<<<<< HEAD
          <title>Spark NLP 4.3.0 ScalaDoc  - com.johnsnowlabs.nlp.training.CoNLL</title>
          <meta name="description" content="Spark NLP 4.3.0 ScalaDoc - com.johnsnowlabs.nlp.training.CoNLL" />
          <meta name="keywords" content="Spark NLP 4.3.0 ScalaDoc com.johnsnowlabs.nlp.training.CoNLL" />
=======
          <title>Spark NLP 4.2.8 ScalaDoc  - com.johnsnowlabs.nlp.training.CoNLL</title>
          <meta name="description" content="Spark NLP 4.2.8 ScalaDoc - com.johnsnowlabs.nlp.training.CoNLL" />
          <meta name="keywords" content="Spark NLP 4.2.8 ScalaDoc com.johnsnowlabs.nlp.training.CoNLL" />
>>>>>>> c60c6f53
          <meta http-equiv="content-type" content="text/html; charset=UTF-8" />
          
      
      <link href="../../../../lib/index.css" media="screen" type="text/css" rel="stylesheet" />
      <link href="../../../../lib/template.css" media="screen" type="text/css" rel="stylesheet" />
      <link href="../../../../lib/diagrams.css" media="screen" type="text/css" rel="stylesheet" id="diagrams-css" />
      <script type="text/javascript" src="../../../../lib/jquery.min.js"></script>
      <script type="text/javascript" src="../../../../lib/jquery.panzoom.min.js"></script>
      <script type="text/javascript" src="../../../../lib/jquery.mousewheel.min.js"></script>
      <script type="text/javascript" src="../../../../lib/index.js"></script>
      <script type="text/javascript" src="../../../../index.js"></script>
      <script type="text/javascript" src="../../../../lib/scheduler.js"></script>
      <script type="text/javascript" src="../../../../lib/template.js"></script>
      
      <script type="text/javascript">
        /* this variable can be used by the JS to determine the path to the root document */
        var toRoot = '../../../../';
      </script>
    
        </head>
        <body>
      <div id="search">
<<<<<<< HEAD
        <span id="doc-title">Spark NLP 4.3.0 ScalaDoc<span id="doc-version"></span></span>
=======
        <span id="doc-title">Spark NLP 4.2.8 ScalaDoc<span id="doc-version"></span></span>
>>>>>>> c60c6f53
        <span class="close-results"><span class="left">&lt;</span> Back</span>
        <div id="textfilter">
          <span class="input">
            <input autocapitalize="none" placeholder="Search" id="index-input" type="text" accesskey="/" />
            <i class="clear material-icons"></i>
            <i id="search-icon" class="material-icons"></i>
          </span>
        </div>
    </div>
      <div id="search-results">
        <div id="search-progress">
          <div id="progress-fill"></div>
        </div>
        <div id="results-content">
          <div id="entity-results"></div>
          <div id="member-results"></div>
        </div>
      </div>
      <div id="content-scroll-container" style="-webkit-overflow-scrolling: touch;">
        <div id="content-container" style="-webkit-overflow-scrolling: touch;">
          <div id="subpackage-spacer">
            <div id="packages">
              <h1>Packages</h1>
              <ul>
                <li name="_root_.root" visbl="pub" class="indented0 " data-isabs="false" fullComment="yes" group="Ungrouped">
      <a id="_root_"></a><a id="root:_root_"></a>
      <span class="permalink">
      <a href="../../../../index.html" title="Permalink">
        <i class="material-icons"></i>
      </a>
    </span>
      <span class="modifier_kind">
        <span class="modifier"></span>
        <span class="kind">package</span>
      </span>
      <span class="symbol">
        <a title="" href="../../../../index.html"><span class="name">root</span></a>
      </span>
      
      <div class="fullcomment"><dl class="attributes block"> <dt>Definition Classes</dt><dd><a href="../../../../index.html" class="extype" name="_root_">root</a></dd></dl></div>
    </li><li name="_root_.com" visbl="pub" class="indented1 " data-isabs="false" fullComment="yes" group="Ungrouped">
      <a id="com"></a><a id="com:com"></a>
      <span class="permalink">
      <a href="../../../../com/index.html" title="Permalink">
        <i class="material-icons"></i>
      </a>
    </span>
      <span class="modifier_kind">
        <span class="modifier"></span>
        <span class="kind">package</span>
      </span>
      <span class="symbol">
        <a title="" href="../../../index.html"><span class="name">com</span></a>
      </span>
      
      <div class="fullcomment"><dl class="attributes block"> <dt>Definition Classes</dt><dd><a href="../../../../index.html" class="extype" name="_root_">root</a></dd></dl></div>
    </li><li name="com.johnsnowlabs" visbl="pub" class="indented2 " data-isabs="false" fullComment="yes" group="Ungrouped">
      <a id="johnsnowlabs"></a><a id="johnsnowlabs:johnsnowlabs"></a>
      <span class="permalink">
      <a href="../../../../com/johnsnowlabs/index.html" title="Permalink">
        <i class="material-icons"></i>
      </a>
    </span>
      <span class="modifier_kind">
        <span class="modifier"></span>
        <span class="kind">package</span>
      </span>
      <span class="symbol">
        <a title="" href="../../index.html"><span class="name">johnsnowlabs</span></a>
      </span>
      
      <div class="fullcomment"><dl class="attributes block"> <dt>Definition Classes</dt><dd><a href="../../../index.html" class="extype" name="com">com</a></dd></dl></div>
    </li><li name="com.johnsnowlabs.nlp" visbl="pub" class="indented3 " data-isabs="false" fullComment="yes" group="Ungrouped">
      <a id="nlp"></a><a id="nlp:nlp"></a>
      <span class="permalink">
      <a href="../../../../com/johnsnowlabs/nlp/index.html" title="Permalink">
        <i class="material-icons"></i>
      </a>
    </span>
      <span class="modifier_kind">
        <span class="modifier"></span>
        <span class="kind">package</span>
      </span>
      <span class="symbol">
        <a title="" href="../index.html"><span class="name">nlp</span></a>
      </span>
      
      <div class="fullcomment"><dl class="attributes block"> <dt>Definition Classes</dt><dd><a href="../../index.html" class="extype" name="com.johnsnowlabs">johnsnowlabs</a></dd></dl></div>
    </li><li name="com.johnsnowlabs.nlp.training" visbl="pub" class="indented4 " data-isabs="false" fullComment="yes" group="Ungrouped">
      <a id="training"></a><a id="training:training"></a>
      <span class="permalink">
      <a href="../../../../com/johnsnowlabs/nlp/training/index.html" title="Permalink">
        <i class="material-icons"></i>
      </a>
    </span>
      <span class="modifier_kind">
        <span class="modifier"></span>
        <span class="kind">package</span>
      </span>
      <span class="symbol">
        <a title="" href="index.html"><span class="name">training</span></a>
      </span>
      
      <div class="fullcomment"><dl class="attributes block"> <dt>Definition Classes</dt><dd><a href="../index.html" class="extype" name="com.johnsnowlabs.nlp">nlp</a></dd></dl></div>
    </li><li class="current-entities indented4">
                        <span class="separator"></span>
                        <a class="class" href="" title="Helper class to load a CoNLL type dataset for training."></a>
                        <a href="" title="Helper class to load a CoNLL type dataset for training.">CoNLL</a>
                      </li><li class="current-entities indented4">
                        <span class="separator"></span>
                        <a class="class" href="CoNLL2003NerReader.html" title="Helper class for to work with CoNLL 2003 dataset for NER task Class is made for easy use from Java"></a>
                        <a href="CoNLL2003NerReader.html" title="Helper class for to work with CoNLL 2003 dataset for NER task Class is made for easy use from Java">CoNLL2003NerReader</a>
                      </li><li class="current-entities indented4">
                        <span class="separator"></span>
                        <a class="class" href="CoNLLDocument.html" title=""></a>
                        <a href="CoNLLDocument.html" title="">CoNLLDocument</a>
                      </li><li class="current-entities indented4">
                        <span class="separator"></span>
                        <a class="object" href="CoNLLHelper$.html" title=""></a>
                        <a href="CoNLLHelper$.html" title="">CoNLLHelper</a>
                      </li><li class="current-entities indented4">
                        <span class="separator"></span>
                        <a class="class" href="CoNLLU.html" title="Instantiates the class to read a CoNLL-U dataset."></a>
                        <a href="CoNLLU.html" title="Instantiates the class to read a CoNLL-U dataset.">CoNLLU</a>
                      </li><li class="current-entities indented4">
                        <span class="separator"></span>
                        <a class="object" href="CoNLLUCols$.html" title=""></a>
                        <a href="CoNLLUCols$.html" title="">CoNLLUCols</a>
                      </li><li class="current-entities indented4">
                        <span class="separator"></span>
                        <a class="class" href="CoNLLUDocument.html" title=""></a>
                        <a href="CoNLLUDocument.html" title="">CoNLLUDocument</a>
                      </li><li class="current-entities indented4">
                        <span class="separator"></span>
                        <a class="class" href="POS.html" title="Helper class for creating DataFrames for training a part-of-speech tagger."></a>
                        <a href="POS.html" title="Helper class for creating DataFrames for training a part-of-speech tagger.">POS</a>
                      </li><li class="current-entities indented4">
                        <span class="separator"></span>
                        <a class="class" href="PubTator.html" title="The PubTator format includes medical papers’ titles, abstracts, and tagged chunks."></a>
                        <a href="PubTator.html" title="The PubTator format includes medical papers’ titles, abstracts, and tagged chunks.">PubTator</a>
                      </li>
              </ul>
            </div>
          </div>
          <div id="content">
            <body class="class type">
      <div id="definition">
        <div class="big-circle class">c</div>
        <p id="owner"><a href="../../../index.html" class="extype" name="com">com</a>.<a href="../../index.html" class="extype" name="com.johnsnowlabs">johnsnowlabs</a>.<a href="../index.html" class="extype" name="com.johnsnowlabs.nlp">nlp</a>.<a href="index.html" class="extype" name="com.johnsnowlabs.nlp.training">training</a></p>
        <h1>CoNLL<span class="permalink">
      <a href="../../../../com/johnsnowlabs/nlp/training/CoNLL.html" title="Permalink">
        <i class="material-icons"></i>
      </a>
    </span></h1>
        <h3><span class="morelinks"></span></h3>
      </div>

      <h4 id="signature" class="signature">
      <span class="modifier_kind">
        <span class="modifier"></span>
        <span class="kind">case class</span>
      </span>
      <span class="symbol">
        <span class="name">CoNLL</span><span class="params">(<span name="documentCol">documentCol: <span class="extype" name="scala.Predef.String">String</span> = <span class="symbol">&quot;document&quot;</span></span>, <span name="sentenceCol">sentenceCol: <span class="extype" name="scala.Predef.String">String</span> = <span class="symbol">&quot;sentence&quot;</span></span>, <span name="tokenCol">tokenCol: <span class="extype" name="scala.Predef.String">String</span> = <span class="symbol">&quot;token&quot;</span></span>, <span name="posCol">posCol: <span class="extype" name="scala.Predef.String">String</span> = <span class="symbol">&quot;pos&quot;</span></span>, <span name="conllLabelIndex">conllLabelIndex: <span class="extype" name="scala.Int">Int</span> = <span class="symbol">3</span></span>, <span name="conllPosIndex">conllPosIndex: <span class="extype" name="scala.Int">Int</span> = <span class="symbol">1</span></span>, <span name="conllDocIdCol">conllDocIdCol: <span class="extype" name="scala.Predef.String">String</span> = <span class="symbol">&quot;doc_id&quot;</span></span>, <span name="conllTextCol">conllTextCol: <span class="extype" name="scala.Predef.String">String</span> = <span class="symbol">&quot;text&quot;</span></span>, <span name="labelCol">labelCol: <span class="extype" name="scala.Predef.String">String</span> = <span class="symbol">&quot;label&quot;</span></span>, <span name="explodeSentences">explodeSentences: <span class="extype" name="scala.Boolean">Boolean</span> = <span class="symbol">true</span></span>, <span name="delimiter">delimiter: <span class="extype" name="scala.Predef.String">String</span> = <span class="symbol">&quot; &quot;</span></span>, <span name="includeDocId">includeDocId: <span class="extype" name="scala.Boolean">Boolean</span> = <span class="symbol">false</span></span>)</span><span class="result"> extends <span class="extype" name="scala.Product">Product</span> with <span class="extype" name="scala.Serializable">Serializable</span></span>
      </span>
      </h4>

      
          <div id="comment" class="fullcommenttop"><div class="comment cmt"><p>Helper class to load a CoNLL type dataset for training.</p><p>The dataset should be in the format of
<a href="https://www.clips.uantwerpen.be/conll2003/ner/" target="_blank">CoNLL 2003</a> and needs to be specified with
<code>readDataset</code>. Other CoNLL datasets are not supported.</p><p>Two types of input paths are supported,</p><p>Folder: this is a path ending in <code>*</code>, and representing a collection of CoNLL files within a
directory. E.g., 'path/to/multiple/conlls&#47;*' Using this pattern will result in all the
files being read into a single Dataframe. Some constraints apply on the schemas of the
multiple files.</p><p>File: this is a path to a single file. E.g., 'path/to/single_file.conll'</p><h4>Example</h4><pre><span class="kw">val</span> trainingData = CoNLL().readDataset(spark, <span class="lit">"src/test/resources/conll2003/eng.train"</span>)
trainingData.selectExpr(<span class="lit">"text"</span>, <span class="lit">"token.result as tokens"</span>, <span class="lit">"pos.result as pos"</span>, <span class="lit">"label.result as label"</span>)
  .show(<span class="num">3</span>, <span class="kw">false</span>)
+------------------------------------------------+----------------------------------------------------------+-------------------------------------+-----------------------------------------+
|text                                            |tokens                                                    |pos                                  |label                                    |
+------------------------------------------------+----------------------------------------------------------+-------------------------------------+-----------------------------------------+
|EU rejects German call to boycott British lamb .|[EU, rejects, German, call, to, boycott, British, lamb, .]|[NNP, VBZ, JJ, NN, TO, VB, JJ, NN, .]|[B-ORG, O, B-MISC, O, O, O, B-MISC, O, O]|
|Peter Blackburn                                 |[Peter, Blackburn]                                        |[NNP, NNP]                           |[B-PER, I-PER]                           |
|BRUSSELS <span class="num">1996</span>-<span class="num">08</span>-<span class="num">22</span>                             |[BRUSSELS, <span class="num">1996</span>-<span class="num">08</span>-<span class="num">22</span>]                                    |[NNP, CD]                            |[B-LOC, O]                               |
+------------------------------------------------+----------------------------------------------------------+-------------------------------------+-----------------------------------------+

trainingData.printSchema
root
 |-- text: string (nullable = <span class="kw">true</span>)
 |-- document: array (nullable = <span class="kw">false</span>)
 |    |-- element: struct (containsNull = <span class="kw">true</span>)
 |    |    |-- annotatorType: string (nullable = <span class="kw">true</span>)
 |    |    |-- begin: integer (nullable = <span class="kw">false</span>)
 |    |    |-- end: integer (nullable = <span class="kw">false</span>)
 |    |    |-- result: string (nullable = <span class="kw">true</span>)
 |    |    |-- metadata: map (nullable = <span class="kw">true</span>)
 |    |    |    |-- key: string
 |    |    |    |-- value: string (valueContainsNull = <span class="kw">true</span>)
 |    |    |-- embeddings: array (nullable = <span class="kw">true</span>)
 |    |    |    |-- element: float (containsNull = <span class="kw">false</span>)
 |-- sentence: array (nullable = <span class="kw">false</span>)
 |    |-- element: struct (containsNull = <span class="kw">true</span>)
 |    |    |-- annotatorType: string (nullable = <span class="kw">true</span>)
 |    |    |-- begin: integer (nullable = <span class="kw">false</span>)
 |    |    |-- end: integer (nullable = <span class="kw">false</span>)
 |    |    |-- result: string (nullable = <span class="kw">true</span>)
 |    |    |-- metadata: map (nullable = <span class="kw">true</span>)
 |    |    |    |-- key: string
 |    |    |    |-- value: string (valueContainsNull = <span class="kw">true</span>)
 |    |    |-- embeddings: array (nullable = <span class="kw">true</span>)
 |    |    |    |-- element: float (containsNull = <span class="kw">false</span>)
 |-- token: array (nullable = <span class="kw">false</span>)
 |    |-- element: struct (containsNull = <span class="kw">true</span>)
 |    |    |-- annotatorType: string (nullable = <span class="kw">true</span>)
 |    |    |-- begin: integer (nullable = <span class="kw">false</span>)
 |    |    |-- end: integer (nullable = <span class="kw">false</span>)
 |    |    |-- result: string (nullable = <span class="kw">true</span>)
 |    |    |-- metadata: map (nullable = <span class="kw">true</span>)
 |    |    |    |-- key: string
 |    |    |    |-- value: string (valueContainsNull = <span class="kw">true</span>)
 |    |    |-- embeddings: array (nullable = <span class="kw">true</span>)
 |    |    |    |-- element: float (containsNull = <span class="kw">false</span>)
 |-- pos: array (nullable = <span class="kw">false</span>)
 |    |-- element: struct (containsNull = <span class="kw">true</span>)
 |    |    |-- annotatorType: string (nullable = <span class="kw">true</span>)
 |    |    |-- begin: integer (nullable = <span class="kw">false</span>)
 |    |    |-- end: integer (nullable = <span class="kw">false</span>)
 |    |    |-- result: string (nullable = <span class="kw">true</span>)
 |    |    |-- metadata: map (nullable = <span class="kw">true</span>)
 |    |    |    |-- key: string
 |    |    |    |-- value: string (valueContainsNull = <span class="kw">true</span>)
 |    |    |-- embeddings: array (nullable = <span class="kw">true</span>)
 |    |    |    |-- element: float (containsNull = <span class="kw">false</span>)
 |-- label: array (nullable = <span class="kw">false</span>)
 |    |-- element: struct (containsNull = <span class="kw">true</span>)
 |    |    |-- annotatorType: string (nullable = <span class="kw">true</span>)
 |    |    |-- begin: integer (nullable = <span class="kw">false</span>)
 |    |    |-- end: integer (nullable = <span class="kw">false</span>)
 |    |    |-- result: string (nullable = <span class="kw">true</span>)
 |    |    |-- metadata: map (nullable = <span class="kw">true</span>)
 |    |    |    |-- key: string
 |    |    |    |-- value: string (valueContainsNull = <span class="kw">true</span>)
 |    |    |-- embeddings: array (nullable = <span class="kw">true</span>)
 |    |    |    |-- element: float (containsNull = <span class="kw">false</span>)</pre></div><dl class="paramcmts block"><dt class="param">documentCol</dt><dd class="cmt"><p>
  Name of the <code>DOCUMENT</code> Annotator type column</p></dd><dt class="param">sentenceCol</dt><dd class="cmt"><p>
  Name of the Sentences of <code>DOCUMENT</code> Annotator type column</p></dd><dt class="param">tokenCol</dt><dd class="cmt"><p>
  Name of the <code>TOKEN</code> Annotator type column</p></dd><dt class="param">posCol</dt><dd class="cmt"><p>
  Name of the <code>POS</code> Annotator type column</p></dd><dt class="param">conllLabelIndex</dt><dd class="cmt"><p>
  Index of the column for NER Label in the dataset</p></dd><dt class="param">conllPosIndex</dt><dd class="cmt"><p>
  Index of the column for the POS tags in the dataset</p></dd><dt class="param">conllDocIdCol</dt><dd class="cmt"><p>
  Name of the column for the text in the dataset</p></dd><dt class="param">conllTextCol</dt><dd class="cmt"><p>
  Name of the column for the text in the dataset</p></dd><dt class="param">labelCol</dt><dd class="cmt"><p>
  Name of the <code>NAMED_ENTITY</code> Annotator type column</p></dd><dt class="param">explodeSentences</dt><dd class="cmt"><p>
  Whether to explode each sentence to a separate row</p></dd><dt class="param">delimiter</dt><dd class="cmt"><p>
  Delimiter used to separate columns inside CoNLL file</p></dd><dt class="param">includeDocId</dt><dd class="cmt"><p>
  Whether to try and parse the document id from the third item in the -DOCSTART- line (X if
  not found)</p></dd></dl><div class="toggleContainer block">
          <span class="toggle">
            Linear Supertypes
          </span>
          <div class="superTypes hiddenContent"><span class="extype" name="scala.Serializable">Serializable</span>, <span class="extype" name="java.io.Serializable">Serializable</span>, <span class="extype" name="scala.Product">Product</span>, <span class="extype" name="scala.Equals">Equals</span>, <span class="extype" name="scala.AnyRef">AnyRef</span>, <span class="extype" name="scala.Any">Any</span></div>
        </div></div>
        

      <div id="mbrsel">
        <div class="toggle"></div>
        <div id="memberfilter">
          <i class="material-icons arrow"></i>
          <span class="input">
            <input id="mbrsel-input" placeholder="Filter all members" type="text" accesskey="/" />
          </span>
          <i class="clear material-icons"></i>
        </div>
        <div id="filterby">
          <div id="order">
            <span class="filtertype">Ordering</span>
            <ol>
              
              <li class="alpha in"><span>Alphabetic</span></li>
              <li class="inherit out"><span>By Inheritance</span></li>
            </ol>
          </div>
          <div class="ancestors">
                  <span class="filtertype">Inherited<br />
                  </span>
                  <ol id="linearization">
                    <li class="in" name="com.johnsnowlabs.nlp.training.CoNLL"><span>CoNLL</span></li><li class="in" name="scala.Serializable"><span>Serializable</span></li><li class="in" name="java.io.Serializable"><span>Serializable</span></li><li class="in" name="scala.Product"><span>Product</span></li><li class="in" name="scala.Equals"><span>Equals</span></li><li class="in" name="scala.AnyRef"><span>AnyRef</span></li><li class="in" name="scala.Any"><span>Any</span></li>
                  </ol>
                </div><div class="ancestors">
              <span class="filtertype"></span>
              <ol>
                <li class="hideall out"><span>Hide All</span></li>
                <li class="showall in"><span>Show All</span></li>
              </ol>
            </div>
          <div id="visbl">
              <span class="filtertype">Visibility</span>
              <ol><li class="public in"><span>Public</span></li><li class="all out"><span>All</span></li></ol>
            </div>
        </div>
      </div>

      <div id="template">
        <div id="allMembers">
        <div id="constructors" class="members">
              <h3>Instance Constructors</h3>
              <ol><li name="com.johnsnowlabs.nlp.training.CoNLL#&lt;init&gt;" visbl="pub" class="indented0 " data-isabs="false" fullComment="yes" group="Ungrouped">
      <a id="&lt;init&gt;(documentCol:String,sentenceCol:String,tokenCol:String,posCol:String,conllLabelIndex:Int,conllPosIndex:Int,conllDocIdCol:String,conllTextCol:String,labelCol:String,explodeSentences:Boolean,delimiter:String,includeDocId:Boolean):com.johnsnowlabs.nlp.training.CoNLL"></a><a id="&lt;init&gt;:CoNLL"></a>
      <span class="permalink">
      <a href="../../../../com/johnsnowlabs/nlp/training/CoNLL.html#&lt;init&gt;(documentCol:String,sentenceCol:String,tokenCol:String,posCol:String,conllLabelIndex:Int,conllPosIndex:Int,conllDocIdCol:String,conllTextCol:String,labelCol:String,explodeSentences:Boolean,delimiter:String,includeDocId:Boolean):com.johnsnowlabs.nlp.training.CoNLL" title="Permalink">
        <i class="material-icons"></i>
      </a>
    </span>
      <span class="modifier_kind">
        <span class="modifier"></span>
        <span class="kind">new</span>
      </span>
      <span class="symbol">
        <span class="name">CoNLL</span><span class="params">(<span name="documentCol">documentCol: <span class="extype" name="scala.Predef.String">String</span> = <span class="symbol">&quot;document&quot;</span></span>, <span name="sentenceCol">sentenceCol: <span class="extype" name="scala.Predef.String">String</span> = <span class="symbol">&quot;sentence&quot;</span></span>, <span name="tokenCol">tokenCol: <span class="extype" name="scala.Predef.String">String</span> = <span class="symbol">&quot;token&quot;</span></span>, <span name="posCol">posCol: <span class="extype" name="scala.Predef.String">String</span> = <span class="symbol">&quot;pos&quot;</span></span>, <span name="conllLabelIndex">conllLabelIndex: <span class="extype" name="scala.Int">Int</span> = <span class="symbol">3</span></span>, <span name="conllPosIndex">conllPosIndex: <span class="extype" name="scala.Int">Int</span> = <span class="symbol">1</span></span>, <span name="conllDocIdCol">conllDocIdCol: <span class="extype" name="scala.Predef.String">String</span> = <span class="symbol">&quot;doc_id&quot;</span></span>, <span name="conllTextCol">conllTextCol: <span class="extype" name="scala.Predef.String">String</span> = <span class="symbol">&quot;text&quot;</span></span>, <span name="labelCol">labelCol: <span class="extype" name="scala.Predef.String">String</span> = <span class="symbol">&quot;label&quot;</span></span>, <span name="explodeSentences">explodeSentences: <span class="extype" name="scala.Boolean">Boolean</span> = <span class="symbol">true</span></span>, <span name="delimiter">delimiter: <span class="extype" name="scala.Predef.String">String</span> = <span class="symbol">&quot; &quot;</span></span>, <span name="includeDocId">includeDocId: <span class="extype" name="scala.Boolean">Boolean</span> = <span class="symbol">false</span></span>)</span>
      </span>
      
      <p class="shortcomment cmt"></p><div class="fullcomment"><div class="comment cmt"></div><dl class="paramcmts block"><dt class="param">documentCol</dt><dd class="cmt"><p>
  Name of the <code>DOCUMENT</code> Annotator type column</p></dd><dt class="param">sentenceCol</dt><dd class="cmt"><p>
  Name of the Sentences of <code>DOCUMENT</code> Annotator type column</p></dd><dt class="param">tokenCol</dt><dd class="cmt"><p>
  Name of the <code>TOKEN</code> Annotator type column</p></dd><dt class="param">posCol</dt><dd class="cmt"><p>
  Name of the <code>POS</code> Annotator type column</p></dd><dt class="param">conllLabelIndex</dt><dd class="cmt"><p>
  Index of the column for NER Label in the dataset</p></dd><dt class="param">conllPosIndex</dt><dd class="cmt"><p>
  Index of the column for the POS tags in the dataset</p></dd><dt class="param">conllDocIdCol</dt><dd class="cmt"><p>
  Name of the column for the text in the dataset</p></dd><dt class="param">conllTextCol</dt><dd class="cmt"><p>
  Name of the column for the text in the dataset</p></dd><dt class="param">labelCol</dt><dd class="cmt"><p>
  Name of the <code>NAMED_ENTITY</code> Annotator type column</p></dd><dt class="param">explodeSentences</dt><dd class="cmt"><p>
  Whether to explode each sentence to a separate row</p></dd><dt class="param">delimiter</dt><dd class="cmt"><p>
  Delimiter used to separate columns inside CoNLL file</p></dd><dt class="param">includeDocId</dt><dd class="cmt"><p>
  Whether to try and parse the document id from the third item in the -DOCSTART- line (X if
  not found)</p></dd></dl></div>
    </li></ol>
            </div>

        

        

        <div class="values members">
              <h3>Value Members</h3>
              <ol>
                <li name="scala.AnyRef#!=" visbl="pub" class="indented0 " data-isabs="false" fullComment="yes" group="Ungrouped">
      <a id="!=(x$1:Any):Boolean"></a><a id="!=(Any):Boolean"></a>
      <span class="permalink">
      <a href="../../../../com/johnsnowlabs/nlp/training/CoNLL.html#!=(x$1:Any):Boolean" title="Permalink">
        <i class="material-icons"></i>
      </a>
    </span>
      <span class="modifier_kind">
        <span class="modifier">final </span>
        <span class="kind">def</span>
      </span>
      <span class="symbol">
        <span title="gt4s: $bang$eq" class="name">!=</span><span class="params">(<span name="arg0">arg0: <span class="extype" name="scala.Any">Any</span></span>)</span><span class="result">: <span class="extype" name="scala.Boolean">Boolean</span></span>
      </span>
      
      <div class="fullcomment"><dl class="attributes block"> <dt>Definition Classes</dt><dd>AnyRef → Any</dd></dl></div>
    </li><li name="scala.AnyRef###" visbl="pub" class="indented0 " data-isabs="false" fullComment="yes" group="Ungrouped">
      <a id="##():Int"></a>
      <span class="permalink">
      <a href="../../../../com/johnsnowlabs/nlp/training/CoNLL.html###():Int" title="Permalink">
        <i class="material-icons"></i>
      </a>
    </span>
      <span class="modifier_kind">
        <span class="modifier">final </span>
        <span class="kind">def</span>
      </span>
      <span class="symbol">
        <span title="gt4s: $hash$hash" class="name">##</span><span class="params">()</span><span class="result">: <span class="extype" name="scala.Int">Int</span></span>
      </span>
      
      <div class="fullcomment"><dl class="attributes block"> <dt>Definition Classes</dt><dd>AnyRef → Any</dd></dl></div>
    </li><li name="scala.AnyRef#==" visbl="pub" class="indented0 " data-isabs="false" fullComment="yes" group="Ungrouped">
      <a id="==(x$1:Any):Boolean"></a><a id="==(Any):Boolean"></a>
      <span class="permalink">
      <a href="../../../../com/johnsnowlabs/nlp/training/CoNLL.html#==(x$1:Any):Boolean" title="Permalink">
        <i class="material-icons"></i>
      </a>
    </span>
      <span class="modifier_kind">
        <span class="modifier">final </span>
        <span class="kind">def</span>
      </span>
      <span class="symbol">
        <span title="gt4s: $eq$eq" class="name">==</span><span class="params">(<span name="arg0">arg0: <span class="extype" name="scala.Any">Any</span></span>)</span><span class="result">: <span class="extype" name="scala.Boolean">Boolean</span></span>
      </span>
      
      <div class="fullcomment"><dl class="attributes block"> <dt>Definition Classes</dt><dd>AnyRef → Any</dd></dl></div>
    </li><li name="com.johnsnowlabs.nlp.training.CoNLL#annotationType" visbl="pub" class="indented0 " data-isabs="false" fullComment="no" group="Ungrouped">
      <a id="annotationType:org.apache.spark.sql.types.ArrayType"></a><a id="annotationType:ArrayType"></a>
      <span class="permalink">
      <a href="../../../../com/johnsnowlabs/nlp/training/CoNLL.html#annotationType:org.apache.spark.sql.types.ArrayType" title="Permalink">
        <i class="material-icons"></i>
      </a>
    </span>
      <span class="modifier_kind">
        <span class="modifier"></span>
        <span class="kind">val</span>
      </span>
      <span class="symbol">
        <span class="name">annotationType</span><span class="result">: <span class="extype" name="org.apache.spark.sql.types.ArrayType">ArrayType</span></span>
      </span>
      
      
    </li><li name="scala.Any#asInstanceOf" visbl="pub" class="indented0 " data-isabs="false" fullComment="yes" group="Ungrouped">
      <a id="asInstanceOf[T0]:T0"></a>
      <span class="permalink">
      <a href="../../../../com/johnsnowlabs/nlp/training/CoNLL.html#asInstanceOf[T0]:T0" title="Permalink">
        <i class="material-icons"></i>
      </a>
    </span>
      <span class="modifier_kind">
        <span class="modifier">final </span>
        <span class="kind">def</span>
      </span>
      <span class="symbol">
        <span class="name">asInstanceOf</span><span class="tparams">[<span name="T0">T0</span>]</span><span class="result">: <span class="extype" name="scala.Any.asInstanceOf.T0">T0</span></span>
      </span>
      
      <div class="fullcomment"><dl class="attributes block"> <dt>Definition Classes</dt><dd>Any</dd></dl></div>
    </li><li name="com.johnsnowlabs.nlp.training.CoNLL#clearTokens" visbl="pub" class="indented0 " data-isabs="false" fullComment="no" group="Ungrouped">
      <a id="clearTokens(tokens:Array[com.johnsnowlabs.nlp.annotators.common.IndexedTaggedWord]):Array[com.johnsnowlabs.nlp.annotators.common.IndexedTaggedWord]"></a><a id="clearTokens(Array[IndexedTaggedWord]):Array[IndexedTaggedWord]"></a>
      <span class="permalink">
      <a href="../../../../com/johnsnowlabs/nlp/training/CoNLL.html#clearTokens(tokens:Array[com.johnsnowlabs.nlp.annotators.common.IndexedTaggedWord]):Array[com.johnsnowlabs.nlp.annotators.common.IndexedTaggedWord]" title="Permalink">
        <i class="material-icons"></i>
      </a>
    </span>
      <span class="modifier_kind">
        <span class="modifier"></span>
        <span class="kind">def</span>
      </span>
      <span class="symbol">
        <span class="name">clearTokens</span><span class="params">(<span name="tokens">tokens: <span class="extype" name="scala.Array">Array</span>[<a href="../annotators/common/IndexedTaggedWord.html" class="extype" name="com.johnsnowlabs.nlp.annotators.common.IndexedTaggedWord">IndexedTaggedWord</a>]</span>)</span><span class="result">: <span class="extype" name="scala.Array">Array</span>[<a href="../annotators/common/IndexedTaggedWord.html" class="extype" name="com.johnsnowlabs.nlp.annotators.common.IndexedTaggedWord">IndexedTaggedWord</a>]</span>
      </span>
      
      
    </li><li name="scala.AnyRef#clone" visbl="prt" class="indented0 " data-isabs="false" fullComment="yes" group="Ungrouped">
      <a id="clone():Object"></a><a id="clone():AnyRef"></a>
      <span class="permalink">
      <a href="../../../../com/johnsnowlabs/nlp/training/CoNLL.html#clone():Object" title="Permalink">
        <i class="material-icons"></i>
      </a>
    </span>
      <span class="modifier_kind">
        <span class="modifier"></span>
        <span class="kind">def</span>
      </span>
      <span class="symbol">
        <span class="name">clone</span><span class="params">()</span><span class="result">: <span class="extype" name="scala.AnyRef">AnyRef</span></span>
      </span>
      
      <div class="fullcomment"><dl class="attributes block"> <dt>Attributes</dt><dd>protected[<span class="extype" name="java.lang">lang</span>] </dd><dt>Definition Classes</dt><dd>AnyRef</dd><dt>Annotations</dt><dd>
                <span class="name">@throws</span><span class="args">(<span>
      
      <span class="defval" name="classOf[java.lang.CloneNotSupportedException]">...</span>
    </span>)</span>
              
                <span class="name">@native</span><span class="args">()</span>
              
        </dd></dl></div>
    </li><li name="com.johnsnowlabs.nlp.training.CoNLL#conllDocIdCol" visbl="pub" class="indented0 " data-isabs="false" fullComment="no" group="Ungrouped">
      <a id="conllDocIdCol:String"></a>
      <span class="permalink">
      <a href="../../../../com/johnsnowlabs/nlp/training/CoNLL.html#conllDocIdCol:String" title="Permalink">
        <i class="material-icons"></i>
      </a>
    </span>
      <span class="modifier_kind">
        <span class="modifier"></span>
        <span class="kind">val</span>
      </span>
      <span class="symbol">
        <span class="name">conllDocIdCol</span><span class="result">: <span class="extype" name="scala.Predef.String">String</span></span>
      </span>
      
      
    </li><li name="com.johnsnowlabs.nlp.training.CoNLL#conllLabelIndex" visbl="pub" class="indented0 " data-isabs="false" fullComment="no" group="Ungrouped">
      <a id="conllLabelIndex:Int"></a>
      <span class="permalink">
      <a href="../../../../com/johnsnowlabs/nlp/training/CoNLL.html#conllLabelIndex:Int" title="Permalink">
        <i class="material-icons"></i>
      </a>
    </span>
      <span class="modifier_kind">
        <span class="modifier"></span>
        <span class="kind">val</span>
      </span>
      <span class="symbol">
        <span class="name">conllLabelIndex</span><span class="result">: <span class="extype" name="scala.Int">Int</span></span>
      </span>
      
      
    </li><li name="com.johnsnowlabs.nlp.training.CoNLL#conllPosIndex" visbl="pub" class="indented0 " data-isabs="false" fullComment="no" group="Ungrouped">
      <a id="conllPosIndex:Int"></a>
      <span class="permalink">
      <a href="../../../../com/johnsnowlabs/nlp/training/CoNLL.html#conllPosIndex:Int" title="Permalink">
        <i class="material-icons"></i>
      </a>
    </span>
      <span class="modifier_kind">
        <span class="modifier"></span>
        <span class="kind">val</span>
      </span>
      <span class="symbol">
        <span class="name">conllPosIndex</span><span class="result">: <span class="extype" name="scala.Int">Int</span></span>
      </span>
      
      
    </li><li name="com.johnsnowlabs.nlp.training.CoNLL#conllTextCol" visbl="pub" class="indented0 " data-isabs="false" fullComment="no" group="Ungrouped">
      <a id="conllTextCol:String"></a>
      <span class="permalink">
      <a href="../../../../com/johnsnowlabs/nlp/training/CoNLL.html#conllTextCol:String" title="Permalink">
        <i class="material-icons"></i>
      </a>
    </span>
      <span class="modifier_kind">
        <span class="modifier"></span>
        <span class="kind">val</span>
      </span>
      <span class="symbol">
        <span class="name">conllTextCol</span><span class="result">: <span class="extype" name="scala.Predef.String">String</span></span>
      </span>
      
      
    </li><li name="com.johnsnowlabs.nlp.training.CoNLL#delimiter" visbl="pub" class="indented0 " data-isabs="false" fullComment="no" group="Ungrouped">
      <a id="delimiter:String"></a>
      <span class="permalink">
      <a href="../../../../com/johnsnowlabs/nlp/training/CoNLL.html#delimiter:String" title="Permalink">
        <i class="material-icons"></i>
      </a>
    </span>
      <span class="modifier_kind">
        <span class="modifier"></span>
        <span class="kind">val</span>
      </span>
      <span class="symbol">
        <span class="name">delimiter</span><span class="result">: <span class="extype" name="scala.Predef.String">String</span></span>
      </span>
      
      
    </li><li name="com.johnsnowlabs.nlp.training.CoNLL#documentCol" visbl="pub" class="indented0 " data-isabs="false" fullComment="no" group="Ungrouped">
      <a id="documentCol:String"></a>
      <span class="permalink">
      <a href="../../../../com/johnsnowlabs/nlp/training/CoNLL.html#documentCol:String" title="Permalink">
        <i class="material-icons"></i>
      </a>
    </span>
      <span class="modifier_kind">
        <span class="modifier"></span>
        <span class="kind">val</span>
      </span>
      <span class="symbol">
        <span class="name">documentCol</span><span class="result">: <span class="extype" name="scala.Predef.String">String</span></span>
      </span>
      
      
    </li><li name="scala.AnyRef#eq" visbl="pub" class="indented0 " data-isabs="false" fullComment="yes" group="Ungrouped">
      <a id="eq(x$1:AnyRef):Boolean"></a><a id="eq(AnyRef):Boolean"></a>
      <span class="permalink">
      <a href="../../../../com/johnsnowlabs/nlp/training/CoNLL.html#eq(x$1:AnyRef):Boolean" title="Permalink">
        <i class="material-icons"></i>
      </a>
    </span>
      <span class="modifier_kind">
        <span class="modifier">final </span>
        <span class="kind">def</span>
      </span>
      <span class="symbol">
        <span class="name">eq</span><span class="params">(<span name="arg0">arg0: <span class="extype" name="scala.AnyRef">AnyRef</span></span>)</span><span class="result">: <span class="extype" name="scala.Boolean">Boolean</span></span>
      </span>
      
      <div class="fullcomment"><dl class="attributes block"> <dt>Definition Classes</dt><dd>AnyRef</dd></dl></div>
    </li><li name="com.johnsnowlabs.nlp.training.CoNLL#explodeSentences" visbl="pub" class="indented0 " data-isabs="false" fullComment="no" group="Ungrouped">
      <a id="explodeSentences:Boolean"></a>
      <span class="permalink">
      <a href="../../../../com/johnsnowlabs/nlp/training/CoNLL.html#explodeSentences:Boolean" title="Permalink">
        <i class="material-icons"></i>
      </a>
    </span>
      <span class="modifier_kind">
        <span class="modifier"></span>
        <span class="kind">val</span>
      </span>
      <span class="symbol">
        <span class="name">explodeSentences</span><span class="result">: <span class="extype" name="scala.Boolean">Boolean</span></span>
      </span>
      
      
    </li><li name="scala.AnyRef#finalize" visbl="prt" class="indented0 " data-isabs="false" fullComment="yes" group="Ungrouped">
      <a id="finalize():Unit"></a>
      <span class="permalink">
      <a href="../../../../com/johnsnowlabs/nlp/training/CoNLL.html#finalize():Unit" title="Permalink">
        <i class="material-icons"></i>
      </a>
    </span>
      <span class="modifier_kind">
        <span class="modifier"></span>
        <span class="kind">def</span>
      </span>
      <span class="symbol">
        <span class="name">finalize</span><span class="params">()</span><span class="result">: <span class="extype" name="scala.Unit">Unit</span></span>
      </span>
      
      <div class="fullcomment"><dl class="attributes block"> <dt>Attributes</dt><dd>protected[<span class="extype" name="java.lang">lang</span>] </dd><dt>Definition Classes</dt><dd>AnyRef</dd><dt>Annotations</dt><dd>
                <span class="name">@throws</span><span class="args">(<span>
      
      <span class="symbol">classOf[java.lang.Throwable]</span>
    </span>)</span>
              
        </dd></dl></div>
    </li><li name="com.johnsnowlabs.nlp.training.CoNLL#getAnnotationType" visbl="pub" class="indented0 " data-isabs="false" fullComment="no" group="Ungrouped">
      <a id="getAnnotationType(column:String,annotatorType:String,addMetadata:Boolean):org.apache.spark.sql.types.StructField"></a><a id="getAnnotationType(String,String,Boolean):StructField"></a>
      <span class="permalink">
      <a href="../../../../com/johnsnowlabs/nlp/training/CoNLL.html#getAnnotationType(column:String,annotatorType:String,addMetadata:Boolean):org.apache.spark.sql.types.StructField" title="Permalink">
        <i class="material-icons"></i>
      </a>
    </span>
      <span class="modifier_kind">
        <span class="modifier"></span>
        <span class="kind">def</span>
      </span>
      <span class="symbol">
        <span class="name">getAnnotationType</span><span class="params">(<span name="column">column: <span class="extype" name="scala.Predef.String">String</span></span>, <span name="annotatorType">annotatorType: <span class="extype" name="scala.Predef.String">String</span></span>, <span name="addMetadata">addMetadata: <span class="extype" name="scala.Boolean">Boolean</span> = <span class="symbol">true</span></span>)</span><span class="result">: <span class="extype" name="org.apache.spark.sql.types.StructField">StructField</span></span>
      </span>
      
      
    </li><li name="scala.AnyRef#getClass" visbl="pub" class="indented0 " data-isabs="false" fullComment="yes" group="Ungrouped">
      <a id="getClass():Class[_]"></a>
      <span class="permalink">
      <a href="../../../../com/johnsnowlabs/nlp/training/CoNLL.html#getClass():Class[_]" title="Permalink">
        <i class="material-icons"></i>
      </a>
    </span>
      <span class="modifier_kind">
        <span class="modifier">final </span>
        <span class="kind">def</span>
      </span>
      <span class="symbol">
        <span class="name">getClass</span><span class="params">()</span><span class="result">: <span class="extype" name="java.lang.Class">Class</span>[_]</span>
      </span>
      
      <div class="fullcomment"><dl class="attributes block"> <dt>Definition Classes</dt><dd>AnyRef → Any</dd><dt>Annotations</dt><dd>
                <span class="name">@native</span><span class="args">()</span>
              
        </dd></dl></div>
    </li><li name="com.johnsnowlabs.nlp.training.CoNLL#includeDocId" visbl="pub" class="indented0 " data-isabs="false" fullComment="no" group="Ungrouped">
      <a id="includeDocId:Boolean"></a>
      <span class="permalink">
      <a href="../../../../com/johnsnowlabs/nlp/training/CoNLL.html#includeDocId:Boolean" title="Permalink">
        <i class="material-icons"></i>
      </a>
    </span>
      <span class="modifier_kind">
        <span class="modifier"></span>
        <span class="kind">val</span>
      </span>
      <span class="symbol">
        <span class="name">includeDocId</span><span class="result">: <span class="extype" name="scala.Boolean">Boolean</span></span>
      </span>
      
      
    </li><li name="scala.Any#isInstanceOf" visbl="pub" class="indented0 " data-isabs="false" fullComment="yes" group="Ungrouped">
      <a id="isInstanceOf[T0]:Boolean"></a>
      <span class="permalink">
      <a href="../../../../com/johnsnowlabs/nlp/training/CoNLL.html#isInstanceOf[T0]:Boolean" title="Permalink">
        <i class="material-icons"></i>
      </a>
    </span>
      <span class="modifier_kind">
        <span class="modifier">final </span>
        <span class="kind">def</span>
      </span>
      <span class="symbol">
        <span class="name">isInstanceOf</span><span class="tparams">[<span name="T0">T0</span>]</span><span class="result">: <span class="extype" name="scala.Boolean">Boolean</span></span>
      </span>
      
      <div class="fullcomment"><dl class="attributes block"> <dt>Definition Classes</dt><dd>Any</dd></dl></div>
    </li><li name="com.johnsnowlabs.nlp.training.CoNLL#labelCol" visbl="pub" class="indented0 " data-isabs="false" fullComment="no" group="Ungrouped">
      <a id="labelCol:String"></a>
      <span class="permalink">
      <a href="../../../../com/johnsnowlabs/nlp/training/CoNLL.html#labelCol:String" title="Permalink">
        <i class="material-icons"></i>
      </a>
    </span>
      <span class="modifier_kind">
        <span class="modifier"></span>
        <span class="kind">val</span>
      </span>
      <span class="symbol">
        <span class="name">labelCol</span><span class="result">: <span class="extype" name="scala.Predef.String">String</span></span>
      </span>
      
      
    </li><li name="scala.AnyRef#ne" visbl="pub" class="indented0 " data-isabs="false" fullComment="yes" group="Ungrouped">
      <a id="ne(x$1:AnyRef):Boolean"></a><a id="ne(AnyRef):Boolean"></a>
      <span class="permalink">
      <a href="../../../../com/johnsnowlabs/nlp/training/CoNLL.html#ne(x$1:AnyRef):Boolean" title="Permalink">
        <i class="material-icons"></i>
      </a>
    </span>
      <span class="modifier_kind">
        <span class="modifier">final </span>
        <span class="kind">def</span>
      </span>
      <span class="symbol">
        <span class="name">ne</span><span class="params">(<span name="arg0">arg0: <span class="extype" name="scala.AnyRef">AnyRef</span></span>)</span><span class="result">: <span class="extype" name="scala.Boolean">Boolean</span></span>
      </span>
      
      <div class="fullcomment"><dl class="attributes block"> <dt>Definition Classes</dt><dd>AnyRef</dd></dl></div>
    </li><li name="scala.AnyRef#notify" visbl="pub" class="indented0 " data-isabs="false" fullComment="yes" group="Ungrouped">
      <a id="notify():Unit"></a>
      <span class="permalink">
      <a href="../../../../com/johnsnowlabs/nlp/training/CoNLL.html#notify():Unit" title="Permalink">
        <i class="material-icons"></i>
      </a>
    </span>
      <span class="modifier_kind">
        <span class="modifier">final </span>
        <span class="kind">def</span>
      </span>
      <span class="symbol">
        <span class="name">notify</span><span class="params">()</span><span class="result">: <span class="extype" name="scala.Unit">Unit</span></span>
      </span>
      
      <div class="fullcomment"><dl class="attributes block"> <dt>Definition Classes</dt><dd>AnyRef</dd><dt>Annotations</dt><dd>
                <span class="name">@native</span><span class="args">()</span>
              
        </dd></dl></div>
    </li><li name="scala.AnyRef#notifyAll" visbl="pub" class="indented0 " data-isabs="false" fullComment="yes" group="Ungrouped">
      <a id="notifyAll():Unit"></a>
      <span class="permalink">
      <a href="../../../../com/johnsnowlabs/nlp/training/CoNLL.html#notifyAll():Unit" title="Permalink">
        <i class="material-icons"></i>
      </a>
    </span>
      <span class="modifier_kind">
        <span class="modifier">final </span>
        <span class="kind">def</span>
      </span>
      <span class="symbol">
        <span class="name">notifyAll</span><span class="params">()</span><span class="result">: <span class="extype" name="scala.Unit">Unit</span></span>
      </span>
      
      <div class="fullcomment"><dl class="attributes block"> <dt>Definition Classes</dt><dd>AnyRef</dd><dt>Annotations</dt><dd>
                <span class="name">@native</span><span class="args">()</span>
              
        </dd></dl></div>
    </li><li name="com.johnsnowlabs.nlp.training.CoNLL#packAssembly" visbl="pub" class="indented0 " data-isabs="false" fullComment="no" group="Ungrouped">
      <a id="packAssembly(text:String,isTraining:Boolean):Seq[com.johnsnowlabs.nlp.Annotation]"></a><a id="packAssembly(String,Boolean):Seq[Annotation]"></a>
      <span class="permalink">
      <a href="../../../../com/johnsnowlabs/nlp/training/CoNLL.html#packAssembly(text:String,isTraining:Boolean):Seq[com.johnsnowlabs.nlp.Annotation]" title="Permalink">
        <i class="material-icons"></i>
      </a>
    </span>
      <span class="modifier_kind">
        <span class="modifier"></span>
        <span class="kind">def</span>
      </span>
      <span class="symbol">
        <span class="name">packAssembly</span><span class="params">(<span name="text">text: <span class="extype" name="scala.Predef.String">String</span></span>, <span name="isTraining">isTraining: <span class="extype" name="scala.Boolean">Boolean</span> = <span class="symbol">true</span></span>)</span><span class="result">: <span class="extype" name="scala.Seq">Seq</span>[<a href="../Annotation.html" class="extype" name="com.johnsnowlabs.nlp.Annotation">Annotation</a>]</span>
      </span>
      
      
    </li><li name="com.johnsnowlabs.nlp.training.CoNLL#packDocs" visbl="pub" class="indented0 " data-isabs="false" fullComment="no" group="Ungrouped">
      <a id="packDocs(docs:Seq[com.johnsnowlabs.nlp.training.CoNLLDocument],spark:org.apache.spark.sql.SparkSession):org.apache.spark.sql.Dataset[_]"></a><a id="packDocs(Seq[CoNLLDocument],SparkSession):Dataset[_]"></a>
      <span class="permalink">
      <a href="../../../../com/johnsnowlabs/nlp/training/CoNLL.html#packDocs(docs:Seq[com.johnsnowlabs.nlp.training.CoNLLDocument],spark:org.apache.spark.sql.SparkSession):org.apache.spark.sql.Dataset[_]" title="Permalink">
        <i class="material-icons"></i>
      </a>
    </span>
      <span class="modifier_kind">
        <span class="modifier"></span>
        <span class="kind">def</span>
      </span>
      <span class="symbol">
        <span class="name">packDocs</span><span class="params">(<span name="docs">docs: <span class="extype" name="scala.Seq">Seq</span>[<a href="CoNLLDocument.html" class="extype" name="com.johnsnowlabs.nlp.training.CoNLLDocument">CoNLLDocument</a>]</span>, <span name="spark">spark: <span class="extype" name="org.apache.spark.sql.SparkSession">SparkSession</span></span>)</span><span class="result">: <span class="extype" name="org.apache.spark.sql.Dataset">Dataset</span>[_]</span>
      </span>
      
      
    </li><li name="com.johnsnowlabs.nlp.training.CoNLL#packNerTagged" visbl="pub" class="indented0 " data-isabs="false" fullComment="no" group="Ungrouped">
      <a id="packNerTagged(sentences:Seq[com.johnsnowlabs.nlp.annotators.common.Annotated.NerTaggedSentence]):Seq[com.johnsnowlabs.nlp.Annotation]"></a><a id="packNerTagged(Seq[NerTaggedSentence]):Seq[Annotation]"></a>
      <span class="permalink">
      <a href="../../../../com/johnsnowlabs/nlp/training/CoNLL.html#packNerTagged(sentences:Seq[com.johnsnowlabs.nlp.annotators.common.Annotated.NerTaggedSentence]):Seq[com.johnsnowlabs.nlp.Annotation]" title="Permalink">
        <i class="material-icons"></i>
      </a>
    </span>
      <span class="modifier_kind">
        <span class="modifier"></span>
        <span class="kind">def</span>
      </span>
      <span class="symbol">
        <span class="name">packNerTagged</span><span class="params">(<span name="sentences">sentences: <span class="extype" name="scala.Seq">Seq</span>[<a href="../annotators/common/Annotated$.html#NerTaggedSentence=com.johnsnowlabs.nlp.annotators.common.TaggedSentence" class="extmbr" name="com.johnsnowlabs.nlp.annotators.common.Annotated.NerTaggedSentence">NerTaggedSentence</a>]</span>)</span><span class="result">: <span class="extype" name="scala.Seq">Seq</span>[<a href="../Annotation.html" class="extype" name="com.johnsnowlabs.nlp.Annotation">Annotation</a>]</span>
      </span>
      
      
    </li><li name="com.johnsnowlabs.nlp.training.CoNLL#packPosTagged" visbl="pub" class="indented0 " data-isabs="false" fullComment="no" group="Ungrouped">
      <a id="packPosTagged(sentences:Seq[com.johnsnowlabs.nlp.annotators.common.TaggedSentence]):Seq[com.johnsnowlabs.nlp.Annotation]"></a><a id="packPosTagged(Seq[TaggedSentence]):Seq[Annotation]"></a>
      <span class="permalink">
      <a href="../../../../com/johnsnowlabs/nlp/training/CoNLL.html#packPosTagged(sentences:Seq[com.johnsnowlabs.nlp.annotators.common.TaggedSentence]):Seq[com.johnsnowlabs.nlp.Annotation]" title="Permalink">
        <i class="material-icons"></i>
      </a>
    </span>
      <span class="modifier_kind">
        <span class="modifier"></span>
        <span class="kind">def</span>
      </span>
      <span class="symbol">
        <span class="name">packPosTagged</span><span class="params">(<span name="sentences">sentences: <span class="extype" name="scala.Seq">Seq</span>[<a href="../annotators/common/TaggedSentence.html" class="extype" name="com.johnsnowlabs.nlp.annotators.common.TaggedSentence">TaggedSentence</a>]</span>)</span><span class="result">: <span class="extype" name="scala.Seq">Seq</span>[<a href="../Annotation.html" class="extype" name="com.johnsnowlabs.nlp.Annotation">Annotation</a>]</span>
      </span>
      
      
    </li><li name="com.johnsnowlabs.nlp.training.CoNLL#packSentence" visbl="pub" class="indented0 " data-isabs="false" fullComment="no" group="Ungrouped">
      <a id="packSentence(text:String,sentences:Seq[com.johnsnowlabs.nlp.annotators.common.TaggedSentence]):Seq[com.johnsnowlabs.nlp.Annotation]"></a><a id="packSentence(String,Seq[TaggedSentence]):Seq[Annotation]"></a>
      <span class="permalink">
      <a href="../../../../com/johnsnowlabs/nlp/training/CoNLL.html#packSentence(text:String,sentences:Seq[com.johnsnowlabs.nlp.annotators.common.TaggedSentence]):Seq[com.johnsnowlabs.nlp.Annotation]" title="Permalink">
        <i class="material-icons"></i>
      </a>
    </span>
      <span class="modifier_kind">
        <span class="modifier"></span>
        <span class="kind">def</span>
      </span>
      <span class="symbol">
        <span class="name">packSentence</span><span class="params">(<span name="text">text: <span class="extype" name="scala.Predef.String">String</span></span>, <span name="sentences">sentences: <span class="extype" name="scala.Seq">Seq</span>[<a href="../annotators/common/TaggedSentence.html" class="extype" name="com.johnsnowlabs.nlp.annotators.common.TaggedSentence">TaggedSentence</a>]</span>)</span><span class="result">: <span class="extype" name="scala.Seq">Seq</span>[<a href="../Annotation.html" class="extype" name="com.johnsnowlabs.nlp.Annotation">Annotation</a>]</span>
      </span>
      
      
    </li><li name="com.johnsnowlabs.nlp.training.CoNLL#packTokenized" visbl="pub" class="indented0 " data-isabs="false" fullComment="no" group="Ungrouped">
      <a id="packTokenized(text:String,sentences:Seq[com.johnsnowlabs.nlp.annotators.common.TaggedSentence]):Seq[com.johnsnowlabs.nlp.Annotation]"></a><a id="packTokenized(String,Seq[TaggedSentence]):Seq[Annotation]"></a>
      <span class="permalink">
      <a href="../../../../com/johnsnowlabs/nlp/training/CoNLL.html#packTokenized(text:String,sentences:Seq[com.johnsnowlabs.nlp.annotators.common.TaggedSentence]):Seq[com.johnsnowlabs.nlp.Annotation]" title="Permalink">
        <i class="material-icons"></i>
      </a>
    </span>
      <span class="modifier_kind">
        <span class="modifier"></span>
        <span class="kind">def</span>
      </span>
      <span class="symbol">
        <span class="name">packTokenized</span><span class="params">(<span name="text">text: <span class="extype" name="scala.Predef.String">String</span></span>, <span name="sentences">sentences: <span class="extype" name="scala.Seq">Seq</span>[<a href="../annotators/common/TaggedSentence.html" class="extype" name="com.johnsnowlabs.nlp.annotators.common.TaggedSentence">TaggedSentence</a>]</span>)</span><span class="result">: <span class="extype" name="scala.Seq">Seq</span>[<a href="../Annotation.html" class="extype" name="com.johnsnowlabs.nlp.Annotation">Annotation</a>]</span>
      </span>
      
      
    </li><li name="com.johnsnowlabs.nlp.training.CoNLL#posCol" visbl="pub" class="indented0 " data-isabs="false" fullComment="no" group="Ungrouped">
      <a id="posCol:String"></a>
      <span class="permalink">
      <a href="../../../../com/johnsnowlabs/nlp/training/CoNLL.html#posCol:String" title="Permalink">
        <i class="material-icons"></i>
      </a>
    </span>
      <span class="modifier_kind">
        <span class="modifier"></span>
        <span class="kind">val</span>
      </span>
      <span class="symbol">
        <span class="name">posCol</span><span class="result">: <span class="extype" name="scala.Predef.String">String</span></span>
      </span>
      
      
    </li><li name="com.johnsnowlabs.nlp.training.CoNLL#readDataset" visbl="pub" class="indented0 " data-isabs="false" fullComment="no" group="Ungrouped">
      <a id="readDataset(spark:org.apache.spark.sql.SparkSession,path:String,readAs:String,parallelism:Int,storageLevel:org.apache.spark.storage.StorageLevel):org.apache.spark.sql.Dataset[_]"></a><a id="readDataset(SparkSession,String,String,Int,StorageLevel):Dataset[_]"></a>
      <span class="permalink">
      <a href="../../../../com/johnsnowlabs/nlp/training/CoNLL.html#readDataset(spark:org.apache.spark.sql.SparkSession,path:String,readAs:String,parallelism:Int,storageLevel:org.apache.spark.storage.StorageLevel):org.apache.spark.sql.Dataset[_]" title="Permalink">
        <i class="material-icons"></i>
      </a>
    </span>
      <span class="modifier_kind">
        <span class="modifier"></span>
        <span class="kind">def</span>
      </span>
      <span class="symbol">
        <span class="name">readDataset</span><span class="params">(<span name="spark">spark: <span class="extype" name="org.apache.spark.sql.SparkSession">SparkSession</span></span>, <span name="path">path: <span class="extype" name="scala.Predef.String">String</span></span>, <span name="readAs">readAs: <span class="extype" name="scala.Predef.String">String</span> = <span class="symbol"><span class="name"><a href="../../../index.html">ReadAs.TEXT.toString</a></span></span></span>, <span name="parallelism">parallelism: <span class="extype" name="scala.Int">Int</span> = <span class="symbol">8</span></span>, <span name="storageLevel">storageLevel: <span class="extype" name="org.apache.spark.storage.StorageLevel">StorageLevel</span> = <span class="symbol">StorageLevel.DISK_ONLY</span></span>)</span><span class="result">: <span class="extype" name="org.apache.spark.sql.Dataset">Dataset</span>[_]</span>
      </span>
      
      
    </li><li name="com.johnsnowlabs.nlp.training.CoNLL#readDatasetFromLines" visbl="pub" class="indented0 " data-isabs="false" fullComment="no" group="Ungrouped">
      <a id="readDatasetFromLines(lines:Array[String],spark:org.apache.spark.sql.SparkSession):org.apache.spark.sql.Dataset[_]"></a><a id="readDatasetFromLines(Array[String],SparkSession):Dataset[_]"></a>
      <span class="permalink">
      <a href="../../../../com/johnsnowlabs/nlp/training/CoNLL.html#readDatasetFromLines(lines:Array[String],spark:org.apache.spark.sql.SparkSession):org.apache.spark.sql.Dataset[_]" title="Permalink">
        <i class="material-icons"></i>
      </a>
    </span>
      <span class="modifier_kind">
        <span class="modifier"></span>
        <span class="kind">def</span>
      </span>
      <span class="symbol">
        <span class="name">readDatasetFromLines</span><span class="params">(<span name="lines">lines: <span class="extype" name="scala.Array">Array</span>[<span class="extype" name="scala.Predef.String">String</span>]</span>, <span name="spark">spark: <span class="extype" name="org.apache.spark.sql.SparkSession">SparkSession</span></span>)</span><span class="result">: <span class="extype" name="org.apache.spark.sql.Dataset">Dataset</span>[_]</span>
      </span>
      
      
    </li><li name="com.johnsnowlabs.nlp.training.CoNLL#readDocs" visbl="pub" class="indented0 " data-isabs="false" fullComment="no" group="Ungrouped">
      <a id="readDocs(er:com.johnsnowlabs.nlp.util.io.ExternalResource):Seq[com.johnsnowlabs.nlp.training.CoNLLDocument]"></a><a id="readDocs(ExternalResource):Seq[CoNLLDocument]"></a>
      <span class="permalink">
      <a href="../../../../com/johnsnowlabs/nlp/training/CoNLL.html#readDocs(er:com.johnsnowlabs.nlp.util.io.ExternalResource):Seq[com.johnsnowlabs.nlp.training.CoNLLDocument]" title="Permalink">
        <i class="material-icons"></i>
      </a>
    </span>
      <span class="modifier_kind">
        <span class="modifier"></span>
        <span class="kind">def</span>
      </span>
      <span class="symbol">
        <span class="name">readDocs</span><span class="params">(<span name="er">er: <a href="../util/io/ExternalResource.html" class="extype" name="com.johnsnowlabs.nlp.util.io.ExternalResource">ExternalResource</a></span>)</span><span class="result">: <span class="extype" name="scala.Seq">Seq</span>[<a href="CoNLLDocument.html" class="extype" name="com.johnsnowlabs.nlp.training.CoNLLDocument">CoNLLDocument</a>]</span>
      </span>
      
      
    </li><li name="com.johnsnowlabs.nlp.training.CoNLL#readLines" visbl="pub" class="indented0 " data-isabs="false" fullComment="no" group="Ungrouped">
      <a id="readLines(lines:Array[String]):Seq[com.johnsnowlabs.nlp.training.CoNLLDocument]"></a><a id="readLines(Array[String]):Seq[CoNLLDocument]"></a>
      <span class="permalink">
      <a href="../../../../com/johnsnowlabs/nlp/training/CoNLL.html#readLines(lines:Array[String]):Seq[com.johnsnowlabs.nlp.training.CoNLLDocument]" title="Permalink">
        <i class="material-icons"></i>
      </a>
    </span>
      <span class="modifier_kind">
        <span class="modifier"></span>
        <span class="kind">def</span>
      </span>
      <span class="symbol">
        <span class="name">readLines</span><span class="params">(<span name="lines">lines: <span class="extype" name="scala.Array">Array</span>[<span class="extype" name="scala.Predef.String">String</span>]</span>)</span><span class="result">: <span class="extype" name="scala.Seq">Seq</span>[<a href="CoNLLDocument.html" class="extype" name="com.johnsnowlabs.nlp.training.CoNLLDocument">CoNLLDocument</a>]</span>
      </span>
      
      
    </li><li name="com.johnsnowlabs.nlp.training.CoNLL#removeSurroundingHyphens" visbl="pub" class="indented0 " data-isabs="false" fullComment="no" group="Ungrouped">
      <a id="removeSurroundingHyphens(text:String):String"></a><a id="removeSurroundingHyphens(String):String"></a>
      <span class="permalink">
      <a href="../../../../com/johnsnowlabs/nlp/training/CoNLL.html#removeSurroundingHyphens(text:String):String" title="Permalink">
        <i class="material-icons"></i>
      </a>
    </span>
      <span class="modifier_kind">
        <span class="modifier"></span>
        <span class="kind">def</span>
      </span>
      <span class="symbol">
        <span class="name">removeSurroundingHyphens</span><span class="params">(<span name="text">text: <span class="extype" name="scala.Predef.String">String</span></span>)</span><span class="result">: <span class="extype" name="scala.Predef.String">String</span></span>
      </span>
      
      
    </li><li name="com.johnsnowlabs.nlp.training.CoNLL#schema" visbl="pub" class="indented0 " data-isabs="false" fullComment="no" group="Ungrouped">
      <a id="schema:org.apache.spark.sql.types.StructType"></a><a id="schema:StructType"></a>
      <span class="permalink">
      <a href="../../../../com/johnsnowlabs/nlp/training/CoNLL.html#schema:org.apache.spark.sql.types.StructType" title="Permalink">
        <i class="material-icons"></i>
      </a>
    </span>
      <span class="modifier_kind">
        <span class="modifier"></span>
        <span class="kind">def</span>
      </span>
      <span class="symbol">
        <span class="name">schema</span><span class="result">: <span class="extype" name="org.apache.spark.sql.types.StructType">StructType</span></span>
      </span>
      
      
    </li><li name="com.johnsnowlabs.nlp.training.CoNLL#sentenceCol" visbl="pub" class="indented0 " data-isabs="false" fullComment="no" group="Ungrouped">
      <a id="sentenceCol:String"></a>
      <span class="permalink">
      <a href="../../../../com/johnsnowlabs/nlp/training/CoNLL.html#sentenceCol:String" title="Permalink">
        <i class="material-icons"></i>
      </a>
    </span>
      <span class="modifier_kind">
        <span class="modifier"></span>
        <span class="kind">val</span>
      </span>
      <span class="symbol">
        <span class="name">sentenceCol</span><span class="result">: <span class="extype" name="scala.Predef.String">String</span></span>
      </span>
      
      
    </li><li name="scala.AnyRef#synchronized" visbl="pub" class="indented0 " data-isabs="false" fullComment="yes" group="Ungrouped">
      <a id="synchronized[T0](x$1:=&gt;T0):T0"></a><a id="synchronized[T0](⇒T0):T0"></a>
      <span class="permalink">
      <a href="../../../../com/johnsnowlabs/nlp/training/CoNLL.html#synchronized[T0](x$1:=&gt;T0):T0" title="Permalink">
        <i class="material-icons"></i>
      </a>
    </span>
      <span class="modifier_kind">
        <span class="modifier">final </span>
        <span class="kind">def</span>
      </span>
      <span class="symbol">
        <span class="name">synchronized</span><span class="tparams">[<span name="T0">T0</span>]</span><span class="params">(<span name="arg0">arg0: ⇒ <span class="extype" name="java.lang.AnyRef.synchronized.T0">T0</span></span>)</span><span class="result">: <span class="extype" name="java.lang.AnyRef.synchronized.T0">T0</span></span>
      </span>
      
      <div class="fullcomment"><dl class="attributes block"> <dt>Definition Classes</dt><dd>AnyRef</dd></dl></div>
    </li><li name="com.johnsnowlabs.nlp.training.CoNLL#tokenCol" visbl="pub" class="indented0 " data-isabs="false" fullComment="no" group="Ungrouped">
      <a id="tokenCol:String"></a>
      <span class="permalink">
      <a href="../../../../com/johnsnowlabs/nlp/training/CoNLL.html#tokenCol:String" title="Permalink">
        <i class="material-icons"></i>
      </a>
    </span>
      <span class="modifier_kind">
        <span class="modifier"></span>
        <span class="kind">val</span>
      </span>
      <span class="symbol">
        <span class="name">tokenCol</span><span class="result">: <span class="extype" name="scala.Predef.String">String</span></span>
      </span>
      
      
    </li><li name="scala.AnyRef#wait" visbl="pub" class="indented0 " data-isabs="false" fullComment="yes" group="Ungrouped">
      <a id="wait():Unit"></a>
      <span class="permalink">
      <a href="../../../../com/johnsnowlabs/nlp/training/CoNLL.html#wait():Unit" title="Permalink">
        <i class="material-icons"></i>
      </a>
    </span>
      <span class="modifier_kind">
        <span class="modifier">final </span>
        <span class="kind">def</span>
      </span>
      <span class="symbol">
        <span class="name">wait</span><span class="params">()</span><span class="result">: <span class="extype" name="scala.Unit">Unit</span></span>
      </span>
      
      <div class="fullcomment"><dl class="attributes block"> <dt>Definition Classes</dt><dd>AnyRef</dd><dt>Annotations</dt><dd>
                <span class="name">@throws</span><span class="args">(<span>
      
      <span class="defval" name="classOf[java.lang.InterruptedException]">...</span>
    </span>)</span>
              
        </dd></dl></div>
    </li><li name="scala.AnyRef#wait" visbl="pub" class="indented0 " data-isabs="false" fullComment="yes" group="Ungrouped">
      <a id="wait(x$1:Long,x$2:Int):Unit"></a><a id="wait(Long,Int):Unit"></a>
      <span class="permalink">
      <a href="../../../../com/johnsnowlabs/nlp/training/CoNLL.html#wait(x$1:Long,x$2:Int):Unit" title="Permalink">
        <i class="material-icons"></i>
      </a>
    </span>
      <span class="modifier_kind">
        <span class="modifier">final </span>
        <span class="kind">def</span>
      </span>
      <span class="symbol">
        <span class="name">wait</span><span class="params">(<span name="arg0">arg0: <span class="extype" name="scala.Long">Long</span></span>, <span name="arg1">arg1: <span class="extype" name="scala.Int">Int</span></span>)</span><span class="result">: <span class="extype" name="scala.Unit">Unit</span></span>
      </span>
      
      <div class="fullcomment"><dl class="attributes block"> <dt>Definition Classes</dt><dd>AnyRef</dd><dt>Annotations</dt><dd>
                <span class="name">@throws</span><span class="args">(<span>
      
      <span class="defval" name="classOf[java.lang.InterruptedException]">...</span>
    </span>)</span>
              
        </dd></dl></div>
    </li><li name="scala.AnyRef#wait" visbl="pub" class="indented0 " data-isabs="false" fullComment="yes" group="Ungrouped">
      <a id="wait(x$1:Long):Unit"></a><a id="wait(Long):Unit"></a>
      <span class="permalink">
      <a href="../../../../com/johnsnowlabs/nlp/training/CoNLL.html#wait(x$1:Long):Unit" title="Permalink">
        <i class="material-icons"></i>
      </a>
    </span>
      <span class="modifier_kind">
        <span class="modifier">final </span>
        <span class="kind">def</span>
      </span>
      <span class="symbol">
        <span class="name">wait</span><span class="params">(<span name="arg0">arg0: <span class="extype" name="scala.Long">Long</span></span>)</span><span class="result">: <span class="extype" name="scala.Unit">Unit</span></span>
      </span>
      
      <div class="fullcomment"><dl class="attributes block"> <dt>Definition Classes</dt><dd>AnyRef</dd><dt>Annotations</dt><dd>
                <span class="name">@throws</span><span class="args">(<span>
      
      <span class="defval" name="classOf[java.lang.InterruptedException]">...</span>
    </span>)</span>
              
                <span class="name">@native</span><span class="args">()</span>
              
        </dd></dl></div>
    </li>
              </ol>
            </div>

        

        
        </div>

        <div id="inheritedMembers">
        <div class="parent" name="scala.Serializable">
              <h3>Inherited from <span class="extype" name="scala.Serializable">Serializable</span></h3>
            </div><div class="parent" name="java.io.Serializable">
              <h3>Inherited from <span class="extype" name="java.io.Serializable">Serializable</span></h3>
            </div><div class="parent" name="scala.Product">
              <h3>Inherited from <span class="extype" name="scala.Product">Product</span></h3>
            </div><div class="parent" name="scala.Equals">
              <h3>Inherited from <span class="extype" name="scala.Equals">Equals</span></h3>
            </div><div class="parent" name="scala.AnyRef">
              <h3>Inherited from <span class="extype" name="scala.AnyRef">AnyRef</span></h3>
            </div><div class="parent" name="scala.Any">
              <h3>Inherited from <span class="extype" name="scala.Any">Any</span></h3>
            </div>
        
        </div>

        <div id="groupedMembers">
        <div class="group" name="Ungrouped">
              <h3>Ungrouped</h3>
              
            </div>
        </div>

      </div>

      <div id="tooltip"></div>

      <div id="footer">  </div>
    </body>
          </div>
        </div>
      </div>
    </body>
      </html><|MERGE_RESOLUTION|>--- conflicted
+++ resolved
@@ -3,15 +3,9 @@
         <head>
           <meta http-equiv="X-UA-Compatible" content="IE=edge" />
           <meta name="viewport" content="width=device-width, initial-scale=1.0, maximum-scale=1.0, user-scalable=no" />
-<<<<<<< HEAD
-          <title>Spark NLP 4.3.0 ScalaDoc  - com.johnsnowlabs.nlp.training.CoNLL</title>
-          <meta name="description" content="Spark NLP 4.3.0 ScalaDoc - com.johnsnowlabs.nlp.training.CoNLL" />
-          <meta name="keywords" content="Spark NLP 4.3.0 ScalaDoc com.johnsnowlabs.nlp.training.CoNLL" />
-=======
           <title>Spark NLP 4.2.8 ScalaDoc  - com.johnsnowlabs.nlp.training.CoNLL</title>
           <meta name="description" content="Spark NLP 4.2.8 ScalaDoc - com.johnsnowlabs.nlp.training.CoNLL" />
           <meta name="keywords" content="Spark NLP 4.2.8 ScalaDoc com.johnsnowlabs.nlp.training.CoNLL" />
->>>>>>> c60c6f53
           <meta http-equiv="content-type" content="text/html; charset=UTF-8" />
           
       
@@ -34,11 +28,7 @@
         </head>
         <body>
       <div id="search">
-<<<<<<< HEAD
-        <span id="doc-title">Spark NLP 4.3.0 ScalaDoc<span id="doc-version"></span></span>
-=======
         <span id="doc-title">Spark NLP 4.2.8 ScalaDoc<span id="doc-version"></span></span>
->>>>>>> c60c6f53
         <span class="close-results"><span class="left">&lt;</span> Back</span>
         <div id="textfilter">
           <span class="input">
@@ -202,7 +192,7 @@
         <span class="kind">case class</span>
       </span>
       <span class="symbol">
-        <span class="name">CoNLL</span><span class="params">(<span name="documentCol">documentCol: <span class="extype" name="scala.Predef.String">String</span> = <span class="symbol">&quot;document&quot;</span></span>, <span name="sentenceCol">sentenceCol: <span class="extype" name="scala.Predef.String">String</span> = <span class="symbol">&quot;sentence&quot;</span></span>, <span name="tokenCol">tokenCol: <span class="extype" name="scala.Predef.String">String</span> = <span class="symbol">&quot;token&quot;</span></span>, <span name="posCol">posCol: <span class="extype" name="scala.Predef.String">String</span> = <span class="symbol">&quot;pos&quot;</span></span>, <span name="conllLabelIndex">conllLabelIndex: <span class="extype" name="scala.Int">Int</span> = <span class="symbol">3</span></span>, <span name="conllPosIndex">conllPosIndex: <span class="extype" name="scala.Int">Int</span> = <span class="symbol">1</span></span>, <span name="conllDocIdCol">conllDocIdCol: <span class="extype" name="scala.Predef.String">String</span> = <span class="symbol">&quot;doc_id&quot;</span></span>, <span name="conllTextCol">conllTextCol: <span class="extype" name="scala.Predef.String">String</span> = <span class="symbol">&quot;text&quot;</span></span>, <span name="labelCol">labelCol: <span class="extype" name="scala.Predef.String">String</span> = <span class="symbol">&quot;label&quot;</span></span>, <span name="explodeSentences">explodeSentences: <span class="extype" name="scala.Boolean">Boolean</span> = <span class="symbol">true</span></span>, <span name="delimiter">delimiter: <span class="extype" name="scala.Predef.String">String</span> = <span class="symbol">&quot; &quot;</span></span>, <span name="includeDocId">includeDocId: <span class="extype" name="scala.Boolean">Boolean</span> = <span class="symbol">false</span></span>)</span><span class="result"> extends <span class="extype" name="scala.Product">Product</span> with <span class="extype" name="scala.Serializable">Serializable</span></span>
+        <span class="name">CoNLL</span><span class="params">(<span name="documentCol">documentCol: <span class="extype" name="scala.Predef.String">String</span> = <span class="symbol">&quot;document&quot;</span></span>, <span name="sentenceCol">sentenceCol: <span class="extype" name="scala.Predef.String">String</span> = <span class="symbol">&quot;sentence&quot;</span></span>, <span name="tokenCol">tokenCol: <span class="extype" name="scala.Predef.String">String</span> = <span class="symbol">&quot;token&quot;</span></span>, <span name="posCol">posCol: <span class="extype" name="scala.Predef.String">String</span> = <span class="symbol">&quot;pos&quot;</span></span>, <span name="conllLabelIndex">conllLabelIndex: <span class="extype" name="scala.Int">Int</span> = <span class="symbol">3</span></span>, <span name="conllPosIndex">conllPosIndex: <span class="extype" name="scala.Int">Int</span> = <span class="symbol">1</span></span>, <span name="conllTextCol">conllTextCol: <span class="extype" name="scala.Predef.String">String</span> = <span class="symbol">&quot;text&quot;</span></span>, <span name="labelCol">labelCol: <span class="extype" name="scala.Predef.String">String</span> = <span class="symbol">&quot;label&quot;</span></span>, <span name="explodeSentences">explodeSentences: <span class="extype" name="scala.Boolean">Boolean</span> = <span class="symbol">true</span></span>, <span name="delimiter">delimiter: <span class="extype" name="scala.Predef.String">String</span> = <span class="symbol">&quot; &quot;</span></span>)</span><span class="result"> extends <span class="extype" name="scala.Product">Product</span> with <span class="extype" name="scala.Serializable">Serializable</span></span>
       </span>
       </h4>
 
@@ -286,14 +276,11 @@
   Name of the <code>TOKEN</code> Annotator type column</p></dd><dt class="param">posCol</dt><dd class="cmt"><p>
   Name of the <code>POS</code> Annotator type column</p></dd><dt class="param">conllLabelIndex</dt><dd class="cmt"><p>
   Index of the column for NER Label in the dataset</p></dd><dt class="param">conllPosIndex</dt><dd class="cmt"><p>
-  Index of the column for the POS tags in the dataset</p></dd><dt class="param">conllDocIdCol</dt><dd class="cmt"><p>
-  Name of the column for the text in the dataset</p></dd><dt class="param">conllTextCol</dt><dd class="cmt"><p>
-  Name of the column for the text in the dataset</p></dd><dt class="param">labelCol</dt><dd class="cmt"><p>
+  Index of the column for the POS tags in the dataset</p></dd><dt class="param">conllTextCol</dt><dd class="cmt"><p>
+  Index of the column for the text in the dataset</p></dd><dt class="param">labelCol</dt><dd class="cmt"><p>
   Name of the <code>NAMED_ENTITY</code> Annotator type column</p></dd><dt class="param">explodeSentences</dt><dd class="cmt"><p>
   Whether to explode each sentence to a separate row</p></dd><dt class="param">delimiter</dt><dd class="cmt"><p>
-  Delimiter used to separate columns inside CoNLL file</p></dd><dt class="param">includeDocId</dt><dd class="cmt"><p>
-  Whether to try and parse the document id from the third item in the -DOCSTART- line (X if
-  not found)</p></dd></dl><div class="toggleContainer block">
+  Delimiter used to separate columns inside CoNLL file</p></dd></dl><div class="toggleContainer block">
           <span class="toggle">
             Linear Supertypes
           </span>
@@ -344,9 +331,9 @@
         <div id="constructors" class="members">
               <h3>Instance Constructors</h3>
               <ol><li name="com.johnsnowlabs.nlp.training.CoNLL#&lt;init&gt;" visbl="pub" class="indented0 " data-isabs="false" fullComment="yes" group="Ungrouped">
-      <a id="&lt;init&gt;(documentCol:String,sentenceCol:String,tokenCol:String,posCol:String,conllLabelIndex:Int,conllPosIndex:Int,conllDocIdCol:String,conllTextCol:String,labelCol:String,explodeSentences:Boolean,delimiter:String,includeDocId:Boolean):com.johnsnowlabs.nlp.training.CoNLL"></a><a id="&lt;init&gt;:CoNLL"></a>
-      <span class="permalink">
-      <a href="../../../../com/johnsnowlabs/nlp/training/CoNLL.html#&lt;init&gt;(documentCol:String,sentenceCol:String,tokenCol:String,posCol:String,conllLabelIndex:Int,conllPosIndex:Int,conllDocIdCol:String,conllTextCol:String,labelCol:String,explodeSentences:Boolean,delimiter:String,includeDocId:Boolean):com.johnsnowlabs.nlp.training.CoNLL" title="Permalink">
+      <a id="&lt;init&gt;(documentCol:String,sentenceCol:String,tokenCol:String,posCol:String,conllLabelIndex:Int,conllPosIndex:Int,conllTextCol:String,labelCol:String,explodeSentences:Boolean,delimiter:String):com.johnsnowlabs.nlp.training.CoNLL"></a><a id="&lt;init&gt;:CoNLL"></a>
+      <span class="permalink">
+      <a href="../../../../com/johnsnowlabs/nlp/training/CoNLL.html#&lt;init&gt;(documentCol:String,sentenceCol:String,tokenCol:String,posCol:String,conllLabelIndex:Int,conllPosIndex:Int,conllTextCol:String,labelCol:String,explodeSentences:Boolean,delimiter:String):com.johnsnowlabs.nlp.training.CoNLL" title="Permalink">
         <i class="material-icons"></i>
       </a>
     </span>
@@ -355,7 +342,7 @@
         <span class="kind">new</span>
       </span>
       <span class="symbol">
-        <span class="name">CoNLL</span><span class="params">(<span name="documentCol">documentCol: <span class="extype" name="scala.Predef.String">String</span> = <span class="symbol">&quot;document&quot;</span></span>, <span name="sentenceCol">sentenceCol: <span class="extype" name="scala.Predef.String">String</span> = <span class="symbol">&quot;sentence&quot;</span></span>, <span name="tokenCol">tokenCol: <span class="extype" name="scala.Predef.String">String</span> = <span class="symbol">&quot;token&quot;</span></span>, <span name="posCol">posCol: <span class="extype" name="scala.Predef.String">String</span> = <span class="symbol">&quot;pos&quot;</span></span>, <span name="conllLabelIndex">conllLabelIndex: <span class="extype" name="scala.Int">Int</span> = <span class="symbol">3</span></span>, <span name="conllPosIndex">conllPosIndex: <span class="extype" name="scala.Int">Int</span> = <span class="symbol">1</span></span>, <span name="conllDocIdCol">conllDocIdCol: <span class="extype" name="scala.Predef.String">String</span> = <span class="symbol">&quot;doc_id&quot;</span></span>, <span name="conllTextCol">conllTextCol: <span class="extype" name="scala.Predef.String">String</span> = <span class="symbol">&quot;text&quot;</span></span>, <span name="labelCol">labelCol: <span class="extype" name="scala.Predef.String">String</span> = <span class="symbol">&quot;label&quot;</span></span>, <span name="explodeSentences">explodeSentences: <span class="extype" name="scala.Boolean">Boolean</span> = <span class="symbol">true</span></span>, <span name="delimiter">delimiter: <span class="extype" name="scala.Predef.String">String</span> = <span class="symbol">&quot; &quot;</span></span>, <span name="includeDocId">includeDocId: <span class="extype" name="scala.Boolean">Boolean</span> = <span class="symbol">false</span></span>)</span>
+        <span class="name">CoNLL</span><span class="params">(<span name="documentCol">documentCol: <span class="extype" name="scala.Predef.String">String</span> = <span class="symbol">&quot;document&quot;</span></span>, <span name="sentenceCol">sentenceCol: <span class="extype" name="scala.Predef.String">String</span> = <span class="symbol">&quot;sentence&quot;</span></span>, <span name="tokenCol">tokenCol: <span class="extype" name="scala.Predef.String">String</span> = <span class="symbol">&quot;token&quot;</span></span>, <span name="posCol">posCol: <span class="extype" name="scala.Predef.String">String</span> = <span class="symbol">&quot;pos&quot;</span></span>, <span name="conllLabelIndex">conllLabelIndex: <span class="extype" name="scala.Int">Int</span> = <span class="symbol">3</span></span>, <span name="conllPosIndex">conllPosIndex: <span class="extype" name="scala.Int">Int</span> = <span class="symbol">1</span></span>, <span name="conllTextCol">conllTextCol: <span class="extype" name="scala.Predef.String">String</span> = <span class="symbol">&quot;text&quot;</span></span>, <span name="labelCol">labelCol: <span class="extype" name="scala.Predef.String">String</span> = <span class="symbol">&quot;label&quot;</span></span>, <span name="explodeSentences">explodeSentences: <span class="extype" name="scala.Boolean">Boolean</span> = <span class="symbol">true</span></span>, <span name="delimiter">delimiter: <span class="extype" name="scala.Predef.String">String</span> = <span class="symbol">&quot; &quot;</span></span>)</span>
       </span>
       
       <p class="shortcomment cmt"></p><div class="fullcomment"><div class="comment cmt"></div><dl class="paramcmts block"><dt class="param">documentCol</dt><dd class="cmt"><p>
@@ -364,14 +351,11 @@
   Name of the <code>TOKEN</code> Annotator type column</p></dd><dt class="param">posCol</dt><dd class="cmt"><p>
   Name of the <code>POS</code> Annotator type column</p></dd><dt class="param">conllLabelIndex</dt><dd class="cmt"><p>
   Index of the column for NER Label in the dataset</p></dd><dt class="param">conllPosIndex</dt><dd class="cmt"><p>
-  Index of the column for the POS tags in the dataset</p></dd><dt class="param">conllDocIdCol</dt><dd class="cmt"><p>
-  Name of the column for the text in the dataset</p></dd><dt class="param">conllTextCol</dt><dd class="cmt"><p>
-  Name of the column for the text in the dataset</p></dd><dt class="param">labelCol</dt><dd class="cmt"><p>
+  Index of the column for the POS tags in the dataset</p></dd><dt class="param">conllTextCol</dt><dd class="cmt"><p>
+  Index of the column for the text in the dataset</p></dd><dt class="param">labelCol</dt><dd class="cmt"><p>
   Name of the <code>NAMED_ENTITY</code> Annotator type column</p></dd><dt class="param">explodeSentences</dt><dd class="cmt"><p>
   Whether to explode each sentence to a separate row</p></dd><dt class="param">delimiter</dt><dd class="cmt"><p>
-  Delimiter used to separate columns inside CoNLL file</p></dd><dt class="param">includeDocId</dt><dd class="cmt"><p>
-  Whether to try and parse the document id from the third item in the -DOCSTART- line (X if
-  not found)</p></dd></dl></div>
+  Delimiter used to separate columns inside CoNLL file</p></dd></dl></div>
     </li></ol>
             </div>
 
@@ -502,22 +486,6 @@
                 <span class="name">@native</span><span class="args">()</span>
               
         </dd></dl></div>
-    </li><li name="com.johnsnowlabs.nlp.training.CoNLL#conllDocIdCol" visbl="pub" class="indented0 " data-isabs="false" fullComment="no" group="Ungrouped">
-      <a id="conllDocIdCol:String"></a>
-      <span class="permalink">
-      <a href="../../../../com/johnsnowlabs/nlp/training/CoNLL.html#conllDocIdCol:String" title="Permalink">
-        <i class="material-icons"></i>
-      </a>
-    </span>
-      <span class="modifier_kind">
-        <span class="modifier"></span>
-        <span class="kind">val</span>
-      </span>
-      <span class="symbol">
-        <span class="name">conllDocIdCol</span><span class="result">: <span class="extype" name="scala.Predef.String">String</span></span>
-      </span>
-      
-      
     </li><li name="com.johnsnowlabs.nlp.training.CoNLL#conllLabelIndex" visbl="pub" class="indented0 " data-isabs="false" fullComment="no" group="Ungrouped">
       <a id="conllLabelIndex:Int"></a>
       <span class="permalink">
@@ -687,22 +655,6 @@
                 <span class="name">@native</span><span class="args">()</span>
               
         </dd></dl></div>
-    </li><li name="com.johnsnowlabs.nlp.training.CoNLL#includeDocId" visbl="pub" class="indented0 " data-isabs="false" fullComment="no" group="Ungrouped">
-      <a id="includeDocId:Boolean"></a>
-      <span class="permalink">
-      <a href="../../../../com/johnsnowlabs/nlp/training/CoNLL.html#includeDocId:Boolean" title="Permalink">
-        <i class="material-icons"></i>
-      </a>
-    </span>
-      <span class="modifier_kind">
-        <span class="modifier"></span>
-        <span class="kind">val</span>
-      </span>
-      <span class="symbol">
-        <span class="name">includeDocId</span><span class="result">: <span class="extype" name="scala.Boolean">Boolean</span></span>
-      </span>
-      
-      
     </li><li name="scala.Any#isInstanceOf" visbl="pub" class="indented0 " data-isabs="false" fullComment="yes" group="Ungrouped">
       <a id="isInstanceOf[T0]:Boolean"></a>
       <span class="permalink">
@@ -962,22 +914,6 @@
       </span>
       <span class="symbol">
         <span class="name">readLines</span><span class="params">(<span name="lines">lines: <span class="extype" name="scala.Array">Array</span>[<span class="extype" name="scala.Predef.String">String</span>]</span>)</span><span class="result">: <span class="extype" name="scala.Seq">Seq</span>[<a href="CoNLLDocument.html" class="extype" name="com.johnsnowlabs.nlp.training.CoNLLDocument">CoNLLDocument</a>]</span>
-      </span>
-      
-      
-    </li><li name="com.johnsnowlabs.nlp.training.CoNLL#removeSurroundingHyphens" visbl="pub" class="indented0 " data-isabs="false" fullComment="no" group="Ungrouped">
-      <a id="removeSurroundingHyphens(text:String):String"></a><a id="removeSurroundingHyphens(String):String"></a>
-      <span class="permalink">
-      <a href="../../../../com/johnsnowlabs/nlp/training/CoNLL.html#removeSurroundingHyphens(text:String):String" title="Permalink">
-        <i class="material-icons"></i>
-      </a>
-    </span>
-      <span class="modifier_kind">
-        <span class="modifier"></span>
-        <span class="kind">def</span>
-      </span>
-      <span class="symbol">
-        <span class="name">removeSurroundingHyphens</span><span class="params">(<span name="text">text: <span class="extype" name="scala.Predef.String">String</span></span>)</span><span class="result">: <span class="extype" name="scala.Predef.String">String</span></span>
       </span>
       
       
