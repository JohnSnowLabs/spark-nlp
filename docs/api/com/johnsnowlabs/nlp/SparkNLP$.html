<!DOCTYPE html >
<html>
        <head>
          <meta http-equiv="X-UA-Compatible" content="IE=edge" />
          <meta name="viewport" content="width=device-width, initial-scale=1.0, maximum-scale=1.0, user-scalable=no" />
<<<<<<< HEAD
          <title>Spark NLP 3.4.4 ScalaDoc  - com.johnsnowlabs.nlp.SparkNLP</title>
          <meta name="description" content="Spark NLP 3.4.4 ScalaDoc - com.johnsnowlabs.nlp.SparkNLP" />
          <meta name="keywords" content="Spark NLP 3.4.4 ScalaDoc com.johnsnowlabs.nlp.SparkNLP" />
=======
          <title>Spark NLP 4.0.2 ScalaDoc  - com.johnsnowlabs.nlp.SparkNLP</title>
          <meta name="description" content="Spark NLP 4.0.2 ScalaDoc - com.johnsnowlabs.nlp.SparkNLP" />
          <meta name="keywords" content="Spark NLP 4.0.2 ScalaDoc com.johnsnowlabs.nlp.SparkNLP" />
>>>>>>> 5e41363b
          <meta http-equiv="content-type" content="text/html; charset=UTF-8" />
          
      
      <link href="../../../lib/index.css" media="screen" type="text/css" rel="stylesheet" />
      <link href="../../../lib/template.css" media="screen" type="text/css" rel="stylesheet" />
      <link href="../../../lib/diagrams.css" media="screen" type="text/css" rel="stylesheet" id="diagrams-css" />
      <script type="text/javascript" src="../../../lib/jquery.min.js"></script>
      <script type="text/javascript" src="../../../lib/jquery.panzoom.min.js"></script>
      <script type="text/javascript" src="../../../lib/jquery.mousewheel.min.js"></script>
      <script type="text/javascript" src="../../../lib/index.js"></script>
      <script type="text/javascript" src="../../../index.js"></script>
      <script type="text/javascript" src="../../../lib/scheduler.js"></script>
      <script type="text/javascript" src="../../../lib/template.js"></script>
      
      <script type="text/javascript">
        /* this variable can be used by the JS to determine the path to the root document */
        var toRoot = '../../../';
      </script>
    
        </head>
        <body>
      <div id="search">
<<<<<<< HEAD
        <span id="doc-title">Spark NLP 3.4.4 ScalaDoc<span id="doc-version"></span></span>
=======
        <span id="doc-title">Spark NLP 4.0.2 ScalaDoc<span id="doc-version"></span></span>
>>>>>>> 5e41363b
        <span class="close-results"><span class="left">&lt;</span> Back</span>
        <div id="textfilter">
          <span class="input">
            <input autocapitalize="none" placeholder="Search" id="index-input" type="text" accesskey="/" />
            <i class="clear material-icons"></i>
            <i id="search-icon" class="material-icons"></i>
          </span>
        </div>
    </div>
      <div id="search-results">
        <div id="search-progress">
          <div id="progress-fill"></div>
        </div>
        <div id="results-content">
          <div id="entity-results"></div>
          <div id="member-results"></div>
        </div>
      </div>
      <div id="content-scroll-container" style="-webkit-overflow-scrolling: touch;">
        <div id="content-container" style="-webkit-overflow-scrolling: touch;">
          <div id="subpackage-spacer">
            <div id="packages">
              <h1>Packages</h1>
              <ul>
                <li name="_root_.root" visbl="pub" class="indented0 " data-isabs="false" fullComment="yes" group="Ungrouped">
      <a id="_root_"></a><a id="root:_root_"></a>
      <span class="permalink">
      <a href="../../../index.html" title="Permalink">
        <i class="material-icons"></i>
      </a>
    </span>
      <span class="modifier_kind">
        <span class="modifier"></span>
        <span class="kind">package</span>
      </span>
      <span class="symbol">
        <a title="" href="../../../index.html"><span class="name">root</span></a>
      </span>
      
      <div class="fullcomment"><dl class="attributes block"> <dt>Definition Classes</dt><dd><a href="../../../index.html" class="extype" name="_root_">root</a></dd></dl></div>
    </li><li name="_root_.com" visbl="pub" class="indented1 " data-isabs="false" fullComment="yes" group="Ungrouped">
      <a id="com"></a><a id="com:com"></a>
      <span class="permalink">
      <a href="../../../com/index.html" title="Permalink">
        <i class="material-icons"></i>
      </a>
    </span>
      <span class="modifier_kind">
        <span class="modifier"></span>
        <span class="kind">package</span>
      </span>
      <span class="symbol">
        <a title="" href="../../index.html"><span class="name">com</span></a>
      </span>
      
      <div class="fullcomment"><dl class="attributes block"> <dt>Definition Classes</dt><dd><a href="../../../index.html" class="extype" name="_root_">root</a></dd></dl></div>
    </li><li name="com.johnsnowlabs" visbl="pub" class="indented2 " data-isabs="false" fullComment="yes" group="Ungrouped">
      <a id="johnsnowlabs"></a><a id="johnsnowlabs:johnsnowlabs"></a>
      <span class="permalink">
      <a href="../../../com/johnsnowlabs/index.html" title="Permalink">
        <i class="material-icons"></i>
      </a>
    </span>
      <span class="modifier_kind">
        <span class="modifier"></span>
        <span class="kind">package</span>
      </span>
      <span class="symbol">
        <a title="" href="../index.html"><span class="name">johnsnowlabs</span></a>
      </span>
      
      <div class="fullcomment"><dl class="attributes block"> <dt>Definition Classes</dt><dd><a href="../../index.html" class="extype" name="com">com</a></dd></dl></div>
    </li><li name="com.johnsnowlabs.nlp" visbl="pub" class="indented3 " data-isabs="false" fullComment="yes" group="Ungrouped">
      <a id="nlp"></a><a id="nlp:nlp"></a>
      <span class="permalink">
      <a href="../../../com/johnsnowlabs/nlp/index.html" title="Permalink">
        <i class="material-icons"></i>
      </a>
    </span>
      <span class="modifier_kind">
        <span class="modifier"></span>
        <span class="kind">package</span>
      </span>
      <span class="symbol">
        <a title="" href="index.html"><span class="name">nlp</span></a>
      </span>
      
      <div class="fullcomment"><dl class="attributes block"> <dt>Definition Classes</dt><dd><a href="../index.html" class="extype" name="com.johnsnowlabs">johnsnowlabs</a></dd></dl></div>
    </li><li name="com.johnsnowlabs.nlp.annotators" visbl="pub" class="indented4 " data-isabs="false" fullComment="yes" group="Ungrouped">
      <a id="annotators"></a><a id="annotators:annotators"></a>
      <span class="permalink">
      <a href="../../../com/johnsnowlabs/nlp/annotators/index.html" title="Permalink">
        <i class="material-icons"></i>
      </a>
    </span>
      <span class="modifier_kind">
        <span class="modifier"></span>
        <span class="kind">package</span>
      </span>
      <span class="symbol">
        <a title="" href="annotators/index.html"><span class="name">annotators</span></a>
      </span>
      
      <div class="fullcomment"><dl class="attributes block"> <dt>Definition Classes</dt><dd><a href="index.html" class="extype" name="com.johnsnowlabs.nlp">nlp</a></dd></dl></div>
    </li><li name="com.johnsnowlabs.nlp.embeddings" visbl="pub" class="indented4 " data-isabs="false" fullComment="yes" group="Ungrouped">
      <a id="embeddings"></a><a id="embeddings:embeddings"></a>
      <span class="permalink">
      <a href="../../../com/johnsnowlabs/nlp/embeddings/index.html" title="Permalink">
        <i class="material-icons"></i>
      </a>
    </span>
      <span class="modifier_kind">
        <span class="modifier"></span>
        <span class="kind">package</span>
      </span>
      <span class="symbol">
        <a title="" href="embeddings/index.html"><span class="name">embeddings</span></a>
      </span>
      
      <div class="fullcomment"><dl class="attributes block"> <dt>Definition Classes</dt><dd><a href="index.html" class="extype" name="com.johnsnowlabs.nlp">nlp</a></dd></dl></div>
    </li><li name="com.johnsnowlabs.nlp.pretrained" visbl="pub" class="indented4 " data-isabs="false" fullComment="yes" group="Ungrouped">
      <a id="pretrained"></a><a id="pretrained:pretrained"></a>
      <span class="permalink">
      <a href="../../../com/johnsnowlabs/nlp/pretrained/index.html" title="Permalink">
        <i class="material-icons"></i>
      </a>
    </span>
      <span class="modifier_kind">
        <span class="modifier"></span>
        <span class="kind">package</span>
      </span>
      <span class="symbol">
        <a title="" href="pretrained/index.html"><span class="name">pretrained</span></a>
      </span>
      
      <div class="fullcomment"><dl class="attributes block"> <dt>Definition Classes</dt><dd><a href="index.html" class="extype" name="com.johnsnowlabs.nlp">nlp</a></dd></dl></div>
    </li><li name="com.johnsnowlabs.nlp.recursive" visbl="pub" class="indented4 " data-isabs="false" fullComment="yes" group="Ungrouped">
      <a id="recursive"></a><a id="recursive:recursive"></a>
      <span class="permalink">
      <a href="../../../com/johnsnowlabs/nlp/recursive/index.html" title="Permalink">
        <i class="material-icons"></i>
      </a>
    </span>
      <span class="modifier_kind">
        <span class="modifier"></span>
        <span class="kind">package</span>
      </span>
      <span class="symbol">
        <a title="" href="recursive/index.html"><span class="name">recursive</span></a>
      </span>
      
      <div class="fullcomment"><dl class="attributes block"> <dt>Definition Classes</dt><dd><a href="index.html" class="extype" name="com.johnsnowlabs.nlp">nlp</a></dd></dl></div>
    </li><li name="com.johnsnowlabs.nlp.serialization" visbl="pub" class="indented4 " data-isabs="false" fullComment="yes" group="Ungrouped">
      <a id="serialization"></a><a id="serialization:serialization"></a>
      <span class="permalink">
      <a href="../../../com/johnsnowlabs/nlp/serialization/index.html" title="Permalink">
        <i class="material-icons"></i>
      </a>
    </span>
      <span class="modifier_kind">
        <span class="modifier"></span>
        <span class="kind">package</span>
      </span>
      <span class="symbol">
        <a title="" href="serialization/index.html"><span class="name">serialization</span></a>
      </span>
      
      <div class="fullcomment"><dl class="attributes block"> <dt>Definition Classes</dt><dd><a href="index.html" class="extype" name="com.johnsnowlabs.nlp">nlp</a></dd></dl></div>
    </li><li name="com.johnsnowlabs.nlp.training" visbl="pub" class="indented4 " data-isabs="false" fullComment="yes" group="Ungrouped">
      <a id="training"></a><a id="training:training"></a>
      <span class="permalink">
      <a href="../../../com/johnsnowlabs/nlp/training/index.html" title="Permalink">
        <i class="material-icons"></i>
      </a>
    </span>
      <span class="modifier_kind">
        <span class="modifier"></span>
        <span class="kind">package</span>
      </span>
      <span class="symbol">
        <a title="" href="training/index.html"><span class="name">training</span></a>
      </span>
      
      <div class="fullcomment"><dl class="attributes block"> <dt>Definition Classes</dt><dd><a href="index.html" class="extype" name="com.johnsnowlabs.nlp">nlp</a></dd></dl></div>
    </li><li name="com.johnsnowlabs.nlp.util" visbl="pub" class="indented4 " data-isabs="false" fullComment="yes" group="Ungrouped">
      <a id="util"></a><a id="util:util"></a>
      <span class="permalink">
      <a href="../../../com/johnsnowlabs/nlp/util/index.html" title="Permalink">
        <i class="material-icons"></i>
      </a>
    </span>
      <span class="modifier_kind">
        <span class="modifier"></span>
        <span class="kind">package</span>
      </span>
      <span class="symbol">
        <a title="" href="util/index.html"><span class="name">util</span></a>
      </span>
      
      <div class="fullcomment"><dl class="attributes block"> <dt>Definition Classes</dt><dd><a href="index.html" class="extype" name="com.johnsnowlabs.nlp">nlp</a></dd></dl></div>
    </li><li class="current-entities indented3">
                        <span class="separator"></span>
                        <a class="object" href="ActivationFunction$.html" title=""></a>
                        <a href="ActivationFunction$.html" title="">ActivationFunction</a>
                      </li><li class="current-entities indented3">
                        <a class="object" href="Annotation$.html" title=""></a>
                        <a class="class" href="Annotation.html" title="represents annotator's output parts and their details"></a>
                        <a href="Annotation.html" title="represents annotator's output parts and their details">Annotation</a>
                      </li><li class="current-entities indented3">
                        <span class="separator"></span>
                        <a class="class" href="AnnotatorApproach.html" title="This class should grow once we start training on datasets and share params For now it stands as a dummy placeholder for future reference"></a>
                        <a href="AnnotatorApproach.html" title="This class should grow once we start training on datasets and share params For now it stands as a dummy placeholder for future reference">AnnotatorApproach</a>
                      </li><li class="current-entities indented3">
                        <span class="separator"></span>
                        <a class="class" href="AnnotatorModel.html" title="This trait implements logic that applies nlp using Spark ML Pipeline transformers Should strongly change once UsedDefinedTypes are allowed https://issues.apache.org/jira/browse/SPARK-7768"></a>
                        <a href="AnnotatorModel.html" title="This trait implements logic that applies nlp using Spark ML Pipeline transformers Should strongly change once UsedDefinedTypes are allowed https://issues.apache.org/jira/browse/SPARK-7768">AnnotatorModel</a>
                      </li><li class="current-entities indented3">
                        <span class="separator"></span>
                        <a class="object" href="AnnotatorType$.html" title=""></a>
                        <a href="AnnotatorType$.html" title="">AnnotatorType</a>
                      </li><li class="current-entities indented3">
                        <span class="separator"></span>
                        <a class="trait" href="CanBeLazy.html" title=""></a>
                        <a href="CanBeLazy.html" title="">CanBeLazy</a>
                      </li><li class="current-entities indented3">
                        <a class="object" href="Chunk2Doc$.html" title="This is the companion object of Chunk2Doc."></a>
                        <a class="class" href="Chunk2Doc.html" title="Converts a CHUNK type column back into DOCUMENT."></a>
                        <a href="Chunk2Doc.html" title="Converts a CHUNK type column back into DOCUMENT.">Chunk2Doc</a>
                      </li><li class="current-entities indented3">
                        <a class="object" href="Doc2Chunk$.html" title="This is the companion object of Doc2Chunk."></a>
                        <a class="class" href="Doc2Chunk.html" title="Converts DOCUMENT type annotations into CHUNK type with the contents of a chunkCol."></a>
                        <a href="Doc2Chunk.html" title="Converts DOCUMENT type annotations into CHUNK type with the contents of a chunkCol.">Doc2Chunk</a>
                      </li><li class="current-entities indented3">
                        <a class="object" href="DocumentAssembler$.html" title="This is the companion object of DocumentAssembler."></a>
                        <a class="class" href="DocumentAssembler.html" title="Prepares data into a format that is processable by Spark NLP."></a>
                        <a href="DocumentAssembler.html" title="Prepares data into a format that is processable by Spark NLP.">DocumentAssembler</a>
                      </li><li class="current-entities indented3">
                        <a class="object" href="EmbeddingsFinisher$.html" title="This is the companion object of EmbeddingsFinisher."></a>
                        <a class="class" href="EmbeddingsFinisher.html" title="Extracts embeddings from Annotations into a more easily usable form."></a>
                        <a href="EmbeddingsFinisher.html" title="Extracts embeddings from Annotations into a more easily usable form.">EmbeddingsFinisher</a>
                      </li><li class="current-entities indented3">
                        <span class="separator"></span>
                        <a class="class" href="FeaturesReader.html" title=""></a>
                        <a href="FeaturesReader.html" title="">FeaturesReader</a>
                      </li><li class="current-entities indented3">
                        <span class="separator"></span>
                        <a class="class" href="FeaturesWriter.html" title=""></a>
                        <a href="FeaturesWriter.html" title="">FeaturesWriter</a>
                      </li><li class="current-entities indented3">
                        <a class="object" href="Finisher$.html" title="This is the companion object of Finisher."></a>
                        <a class="class" href="Finisher.html" title="Converts annotation results into a format that easier to use."></a>
                        <a href="Finisher.html" title="Converts annotation results into a format that easier to use.">Finisher</a>
                      </li><li class="current-entities indented3">
                        <span class="separator"></span>
                        <a class="class" href="GraphFinisher.html" title="Helper class to convert the knowledge graph from GraphExtraction into a generic format, such as RDF."></a>
                        <a href="GraphFinisher.html" title="Helper class to convert the knowledge graph from GraphExtraction into a generic format, such as RDF.">GraphFinisher</a>
                      </li><li class="current-entities indented3">
                        <span class="separator"></span>
                        <a class="trait" href="HasBatchedAnnotate.html" title=""></a>
                        <a href="HasBatchedAnnotate.html" title="">HasBatchedAnnotate</a>
                      </li><li class="current-entities indented3">
                        <span class="separator"></span>
                        <a class="trait" href="HasCaseSensitiveProperties.html" title=""></a>
                        <a href="HasCaseSensitiveProperties.html" title="">HasCaseSensitiveProperties</a>
                      </li><li class="current-entities indented3">
                        <span class="separator"></span>
                        <a class="trait" href="HasClassifierActivationProperties.html" title=""></a>
                        <a href="HasClassifierActivationProperties.html" title="">HasClassifierActivationProperties</a>
                      </li><li class="current-entities indented3">
                        <span class="separator"></span>
                        <a class="trait" href="HasEnableCachingProperties.html" title=""></a>
                        <a href="HasEnableCachingProperties.html" title="">HasEnableCachingProperties</a>
                      </li><li class="current-entities indented3">
                        <span class="separator"></span>
                        <a class="trait" href="HasFeatures.html" title=""></a>
                        <a href="HasFeatures.html" title="">HasFeatures</a>
                      </li><li class="current-entities indented3">
                        <span class="separator"></span>
                        <a class="trait" href="HasInputAnnotationCols.html" title=""></a>
                        <a href="HasInputAnnotationCols.html" title="">HasInputAnnotationCols</a>
                      </li><li class="current-entities indented3">
                        <span class="separator"></span>
                        <a class="trait" href="HasMultipleInputAnnotationCols.html" title="Trait used to create annotators with input columns of variable length."></a>
                        <a href="HasMultipleInputAnnotationCols.html" title="Trait used to create annotators with input columns of variable length.">HasMultipleInputAnnotationCols</a>
                      </li><li class="current-entities indented3">
                        <span class="separator"></span>
                        <a class="trait" href="HasOutputAnnotationCol.html" title=""></a>
                        <a href="HasOutputAnnotationCol.html" title="">HasOutputAnnotationCol</a>
                      </li><li class="current-entities indented3">
                        <span class="separator"></span>
                        <a class="trait" href="HasOutputAnnotatorType.html" title=""></a>
                        <a href="HasOutputAnnotatorType.html" title="">HasOutputAnnotatorType</a>
                      </li><li class="current-entities indented3">
                        <span class="separator"></span>
                        <a class="trait" href="HasPretrained.html" title=""></a>
                        <a href="HasPretrained.html" title="">HasPretrained</a>
                      </li><li class="current-entities indented3">
                        <span class="separator"></span>
                        <a class="trait" href="HasRecursiveFit.html" title="AnnotatorApproach'es may extend this trait in order to allow RecursivePipelines to include intermediate steps trained PipelineModel's"></a>
                        <a href="HasRecursiveFit.html" title="AnnotatorApproach'es may extend this trait in order to allow RecursivePipelines to include intermediate steps trained PipelineModel's">HasRecursiveFit</a>
                      </li><li class="current-entities indented3">
                        <span class="separator"></span>
                        <a class="trait" href="HasRecursiveTransform.html" title=""></a>
                        <a href="HasRecursiveTransform.html" title="">HasRecursiveTransform</a>
                      </li><li class="current-entities indented3">
                        <span class="separator"></span>
                        <a class="trait" href="HasSimpleAnnotate.html" title=""></a>
                        <a href="HasSimpleAnnotate.html" title="">HasSimpleAnnotate</a>
                      </li><li class="current-entities indented3">
                        <span class="separator"></span>
                        <a class="class" href="JavaAnnotation.html" title=""></a>
                        <a href="JavaAnnotation.html" title="">JavaAnnotation</a>
                      </li><li class="current-entities indented3">
                        <span class="separator"></span>
                        <a class="class" href="LightPipeline.html" title=""></a>
                        <a href="LightPipeline.html" title="">LightPipeline</a>
                      </li><li class="current-entities indented3">
                        <a class="object" href="MultiDocumentAssembler$.html" title="This is the companion object of MultiDocumentAssembler."></a>
                        <a class="class" href="MultiDocumentAssembler.html" title="Prepares data into a format that is processable by Spark NLP."></a>
                        <a href="MultiDocumentAssembler.html" title="Prepares data into a format that is processable by Spark NLP.">MultiDocumentAssembler</a>
                      </li><li class="current-entities indented3">
                        <span class="separator"></span>
                        <a class="trait" href="ParamsAndFeaturesReadable.html" title=""></a>
                        <a href="ParamsAndFeaturesReadable.html" title="">ParamsAndFeaturesReadable</a>
                      </li><li class="current-entities indented3">
                        <span class="separator"></span>
                        <a class="trait" href="ParamsAndFeaturesWritable.html" title=""></a>
                        <a href="ParamsAndFeaturesWritable.html" title="">ParamsAndFeaturesWritable</a>
                      </li><li class="current-entities indented3">
                        <span class="separator"></span>
                        <a class="trait" href="RawAnnotator.html" title=""></a>
                        <a href="RawAnnotator.html" title="">RawAnnotator</a>
                      </li><li class="current-entities indented3">
                        <span class="separator"></span>
                        <a class="class" href="RecursivePipeline.html" title=""></a>
                        <a href="RecursivePipeline.html" title="">RecursivePipeline</a>
                      </li><li class="current-entities indented3">
                        <span class="separator"></span>
                        <a class="class" href="RecursivePipelineModel.html" title=""></a>
                        <a href="RecursivePipelineModel.html" title="">RecursivePipelineModel</a>
                      </li><li class="current-entities indented3">
                        <span class="separator"></span>
                        <a class="object" href="" title=""></a>
                        <a href="" title="">SparkNLP</a>
                      </li><li class="current-entities indented3">
                        <a class="object" href="TokenAssembler$.html" title="This is the companion object of TokenAssembler."></a>
                        <a class="class" href="TokenAssembler.html" title="This transformer reconstructs a DOCUMENT type annotation from tokens, usually after these have been normalized, lemmatized, normalized, spell checked, etc, in order to use this document annotation in further annotators."></a>
                        <a href="TokenAssembler.html" title="This transformer reconstructs a DOCUMENT type annotation from tokens, usually after these have been normalized, lemmatized, normalized, spell checked, etc, in order to use this document annotation in further annotators.">TokenAssembler</a>
                      </li><li class="current-entities indented3">
                        <span class="separator"></span>
                        <a class="object" href="functions$.html" title=""></a>
                        <a href="functions$.html" title="">functions</a>
                      </li>
              </ul>
            </div>
          </div>
          <div id="content">
            <body class="object value">
      <div id="definition">
        <div class="big-circle object">o</div>
        <p id="owner"><a href="../../index.html" class="extype" name="com">com</a>.<a href="../index.html" class="extype" name="com.johnsnowlabs">johnsnowlabs</a>.<a href="index.html" class="extype" name="com.johnsnowlabs.nlp">nlp</a></p>
        <h1>SparkNLP<span class="permalink">
      <a href="../../../com/johnsnowlabs/nlp/SparkNLP$.html" title="Permalink">
        <i class="material-icons"></i>
      </a>
    </span></h1>
        <h3><span class="morelinks"></span></h3>
      </div>

      <h4 id="signature" class="signature">
      <span class="modifier_kind">
        <span class="modifier"></span>
        <span class="kind">object</span>
      </span>
      <span class="symbol">
        <span class="name">SparkNLP</span>
      </span>
      </h4>

      
          <div id="comment" class="fullcommenttop"><div class="toggleContainer block">
          <span class="toggle">
            Linear Supertypes
          </span>
          <div class="superTypes hiddenContent"><span class="extype" name="scala.AnyRef">AnyRef</span>, <span class="extype" name="scala.Any">Any</span></div>
        </div></div>
        

      <div id="mbrsel">
        <div class="toggle"></div>
        <div id="memberfilter">
          <i class="material-icons arrow"></i>
          <span class="input">
            <input id="mbrsel-input" placeholder="Filter all members" type="text" accesskey="/" />
          </span>
          <i class="clear material-icons"></i>
        </div>
        <div id="filterby">
          <div id="order">
            <span class="filtertype">Ordering</span>
            <ol>
              
              <li class="alpha in"><span>Alphabetic</span></li>
              <li class="inherit out"><span>By Inheritance</span></li>
            </ol>
          </div>
          <div class="ancestors">
                  <span class="filtertype">Inherited<br />
                  </span>
                  <ol id="linearization">
                    <li class="in" name="com.johnsnowlabs.nlp.SparkNLP"><span>SparkNLP</span></li><li class="in" name="scala.AnyRef"><span>AnyRef</span></li><li class="in" name="scala.Any"><span>Any</span></li>
                  </ol>
                </div><div class="ancestors">
              <span class="filtertype"></span>
              <ol>
                <li class="hideall out"><span>Hide All</span></li>
                <li class="showall in"><span>Show All</span></li>
              </ol>
            </div>
          <div id="visbl">
              <span class="filtertype">Visibility</span>
              <ol><li class="public in"><span>Public</span></li><li class="all out"><span>All</span></li></ol>
            </div>
        </div>
      </div>

      <div id="template">
        <div id="allMembers">
        

        

        

        <div class="values members">
              <h3>Value Members</h3>
              <ol>
                <li name="scala.AnyRef#!=" visbl="pub" class="indented0 " data-isabs="false" fullComment="yes" group="Ungrouped">
      <a id="!=(x$1:Any):Boolean"></a><a id="!=(Any):Boolean"></a>
      <span class="permalink">
      <a href="../../../com/johnsnowlabs/nlp/SparkNLP$.html#!=(x$1:Any):Boolean" title="Permalink">
        <i class="material-icons"></i>
      </a>
    </span>
      <span class="modifier_kind">
        <span class="modifier">final </span>
        <span class="kind">def</span>
      </span>
      <span class="symbol">
        <span title="gt4s: $bang$eq" class="name">!=</span><span class="params">(<span name="arg0">arg0: <span class="extype" name="scala.Any">Any</span></span>)</span><span class="result">: <span class="extype" name="scala.Boolean">Boolean</span></span>
      </span>
      
      <div class="fullcomment"><dl class="attributes block"> <dt>Definition Classes</dt><dd>AnyRef → Any</dd></dl></div>
    </li><li name="scala.AnyRef###" visbl="pub" class="indented0 " data-isabs="false" fullComment="yes" group="Ungrouped">
      <a id="##():Int"></a>
      <span class="permalink">
      <a href="../../../com/johnsnowlabs/nlp/SparkNLP$.html###():Int" title="Permalink">
        <i class="material-icons"></i>
      </a>
    </span>
      <span class="modifier_kind">
        <span class="modifier">final </span>
        <span class="kind">def</span>
      </span>
      <span class="symbol">
        <span title="gt4s: $hash$hash" class="name">##</span><span class="params">()</span><span class="result">: <span class="extype" name="scala.Int">Int</span></span>
      </span>
      
      <div class="fullcomment"><dl class="attributes block"> <dt>Definition Classes</dt><dd>AnyRef → Any</dd></dl></div>
    </li><li name="scala.AnyRef#==" visbl="pub" class="indented0 " data-isabs="false" fullComment="yes" group="Ungrouped">
      <a id="==(x$1:Any):Boolean"></a><a id="==(Any):Boolean"></a>
      <span class="permalink">
      <a href="../../../com/johnsnowlabs/nlp/SparkNLP$.html#==(x$1:Any):Boolean" title="Permalink">
        <i class="material-icons"></i>
      </a>
    </span>
      <span class="modifier_kind">
        <span class="modifier">final </span>
        <span class="kind">def</span>
      </span>
      <span class="symbol">
        <span title="gt4s: $eq$eq" class="name">==</span><span class="params">(<span name="arg0">arg0: <span class="extype" name="scala.Any">Any</span></span>)</span><span class="result">: <span class="extype" name="scala.Boolean">Boolean</span></span>
      </span>
      
      <div class="fullcomment"><dl class="attributes block"> <dt>Definition Classes</dt><dd>AnyRef → Any</dd></dl></div>
<<<<<<< HEAD
    </li><li name="com.johnsnowlabs.nlp.SparkNLP#MavenGpuSpark23" visbl="pub" class="indented0 " data-isabs="false" fullComment="no" group="Ungrouped">
      <a id="MavenGpuSpark23:String"></a>
      <span class="permalink">
      <a href="../../../com/johnsnowlabs/nlp/SparkNLP$.html#MavenGpuSpark23:String" title="Permalink">
        <i class="material-icons"></i>
      </a>
    </span>
      <span class="modifier_kind">
        <span class="modifier"></span>
        <span class="kind">val</span>
      </span>
      <span class="symbol">
        <span class="name">MavenGpuSpark23</span><span class="result">: <span class="extype" name="scala.Predef.String">String</span></span>
      </span>
      
      
    </li><li name="com.johnsnowlabs.nlp.SparkNLP#MavenGpuSpark24" visbl="pub" class="indented0 " data-isabs="false" fullComment="no" group="Ungrouped">
      <a id="MavenGpuSpark24:String"></a>
      <span class="permalink">
      <a href="../../../com/johnsnowlabs/nlp/SparkNLP$.html#MavenGpuSpark24:String" title="Permalink">
        <i class="material-icons"></i>
      </a>
    </span>
      <span class="modifier_kind">
        <span class="modifier"></span>
        <span class="kind">val</span>
      </span>
      <span class="symbol">
        <span class="name">MavenGpuSpark24</span><span class="result">: <span class="extype" name="scala.Predef.String">String</span></span>
      </span>
      
      
    </li><li name="com.johnsnowlabs.nlp.SparkNLP#MavenGpuSpark30" visbl="pub" class="indented0 " data-isabs="false" fullComment="no" group="Ungrouped">
      <a id="MavenGpuSpark30:String"></a>
      <span class="permalink">
      <a href="../../../com/johnsnowlabs/nlp/SparkNLP$.html#MavenGpuSpark30:String" title="Permalink">
        <i class="material-icons"></i>
      </a>
    </span>
      <span class="modifier_kind">
        <span class="modifier"></span>
        <span class="kind">val</span>
      </span>
      <span class="symbol">
        <span class="name">MavenGpuSpark30</span><span class="result">: <span class="extype" name="scala.Predef.String">String</span></span>
      </span>
      
      
    </li><li name="com.johnsnowlabs.nlp.SparkNLP#MavenGpuSpark32" visbl="pub" class="indented0 " data-isabs="false" fullComment="no" group="Ungrouped">
      <a id="MavenGpuSpark32:String"></a>
      <span class="permalink">
      <a href="../../../com/johnsnowlabs/nlp/SparkNLP$.html#MavenGpuSpark32:String" title="Permalink">
        <i class="material-icons"></i>
      </a>
    </span>
      <span class="modifier_kind">
        <span class="modifier"></span>
        <span class="kind">val</span>
      </span>
      <span class="symbol">
        <span class="name">MavenGpuSpark32</span><span class="result">: <span class="extype" name="scala.Predef.String">String</span></span>
      </span>
      
      
    </li><li name="com.johnsnowlabs.nlp.SparkNLP#MavenSpark23" visbl="pub" class="indented0 " data-isabs="false" fullComment="no" group="Ungrouped">
      <a id="MavenSpark23:String"></a>
=======
    </li><li name="com.johnsnowlabs.nlp.SparkNLP#MavenGpuSpark3" visbl="pub" class="indented0 " data-isabs="false" fullComment="no" group="Ungrouped">
      <a id="MavenGpuSpark3:String"></a>
>>>>>>> 5e41363b
      <span class="permalink">
      <a href="../../../com/johnsnowlabs/nlp/SparkNLP$.html#MavenGpuSpark3:String" title="Permalink">
        <i class="material-icons"></i>
      </a>
    </span>
      <span class="modifier_kind">
        <span class="modifier"></span>
        <span class="kind">val</span>
      </span>
      <span class="symbol">
        <span class="name">MavenGpuSpark3</span><span class="result">: <span class="extype" name="scala.Predef.String">String</span></span>
      </span>
      
      
    </li><li name="com.johnsnowlabs.nlp.SparkNLP#MavenSpark3" visbl="pub" class="indented0 " data-isabs="false" fullComment="no" group="Ungrouped">
      <a id="MavenSpark3:String"></a>
      <span class="permalink">
      <a href="../../../com/johnsnowlabs/nlp/SparkNLP$.html#MavenSpark3:String" title="Permalink">
        <i class="material-icons"></i>
      </a>
    </span>
      <span class="modifier_kind">
        <span class="modifier"></span>
        <span class="kind">val</span>
      </span>
      <span class="symbol">
        <span class="name">MavenSpark3</span><span class="result">: <span class="extype" name="scala.Predef.String">String</span></span>
      </span>
      
      
    </li><li name="com.johnsnowlabs.nlp.SparkNLP#MavenSparkM1" visbl="pub" class="indented0 " data-isabs="false" fullComment="no" group="Ungrouped">
      <a id="MavenSparkM1:String"></a>
      <span class="permalink">
      <a href="../../../com/johnsnowlabs/nlp/SparkNLP$.html#MavenSparkM1:String" title="Permalink">
        <i class="material-icons"></i>
      </a>
    </span>
      <span class="modifier_kind">
        <span class="modifier"></span>
        <span class="kind">val</span>
      </span>
      <span class="symbol">
        <span class="name">MavenSparkM1</span><span class="result">: <span class="extype" name="scala.Predef.String">String</span></span>
      </span>
      
      
    </li><li name="com.johnsnowlabs.nlp.SparkNLP#MavenSpark32" visbl="pub" class="indented0 " data-isabs="false" fullComment="no" group="Ungrouped">
      <a id="MavenSpark32:String"></a>
      <span class="permalink">
      <a href="../../../com/johnsnowlabs/nlp/SparkNLP$.html#MavenSpark32:String" title="Permalink">
        <i class="material-icons"></i>
      </a>
    </span>
      <span class="modifier_kind">
        <span class="modifier"></span>
        <span class="kind">val</span>
      </span>
      <span class="symbol">
        <span class="name">MavenSpark32</span><span class="result">: <span class="extype" name="scala.Predef.String">String</span></span>
      </span>
      
      
    </li><li name="scala.Any#asInstanceOf" visbl="pub" class="indented0 " data-isabs="false" fullComment="yes" group="Ungrouped">
      <a id="asInstanceOf[T0]:T0"></a>
      <span class="permalink">
      <a href="../../../com/johnsnowlabs/nlp/SparkNLP$.html#asInstanceOf[T0]:T0" title="Permalink">
        <i class="material-icons"></i>
      </a>
    </span>
      <span class="modifier_kind">
        <span class="modifier">final </span>
        <span class="kind">def</span>
      </span>
      <span class="symbol">
        <span class="name">asInstanceOf</span><span class="tparams">[<span name="T0">T0</span>]</span><span class="result">: <span class="extype" name="scala.Any.asInstanceOf.T0">T0</span></span>
      </span>
      
      <div class="fullcomment"><dl class="attributes block"> <dt>Definition Classes</dt><dd>Any</dd></dl></div>
    </li><li name="scala.AnyRef#clone" visbl="prt" class="indented0 " data-isabs="false" fullComment="yes" group="Ungrouped">
      <a id="clone():Object"></a><a id="clone():AnyRef"></a>
      <span class="permalink">
      <a href="../../../com/johnsnowlabs/nlp/SparkNLP$.html#clone():Object" title="Permalink">
        <i class="material-icons"></i>
      </a>
    </span>
      <span class="modifier_kind">
        <span class="modifier"></span>
        <span class="kind">def</span>
      </span>
      <span class="symbol">
        <span class="name">clone</span><span class="params">()</span><span class="result">: <span class="extype" name="scala.AnyRef">AnyRef</span></span>
      </span>
      
      <div class="fullcomment"><dl class="attributes block"> <dt>Attributes</dt><dd>protected[<span class="extype" name="java.lang">lang</span>] </dd><dt>Definition Classes</dt><dd>AnyRef</dd><dt>Annotations</dt><dd>
                <span class="name">@throws</span><span class="args">(<span>
      
      <span class="defval" name="classOf[java.lang.CloneNotSupportedException]">...</span>
    </span>)</span>
              
                <span class="name">@native</span><span class="args">()</span>
              
        </dd></dl></div>
    </li><li name="com.johnsnowlabs.nlp.SparkNLP#currentVersion" visbl="pub" class="indented0 " data-isabs="false" fullComment="no" group="Ungrouped">
      <a id="currentVersion:String"></a>
      <span class="permalink">
      <a href="../../../com/johnsnowlabs/nlp/SparkNLP$.html#currentVersion:String" title="Permalink">
        <i class="material-icons"></i>
      </a>
    </span>
      <span class="modifier_kind">
        <span class="modifier"></span>
        <span class="kind">val</span>
      </span>
      <span class="symbol">
        <span class="name">currentVersion</span><span class="result">: <span class="extype" name="java.lang.String">String</span></span>
      </span>
      
      
    </li><li name="scala.AnyRef#eq" visbl="pub" class="indented0 " data-isabs="false" fullComment="yes" group="Ungrouped">
      <a id="eq(x$1:AnyRef):Boolean"></a><a id="eq(AnyRef):Boolean"></a>
      <span class="permalink">
      <a href="../../../com/johnsnowlabs/nlp/SparkNLP$.html#eq(x$1:AnyRef):Boolean" title="Permalink">
        <i class="material-icons"></i>
      </a>
    </span>
      <span class="modifier_kind">
        <span class="modifier">final </span>
        <span class="kind">def</span>
      </span>
      <span class="symbol">
        <span class="name">eq</span><span class="params">(<span name="arg0">arg0: <span class="extype" name="scala.AnyRef">AnyRef</span></span>)</span><span class="result">: <span class="extype" name="scala.Boolean">Boolean</span></span>
      </span>
      
      <div class="fullcomment"><dl class="attributes block"> <dt>Definition Classes</dt><dd>AnyRef</dd></dl></div>
    </li><li name="scala.AnyRef#equals" visbl="pub" class="indented0 " data-isabs="false" fullComment="yes" group="Ungrouped">
      <a id="equals(x$1:Any):Boolean"></a><a id="equals(Any):Boolean"></a>
      <span class="permalink">
      <a href="../../../com/johnsnowlabs/nlp/SparkNLP$.html#equals(x$1:Any):Boolean" title="Permalink">
        <i class="material-icons"></i>
      </a>
    </span>
      <span class="modifier_kind">
        <span class="modifier"></span>
        <span class="kind">def</span>
      </span>
      <span class="symbol">
        <span class="name">equals</span><span class="params">(<span name="arg0">arg0: <span class="extype" name="scala.Any">Any</span></span>)</span><span class="result">: <span class="extype" name="scala.Boolean">Boolean</span></span>
      </span>
      
      <div class="fullcomment"><dl class="attributes block"> <dt>Definition Classes</dt><dd>AnyRef → Any</dd></dl></div>
    </li><li name="scala.AnyRef#finalize" visbl="prt" class="indented0 " data-isabs="false" fullComment="yes" group="Ungrouped">
      <a id="finalize():Unit"></a>
      <span class="permalink">
      <a href="../../../com/johnsnowlabs/nlp/SparkNLP$.html#finalize():Unit" title="Permalink">
        <i class="material-icons"></i>
      </a>
    </span>
      <span class="modifier_kind">
        <span class="modifier"></span>
        <span class="kind">def</span>
      </span>
      <span class="symbol">
        <span class="name">finalize</span><span class="params">()</span><span class="result">: <span class="extype" name="scala.Unit">Unit</span></span>
      </span>
      
      <div class="fullcomment"><dl class="attributes block"> <dt>Attributes</dt><dd>protected[<span class="extype" name="java.lang">lang</span>] </dd><dt>Definition Classes</dt><dd>AnyRef</dd><dt>Annotations</dt><dd>
                <span class="name">@throws</span><span class="args">(<span>
      
      <span class="symbol">classOf[java.lang.Throwable]</span>
    </span>)</span>
              
        </dd></dl></div>
    </li><li name="scala.AnyRef#getClass" visbl="pub" class="indented0 " data-isabs="false" fullComment="yes" group="Ungrouped">
      <a id="getClass():Class[_]"></a>
      <span class="permalink">
      <a href="../../../com/johnsnowlabs/nlp/SparkNLP$.html#getClass():Class[_]" title="Permalink">
        <i class="material-icons"></i>
      </a>
    </span>
      <span class="modifier_kind">
        <span class="modifier">final </span>
        <span class="kind">def</span>
      </span>
      <span class="symbol">
        <span class="name">getClass</span><span class="params">()</span><span class="result">: <span class="extype" name="java.lang.Class">Class</span>[_]</span>
      </span>
      
      <div class="fullcomment"><dl class="attributes block"> <dt>Definition Classes</dt><dd>AnyRef → Any</dd><dt>Annotations</dt><dd>
                <span class="name">@native</span><span class="args">()</span>
              
        </dd></dl></div>
    </li><li name="scala.AnyRef#hashCode" visbl="pub" class="indented0 " data-isabs="false" fullComment="yes" group="Ungrouped">
      <a id="hashCode():Int"></a>
      <span class="permalink">
      <a href="../../../com/johnsnowlabs/nlp/SparkNLP$.html#hashCode():Int" title="Permalink">
        <i class="material-icons"></i>
      </a>
    </span>
      <span class="modifier_kind">
        <span class="modifier"></span>
        <span class="kind">def</span>
      </span>
      <span class="symbol">
        <span class="name">hashCode</span><span class="params">()</span><span class="result">: <span class="extype" name="scala.Int">Int</span></span>
      </span>
      
      <div class="fullcomment"><dl class="attributes block"> <dt>Definition Classes</dt><dd>AnyRef → Any</dd><dt>Annotations</dt><dd>
                <span class="name">@native</span><span class="args">()</span>
              
        </dd></dl></div>
    </li><li name="scala.Any#isInstanceOf" visbl="pub" class="indented0 " data-isabs="false" fullComment="yes" group="Ungrouped">
      <a id="isInstanceOf[T0]:Boolean"></a>
      <span class="permalink">
      <a href="../../../com/johnsnowlabs/nlp/SparkNLP$.html#isInstanceOf[T0]:Boolean" title="Permalink">
        <i class="material-icons"></i>
      </a>
    </span>
      <span class="modifier_kind">
        <span class="modifier">final </span>
        <span class="kind">def</span>
      </span>
      <span class="symbol">
        <span class="name">isInstanceOf</span><span class="tparams">[<span name="T0">T0</span>]</span><span class="result">: <span class="extype" name="scala.Boolean">Boolean</span></span>
      </span>
      
      <div class="fullcomment"><dl class="attributes block"> <dt>Definition Classes</dt><dd>Any</dd></dl></div>
    </li><li name="scala.AnyRef#ne" visbl="pub" class="indented0 " data-isabs="false" fullComment="yes" group="Ungrouped">
      <a id="ne(x$1:AnyRef):Boolean"></a><a id="ne(AnyRef):Boolean"></a>
      <span class="permalink">
      <a href="../../../com/johnsnowlabs/nlp/SparkNLP$.html#ne(x$1:AnyRef):Boolean" title="Permalink">
        <i class="material-icons"></i>
      </a>
    </span>
      <span class="modifier_kind">
        <span class="modifier">final </span>
        <span class="kind">def</span>
      </span>
      <span class="symbol">
        <span class="name">ne</span><span class="params">(<span name="arg0">arg0: <span class="extype" name="scala.AnyRef">AnyRef</span></span>)</span><span class="result">: <span class="extype" name="scala.Boolean">Boolean</span></span>
      </span>
      
      <div class="fullcomment"><dl class="attributes block"> <dt>Definition Classes</dt><dd>AnyRef</dd></dl></div>
    </li><li name="scala.AnyRef#notify" visbl="pub" class="indented0 " data-isabs="false" fullComment="yes" group="Ungrouped">
      <a id="notify():Unit"></a>
      <span class="permalink">
      <a href="../../../com/johnsnowlabs/nlp/SparkNLP$.html#notify():Unit" title="Permalink">
        <i class="material-icons"></i>
      </a>
    </span>
      <span class="modifier_kind">
        <span class="modifier">final </span>
        <span class="kind">def</span>
      </span>
      <span class="symbol">
        <span class="name">notify</span><span class="params">()</span><span class="result">: <span class="extype" name="scala.Unit">Unit</span></span>
      </span>
      
      <div class="fullcomment"><dl class="attributes block"> <dt>Definition Classes</dt><dd>AnyRef</dd><dt>Annotations</dt><dd>
                <span class="name">@native</span><span class="args">()</span>
              
        </dd></dl></div>
    </li><li name="scala.AnyRef#notifyAll" visbl="pub" class="indented0 " data-isabs="false" fullComment="yes" group="Ungrouped">
      <a id="notifyAll():Unit"></a>
      <span class="permalink">
      <a href="../../../com/johnsnowlabs/nlp/SparkNLP$.html#notifyAll():Unit" title="Permalink">
        <i class="material-icons"></i>
      </a>
    </span>
      <span class="modifier_kind">
        <span class="modifier">final </span>
        <span class="kind">def</span>
      </span>
      <span class="symbol">
        <span class="name">notifyAll</span><span class="params">()</span><span class="result">: <span class="extype" name="scala.Unit">Unit</span></span>
      </span>
      
      <div class="fullcomment"><dl class="attributes block"> <dt>Definition Classes</dt><dd>AnyRef</dd><dt>Annotations</dt><dd>
                <span class="name">@native</span><span class="args">()</span>
              
        </dd></dl></div>
    </li><li name="com.johnsnowlabs.nlp.SparkNLP#start" visbl="pub" class="indented0 " data-isabs="false" fullComment="yes" group="Ungrouped">
<<<<<<< HEAD
      <a id="start(gpu:Boolean,spark23:Boolean,spark24:Boolean,spark32:Boolean,memory:String,cache_folder:String,log_folder:String,cluster_tmp_dir:String):org.apache.spark.sql.SparkSession"></a><a id="start(Boolean,Boolean,Boolean,Boolean,String,String,String,String):SparkSession"></a>
      <span class="permalink">
      <a href="../../../com/johnsnowlabs/nlp/SparkNLP$.html#start(gpu:Boolean,spark23:Boolean,spark24:Boolean,spark32:Boolean,memory:String,cache_folder:String,log_folder:String,cluster_tmp_dir:String):org.apache.spark.sql.SparkSession" title="Permalink">
=======
      <a id="start(gpu:Boolean,m1:Boolean,memory:String,cache_folder:String,log_folder:String,cluster_tmp_dir:String):org.apache.spark.sql.SparkSession"></a><a id="start(Boolean,Boolean,String,String,String,String):SparkSession"></a>
      <span class="permalink">
      <a href="../../../com/johnsnowlabs/nlp/SparkNLP$.html#start(gpu:Boolean,m1:Boolean,memory:String,cache_folder:String,log_folder:String,cluster_tmp_dir:String):org.apache.spark.sql.SparkSession" title="Permalink">
>>>>>>> 5e41363b
        <i class="material-icons"></i>
      </a>
    </span>
      <span class="modifier_kind">
        <span class="modifier"></span>
        <span class="kind">def</span>
      </span>
      <span class="symbol">
<<<<<<< HEAD
        <span class="name">start</span><span class="params">(<span name="gpu">gpu: <span class="extype" name="scala.Boolean">Boolean</span> = <span class="symbol">false</span></span>, <span name="spark23">spark23: <span class="extype" name="scala.Boolean">Boolean</span> = <span class="symbol">false</span></span>, <span name="spark24">spark24: <span class="extype" name="scala.Boolean">Boolean</span> = <span class="symbol">false</span></span>, <span name="spark32">spark32: <span class="extype" name="scala.Boolean">Boolean</span> = <span class="symbol">false</span></span>, <span name="memory">memory: <span class="extype" name="scala.Predef.String">String</span> = <span class="symbol">&quot;16G&quot;</span></span>, <span name="cache_folder">cache_folder: <span class="extype" name="scala.Predef.String">String</span> = <span class="symbol">&quot;&quot;</span></span>, <span name="log_folder">log_folder: <span class="extype" name="scala.Predef.String">String</span> = <span class="symbol">&quot;&quot;</span></span>, <span name="cluster_tmp_dir">cluster_tmp_dir: <span class="extype" name="scala.Predef.String">String</span> = <span class="symbol">&quot;&quot;</span></span>)</span><span class="result">: <span class="extype" name="org.apache.spark.sql.SparkSession">SparkSession</span></span>
=======
        <span class="name">start</span><span class="params">(<span name="gpu">gpu: <span class="extype" name="scala.Boolean">Boolean</span> = <span class="symbol">false</span></span>, <span name="m1">m1: <span class="extype" name="scala.Boolean">Boolean</span> = <span class="symbol">false</span></span>, <span name="memory">memory: <span class="extype" name="scala.Predef.String">String</span> = <span class="symbol">&quot;16G&quot;</span></span>, <span name="cache_folder">cache_folder: <span class="extype" name="scala.Predef.String">String</span> = <span class="symbol">&quot;&quot;</span></span>, <span name="log_folder">log_folder: <span class="extype" name="scala.Predef.String">String</span> = <span class="symbol">&quot;&quot;</span></span>, <span name="cluster_tmp_dir">cluster_tmp_dir: <span class="extype" name="scala.Predef.String">String</span> = <span class="symbol">&quot;&quot;</span></span>)</span><span class="result">: <span class="extype" name="org.apache.spark.sql.SparkSession">SparkSession</span></span>
>>>>>>> 5e41363b
      </span>
      
      <p class="shortcomment cmt">Start SparkSession with Spark NLP
</p><div class="fullcomment"><div class="comment cmt"><p>Start SparkSession with Spark NLP
</p></div><dl class="paramcmts block"><dt class="param">gpu</dt><dd class="cmt"><p>
<<<<<<< HEAD
  start Spark NLP with GPU</p></dd><dt class="param">spark23</dt><dd class="cmt"><p>
  start Spark NLP on Apache Spark 2.3.x</p></dd><dt class="param">spark24</dt><dd class="cmt"><p>
  start Spark NLP on Apache Spark 2.4.x</p></dd><dt class="param">spark32</dt><dd class="cmt"><p>
  start Spark NLP on Apache Spark 3.2.x</p></dd><dt class="param">memory</dt><dd class="cmt"><p>
  set driver memory for SparkSession</p></dd><dt class="param">cache_folder</dt><dd class="cmt"><p>
  The location to download and exctract pretrained Models and Pipelines</p></dd><dt class="param">log_folder</dt><dd class="cmt"><p>
  The location to save logs from annotators during training such as NerDLApproach,
  ClassifierDLApproach, SentimentDLApproach, MultiClassifierDLApproach, etc.</p></dd><dt class="param">cluster_tmp_dir</dt><dd class="cmt"><p>
  The location to use on a cluster for temporarily files such as unpacking indexes for
  WordEmbeddings</p></dd><dt>returns</dt><dd class="cmt"><p>
=======
  start Spark NLP with GPU</p></dd><dt class="param">m1</dt><dd class="cmt"><p>
  start Spark NLP with M1</p></dd><dt class="param">memory</dt><dd class="cmt"><p>
  set driver memory for SparkSession</p></dd><dt class="param">cache_folder</dt><dd class="cmt"><p>
  The location to download and extract pretrained Models and Pipelines (by default, it will
  be in the users home directory under <code>cache_pretrained</code>.)</p></dd><dt class="param">log_folder</dt><dd class="cmt"><p>
  The location to use on a cluster for temporarily files such as unpacking indexes for
  WordEmbeddings. By default, this locations is the location of <code>hadoop.tmp.dir</code> set via
  Hadoop configuration for Apache Spark. NOTE: <code>S3</code> is not supported and it must be local,
  HDFS, or DBFS.</p></dd><dt class="param">cluster_tmp_dir</dt><dd class="cmt"><p>
  The location to save logs from annotators during training (By default, it will be in the
  users home directory under <code>annotator_logs</code>.)</p></dd><dt>returns</dt><dd class="cmt"><p>
>>>>>>> 5e41363b
  SparkSession</p></dd></dl></div>
    </li><li name="scala.AnyRef#synchronized" visbl="pub" class="indented0 " data-isabs="false" fullComment="yes" group="Ungrouped">
      <a id="synchronized[T0](x$1:=&gt;T0):T0"></a><a id="synchronized[T0](⇒T0):T0"></a>
      <span class="permalink">
      <a href="../../../com/johnsnowlabs/nlp/SparkNLP$.html#synchronized[T0](x$1:=&gt;T0):T0" title="Permalink">
        <i class="material-icons"></i>
      </a>
    </span>
      <span class="modifier_kind">
        <span class="modifier">final </span>
        <span class="kind">def</span>
      </span>
      <span class="symbol">
        <span class="name">synchronized</span><span class="tparams">[<span name="T0">T0</span>]</span><span class="params">(<span name="arg0">arg0: ⇒ <span class="extype" name="java.lang.AnyRef.synchronized.T0">T0</span></span>)</span><span class="result">: <span class="extype" name="java.lang.AnyRef.synchronized.T0">T0</span></span>
      </span>
      
      <div class="fullcomment"><dl class="attributes block"> <dt>Definition Classes</dt><dd>AnyRef</dd></dl></div>
    </li><li name="scala.AnyRef#toString" visbl="pub" class="indented0 " data-isabs="false" fullComment="yes" group="Ungrouped">
      <a id="toString():String"></a>
      <span class="permalink">
      <a href="../../../com/johnsnowlabs/nlp/SparkNLP$.html#toString():String" title="Permalink">
        <i class="material-icons"></i>
      </a>
    </span>
      <span class="modifier_kind">
        <span class="modifier"></span>
        <span class="kind">def</span>
      </span>
      <span class="symbol">
        <span class="name">toString</span><span class="params">()</span><span class="result">: <span class="extype" name="java.lang.String">String</span></span>
      </span>
      
      <div class="fullcomment"><dl class="attributes block"> <dt>Definition Classes</dt><dd>AnyRef → Any</dd></dl></div>
    </li><li name="com.johnsnowlabs.nlp.SparkNLP#version" visbl="pub" class="indented0 " data-isabs="false" fullComment="no" group="Ungrouped">
      <a id="version():String"></a>
      <span class="permalink">
      <a href="../../../com/johnsnowlabs/nlp/SparkNLP$.html#version():String" title="Permalink">
        <i class="material-icons"></i>
      </a>
    </span>
      <span class="modifier_kind">
        <span class="modifier"></span>
        <span class="kind">def</span>
      </span>
      <span class="symbol">
        <span class="name">version</span><span class="params">()</span><span class="result">: <span class="extype" name="scala.Predef.String">String</span></span>
      </span>
      
      
    </li><li name="scala.AnyRef#wait" visbl="pub" class="indented0 " data-isabs="false" fullComment="yes" group="Ungrouped">
      <a id="wait():Unit"></a>
      <span class="permalink">
      <a href="../../../com/johnsnowlabs/nlp/SparkNLP$.html#wait():Unit" title="Permalink">
        <i class="material-icons"></i>
      </a>
    </span>
      <span class="modifier_kind">
        <span class="modifier">final </span>
        <span class="kind">def</span>
      </span>
      <span class="symbol">
        <span class="name">wait</span><span class="params">()</span><span class="result">: <span class="extype" name="scala.Unit">Unit</span></span>
      </span>
      
      <div class="fullcomment"><dl class="attributes block"> <dt>Definition Classes</dt><dd>AnyRef</dd><dt>Annotations</dt><dd>
                <span class="name">@throws</span><span class="args">(<span>
      
      <span class="defval" name="classOf[java.lang.InterruptedException]">...</span>
    </span>)</span>
              
        </dd></dl></div>
    </li><li name="scala.AnyRef#wait" visbl="pub" class="indented0 " data-isabs="false" fullComment="yes" group="Ungrouped">
      <a id="wait(x$1:Long,x$2:Int):Unit"></a><a id="wait(Long,Int):Unit"></a>
      <span class="permalink">
      <a href="../../../com/johnsnowlabs/nlp/SparkNLP$.html#wait(x$1:Long,x$2:Int):Unit" title="Permalink">
        <i class="material-icons"></i>
      </a>
    </span>
      <span class="modifier_kind">
        <span class="modifier">final </span>
        <span class="kind">def</span>
      </span>
      <span class="symbol">
        <span class="name">wait</span><span class="params">(<span name="arg0">arg0: <span class="extype" name="scala.Long">Long</span></span>, <span name="arg1">arg1: <span class="extype" name="scala.Int">Int</span></span>)</span><span class="result">: <span class="extype" name="scala.Unit">Unit</span></span>
      </span>
      
      <div class="fullcomment"><dl class="attributes block"> <dt>Definition Classes</dt><dd>AnyRef</dd><dt>Annotations</dt><dd>
                <span class="name">@throws</span><span class="args">(<span>
      
      <span class="defval" name="classOf[java.lang.InterruptedException]">...</span>
    </span>)</span>
              
        </dd></dl></div>
    </li><li name="scala.AnyRef#wait" visbl="pub" class="indented0 " data-isabs="false" fullComment="yes" group="Ungrouped">
      <a id="wait(x$1:Long):Unit"></a><a id="wait(Long):Unit"></a>
      <span class="permalink">
      <a href="../../../com/johnsnowlabs/nlp/SparkNLP$.html#wait(x$1:Long):Unit" title="Permalink">
        <i class="material-icons"></i>
      </a>
    </span>
      <span class="modifier_kind">
        <span class="modifier">final </span>
        <span class="kind">def</span>
      </span>
      <span class="symbol">
        <span class="name">wait</span><span class="params">(<span name="arg0">arg0: <span class="extype" name="scala.Long">Long</span></span>)</span><span class="result">: <span class="extype" name="scala.Unit">Unit</span></span>
      </span>
      
      <div class="fullcomment"><dl class="attributes block"> <dt>Definition Classes</dt><dd>AnyRef</dd><dt>Annotations</dt><dd>
                <span class="name">@throws</span><span class="args">(<span>
      
      <span class="defval" name="classOf[java.lang.InterruptedException]">...</span>
    </span>)</span>
              
                <span class="name">@native</span><span class="args">()</span>
              
        </dd></dl></div>
    </li>
              </ol>
            </div>

        

        
        </div>

        <div id="inheritedMembers">
        <div class="parent" name="scala.AnyRef">
              <h3>Inherited from <span class="extype" name="scala.AnyRef">AnyRef</span></h3>
            </div><div class="parent" name="scala.Any">
              <h3>Inherited from <span class="extype" name="scala.Any">Any</span></h3>
            </div>
        
        </div>

        <div id="groupedMembers">
        <div class="group" name="Ungrouped">
              <h3>Ungrouped</h3>
              
            </div>
        </div>

      </div>

      <div id="tooltip"></div>

      <div id="footer">  </div>
    </body>
          </div>
        </div>
      </div>
    </body>
      </html><|MERGE_RESOLUTION|>--- conflicted
+++ resolved
@@ -3,15 +3,9 @@
         <head>
           <meta http-equiv="X-UA-Compatible" content="IE=edge" />
           <meta name="viewport" content="width=device-width, initial-scale=1.0, maximum-scale=1.0, user-scalable=no" />
-<<<<<<< HEAD
-          <title>Spark NLP 3.4.4 ScalaDoc  - com.johnsnowlabs.nlp.SparkNLP</title>
-          <meta name="description" content="Spark NLP 3.4.4 ScalaDoc - com.johnsnowlabs.nlp.SparkNLP" />
-          <meta name="keywords" content="Spark NLP 3.4.4 ScalaDoc com.johnsnowlabs.nlp.SparkNLP" />
-=======
           <title>Spark NLP 4.0.2 ScalaDoc  - com.johnsnowlabs.nlp.SparkNLP</title>
           <meta name="description" content="Spark NLP 4.0.2 ScalaDoc - com.johnsnowlabs.nlp.SparkNLP" />
           <meta name="keywords" content="Spark NLP 4.0.2 ScalaDoc com.johnsnowlabs.nlp.SparkNLP" />
->>>>>>> 5e41363b
           <meta http-equiv="content-type" content="text/html; charset=UTF-8" />
           
       
@@ -34,11 +28,7 @@
         </head>
         <body>
       <div id="search">
-<<<<<<< HEAD
-        <span id="doc-title">Spark NLP 3.4.4 ScalaDoc<span id="doc-version"></span></span>
-=======
         <span id="doc-title">Spark NLP 4.0.2 ScalaDoc<span id="doc-version"></span></span>
->>>>>>> 5e41363b
         <span class="close-results"><span class="left">&lt;</span> Back</span>
         <div id="textfilter">
           <span class="input">
@@ -524,77 +514,8 @@
       </span>
       
       <div class="fullcomment"><dl class="attributes block"> <dt>Definition Classes</dt><dd>AnyRef → Any</dd></dl></div>
-<<<<<<< HEAD
-    </li><li name="com.johnsnowlabs.nlp.SparkNLP#MavenGpuSpark23" visbl="pub" class="indented0 " data-isabs="false" fullComment="no" group="Ungrouped">
-      <a id="MavenGpuSpark23:String"></a>
-      <span class="permalink">
-      <a href="../../../com/johnsnowlabs/nlp/SparkNLP$.html#MavenGpuSpark23:String" title="Permalink">
-        <i class="material-icons"></i>
-      </a>
-    </span>
-      <span class="modifier_kind">
-        <span class="modifier"></span>
-        <span class="kind">val</span>
-      </span>
-      <span class="symbol">
-        <span class="name">MavenGpuSpark23</span><span class="result">: <span class="extype" name="scala.Predef.String">String</span></span>
-      </span>
-      
-      
-    </li><li name="com.johnsnowlabs.nlp.SparkNLP#MavenGpuSpark24" visbl="pub" class="indented0 " data-isabs="false" fullComment="no" group="Ungrouped">
-      <a id="MavenGpuSpark24:String"></a>
-      <span class="permalink">
-      <a href="../../../com/johnsnowlabs/nlp/SparkNLP$.html#MavenGpuSpark24:String" title="Permalink">
-        <i class="material-icons"></i>
-      </a>
-    </span>
-      <span class="modifier_kind">
-        <span class="modifier"></span>
-        <span class="kind">val</span>
-      </span>
-      <span class="symbol">
-        <span class="name">MavenGpuSpark24</span><span class="result">: <span class="extype" name="scala.Predef.String">String</span></span>
-      </span>
-      
-      
-    </li><li name="com.johnsnowlabs.nlp.SparkNLP#MavenGpuSpark30" visbl="pub" class="indented0 " data-isabs="false" fullComment="no" group="Ungrouped">
-      <a id="MavenGpuSpark30:String"></a>
-      <span class="permalink">
-      <a href="../../../com/johnsnowlabs/nlp/SparkNLP$.html#MavenGpuSpark30:String" title="Permalink">
-        <i class="material-icons"></i>
-      </a>
-    </span>
-      <span class="modifier_kind">
-        <span class="modifier"></span>
-        <span class="kind">val</span>
-      </span>
-      <span class="symbol">
-        <span class="name">MavenGpuSpark30</span><span class="result">: <span class="extype" name="scala.Predef.String">String</span></span>
-      </span>
-      
-      
-    </li><li name="com.johnsnowlabs.nlp.SparkNLP#MavenGpuSpark32" visbl="pub" class="indented0 " data-isabs="false" fullComment="no" group="Ungrouped">
-      <a id="MavenGpuSpark32:String"></a>
-      <span class="permalink">
-      <a href="../../../com/johnsnowlabs/nlp/SparkNLP$.html#MavenGpuSpark32:String" title="Permalink">
-        <i class="material-icons"></i>
-      </a>
-    </span>
-      <span class="modifier_kind">
-        <span class="modifier"></span>
-        <span class="kind">val</span>
-      </span>
-      <span class="symbol">
-        <span class="name">MavenGpuSpark32</span><span class="result">: <span class="extype" name="scala.Predef.String">String</span></span>
-      </span>
-      
-      
-    </li><li name="com.johnsnowlabs.nlp.SparkNLP#MavenSpark23" visbl="pub" class="indented0 " data-isabs="false" fullComment="no" group="Ungrouped">
-      <a id="MavenSpark23:String"></a>
-=======
     </li><li name="com.johnsnowlabs.nlp.SparkNLP#MavenGpuSpark3" visbl="pub" class="indented0 " data-isabs="false" fullComment="no" group="Ungrouped">
       <a id="MavenGpuSpark3:String"></a>
->>>>>>> 5e41363b
       <span class="permalink">
       <a href="../../../com/johnsnowlabs/nlp/SparkNLP$.html#MavenGpuSpark3:String" title="Permalink">
         <i class="material-icons"></i>
@@ -638,22 +559,6 @@
       </span>
       <span class="symbol">
         <span class="name">MavenSparkM1</span><span class="result">: <span class="extype" name="scala.Predef.String">String</span></span>
-      </span>
-      
-      
-    </li><li name="com.johnsnowlabs.nlp.SparkNLP#MavenSpark32" visbl="pub" class="indented0 " data-isabs="false" fullComment="no" group="Ungrouped">
-      <a id="MavenSpark32:String"></a>
-      <span class="permalink">
-      <a href="../../../com/johnsnowlabs/nlp/SparkNLP$.html#MavenSpark32:String" title="Permalink">
-        <i class="material-icons"></i>
-      </a>
-    </span>
-      <span class="modifier_kind">
-        <span class="modifier"></span>
-        <span class="kind">val</span>
-      </span>
-      <span class="symbol">
-        <span class="name">MavenSpark32</span><span class="result">: <span class="extype" name="scala.Predef.String">String</span></span>
       </span>
       
       
@@ -876,45 +781,23 @@
               
         </dd></dl></div>
     </li><li name="com.johnsnowlabs.nlp.SparkNLP#start" visbl="pub" class="indented0 " data-isabs="false" fullComment="yes" group="Ungrouped">
-<<<<<<< HEAD
-      <a id="start(gpu:Boolean,spark23:Boolean,spark24:Boolean,spark32:Boolean,memory:String,cache_folder:String,log_folder:String,cluster_tmp_dir:String):org.apache.spark.sql.SparkSession"></a><a id="start(Boolean,Boolean,Boolean,Boolean,String,String,String,String):SparkSession"></a>
-      <span class="permalink">
-      <a href="../../../com/johnsnowlabs/nlp/SparkNLP$.html#start(gpu:Boolean,spark23:Boolean,spark24:Boolean,spark32:Boolean,memory:String,cache_folder:String,log_folder:String,cluster_tmp_dir:String):org.apache.spark.sql.SparkSession" title="Permalink">
-=======
       <a id="start(gpu:Boolean,m1:Boolean,memory:String,cache_folder:String,log_folder:String,cluster_tmp_dir:String):org.apache.spark.sql.SparkSession"></a><a id="start(Boolean,Boolean,String,String,String,String):SparkSession"></a>
       <span class="permalink">
       <a href="../../../com/johnsnowlabs/nlp/SparkNLP$.html#start(gpu:Boolean,m1:Boolean,memory:String,cache_folder:String,log_folder:String,cluster_tmp_dir:String):org.apache.spark.sql.SparkSession" title="Permalink">
->>>>>>> 5e41363b
-        <i class="material-icons"></i>
-      </a>
-    </span>
-      <span class="modifier_kind">
-        <span class="modifier"></span>
-        <span class="kind">def</span>
-      </span>
-      <span class="symbol">
-<<<<<<< HEAD
-        <span class="name">start</span><span class="params">(<span name="gpu">gpu: <span class="extype" name="scala.Boolean">Boolean</span> = <span class="symbol">false</span></span>, <span name="spark23">spark23: <span class="extype" name="scala.Boolean">Boolean</span> = <span class="symbol">false</span></span>, <span name="spark24">spark24: <span class="extype" name="scala.Boolean">Boolean</span> = <span class="symbol">false</span></span>, <span name="spark32">spark32: <span class="extype" name="scala.Boolean">Boolean</span> = <span class="symbol">false</span></span>, <span name="memory">memory: <span class="extype" name="scala.Predef.String">String</span> = <span class="symbol">&quot;16G&quot;</span></span>, <span name="cache_folder">cache_folder: <span class="extype" name="scala.Predef.String">String</span> = <span class="symbol">&quot;&quot;</span></span>, <span name="log_folder">log_folder: <span class="extype" name="scala.Predef.String">String</span> = <span class="symbol">&quot;&quot;</span></span>, <span name="cluster_tmp_dir">cluster_tmp_dir: <span class="extype" name="scala.Predef.String">String</span> = <span class="symbol">&quot;&quot;</span></span>)</span><span class="result">: <span class="extype" name="org.apache.spark.sql.SparkSession">SparkSession</span></span>
-=======
+        <i class="material-icons"></i>
+      </a>
+    </span>
+      <span class="modifier_kind">
+        <span class="modifier"></span>
+        <span class="kind">def</span>
+      </span>
+      <span class="symbol">
         <span class="name">start</span><span class="params">(<span name="gpu">gpu: <span class="extype" name="scala.Boolean">Boolean</span> = <span class="symbol">false</span></span>, <span name="m1">m1: <span class="extype" name="scala.Boolean">Boolean</span> = <span class="symbol">false</span></span>, <span name="memory">memory: <span class="extype" name="scala.Predef.String">String</span> = <span class="symbol">&quot;16G&quot;</span></span>, <span name="cache_folder">cache_folder: <span class="extype" name="scala.Predef.String">String</span> = <span class="symbol">&quot;&quot;</span></span>, <span name="log_folder">log_folder: <span class="extype" name="scala.Predef.String">String</span> = <span class="symbol">&quot;&quot;</span></span>, <span name="cluster_tmp_dir">cluster_tmp_dir: <span class="extype" name="scala.Predef.String">String</span> = <span class="symbol">&quot;&quot;</span></span>)</span><span class="result">: <span class="extype" name="org.apache.spark.sql.SparkSession">SparkSession</span></span>
->>>>>>> 5e41363b
       </span>
       
       <p class="shortcomment cmt">Start SparkSession with Spark NLP
 </p><div class="fullcomment"><div class="comment cmt"><p>Start SparkSession with Spark NLP
 </p></div><dl class="paramcmts block"><dt class="param">gpu</dt><dd class="cmt"><p>
-<<<<<<< HEAD
-  start Spark NLP with GPU</p></dd><dt class="param">spark23</dt><dd class="cmt"><p>
-  start Spark NLP on Apache Spark 2.3.x</p></dd><dt class="param">spark24</dt><dd class="cmt"><p>
-  start Spark NLP on Apache Spark 2.4.x</p></dd><dt class="param">spark32</dt><dd class="cmt"><p>
-  start Spark NLP on Apache Spark 3.2.x</p></dd><dt class="param">memory</dt><dd class="cmt"><p>
-  set driver memory for SparkSession</p></dd><dt class="param">cache_folder</dt><dd class="cmt"><p>
-  The location to download and exctract pretrained Models and Pipelines</p></dd><dt class="param">log_folder</dt><dd class="cmt"><p>
-  The location to save logs from annotators during training such as NerDLApproach,
-  ClassifierDLApproach, SentimentDLApproach, MultiClassifierDLApproach, etc.</p></dd><dt class="param">cluster_tmp_dir</dt><dd class="cmt"><p>
-  The location to use on a cluster for temporarily files such as unpacking indexes for
-  WordEmbeddings</p></dd><dt>returns</dt><dd class="cmt"><p>
-=======
   start Spark NLP with GPU</p></dd><dt class="param">m1</dt><dd class="cmt"><p>
   start Spark NLP with M1</p></dd><dt class="param">memory</dt><dd class="cmt"><p>
   set driver memory for SparkSession</p></dd><dt class="param">cache_folder</dt><dd class="cmt"><p>
@@ -926,7 +809,6 @@
   HDFS, or DBFS.</p></dd><dt class="param">cluster_tmp_dir</dt><dd class="cmt"><p>
   The location to save logs from annotators during training (By default, it will be in the
   users home directory under <code>annotator_logs</code>.)</p></dd><dt>returns</dt><dd class="cmt"><p>
->>>>>>> 5e41363b
   SparkSession</p></dd></dl></div>
     </li><li name="scala.AnyRef#synchronized" visbl="pub" class="indented0 " data-isabs="false" fullComment="yes" group="Ungrouped">
       <a id="synchronized[T0](x$1:=&gt;T0):T0"></a><a id="synchronized[T0](⇒T0):T0"></a>
