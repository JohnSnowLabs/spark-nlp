<!DOCTYPE html >
<html>
        <head>
          <meta http-equiv="X-UA-Compatible" content="IE=edge" />
          <meta name="viewport" content="width=device-width, initial-scale=1.0, maximum-scale=1.0, user-scalable=no" />
<<<<<<< HEAD
          <title>Spark NLP 4.3.0 ScalaDoc  - com.johnsnowlabs.nlp.SparkNLP</title>
          <meta name="description" content="Spark NLP 4.3.0 ScalaDoc - com.johnsnowlabs.nlp.SparkNLP" />
          <meta name="keywords" content="Spark NLP 4.3.0 ScalaDoc com.johnsnowlabs.nlp.SparkNLP" />
=======
          <title>Spark NLP 4.2.8 ScalaDoc  - com.johnsnowlabs.nlp.SparkNLP</title>
          <meta name="description" content="Spark NLP 4.2.8 ScalaDoc - com.johnsnowlabs.nlp.SparkNLP" />
          <meta name="keywords" content="Spark NLP 4.2.8 ScalaDoc com.johnsnowlabs.nlp.SparkNLP" />
>>>>>>> c60c6f53
          <meta http-equiv="content-type" content="text/html; charset=UTF-8" />
          
      
      <link href="../../../lib/index.css" media="screen" type="text/css" rel="stylesheet" />
      <link href="../../../lib/template.css" media="screen" type="text/css" rel="stylesheet" />
      <link href="../../../lib/diagrams.css" media="screen" type="text/css" rel="stylesheet" id="diagrams-css" />
      <script type="text/javascript" src="../../../lib/jquery.min.js"></script>
      <script type="text/javascript" src="../../../lib/jquery.panzoom.min.js"></script>
      <script type="text/javascript" src="../../../lib/jquery.mousewheel.min.js"></script>
      <script type="text/javascript" src="../../../lib/index.js"></script>
      <script type="text/javascript" src="../../../index.js"></script>
      <script type="text/javascript" src="../../../lib/scheduler.js"></script>
      <script type="text/javascript" src="../../../lib/template.js"></script>
      
      <script type="text/javascript">
        /* this variable can be used by the JS to determine the path to the root document */
        var toRoot = '../../../';
      </script>
    
        </head>
        <body>
      <div id="search">
<<<<<<< HEAD
        <span id="doc-title">Spark NLP 4.3.0 ScalaDoc<span id="doc-version"></span></span>
=======
        <span id="doc-title">Spark NLP 4.2.8 ScalaDoc<span id="doc-version"></span></span>
>>>>>>> c60c6f53
        <span class="close-results"><span class="left">&lt;</span> Back</span>
        <div id="textfilter">
          <span class="input">
            <input autocapitalize="none" placeholder="Search" id="index-input" type="text" accesskey="/" />
            <i class="clear material-icons"></i>
            <i id="search-icon" class="material-icons"></i>
          </span>
        </div>
    </div>
      <div id="search-results">
        <div id="search-progress">
          <div id="progress-fill"></div>
        </div>
        <div id="results-content">
          <div id="entity-results"></div>
          <div id="member-results"></div>
        </div>
      </div>
      <div id="content-scroll-container" style="-webkit-overflow-scrolling: touch;">
        <div id="content-container" style="-webkit-overflow-scrolling: touch;">
          <div id="subpackage-spacer">
            <div id="packages">
              <h1>Packages</h1>
              <ul>
                <li name="_root_.root" visbl="pub" class="indented0 " data-isabs="false" fullComment="yes" group="Ungrouped">
      <a id="_root_"></a><a id="root:_root_"></a>
      <span class="permalink">
      <a href="../../../index.html" title="Permalink">
        <i class="material-icons"></i>
      </a>
    </span>
      <span class="modifier_kind">
        <span class="modifier"></span>
        <span class="kind">package</span>
      </span>
      <span class="symbol">
        <a title="" href="../../../index.html"><span class="name">root</span></a>
      </span>
      
      <div class="fullcomment"><dl class="attributes block"> <dt>Definition Classes</dt><dd><a href="../../../index.html" class="extype" name="_root_">root</a></dd></dl></div>
    </li><li name="_root_.com" visbl="pub" class="indented1 " data-isabs="false" fullComment="yes" group="Ungrouped">
      <a id="com"></a><a id="com:com"></a>
      <span class="permalink">
      <a href="../../../com/index.html" title="Permalink">
        <i class="material-icons"></i>
      </a>
    </span>
      <span class="modifier_kind">
        <span class="modifier"></span>
        <span class="kind">package</span>
      </span>
      <span class="symbol">
        <a title="" href="../../index.html"><span class="name">com</span></a>
      </span>
      
      <div class="fullcomment"><dl class="attributes block"> <dt>Definition Classes</dt><dd><a href="../../../index.html" class="extype" name="_root_">root</a></dd></dl></div>
    </li><li name="com.johnsnowlabs" visbl="pub" class="indented2 " data-isabs="false" fullComment="yes" group="Ungrouped">
      <a id="johnsnowlabs"></a><a id="johnsnowlabs:johnsnowlabs"></a>
      <span class="permalink">
      <a href="../../../com/johnsnowlabs/index.html" title="Permalink">
        <i class="material-icons"></i>
      </a>
    </span>
      <span class="modifier_kind">
        <span class="modifier"></span>
        <span class="kind">package</span>
      </span>
      <span class="symbol">
        <a title="" href="../index.html"><span class="name">johnsnowlabs</span></a>
      </span>
      
      <div class="fullcomment"><dl class="attributes block"> <dt>Definition Classes</dt><dd><a href="../../index.html" class="extype" name="com">com</a></dd></dl></div>
    </li><li name="com.johnsnowlabs.nlp" visbl="pub" class="indented3 " data-isabs="false" fullComment="yes" group="Ungrouped">
      <a id="nlp"></a><a id="nlp:nlp"></a>
      <span class="permalink">
      <a href="../../../com/johnsnowlabs/nlp/index.html" title="Permalink">
        <i class="material-icons"></i>
      </a>
    </span>
      <span class="modifier_kind">
        <span class="modifier"></span>
        <span class="kind">package</span>
      </span>
      <span class="symbol">
        <a title="" href="index.html"><span class="name">nlp</span></a>
      </span>
      
      <div class="fullcomment"><dl class="attributes block"> <dt>Definition Classes</dt><dd><a href="../index.html" class="extype" name="com.johnsnowlabs">johnsnowlabs</a></dd></dl></div>
    </li><li name="com.johnsnowlabs.nlp.annotators" visbl="pub" class="indented4 " data-isabs="false" fullComment="yes" group="Ungrouped">
      <a id="annotators"></a><a id="annotators:annotators"></a>
      <span class="permalink">
      <a href="../../../com/johnsnowlabs/nlp/annotators/index.html" title="Permalink">
        <i class="material-icons"></i>
      </a>
    </span>
      <span class="modifier_kind">
        <span class="modifier"></span>
        <span class="kind">package</span>
      </span>
      <span class="symbol">
        <a title="" href="annotators/index.html"><span class="name">annotators</span></a>
      </span>
      
      <div class="fullcomment"><dl class="attributes block"> <dt>Definition Classes</dt><dd><a href="index.html" class="extype" name="com.johnsnowlabs.nlp">nlp</a></dd></dl></div>
    </li><li name="com.johnsnowlabs.nlp.embeddings" visbl="pub" class="indented4 " data-isabs="false" fullComment="yes" group="Ungrouped">
      <a id="embeddings"></a><a id="embeddings:embeddings"></a>
      <span class="permalink">
      <a href="../../../com/johnsnowlabs/nlp/embeddings/index.html" title="Permalink">
        <i class="material-icons"></i>
      </a>
    </span>
      <span class="modifier_kind">
        <span class="modifier"></span>
        <span class="kind">package</span>
      </span>
      <span class="symbol">
        <a title="" href="embeddings/index.html"><span class="name">embeddings</span></a>
      </span>
      
      <div class="fullcomment"><dl class="attributes block"> <dt>Definition Classes</dt><dd><a href="index.html" class="extype" name="com.johnsnowlabs.nlp">nlp</a></dd></dl></div>
    </li><li name="com.johnsnowlabs.nlp.pretrained" visbl="pub" class="indented4 " data-isabs="false" fullComment="yes" group="Ungrouped">
      <a id="pretrained"></a><a id="pretrained:pretrained"></a>
      <span class="permalink">
      <a href="../../../com/johnsnowlabs/nlp/pretrained/index.html" title="Permalink">
        <i class="material-icons"></i>
      </a>
    </span>
      <span class="modifier_kind">
        <span class="modifier"></span>
        <span class="kind">package</span>
      </span>
      <span class="symbol">
        <a title="" href="pretrained/index.html"><span class="name">pretrained</span></a>
      </span>
      
      <div class="fullcomment"><dl class="attributes block"> <dt>Definition Classes</dt><dd><a href="index.html" class="extype" name="com.johnsnowlabs.nlp">nlp</a></dd></dl></div>
    </li><li name="com.johnsnowlabs.nlp.recursive" visbl="pub" class="indented4 " data-isabs="false" fullComment="yes" group="Ungrouped">
      <a id="recursive"></a><a id="recursive:recursive"></a>
      <span class="permalink">
      <a href="../../../com/johnsnowlabs/nlp/recursive/index.html" title="Permalink">
        <i class="material-icons"></i>
      </a>
    </span>
      <span class="modifier_kind">
        <span class="modifier"></span>
        <span class="kind">package</span>
      </span>
      <span class="symbol">
        <a title="" href="recursive/index.html"><span class="name">recursive</span></a>
      </span>
      
      <div class="fullcomment"><dl class="attributes block"> <dt>Definition Classes</dt><dd><a href="index.html" class="extype" name="com.johnsnowlabs.nlp">nlp</a></dd></dl></div>
    </li><li name="com.johnsnowlabs.nlp.serialization" visbl="pub" class="indented4 " data-isabs="false" fullComment="yes" group="Ungrouped">
      <a id="serialization"></a><a id="serialization:serialization"></a>
      <span class="permalink">
      <a href="../../../com/johnsnowlabs/nlp/serialization/index.html" title="Permalink">
        <i class="material-icons"></i>
      </a>
    </span>
      <span class="modifier_kind">
        <span class="modifier"></span>
        <span class="kind">package</span>
      </span>
      <span class="symbol">
        <a title="" href="serialization/index.html"><span class="name">serialization</span></a>
      </span>
      
      <div class="fullcomment"><dl class="attributes block"> <dt>Definition Classes</dt><dd><a href="index.html" class="extype" name="com.johnsnowlabs.nlp">nlp</a></dd></dl></div>
    </li><li name="com.johnsnowlabs.nlp.training" visbl="pub" class="indented4 " data-isabs="false" fullComment="yes" group="Ungrouped">
      <a id="training"></a><a id="training:training"></a>
      <span class="permalink">
      <a href="../../../com/johnsnowlabs/nlp/training/index.html" title="Permalink">
        <i class="material-icons"></i>
      </a>
    </span>
      <span class="modifier_kind">
        <span class="modifier"></span>
        <span class="kind">package</span>
      </span>
      <span class="symbol">
        <a title="" href="training/index.html"><span class="name">training</span></a>
      </span>
      
      <div class="fullcomment"><dl class="attributes block"> <dt>Definition Classes</dt><dd><a href="index.html" class="extype" name="com.johnsnowlabs.nlp">nlp</a></dd></dl></div>
    </li><li name="com.johnsnowlabs.nlp.util" visbl="pub" class="indented4 " data-isabs="false" fullComment="yes" group="Ungrouped">
      <a id="util"></a><a id="util:util"></a>
      <span class="permalink">
      <a href="../../../com/johnsnowlabs/nlp/util/index.html" title="Permalink">
        <i class="material-icons"></i>
      </a>
    </span>
      <span class="modifier_kind">
        <span class="modifier"></span>
        <span class="kind">package</span>
      </span>
      <span class="symbol">
        <a title="" href="util/index.html"><span class="name">util</span></a>
      </span>
      
      <div class="fullcomment"><dl class="attributes block"> <dt>Definition Classes</dt><dd><a href="index.html" class="extype" name="com.johnsnowlabs.nlp">nlp</a></dd></dl></div>
    </li><li class="current-entities indented3">
                        <span class="separator"></span>
                        <a class="object" href="ActivationFunction$.html" title=""></a>
                        <a href="ActivationFunction$.html" title="">ActivationFunction</a>
                      </li><li class="current-entities indented3">
                        <a class="object" href="Annotation$.html" title=""></a>
                        <a class="class" href="Annotation.html" title="represents annotator's output parts and their details"></a>
                        <a href="Annotation.html" title="represents annotator's output parts and their details">Annotation</a>
                      </li><li class="current-entities indented3">
                        <a class="object" href="AnnotationAudio$.html" title=""></a>
                        <a class="class" href="AnnotationAudio.html" title="Represents AudioAssembler's output parts and their details."></a>
                        <a href="AnnotationAudio.html" title="Represents AudioAssembler's output parts and their details.">AnnotationAudio</a>
                      </li><li class="current-entities indented3">
                        <a class="object" href="AnnotationImage$.html" title=""></a>
                        <a class="class" href="AnnotationImage.html" title="Represents ImageAssembler's output parts and their details"></a>
                        <a href="AnnotationImage.html" title="Represents ImageAssembler's output parts and their details">AnnotationImage</a>
                      </li><li class="current-entities indented3">
                        <span class="separator"></span>
                        <a class="class" href="AnnotatorApproach.html" title="This class should grow once we start training on datasets and share params For now it stands as a dummy placeholder for future reference"></a>
                        <a href="AnnotatorApproach.html" title="This class should grow once we start training on datasets and share params For now it stands as a dummy placeholder for future reference">AnnotatorApproach</a>
                      </li><li class="current-entities indented3">
                        <span class="separator"></span>
                        <a class="class" href="AnnotatorModel.html" title="This trait implements logic that applies nlp using Spark ML Pipeline transformers Should strongly change once UsedDefinedTypes are allowed https://issues.apache.org/jira/browse/SPARK-7768"></a>
                        <a href="AnnotatorModel.html" title="This trait implements logic that applies nlp using Spark ML Pipeline transformers Should strongly change once UsedDefinedTypes are allowed https://issues.apache.org/jira/browse/SPARK-7768">AnnotatorModel</a>
                      </li><li class="current-entities indented3">
                        <span class="separator"></span>
                        <a class="object" href="AnnotatorType$.html" title=""></a>
                        <a href="AnnotatorType$.html" title="">AnnotatorType</a>
                      </li><li class="current-entities indented3">
                        <a class="object" href="AudioAssembler$.html" title="This is the companion object of AudioAssembler."></a>
                        <a class="class" href="AudioAssembler.html" title="Prepares audio read by Spark into a format that is processable by Spark NLP."></a>
                        <a href="AudioAssembler.html" title="Prepares audio read by Spark into a format that is processable by Spark NLP.">AudioAssembler</a>
                      </li><li class="current-entities indented3">
                        <span class="separator"></span>
                        <a class="trait" href="CanBeLazy.html" title=""></a>
                        <a href="CanBeLazy.html" title="">CanBeLazy</a>
                      </li><li class="current-entities indented3">
                        <a class="object" href="Chunk2Doc$.html" title="This is the companion object of Chunk2Doc."></a>
                        <a class="class" href="Chunk2Doc.html" title="Converts a CHUNK type column back into DOCUMENT."></a>
                        <a href="Chunk2Doc.html" title="Converts a CHUNK type column back into DOCUMENT.">Chunk2Doc</a>
                      </li><li class="current-entities indented3">
                        <a class="object" href="Doc2Chunk$.html" title="This is the companion object of Doc2Chunk."></a>
                        <a class="class" href="Doc2Chunk.html" title="Converts DOCUMENT type annotations into CHUNK type with the contents of a chunkCol."></a>
                        <a href="Doc2Chunk.html" title="Converts DOCUMENT type annotations into CHUNK type with the contents of a chunkCol.">Doc2Chunk</a>
                      </li><li class="current-entities indented3">
                        <a class="object" href="DocumentAssembler$.html" title="This is the companion object of DocumentAssembler."></a>
                        <a class="class" href="DocumentAssembler.html" title="Prepares data into a format that is processable by Spark NLP."></a>
                        <a href="DocumentAssembler.html" title="Prepares data into a format that is processable by Spark NLP.">DocumentAssembler</a>
                      </li><li class="current-entities indented3">
                        <a class="object" href="EmbeddingsFinisher$.html" title="This is the companion object of EmbeddingsFinisher."></a>
                        <a class="class" href="EmbeddingsFinisher.html" title="Extracts embeddings from Annotations into a more easily usable form."></a>
                        <a href="EmbeddingsFinisher.html" title="Extracts embeddings from Annotations into a more easily usable form.">EmbeddingsFinisher</a>
                      </li><li class="current-entities indented3">
                        <span class="separator"></span>
                        <a class="class" href="FeaturesReader.html" title=""></a>
                        <a href="FeaturesReader.html" title="">FeaturesReader</a>
                      </li><li class="current-entities indented3">
                        <span class="separator"></span>
                        <a class="class" href="FeaturesWriter.html" title=""></a>
                        <a href="FeaturesWriter.html" title="">FeaturesWriter</a>
                      </li><li class="current-entities indented3">
                        <a class="object" href="Finisher$.html" title="This is the companion object of Finisher."></a>
                        <a class="class" href="Finisher.html" title="Converts annotation results into a format that easier to use."></a>
                        <a href="Finisher.html" title="Converts annotation results into a format that easier to use.">Finisher</a>
                      </li><li class="current-entities indented3">
                        <span class="separator"></span>
                        <a class="class" href="GraphFinisher.html" title="Helper class to convert the knowledge graph from GraphExtraction into a generic format, such as RDF."></a>
                        <a href="GraphFinisher.html" title="Helper class to convert the knowledge graph from GraphExtraction into a generic format, such as RDF.">GraphFinisher</a>
                      </li><li class="current-entities indented3">
                        <span class="separator"></span>
                        <a class="trait" href="HasAudioFeatureProperties.html" title="example of required parameters"></a>
                        <a href="HasAudioFeatureProperties.html" title="example of required parameters">HasAudioFeatureProperties</a>
                      </li><li class="current-entities indented3">
                        <span class="separator"></span>
                        <a class="trait" href="HasBatchedAnnotate.html" title=""></a>
                        <a href="HasBatchedAnnotate.html" title="">HasBatchedAnnotate</a>
                      </li><li class="current-entities indented3">
                        <span class="separator"></span>
                        <a class="trait" href="HasBatchedAnnotateAudio.html" title=""></a>
                        <a href="HasBatchedAnnotateAudio.html" title="">HasBatchedAnnotateAudio</a>
                      </li><li class="current-entities indented3">
                        <span class="separator"></span>
                        <a class="trait" href="HasBatchedAnnotateImage.html" title=""></a>
                        <a href="HasBatchedAnnotateImage.html" title="">HasBatchedAnnotateImage</a>
                      </li><li class="current-entities indented3">
                        <span class="separator"></span>
                        <a class="trait" href="HasCaseSensitiveProperties.html" title=""></a>
                        <a href="HasCaseSensitiveProperties.html" title="">HasCaseSensitiveProperties</a>
                      </li><li class="current-entities indented3">
                        <span class="separator"></span>
                        <a class="trait" href="HasClassifierActivationProperties.html" title=""></a>
                        <a href="HasClassifierActivationProperties.html" title="">HasClassifierActivationProperties</a>
                      </li><li class="current-entities indented3">
                        <span class="separator"></span>
                        <a class="trait" href="HasEnableCachingProperties.html" title=""></a>
                        <a href="HasEnableCachingProperties.html" title="">HasEnableCachingProperties</a>
                      </li><li class="current-entities indented3">
                        <span class="separator"></span>
                        <a class="trait" href="HasEngine.html" title=""></a>
                        <a href="HasEngine.html" title="">HasEngine</a>
                      </li><li class="current-entities indented3">
                        <span class="separator"></span>
                        <a class="trait" href="HasFeatures.html" title=""></a>
                        <a href="HasFeatures.html" title="">HasFeatures</a>
                      </li><li class="current-entities indented3">
                        <span class="separator"></span>
                        <a class="trait" href="HasImageFeatureProperties.html" title="example of required parameters"></a>
                        <a href="HasImageFeatureProperties.html" title="example of required parameters">HasImageFeatureProperties</a>
                      </li><li class="current-entities indented3">
                        <span class="separator"></span>
                        <a class="trait" href="HasInputAnnotationCols.html" title=""></a>
                        <a href="HasInputAnnotationCols.html" title="">HasInputAnnotationCols</a>
                      </li><li class="current-entities indented3">
                        <span class="separator"></span>
                        <a class="trait" href="HasMultipleInputAnnotationCols.html" title="Trait used to create annotators with input columns of variable length."></a>
                        <a href="HasMultipleInputAnnotationCols.html" title="Trait used to create annotators with input columns of variable length.">HasMultipleInputAnnotationCols</a>
                      </li><li class="current-entities indented3">
                        <span class="separator"></span>
                        <a class="trait" href="HasOutputAnnotationCol.html" title=""></a>
                        <a href="HasOutputAnnotationCol.html" title="">HasOutputAnnotationCol</a>
                      </li><li class="current-entities indented3">
                        <span class="separator"></span>
                        <a class="trait" href="HasOutputAnnotatorType.html" title=""></a>
                        <a href="HasOutputAnnotatorType.html" title="">HasOutputAnnotatorType</a>
                      </li><li class="current-entities indented3">
                        <span class="separator"></span>
                        <a class="trait" href="HasPretrained.html" title=""></a>
                        <a href="HasPretrained.html" title="">HasPretrained</a>
                      </li><li class="current-entities indented3">
                        <span class="separator"></span>
                        <a class="trait" href="HasRecursiveFit.html" title="AnnotatorApproach'es may extend this trait in order to allow RecursivePipelines to include intermediate steps trained PipelineModel's"></a>
                        <a href="HasRecursiveFit.html" title="AnnotatorApproach'es may extend this trait in order to allow RecursivePipelines to include intermediate steps trained PipelineModel's">HasRecursiveFit</a>
                      </li><li class="current-entities indented3">
                        <span class="separator"></span>
                        <a class="trait" href="HasRecursiveTransform.html" title=""></a>
                        <a href="HasRecursiveTransform.html" title="">HasRecursiveTransform</a>
                      </li><li class="current-entities indented3">
                        <span class="separator"></span>
                        <a class="trait" href="HasSimpleAnnotate.html" title=""></a>
                        <a href="HasSimpleAnnotate.html" title="">HasSimpleAnnotate</a>
                      </li><li class="current-entities indented3">
                        <span class="separator"></span>
                        <a class="trait" href="IAnnotation.html" title="IAnnotation trait is used to abstract the annotator's output for each NLP tasks available in Spark NLP."></a>
                        <a href="IAnnotation.html" title="IAnnotation trait is used to abstract the annotator's output for each NLP tasks available in Spark NLP.">IAnnotation</a>
                      </li><li class="current-entities indented3">
                        <a class="object" href="ImageAssembler$.html" title="This is the companion object of ImageAssembler."></a>
                        <a class="class" href="ImageAssembler.html" title="Prepares images read by Spark into a format that is processable by Spark NLP."></a>
                        <a href="ImageAssembler.html" title="Prepares images read by Spark into a format that is processable by Spark NLP.">ImageAssembler</a>
                      </li><li class="current-entities indented3">
                        <span class="separator"></span>
                        <a class="class" href="JavaAnnotation.html" title=""></a>
                        <a href="JavaAnnotation.html" title="">JavaAnnotation</a>
                      </li><li class="current-entities indented3">
                        <span class="separator"></span>
                        <a class="class" href="LightPipeline.html" title=""></a>
                        <a href="LightPipeline.html" title="">LightPipeline</a>
                      </li><li class="current-entities indented3">
                        <a class="object" href="MultiDocumentAssembler$.html" title="This is the companion object of MultiDocumentAssembler."></a>
                        <a class="class" href="MultiDocumentAssembler.html" title="Prepares data into a format that is processable by Spark NLP."></a>
                        <a href="MultiDocumentAssembler.html" title="Prepares data into a format that is processable by Spark NLP.">MultiDocumentAssembler</a>
                      </li><li class="current-entities indented3">
                        <span class="separator"></span>
                        <a class="trait" href="ParamsAndFeaturesReadable.html" title=""></a>
                        <a href="ParamsAndFeaturesReadable.html" title="">ParamsAndFeaturesReadable</a>
                      </li><li class="current-entities indented3">
                        <span class="separator"></span>
                        <a class="trait" href="ParamsAndFeaturesWritable.html" title=""></a>
                        <a href="ParamsAndFeaturesWritable.html" title="">ParamsAndFeaturesWritable</a>
                      </li><li class="current-entities indented3">
                        <span class="separator"></span>
                        <a class="trait" href="RawAnnotator.html" title=""></a>
                        <a href="RawAnnotator.html" title="">RawAnnotator</a>
                      </li><li class="current-entities indented3">
                        <span class="separator"></span>
                        <a class="class" href="RecursivePipeline.html" title=""></a>
                        <a href="RecursivePipeline.html" title="">RecursivePipeline</a>
                      </li><li class="current-entities indented3">
                        <span class="separator"></span>
                        <a class="class" href="RecursivePipelineModel.html" title=""></a>
                        <a href="RecursivePipelineModel.html" title="">RecursivePipelineModel</a>
                      </li><li class="current-entities indented3">
                        <span class="separator"></span>
                        <a class="object" href="" title=""></a>
                        <a href="" title="">SparkNLP</a>
                      </li><li class="current-entities indented3">
                        <a class="object" href="TableAssembler$.html" title="This is the companion object of TableAssembler."></a>
                        <a class="class" href="TableAssembler.html" title="This transformer parses text into tabular representation."></a>
                        <a href="TableAssembler.html" title="This transformer parses text into tabular representation.">TableAssembler</a>
                      </li><li class="current-entities indented3">
                        <a class="object" href="TokenAssembler$.html" title="This is the companion object of TokenAssembler."></a>
                        <a class="class" href="TokenAssembler.html" title="This transformer reconstructs a DOCUMENT type annotation from tokens, usually after these have been normalized, lemmatized, normalized, spell checked, etc, in order to use this document annotation in further annotators."></a>
                        <a href="TokenAssembler.html" title="This transformer reconstructs a DOCUMENT type annotation from tokens, usually after these have been normalized, lemmatized, normalized, spell checked, etc, in order to use this document annotation in further annotators.">TokenAssembler</a>
                      </li><li class="current-entities indented3">
                        <span class="separator"></span>
                        <a class="object" href="functions$.html" title=""></a>
                        <a href="functions$.html" title="">functions</a>
                      </li>
              </ul>
            </div>
          </div>
          <div id="content">
            <body class="object value">
      <div id="definition">
        <div class="big-circle object">o</div>
        <p id="owner"><a href="../../index.html" class="extype" name="com">com</a>.<a href="../index.html" class="extype" name="com.johnsnowlabs">johnsnowlabs</a>.<a href="index.html" class="extype" name="com.johnsnowlabs.nlp">nlp</a></p>
        <h1>SparkNLP<span class="permalink">
      <a href="../../../com/johnsnowlabs/nlp/SparkNLP$.html" title="Permalink">
        <i class="material-icons"></i>
      </a>
    </span></h1>
        <h3><span class="morelinks"></span></h3>
      </div>

      <h4 id="signature" class="signature">
      <span class="modifier_kind">
        <span class="modifier"></span>
        <span class="kind">object</span>
      </span>
      <span class="symbol">
        <span class="name">SparkNLP</span>
      </span>
      </h4>

      
          <div id="comment" class="fullcommenttop"><div class="toggleContainer block">
          <span class="toggle">
            Linear Supertypes
          </span>
          <div class="superTypes hiddenContent"><span class="extype" name="scala.AnyRef">AnyRef</span>, <span class="extype" name="scala.Any">Any</span></div>
        </div></div>
        

      <div id="mbrsel">
        <div class="toggle"></div>
        <div id="memberfilter">
          <i class="material-icons arrow"></i>
          <span class="input">
            <input id="mbrsel-input" placeholder="Filter all members" type="text" accesskey="/" />
          </span>
          <i class="clear material-icons"></i>
        </div>
        <div id="filterby">
          <div id="order">
            <span class="filtertype">Ordering</span>
            <ol>
              
              <li class="alpha in"><span>Alphabetic</span></li>
              <li class="inherit out"><span>By Inheritance</span></li>
            </ol>
          </div>
          <div class="ancestors">
                  <span class="filtertype">Inherited<br />
                  </span>
                  <ol id="linearization">
                    <li class="in" name="com.johnsnowlabs.nlp.SparkNLP"><span>SparkNLP</span></li><li class="in" name="scala.AnyRef"><span>AnyRef</span></li><li class="in" name="scala.Any"><span>Any</span></li>
                  </ol>
                </div><div class="ancestors">
              <span class="filtertype"></span>
              <ol>
                <li class="hideall out"><span>Hide All</span></li>
                <li class="showall in"><span>Show All</span></li>
              </ol>
            </div>
          <div id="visbl">
              <span class="filtertype">Visibility</span>
              <ol><li class="public in"><span>Public</span></li><li class="all out"><span>All</span></li></ol>
            </div>
        </div>
      </div>

      <div id="template">
        <div id="allMembers">
        

        

        

        <div class="values members">
              <h3>Value Members</h3>
              <ol>
                <li name="scala.AnyRef#!=" visbl="pub" class="indented0 " data-isabs="false" fullComment="yes" group="Ungrouped">
      <a id="!=(x$1:Any):Boolean"></a><a id="!=(Any):Boolean"></a>
      <span class="permalink">
      <a href="../../../com/johnsnowlabs/nlp/SparkNLP$.html#!=(x$1:Any):Boolean" title="Permalink">
        <i class="material-icons"></i>
      </a>
    </span>
      <span class="modifier_kind">
        <span class="modifier">final </span>
        <span class="kind">def</span>
      </span>
      <span class="symbol">
        <span title="gt4s: $bang$eq" class="name">!=</span><span class="params">(<span name="arg0">arg0: <span class="extype" name="scala.Any">Any</span></span>)</span><span class="result">: <span class="extype" name="scala.Boolean">Boolean</span></span>
      </span>
      
      <div class="fullcomment"><dl class="attributes block"> <dt>Definition Classes</dt><dd>AnyRef → Any</dd></dl></div>
    </li><li name="scala.AnyRef###" visbl="pub" class="indented0 " data-isabs="false" fullComment="yes" group="Ungrouped">
      <a id="##():Int"></a>
      <span class="permalink">
      <a href="../../../com/johnsnowlabs/nlp/SparkNLP$.html###():Int" title="Permalink">
        <i class="material-icons"></i>
      </a>
    </span>
      <span class="modifier_kind">
        <span class="modifier">final </span>
        <span class="kind">def</span>
      </span>
      <span class="symbol">
        <span title="gt4s: $hash$hash" class="name">##</span><span class="params">()</span><span class="result">: <span class="extype" name="scala.Int">Int</span></span>
      </span>
      
      <div class="fullcomment"><dl class="attributes block"> <dt>Definition Classes</dt><dd>AnyRef → Any</dd></dl></div>
    </li><li name="scala.AnyRef#==" visbl="pub" class="indented0 " data-isabs="false" fullComment="yes" group="Ungrouped">
      <a id="==(x$1:Any):Boolean"></a><a id="==(Any):Boolean"></a>
      <span class="permalink">
      <a href="../../../com/johnsnowlabs/nlp/SparkNLP$.html#==(x$1:Any):Boolean" title="Permalink">
        <i class="material-icons"></i>
      </a>
    </span>
      <span class="modifier_kind">
        <span class="modifier">final </span>
        <span class="kind">def</span>
      </span>
      <span class="symbol">
        <span title="gt4s: $eq$eq" class="name">==</span><span class="params">(<span name="arg0">arg0: <span class="extype" name="scala.Any">Any</span></span>)</span><span class="result">: <span class="extype" name="scala.Boolean">Boolean</span></span>
      </span>
      
      <div class="fullcomment"><dl class="attributes block"> <dt>Definition Classes</dt><dd>AnyRef → Any</dd></dl></div>
    </li><li name="com.johnsnowlabs.nlp.SparkNLP#MavenGpuSpark3" visbl="pub" class="indented0 " data-isabs="false" fullComment="no" group="Ungrouped">
      <a id="MavenGpuSpark3:String"></a>
      <span class="permalink">
      <a href="../../../com/johnsnowlabs/nlp/SparkNLP$.html#MavenGpuSpark3:String" title="Permalink">
        <i class="material-icons"></i>
      </a>
    </span>
      <span class="modifier_kind">
        <span class="modifier"></span>
        <span class="kind">val</span>
      </span>
      <span class="symbol">
        <span class="name">MavenGpuSpark3</span><span class="result">: <span class="extype" name="scala.Predef.String">String</span></span>
      </span>
      
      
    </li><li name="com.johnsnowlabs.nlp.SparkNLP#MavenSpark3" visbl="pub" class="indented0 " data-isabs="false" fullComment="no" group="Ungrouped">
      <a id="MavenSpark3:String"></a>
      <span class="permalink">
      <a href="../../../com/johnsnowlabs/nlp/SparkNLP$.html#MavenSpark3:String" title="Permalink">
        <i class="material-icons"></i>
      </a>
    </span>
      <span class="modifier_kind">
        <span class="modifier"></span>
        <span class="kind">val</span>
      </span>
      <span class="symbol">
        <span class="name">MavenSpark3</span><span class="result">: <span class="extype" name="scala.Predef.String">String</span></span>
      </span>
      
      
    </li><li name="com.johnsnowlabs.nlp.SparkNLP#MavenSparkAarch64" visbl="pub" class="indented0 " data-isabs="false" fullComment="no" group="Ungrouped">
      <a id="MavenSparkAarch64:String"></a>
      <span class="permalink">
      <a href="../../../com/johnsnowlabs/nlp/SparkNLP$.html#MavenSparkAarch64:String" title="Permalink">
        <i class="material-icons"></i>
      </a>
    </span>
      <span class="modifier_kind">
        <span class="modifier"></span>
        <span class="kind">val</span>
      </span>
      <span class="symbol">
        <span class="name">MavenSparkAarch64</span><span class="result">: <span class="extype" name="scala.Predef.String">String</span></span>
      </span>
      
      
    </li><li name="com.johnsnowlabs.nlp.SparkNLP#MavenSparkSilicon" visbl="pub" class="indented0 " data-isabs="false" fullComment="no" group="Ungrouped">
      <a id="MavenSparkSilicon:String"></a>
      <span class="permalink">
      <a href="../../../com/johnsnowlabs/nlp/SparkNLP$.html#MavenSparkSilicon:String" title="Permalink">
        <i class="material-icons"></i>
      </a>
    </span>
      <span class="modifier_kind">
        <span class="modifier"></span>
        <span class="kind">val</span>
      </span>
      <span class="symbol">
        <span class="name">MavenSparkSilicon</span><span class="result">: <span class="extype" name="scala.Predef.String">String</span></span>
      </span>
      
      
    </li><li name="scala.Any#asInstanceOf" visbl="pub" class="indented0 " data-isabs="false" fullComment="yes" group="Ungrouped">
      <a id="asInstanceOf[T0]:T0"></a>
      <span class="permalink">
      <a href="../../../com/johnsnowlabs/nlp/SparkNLP$.html#asInstanceOf[T0]:T0" title="Permalink">
        <i class="material-icons"></i>
      </a>
    </span>
      <span class="modifier_kind">
        <span class="modifier">final </span>
        <span class="kind">def</span>
      </span>
      <span class="symbol">
        <span class="name">asInstanceOf</span><span class="tparams">[<span name="T0">T0</span>]</span><span class="result">: <span class="extype" name="scala.Any.asInstanceOf.T0">T0</span></span>
      </span>
      
      <div class="fullcomment"><dl class="attributes block"> <dt>Definition Classes</dt><dd>Any</dd></dl></div>
    </li><li name="scala.AnyRef#clone" visbl="prt" class="indented0 " data-isabs="false" fullComment="yes" group="Ungrouped">
      <a id="clone():Object"></a><a id="clone():AnyRef"></a>
      <span class="permalink">
      <a href="../../../com/johnsnowlabs/nlp/SparkNLP$.html#clone():Object" title="Permalink">
        <i class="material-icons"></i>
      </a>
    </span>
      <span class="modifier_kind">
        <span class="modifier"></span>
        <span class="kind">def</span>
      </span>
      <span class="symbol">
        <span class="name">clone</span><span class="params">()</span><span class="result">: <span class="extype" name="scala.AnyRef">AnyRef</span></span>
      </span>
      
      <div class="fullcomment"><dl class="attributes block"> <dt>Attributes</dt><dd>protected[<span class="extype" name="java.lang">lang</span>] </dd><dt>Definition Classes</dt><dd>AnyRef</dd><dt>Annotations</dt><dd>
                <span class="name">@throws</span><span class="args">(<span>
      
      <span class="defval" name="classOf[java.lang.CloneNotSupportedException]">...</span>
    </span>)</span>
              
                <span class="name">@native</span><span class="args">()</span>
              
        </dd></dl></div>
    </li><li name="com.johnsnowlabs.nlp.SparkNLP#currentVersion" visbl="pub" class="indented0 " data-isabs="false" fullComment="no" group="Ungrouped">
      <a id="currentVersion:String"></a>
      <span class="permalink">
      <a href="../../../com/johnsnowlabs/nlp/SparkNLP$.html#currentVersion:String" title="Permalink">
        <i class="material-icons"></i>
      </a>
    </span>
      <span class="modifier_kind">
        <span class="modifier"></span>
        <span class="kind">val</span>
      </span>
      <span class="symbol">
        <span class="name">currentVersion</span><span class="result">: <span class="extype" name="java.lang.String">String</span></span>
      </span>
      
      
    </li><li name="scala.AnyRef#eq" visbl="pub" class="indented0 " data-isabs="false" fullComment="yes" group="Ungrouped">
      <a id="eq(x$1:AnyRef):Boolean"></a><a id="eq(AnyRef):Boolean"></a>
      <span class="permalink">
      <a href="../../../com/johnsnowlabs/nlp/SparkNLP$.html#eq(x$1:AnyRef):Boolean" title="Permalink">
        <i class="material-icons"></i>
      </a>
    </span>
      <span class="modifier_kind">
        <span class="modifier">final </span>
        <span class="kind">def</span>
      </span>
      <span class="symbol">
        <span class="name">eq</span><span class="params">(<span name="arg0">arg0: <span class="extype" name="scala.AnyRef">AnyRef</span></span>)</span><span class="result">: <span class="extype" name="scala.Boolean">Boolean</span></span>
      </span>
      
      <div class="fullcomment"><dl class="attributes block"> <dt>Definition Classes</dt><dd>AnyRef</dd></dl></div>
    </li><li name="scala.AnyRef#equals" visbl="pub" class="indented0 " data-isabs="false" fullComment="yes" group="Ungrouped">
      <a id="equals(x$1:Any):Boolean"></a><a id="equals(Any):Boolean"></a>
      <span class="permalink">
      <a href="../../../com/johnsnowlabs/nlp/SparkNLP$.html#equals(x$1:Any):Boolean" title="Permalink">
        <i class="material-icons"></i>
      </a>
    </span>
      <span class="modifier_kind">
        <span class="modifier"></span>
        <span class="kind">def</span>
      </span>
      <span class="symbol">
        <span class="name">equals</span><span class="params">(<span name="arg0">arg0: <span class="extype" name="scala.Any">Any</span></span>)</span><span class="result">: <span class="extype" name="scala.Boolean">Boolean</span></span>
      </span>
      
      <div class="fullcomment"><dl class="attributes block"> <dt>Definition Classes</dt><dd>AnyRef → Any</dd></dl></div>
    </li><li name="scala.AnyRef#finalize" visbl="prt" class="indented0 " data-isabs="false" fullComment="yes" group="Ungrouped">
      <a id="finalize():Unit"></a>
      <span class="permalink">
      <a href="../../../com/johnsnowlabs/nlp/SparkNLP$.html#finalize():Unit" title="Permalink">
        <i class="material-icons"></i>
      </a>
    </span>
      <span class="modifier_kind">
        <span class="modifier"></span>
        <span class="kind">def</span>
      </span>
      <span class="symbol">
        <span class="name">finalize</span><span class="params">()</span><span class="result">: <span class="extype" name="scala.Unit">Unit</span></span>
      </span>
      
      <div class="fullcomment"><dl class="attributes block"> <dt>Attributes</dt><dd>protected[<span class="extype" name="java.lang">lang</span>] </dd><dt>Definition Classes</dt><dd>AnyRef</dd><dt>Annotations</dt><dd>
                <span class="name">@throws</span><span class="args">(<span>
      
      <span class="symbol">classOf[java.lang.Throwable]</span>
    </span>)</span>
              
        </dd></dl></div>
    </li><li name="scala.AnyRef#getClass" visbl="pub" class="indented0 " data-isabs="false" fullComment="yes" group="Ungrouped">
      <a id="getClass():Class[_]"></a>
      <span class="permalink">
      <a href="../../../com/johnsnowlabs/nlp/SparkNLP$.html#getClass():Class[_]" title="Permalink">
        <i class="material-icons"></i>
      </a>
    </span>
      <span class="modifier_kind">
        <span class="modifier">final </span>
        <span class="kind">def</span>
      </span>
      <span class="symbol">
        <span class="name">getClass</span><span class="params">()</span><span class="result">: <span class="extype" name="java.lang.Class">Class</span>[_]</span>
      </span>
      
      <div class="fullcomment"><dl class="attributes block"> <dt>Definition Classes</dt><dd>AnyRef → Any</dd><dt>Annotations</dt><dd>
                <span class="name">@native</span><span class="args">()</span>
              
        </dd></dl></div>
    </li><li name="scala.AnyRef#hashCode" visbl="pub" class="indented0 " data-isabs="false" fullComment="yes" group="Ungrouped">
      <a id="hashCode():Int"></a>
      <span class="permalink">
      <a href="../../../com/johnsnowlabs/nlp/SparkNLP$.html#hashCode():Int" title="Permalink">
        <i class="material-icons"></i>
      </a>
    </span>
      <span class="modifier_kind">
        <span class="modifier"></span>
        <span class="kind">def</span>
      </span>
      <span class="symbol">
        <span class="name">hashCode</span><span class="params">()</span><span class="result">: <span class="extype" name="scala.Int">Int</span></span>
      </span>
      
      <div class="fullcomment"><dl class="attributes block"> <dt>Definition Classes</dt><dd>AnyRef → Any</dd><dt>Annotations</dt><dd>
                <span class="name">@native</span><span class="args">()</span>
              
        </dd></dl></div>
    </li><li name="scala.Any#isInstanceOf" visbl="pub" class="indented0 " data-isabs="false" fullComment="yes" group="Ungrouped">
      <a id="isInstanceOf[T0]:Boolean"></a>
      <span class="permalink">
      <a href="../../../com/johnsnowlabs/nlp/SparkNLP$.html#isInstanceOf[T0]:Boolean" title="Permalink">
        <i class="material-icons"></i>
      </a>
    </span>
      <span class="modifier_kind">
        <span class="modifier">final </span>
        <span class="kind">def</span>
      </span>
      <span class="symbol">
        <span class="name">isInstanceOf</span><span class="tparams">[<span name="T0">T0</span>]</span><span class="result">: <span class="extype" name="scala.Boolean">Boolean</span></span>
      </span>
      
      <div class="fullcomment"><dl class="attributes block"> <dt>Definition Classes</dt><dd>Any</dd></dl></div>
    </li><li name="scala.AnyRef#ne" visbl="pub" class="indented0 " data-isabs="false" fullComment="yes" group="Ungrouped">
      <a id="ne(x$1:AnyRef):Boolean"></a><a id="ne(AnyRef):Boolean"></a>
      <span class="permalink">
      <a href="../../../com/johnsnowlabs/nlp/SparkNLP$.html#ne(x$1:AnyRef):Boolean" title="Permalink">
        <i class="material-icons"></i>
      </a>
    </span>
      <span class="modifier_kind">
        <span class="modifier">final </span>
        <span class="kind">def</span>
      </span>
      <span class="symbol">
        <span class="name">ne</span><span class="params">(<span name="arg0">arg0: <span class="extype" name="scala.AnyRef">AnyRef</span></span>)</span><span class="result">: <span class="extype" name="scala.Boolean">Boolean</span></span>
      </span>
      
      <div class="fullcomment"><dl class="attributes block"> <dt>Definition Classes</dt><dd>AnyRef</dd></dl></div>
    </li><li name="scala.AnyRef#notify" visbl="pub" class="indented0 " data-isabs="false" fullComment="yes" group="Ungrouped">
      <a id="notify():Unit"></a>
      <span class="permalink">
      <a href="../../../com/johnsnowlabs/nlp/SparkNLP$.html#notify():Unit" title="Permalink">
        <i class="material-icons"></i>
      </a>
    </span>
      <span class="modifier_kind">
        <span class="modifier">final </span>
        <span class="kind">def</span>
      </span>
      <span class="symbol">
        <span class="name">notify</span><span class="params">()</span><span class="result">: <span class="extype" name="scala.Unit">Unit</span></span>
      </span>
      
      <div class="fullcomment"><dl class="attributes block"> <dt>Definition Classes</dt><dd>AnyRef</dd><dt>Annotations</dt><dd>
                <span class="name">@native</span><span class="args">()</span>
              
        </dd></dl></div>
    </li><li name="scala.AnyRef#notifyAll" visbl="pub" class="indented0 " data-isabs="false" fullComment="yes" group="Ungrouped">
      <a id="notifyAll():Unit"></a>
      <span class="permalink">
      <a href="../../../com/johnsnowlabs/nlp/SparkNLP$.html#notifyAll():Unit" title="Permalink">
        <i class="material-icons"></i>
      </a>
    </span>
      <span class="modifier_kind">
        <span class="modifier">final </span>
        <span class="kind">def</span>
      </span>
      <span class="symbol">
        <span class="name">notifyAll</span><span class="params">()</span><span class="result">: <span class="extype" name="scala.Unit">Unit</span></span>
      </span>
      
      <div class="fullcomment"><dl class="attributes block"> <dt>Definition Classes</dt><dd>AnyRef</dd><dt>Annotations</dt><dd>
                <span class="name">@native</span><span class="args">()</span>
              
        </dd></dl></div>
    </li><li name="com.johnsnowlabs.nlp.SparkNLP#start" visbl="pub" class="indented0 " data-isabs="false" fullComment="yes" group="Ungrouped">
      <a id="start(gpu:Boolean,apple_silicon:Boolean,aarch64:Boolean,memory:String,cache_folder:String,log_folder:String,cluster_tmp_dir:String):org.apache.spark.sql.SparkSession"></a><a id="start(Boolean,Boolean,Boolean,String,String,String,String):SparkSession"></a>
      <span class="permalink">
      <a href="../../../com/johnsnowlabs/nlp/SparkNLP$.html#start(gpu:Boolean,apple_silicon:Boolean,aarch64:Boolean,memory:String,cache_folder:String,log_folder:String,cluster_tmp_dir:String):org.apache.spark.sql.SparkSession" title="Permalink">
        <i class="material-icons"></i>
      </a>
    </span>
      <span class="modifier_kind">
        <span class="modifier"></span>
        <span class="kind">def</span>
      </span>
      <span class="symbol">
        <span class="name">start</span><span class="params">(<span name="gpu">gpu: <span class="extype" name="scala.Boolean">Boolean</span> = <span class="symbol">false</span></span>, <span name="apple_silicon">apple_silicon: <span class="extype" name="scala.Boolean">Boolean</span> = <span class="symbol">false</span></span>, <span name="aarch64">aarch64: <span class="extype" name="scala.Boolean">Boolean</span> = <span class="symbol">false</span></span>, <span name="memory">memory: <span class="extype" name="scala.Predef.String">String</span> = <span class="symbol">&quot;16G&quot;</span></span>, <span name="cache_folder">cache_folder: <span class="extype" name="scala.Predef.String">String</span> = <span class="symbol">&quot;&quot;</span></span>, <span name="log_folder">log_folder: <span class="extype" name="scala.Predef.String">String</span> = <span class="symbol">&quot;&quot;</span></span>, <span name="cluster_tmp_dir">cluster_tmp_dir: <span class="extype" name="scala.Predef.String">String</span> = <span class="symbol">&quot;&quot;</span></span>)</span><span class="result">: <span class="extype" name="org.apache.spark.sql.SparkSession">SparkSession</span></span>
      </span>
      
      <p class="shortcomment cmt">Start SparkSession with Spark NLP
</p><div class="fullcomment"><div class="comment cmt"><p>Start SparkSession with Spark NLP
</p></div><dl class="paramcmts block"><dt class="param">gpu</dt><dd class="cmt"><p>
  start Spark NLP with GPU</p></dd><dt class="param">apple_silicon</dt><dd class="cmt"><p>
  start Spark NLP for Apple M1 &amp; M2 systems</p></dd><dt class="param">aarch64</dt><dd class="cmt"><p>
  start Spark NLP for Linux Aarch64 systems</p></dd><dt class="param">memory</dt><dd class="cmt"><p>
  set driver memory for SparkSession</p></dd><dt class="param">cache_folder</dt><dd class="cmt"><p>
  The location to download and extract pretrained Models and Pipelines (by default, it will
  be in the users home directory under <code>cache_pretrained</code>.)</p></dd><dt class="param">log_folder</dt><dd class="cmt"><p>
  The location to use on a cluster for temporarily files such as unpacking indexes for
  WordEmbeddings. By default, this locations is the location of <code>hadoop.tmp.dir</code> set via
  Hadoop configuration for Apache Spark. NOTE: <code>S3</code> is not supported and it must be local,
  HDFS, or DBFS.</p></dd><dt class="param">cluster_tmp_dir</dt><dd class="cmt"><p>
  The location to save logs from annotators during training (By default, it will be in the
  users home directory under <code>annotator_logs</code>.)</p></dd><dt>returns</dt><dd class="cmt"><p>
  SparkSession</p></dd></dl></div>
    </li><li name="scala.AnyRef#synchronized" visbl="pub" class="indented0 " data-isabs="false" fullComment="yes" group="Ungrouped">
      <a id="synchronized[T0](x$1:=&gt;T0):T0"></a><a id="synchronized[T0](⇒T0):T0"></a>
      <span class="permalink">
      <a href="../../../com/johnsnowlabs/nlp/SparkNLP$.html#synchronized[T0](x$1:=&gt;T0):T0" title="Permalink">
        <i class="material-icons"></i>
      </a>
    </span>
      <span class="modifier_kind">
        <span class="modifier">final </span>
        <span class="kind">def</span>
      </span>
      <span class="symbol">
        <span class="name">synchronized</span><span class="tparams">[<span name="T0">T0</span>]</span><span class="params">(<span name="arg0">arg0: ⇒ <span class="extype" name="java.lang.AnyRef.synchronized.T0">T0</span></span>)</span><span class="result">: <span class="extype" name="java.lang.AnyRef.synchronized.T0">T0</span></span>
      </span>
      
      <div class="fullcomment"><dl class="attributes block"> <dt>Definition Classes</dt><dd>AnyRef</dd></dl></div>
    </li><li name="scala.AnyRef#toString" visbl="pub" class="indented0 " data-isabs="false" fullComment="yes" group="Ungrouped">
      <a id="toString():String"></a>
      <span class="permalink">
      <a href="../../../com/johnsnowlabs/nlp/SparkNLP$.html#toString():String" title="Permalink">
        <i class="material-icons"></i>
      </a>
    </span>
      <span class="modifier_kind">
        <span class="modifier"></span>
        <span class="kind">def</span>
      </span>
      <span class="symbol">
        <span class="name">toString</span><span class="params">()</span><span class="result">: <span class="extype" name="java.lang.String">String</span></span>
      </span>
      
      <div class="fullcomment"><dl class="attributes block"> <dt>Definition Classes</dt><dd>AnyRef → Any</dd></dl></div>
    </li><li name="com.johnsnowlabs.nlp.SparkNLP#version" visbl="pub" class="indented0 " data-isabs="false" fullComment="no" group="Ungrouped">
      <a id="version():String"></a>
      <span class="permalink">
      <a href="../../../com/johnsnowlabs/nlp/SparkNLP$.html#version():String" title="Permalink">
        <i class="material-icons"></i>
      </a>
    </span>
      <span class="modifier_kind">
        <span class="modifier"></span>
        <span class="kind">def</span>
      </span>
      <span class="symbol">
        <span class="name">version</span><span class="params">()</span><span class="result">: <span class="extype" name="scala.Predef.String">String</span></span>
      </span>
      
      
    </li><li name="scala.AnyRef#wait" visbl="pub" class="indented0 " data-isabs="false" fullComment="yes" group="Ungrouped">
      <a id="wait():Unit"></a>
      <span class="permalink">
      <a href="../../../com/johnsnowlabs/nlp/SparkNLP$.html#wait():Unit" title="Permalink">
        <i class="material-icons"></i>
      </a>
    </span>
      <span class="modifier_kind">
        <span class="modifier">final </span>
        <span class="kind">def</span>
      </span>
      <span class="symbol">
        <span class="name">wait</span><span class="params">()</span><span class="result">: <span class="extype" name="scala.Unit">Unit</span></span>
      </span>
      
      <div class="fullcomment"><dl class="attributes block"> <dt>Definition Classes</dt><dd>AnyRef</dd><dt>Annotations</dt><dd>
                <span class="name">@throws</span><span class="args">(<span>
      
      <span class="defval" name="classOf[java.lang.InterruptedException]">...</span>
    </span>)</span>
              
        </dd></dl></div>
    </li><li name="scala.AnyRef#wait" visbl="pub" class="indented0 " data-isabs="false" fullComment="yes" group="Ungrouped">
      <a id="wait(x$1:Long,x$2:Int):Unit"></a><a id="wait(Long,Int):Unit"></a>
      <span class="permalink">
      <a href="../../../com/johnsnowlabs/nlp/SparkNLP$.html#wait(x$1:Long,x$2:Int):Unit" title="Permalink">
        <i class="material-icons"></i>
      </a>
    </span>
      <span class="modifier_kind">
        <span class="modifier">final </span>
        <span class="kind">def</span>
      </span>
      <span class="symbol">
        <span class="name">wait</span><span class="params">(<span name="arg0">arg0: <span class="extype" name="scala.Long">Long</span></span>, <span name="arg1">arg1: <span class="extype" name="scala.Int">Int</span></span>)</span><span class="result">: <span class="extype" name="scala.Unit">Unit</span></span>
      </span>
      
      <div class="fullcomment"><dl class="attributes block"> <dt>Definition Classes</dt><dd>AnyRef</dd><dt>Annotations</dt><dd>
                <span class="name">@throws</span><span class="args">(<span>
      
      <span class="defval" name="classOf[java.lang.InterruptedException]">...</span>
    </span>)</span>
              
        </dd></dl></div>
    </li><li name="scala.AnyRef#wait" visbl="pub" class="indented0 " data-isabs="false" fullComment="yes" group="Ungrouped">
      <a id="wait(x$1:Long):Unit"></a><a id="wait(Long):Unit"></a>
      <span class="permalink">
      <a href="../../../com/johnsnowlabs/nlp/SparkNLP$.html#wait(x$1:Long):Unit" title="Permalink">
        <i class="material-icons"></i>
      </a>
    </span>
      <span class="modifier_kind">
        <span class="modifier">final </span>
        <span class="kind">def</span>
      </span>
      <span class="symbol">
        <span class="name">wait</span><span class="params">(<span name="arg0">arg0: <span class="extype" name="scala.Long">Long</span></span>)</span><span class="result">: <span class="extype" name="scala.Unit">Unit</span></span>
      </span>
      
      <div class="fullcomment"><dl class="attributes block"> <dt>Definition Classes</dt><dd>AnyRef</dd><dt>Annotations</dt><dd>
                <span class="name">@throws</span><span class="args">(<span>
      
      <span class="defval" name="classOf[java.lang.InterruptedException]">...</span>
    </span>)</span>
              
                <span class="name">@native</span><span class="args">()</span>
              
        </dd></dl></div>
    </li>
              </ol>
            </div>

        

        
        </div>

        <div id="inheritedMembers">
        <div class="parent" name="scala.AnyRef">
              <h3>Inherited from <span class="extype" name="scala.AnyRef">AnyRef</span></h3>
            </div><div class="parent" name="scala.Any">
              <h3>Inherited from <span class="extype" name="scala.Any">Any</span></h3>
            </div>
        
        </div>

        <div id="groupedMembers">
        <div class="group" name="Ungrouped">
              <h3>Ungrouped</h3>
              
            </div>
        </div>

      </div>

      <div id="tooltip"></div>

      <div id="footer">  </div>
    </body>
          </div>
        </div>
      </div>
    </body>
      </html><|MERGE_RESOLUTION|>--- conflicted
+++ resolved
@@ -3,15 +3,9 @@
         <head>
           <meta http-equiv="X-UA-Compatible" content="IE=edge" />
           <meta name="viewport" content="width=device-width, initial-scale=1.0, maximum-scale=1.0, user-scalable=no" />
-<<<<<<< HEAD
-          <title>Spark NLP 4.3.0 ScalaDoc  - com.johnsnowlabs.nlp.SparkNLP</title>
-          <meta name="description" content="Spark NLP 4.3.0 ScalaDoc - com.johnsnowlabs.nlp.SparkNLP" />
-          <meta name="keywords" content="Spark NLP 4.3.0 ScalaDoc com.johnsnowlabs.nlp.SparkNLP" />
-=======
           <title>Spark NLP 4.2.8 ScalaDoc  - com.johnsnowlabs.nlp.SparkNLP</title>
           <meta name="description" content="Spark NLP 4.2.8 ScalaDoc - com.johnsnowlabs.nlp.SparkNLP" />
           <meta name="keywords" content="Spark NLP 4.2.8 ScalaDoc com.johnsnowlabs.nlp.SparkNLP" />
->>>>>>> c60c6f53
           <meta http-equiv="content-type" content="text/html; charset=UTF-8" />
           
       
@@ -34,11 +28,7 @@
         </head>
         <body>
       <div id="search">
-<<<<<<< HEAD
-        <span id="doc-title">Spark NLP 4.3.0 ScalaDoc<span id="doc-version"></span></span>
-=======
         <span id="doc-title">Spark NLP 4.2.8 ScalaDoc<span id="doc-version"></span></span>
->>>>>>> c60c6f53
         <span class="close-results"><span class="left">&lt;</span> Back</span>
         <div id="textfilter">
           <span class="input">
@@ -616,10 +606,10 @@
       </span>
       
       
-    </li><li name="com.johnsnowlabs.nlp.SparkNLP#MavenSparkSilicon" visbl="pub" class="indented0 " data-isabs="false" fullComment="no" group="Ungrouped">
-      <a id="MavenSparkSilicon:String"></a>
-      <span class="permalink">
-      <a href="../../../com/johnsnowlabs/nlp/SparkNLP$.html#MavenSparkSilicon:String" title="Permalink">
+    </li><li name="com.johnsnowlabs.nlp.SparkNLP#MavenSparkM1" visbl="pub" class="indented0 " data-isabs="false" fullComment="no" group="Ungrouped">
+      <a id="MavenSparkM1:String"></a>
+      <span class="permalink">
+      <a href="../../../com/johnsnowlabs/nlp/SparkNLP$.html#MavenSparkM1:String" title="Permalink">
         <i class="material-icons"></i>
       </a>
     </span>
@@ -628,7 +618,7 @@
         <span class="kind">val</span>
       </span>
       <span class="symbol">
-        <span class="name">MavenSparkSilicon</span><span class="result">: <span class="extype" name="scala.Predef.String">String</span></span>
+        <span class="name">MavenSparkM1</span><span class="result">: <span class="extype" name="scala.Predef.String">String</span></span>
       </span>
       
       
@@ -851,25 +841,25 @@
               
         </dd></dl></div>
     </li><li name="com.johnsnowlabs.nlp.SparkNLP#start" visbl="pub" class="indented0 " data-isabs="false" fullComment="yes" group="Ungrouped">
-      <a id="start(gpu:Boolean,apple_silicon:Boolean,aarch64:Boolean,memory:String,cache_folder:String,log_folder:String,cluster_tmp_dir:String):org.apache.spark.sql.SparkSession"></a><a id="start(Boolean,Boolean,Boolean,String,String,String,String):SparkSession"></a>
-      <span class="permalink">
-      <a href="../../../com/johnsnowlabs/nlp/SparkNLP$.html#start(gpu:Boolean,apple_silicon:Boolean,aarch64:Boolean,memory:String,cache_folder:String,log_folder:String,cluster_tmp_dir:String):org.apache.spark.sql.SparkSession" title="Permalink">
-        <i class="material-icons"></i>
-      </a>
-    </span>
-      <span class="modifier_kind">
-        <span class="modifier"></span>
-        <span class="kind">def</span>
-      </span>
-      <span class="symbol">
-        <span class="name">start</span><span class="params">(<span name="gpu">gpu: <span class="extype" name="scala.Boolean">Boolean</span> = <span class="symbol">false</span></span>, <span name="apple_silicon">apple_silicon: <span class="extype" name="scala.Boolean">Boolean</span> = <span class="symbol">false</span></span>, <span name="aarch64">aarch64: <span class="extype" name="scala.Boolean">Boolean</span> = <span class="symbol">false</span></span>, <span name="memory">memory: <span class="extype" name="scala.Predef.String">String</span> = <span class="symbol">&quot;16G&quot;</span></span>, <span name="cache_folder">cache_folder: <span class="extype" name="scala.Predef.String">String</span> = <span class="symbol">&quot;&quot;</span></span>, <span name="log_folder">log_folder: <span class="extype" name="scala.Predef.String">String</span> = <span class="symbol">&quot;&quot;</span></span>, <span name="cluster_tmp_dir">cluster_tmp_dir: <span class="extype" name="scala.Predef.String">String</span> = <span class="symbol">&quot;&quot;</span></span>)</span><span class="result">: <span class="extype" name="org.apache.spark.sql.SparkSession">SparkSession</span></span>
+      <a id="start(gpu:Boolean,m1:Boolean,aarch64:Boolean,memory:String,cache_folder:String,log_folder:String,cluster_tmp_dir:String):org.apache.spark.sql.SparkSession"></a><a id="start(Boolean,Boolean,Boolean,String,String,String,String):SparkSession"></a>
+      <span class="permalink">
+      <a href="../../../com/johnsnowlabs/nlp/SparkNLP$.html#start(gpu:Boolean,m1:Boolean,aarch64:Boolean,memory:String,cache_folder:String,log_folder:String,cluster_tmp_dir:String):org.apache.spark.sql.SparkSession" title="Permalink">
+        <i class="material-icons"></i>
+      </a>
+    </span>
+      <span class="modifier_kind">
+        <span class="modifier"></span>
+        <span class="kind">def</span>
+      </span>
+      <span class="symbol">
+        <span class="name">start</span><span class="params">(<span name="gpu">gpu: <span class="extype" name="scala.Boolean">Boolean</span> = <span class="symbol">false</span></span>, <span name="m1">m1: <span class="extype" name="scala.Boolean">Boolean</span> = <span class="symbol">false</span></span>, <span name="aarch64">aarch64: <span class="extype" name="scala.Boolean">Boolean</span> = <span class="symbol">false</span></span>, <span name="memory">memory: <span class="extype" name="scala.Predef.String">String</span> = <span class="symbol">&quot;16G&quot;</span></span>, <span name="cache_folder">cache_folder: <span class="extype" name="scala.Predef.String">String</span> = <span class="symbol">&quot;&quot;</span></span>, <span name="log_folder">log_folder: <span class="extype" name="scala.Predef.String">String</span> = <span class="symbol">&quot;&quot;</span></span>, <span name="cluster_tmp_dir">cluster_tmp_dir: <span class="extype" name="scala.Predef.String">String</span> = <span class="symbol">&quot;&quot;</span></span>)</span><span class="result">: <span class="extype" name="org.apache.spark.sql.SparkSession">SparkSession</span></span>
       </span>
       
       <p class="shortcomment cmt">Start SparkSession with Spark NLP
 </p><div class="fullcomment"><div class="comment cmt"><p>Start SparkSession with Spark NLP
 </p></div><dl class="paramcmts block"><dt class="param">gpu</dt><dd class="cmt"><p>
-  start Spark NLP with GPU</p></dd><dt class="param">apple_silicon</dt><dd class="cmt"><p>
-  start Spark NLP for Apple M1 &amp; M2 systems</p></dd><dt class="param">aarch64</dt><dd class="cmt"><p>
+  start Spark NLP with GPU</p></dd><dt class="param">m1</dt><dd class="cmt"><p>
+  start Spark NLP for Apple M1 systems</p></dd><dt class="param">aarch64</dt><dd class="cmt"><p>
   start Spark NLP for Linux Aarch64 systems</p></dd><dt class="param">memory</dt><dd class="cmt"><p>
   set driver memory for SparkSession</p></dd><dt class="param">cache_folder</dt><dd class="cmt"><p>
   The location to download and extract pretrained Models and Pipelines (by default, it will
