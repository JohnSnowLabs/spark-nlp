<!DOCTYPE html >
<html>
        <head>
          <meta http-equiv="X-UA-Compatible" content="IE=edge" />
          <meta name="viewport" content="width=device-width, initial-scale=1.0, maximum-scale=1.0, user-scalable=no" />
<<<<<<< HEAD
          <title>Spark NLP 4.3.0 ScalaDoc  - com.johnsnowlabs.ml.tensorflow.sentencepiece.SentencePieceProcessor</title>
          <meta name="description" content="Spark NLP 4.3.0 ScalaDoc - com.johnsnowlabs.ml.tensorflow.sentencepiece.SentencePieceProcessor" />
          <meta name="keywords" content="Spark NLP 4.3.0 ScalaDoc com.johnsnowlabs.ml.tensorflow.sentencepiece.SentencePieceProcessor" />
=======
          <title>Spark NLP 4.2.8 ScalaDoc  - com.johnsnowlabs.ml.tensorflow.sentencepiece.SentencePieceProcessor</title>
          <meta name="description" content="Spark NLP 4.2.8 ScalaDoc - com.johnsnowlabs.ml.tensorflow.sentencepiece.SentencePieceProcessor" />
          <meta name="keywords" content="Spark NLP 4.2.8 ScalaDoc com.johnsnowlabs.ml.tensorflow.sentencepiece.SentencePieceProcessor" />
>>>>>>> c60c6f53
          <meta http-equiv="content-type" content="text/html; charset=UTF-8" />
          
      
      <link href="../../../../../lib/index.css" media="screen" type="text/css" rel="stylesheet" />
      <link href="../../../../../lib/template.css" media="screen" type="text/css" rel="stylesheet" />
      <link href="../../../../../lib/diagrams.css" media="screen" type="text/css" rel="stylesheet" id="diagrams-css" />
      <script type="text/javascript" src="../../../../../lib/jquery.min.js"></script>
      <script type="text/javascript" src="../../../../../lib/jquery.panzoom.min.js"></script>
      <script type="text/javascript" src="../../../../../lib/jquery.mousewheel.min.js"></script>
      <script type="text/javascript" src="../../../../../lib/index.js"></script>
      <script type="text/javascript" src="../../../../../index.js"></script>
      <script type="text/javascript" src="../../../../../lib/scheduler.js"></script>
      <script type="text/javascript" src="../../../../../lib/template.js"></script>
      
      <script type="text/javascript">
        /* this variable can be used by the JS to determine the path to the root document */
        var toRoot = '../../../../../';
      </script>
    
        </head>
        <body>
      <div id="search">
<<<<<<< HEAD
        <span id="doc-title">Spark NLP 4.3.0 ScalaDoc<span id="doc-version"></span></span>
=======
        <span id="doc-title">Spark NLP 4.2.8 ScalaDoc<span id="doc-version"></span></span>
>>>>>>> c60c6f53
        <span class="close-results"><span class="left">&lt;</span> Back</span>
        <div id="textfilter">
          <span class="input">
            <input autocapitalize="none" placeholder="Search" id="index-input" type="text" accesskey="/" />
            <i class="clear material-icons"></i>
            <i id="search-icon" class="material-icons"></i>
          </span>
        </div>
    </div>
      <div id="search-results">
        <div id="search-progress">
          <div id="progress-fill"></div>
        </div>
        <div id="results-content">
          <div id="entity-results"></div>
          <div id="member-results"></div>
        </div>
      </div>
      <div id="content-scroll-container" style="-webkit-overflow-scrolling: touch;">
        <div id="content-container" style="-webkit-overflow-scrolling: touch;">
          <div id="subpackage-spacer">
            <div id="packages">
              <h1>Packages</h1>
              <ul>
                <li name="_root_.root" visbl="pub" class="indented0 " data-isabs="false" fullComment="yes" group="Ungrouped">
      <a id="_root_"></a><a id="root:_root_"></a>
      <span class="permalink">
      <a href="../../../../../index.html" title="Permalink">
        <i class="material-icons"></i>
      </a>
    </span>
      <span class="modifier_kind">
        <span class="modifier"></span>
        <span class="kind">package</span>
      </span>
      <span class="symbol">
        <a title="" href="../../../../../index.html"><span class="name">root</span></a>
      </span>
      
      <div class="fullcomment"><dl class="attributes block"> <dt>Definition Classes</dt><dd><a href="../../../../../index.html" class="extype" name="_root_">root</a></dd></dl></div>
    </li><li name="_root_.com" visbl="pub" class="indented1 " data-isabs="false" fullComment="yes" group="Ungrouped">
      <a id="com"></a><a id="com:com"></a>
      <span class="permalink">
      <a href="../../../../../com/index.html" title="Permalink">
        <i class="material-icons"></i>
      </a>
    </span>
      <span class="modifier_kind">
        <span class="modifier"></span>
        <span class="kind">package</span>
      </span>
      <span class="symbol">
        <a title="" href="../../../../index.html"><span class="name">com</span></a>
      </span>
      
      <div class="fullcomment"><dl class="attributes block"> <dt>Definition Classes</dt><dd><a href="../../../../../index.html" class="extype" name="_root_">root</a></dd></dl></div>
    </li><li name="com.johnsnowlabs" visbl="pub" class="indented2 " data-isabs="false" fullComment="yes" group="Ungrouped">
      <a id="johnsnowlabs"></a><a id="johnsnowlabs:johnsnowlabs"></a>
      <span class="permalink">
      <a href="../../../../../com/johnsnowlabs/index.html" title="Permalink">
        <i class="material-icons"></i>
      </a>
    </span>
      <span class="modifier_kind">
        <span class="modifier"></span>
        <span class="kind">package</span>
      </span>
      <span class="symbol">
        <a title="" href="../../../index.html"><span class="name">johnsnowlabs</span></a>
      </span>
      
      <div class="fullcomment"><dl class="attributes block"> <dt>Definition Classes</dt><dd><a href="../../../../index.html" class="extype" name="com">com</a></dd></dl></div>
    </li><li name="com.johnsnowlabs.ml" visbl="pub" class="indented3 " data-isabs="false" fullComment="yes" group="Ungrouped">
      <a id="ml"></a><a id="ml:ml"></a>
      <span class="permalink">
      <a href="../../../../../com/johnsnowlabs/ml/index.html" title="Permalink">
        <i class="material-icons"></i>
      </a>
    </span>
      <span class="modifier_kind">
        <span class="modifier"></span>
        <span class="kind">package</span>
      </span>
      <span class="symbol">
        <a title="" href="../../index.html"><span class="name">ml</span></a>
      </span>
      
      <div class="fullcomment"><dl class="attributes block"> <dt>Definition Classes</dt><dd><a href="../../../index.html" class="extype" name="com.johnsnowlabs">johnsnowlabs</a></dd></dl></div>
    </li><li name="com.johnsnowlabs.ml.tensorflow" visbl="pub" class="indented4 " data-isabs="false" fullComment="yes" group="Ungrouped">
      <a id="tensorflow"></a><a id="tensorflow:tensorflow"></a>
      <span class="permalink">
      <a href="../../../../../com/johnsnowlabs/ml/tensorflow/index.html" title="Permalink">
        <i class="material-icons"></i>
      </a>
    </span>
      <span class="modifier_kind">
        <span class="modifier"></span>
        <span class="kind">package</span>
      </span>
      <span class="symbol">
        <a title="" href="../index.html"><span class="name">tensorflow</span></a>
      </span>
      
      <div class="fullcomment"><dl class="attributes block"> <dt>Definition Classes</dt><dd><a href="../../index.html" class="extype" name="com.johnsnowlabs.ml">ml</a></dd></dl></div>
    </li><li name="com.johnsnowlabs.ml.tensorflow.sentencepiece" visbl="pub" class="indented5 " data-isabs="false" fullComment="yes" group="Ungrouped">
      <a id="sentencepiece"></a><a id="sentencepiece:sentencepiece"></a>
      <span class="permalink">
      <a href="../../../../../com/johnsnowlabs/ml/tensorflow/sentencepiece/index.html" title="Permalink">
        <i class="material-icons"></i>
      </a>
    </span>
      <span class="modifier_kind">
        <span class="modifier"></span>
        <span class="kind">package</span>
      </span>
      <span class="symbol">
        <a title="" href="index.html"><span class="name">sentencepiece</span></a>
      </span>
      
      <div class="fullcomment"><dl class="attributes block"> <dt>Definition Classes</dt><dd><a href="../index.html" class="extype" name="com.johnsnowlabs.ml.tensorflow">tensorflow</a></dd></dl></div>
    </li><li class="current-entities indented5">
                        <span class="separator"></span>
                        <a class="trait" href="ReadSentencePieceModel.html" title=""></a>
                        <a href="ReadSentencePieceModel.html" title="">ReadSentencePieceModel</a>
                      </li><li class="current-entities indented5">
                        <span class="separator"></span>
                        <a class="class" href="SentencePieceException.html" title=""></a>
                        <a href="SentencePieceException.html" title="">SentencePieceException</a>
                      </li><li class="current-entities indented5">
                        <span class="separator"></span>
                        <a class="class" href="" title=""></a>
                        <a href="" title="">SentencePieceProcessor</a>
                      </li><li class="current-entities indented5">
                        <span class="separator"></span>
                        <a class="object" href="SentencePieceWrapper$.html" title=""></a>
                        <a href="SentencePieceWrapper$.html" title="">SentencePieceWrapper</a>
                      </li><li class="current-entities indented5">
                        <span class="separator"></span>
                        <a class="trait" href="WriteSentencePieceModel.html" title=""></a>
                        <a href="WriteSentencePieceModel.html" title="">WriteSentencePieceModel</a>
                      </li>
              </ul>
            </div>
          </div>
          <div id="content">
            <body class="class type">
      <div id="definition">
        <div class="big-circle class">c</div>
        <p id="owner"><a href="../../../../index.html" class="extype" name="com">com</a>.<a href="../../../index.html" class="extype" name="com.johnsnowlabs">johnsnowlabs</a>.<a href="../../index.html" class="extype" name="com.johnsnowlabs.ml">ml</a>.<a href="../index.html" class="extype" name="com.johnsnowlabs.ml.tensorflow">tensorflow</a>.<a href="index.html" class="extype" name="com.johnsnowlabs.ml.tensorflow.sentencepiece">sentencepiece</a></p>
        <h1>SentencePieceProcessor<span class="permalink">
      <a href="../../../../../com/johnsnowlabs/ml/tensorflow/sentencepiece/SentencePieceProcessor.html" title="Permalink">
        <i class="material-icons"></i>
      </a>
    </span></h1>
        <h3><span class="morelinks"></span></h3>
      </div>

      <h4 id="signature" class="signature">
      <span class="modifier_kind">
        <span class="modifier"></span>
        <span class="kind">class</span>
      </span>
      <span class="symbol">
        <span class="name">SentencePieceProcessor</span><span class="result"> extends <span class="extype" name="java.lang.AutoCloseable">AutoCloseable</span></span>
      </span>
      </h4>

      
          <div id="comment" class="fullcommenttop"><div class="toggleContainer block">
          <span class="toggle">
            Linear Supertypes
          </span>
          <div class="superTypes hiddenContent"><span class="extype" name="java.lang.AutoCloseable">AutoCloseable</span>, <span class="extype" name="scala.AnyRef">AnyRef</span>, <span class="extype" name="scala.Any">Any</span></div>
        </div></div>
        

      <div id="mbrsel">
        <div class="toggle"></div>
        <div id="memberfilter">
          <i class="material-icons arrow"></i>
          <span class="input">
            <input id="mbrsel-input" placeholder="Filter all members" type="text" accesskey="/" />
          </span>
          <i class="clear material-icons"></i>
        </div>
        <div id="filterby">
          <div id="order">
            <span class="filtertype">Ordering</span>
            <ol>
              
              <li class="alpha in"><span>Alphabetic</span></li>
              <li class="inherit out"><span>By Inheritance</span></li>
            </ol>
          </div>
          <div class="ancestors">
                  <span class="filtertype">Inherited<br />
                  </span>
                  <ol id="linearization">
                    <li class="in" name="com.johnsnowlabs.ml.tensorflow.sentencepiece.SentencePieceProcessor"><span>SentencePieceProcessor</span></li><li class="in" name="java.lang.AutoCloseable"><span>AutoCloseable</span></li><li class="in" name="scala.AnyRef"><span>AnyRef</span></li><li class="in" name="scala.Any"><span>Any</span></li>
                  </ol>
                </div><div class="ancestors">
              <span class="filtertype"></span>
              <ol>
                <li class="hideall out"><span>Hide All</span></li>
                <li class="showall in"><span>Show All</span></li>
              </ol>
            </div>
          <div id="visbl">
              <span class="filtertype">Visibility</span>
              <ol><li class="public in"><span>Public</span></li><li class="all out"><span>All</span></li></ol>
            </div>
        </div>
      </div>

      <div id="template">
        <div id="allMembers">
        <div id="constructors" class="members">
              <h3>Instance Constructors</h3>
              <ol><li name="com.johnsnowlabs.ml.tensorflow.sentencepiece.SentencePieceProcessor#&lt;init&gt;" visbl="pub" class="indented0 " data-isabs="false" fullComment="no" group="Ungrouped">
      <a id="&lt;init&gt;():com.johnsnowlabs.ml.tensorflow.sentencepiece.SentencePieceProcessor"></a><a id="&lt;init&gt;:SentencePieceProcessor"></a>
      <span class="permalink">
      <a href="../../../../../com/johnsnowlabs/ml/tensorflow/sentencepiece/SentencePieceProcessor.html#&lt;init&gt;():com.johnsnowlabs.ml.tensorflow.sentencepiece.SentencePieceProcessor" title="Permalink">
        <i class="material-icons"></i>
      </a>
    </span>
      <span class="modifier_kind">
        <span class="modifier"></span>
        <span class="kind">new</span>
      </span>
      <span class="symbol">
        <span class="name">SentencePieceProcessor</span><span class="params">()</span>
      </span>
      
      
    </li></ol>
            </div>

        

        

        <div class="values members">
              <h3>Value Members</h3>
              <ol>
                <li name="scala.AnyRef#!=" visbl="pub" class="indented0 " data-isabs="false" fullComment="yes" group="Ungrouped">
      <a id="!=(x$1:Any):Boolean"></a><a id="!=(Any):Boolean"></a>
      <span class="permalink">
      <a href="../../../../../com/johnsnowlabs/ml/tensorflow/sentencepiece/SentencePieceProcessor.html#!=(x$1:Any):Boolean" title="Permalink">
        <i class="material-icons"></i>
      </a>
    </span>
      <span class="modifier_kind">
        <span class="modifier">final </span>
        <span class="kind">def</span>
      </span>
      <span class="symbol">
        <span title="gt4s: $bang$eq" class="name">!=</span><span class="params">(<span name="arg0">arg0: <span class="extype" name="scala.Any">Any</span></span>)</span><span class="result">: <span class="extype" name="scala.Boolean">Boolean</span></span>
      </span>
      
      <div class="fullcomment"><dl class="attributes block"> <dt>Definition Classes</dt><dd>AnyRef → Any</dd></dl></div>
    </li><li name="scala.AnyRef###" visbl="pub" class="indented0 " data-isabs="false" fullComment="yes" group="Ungrouped">
      <a id="##():Int"></a>
      <span class="permalink">
      <a href="../../../../../com/johnsnowlabs/ml/tensorflow/sentencepiece/SentencePieceProcessor.html###():Int" title="Permalink">
        <i class="material-icons"></i>
      </a>
    </span>
      <span class="modifier_kind">
        <span class="modifier">final </span>
        <span class="kind">def</span>
      </span>
      <span class="symbol">
        <span title="gt4s: $hash$hash" class="name">##</span><span class="params">()</span><span class="result">: <span class="extype" name="scala.Int">Int</span></span>
      </span>
      
      <div class="fullcomment"><dl class="attributes block"> <dt>Definition Classes</dt><dd>AnyRef → Any</dd></dl></div>
    </li><li name="scala.AnyRef#==" visbl="pub" class="indented0 " data-isabs="false" fullComment="yes" group="Ungrouped">
      <a id="==(x$1:Any):Boolean"></a><a id="==(Any):Boolean"></a>
      <span class="permalink">
      <a href="../../../../../com/johnsnowlabs/ml/tensorflow/sentencepiece/SentencePieceProcessor.html#==(x$1:Any):Boolean" title="Permalink">
        <i class="material-icons"></i>
      </a>
    </span>
      <span class="modifier_kind">
        <span class="modifier">final </span>
        <span class="kind">def</span>
      </span>
      <span class="symbol">
        <span title="gt4s: $eq$eq" class="name">==</span><span class="params">(<span name="arg0">arg0: <span class="extype" name="scala.Any">Any</span></span>)</span><span class="result">: <span class="extype" name="scala.Boolean">Boolean</span></span>
      </span>
      
      <div class="fullcomment"><dl class="attributes block"> <dt>Definition Classes</dt><dd>AnyRef → Any</dd></dl></div>
    </li><li name="scala.Any#asInstanceOf" visbl="pub" class="indented0 " data-isabs="false" fullComment="yes" group="Ungrouped">
      <a id="asInstanceOf[T0]:T0"></a>
      <span class="permalink">
      <a href="../../../../../com/johnsnowlabs/ml/tensorflow/sentencepiece/SentencePieceProcessor.html#asInstanceOf[T0]:T0" title="Permalink">
        <i class="material-icons"></i>
      </a>
    </span>
      <span class="modifier_kind">
        <span class="modifier">final </span>
        <span class="kind">def</span>
      </span>
      <span class="symbol">
        <span class="name">asInstanceOf</span><span class="tparams">[<span name="T0">T0</span>]</span><span class="result">: <span class="extype" name="scala.Any.asInstanceOf.T0">T0</span></span>
      </span>
      
      <div class="fullcomment"><dl class="attributes block"> <dt>Definition Classes</dt><dd>Any</dd></dl></div>
    </li><li name="com.johnsnowlabs.ml.tensorflow.sentencepiece.SentencePieceProcessor#bosId" visbl="pub" class="indented0 " data-isabs="false" fullComment="no" group="Ungrouped">
      <a id="bosId():Int"></a>
      <span class="permalink">
      <a href="../../../../../com/johnsnowlabs/ml/tensorflow/sentencepiece/SentencePieceProcessor.html#bosId():Int" title="Permalink">
        <i class="material-icons"></i>
      </a>
    </span>
      <span class="modifier_kind">
        <span class="modifier"></span>
        <span class="kind">def</span>
      </span>
      <span class="symbol">
        <span class="name">bosId</span><span class="params">()</span><span class="result">: <span class="extype" name="scala.Int">Int</span></span>
      </span>
      
      
    </li><li name="scala.AnyRef#clone" visbl="prt" class="indented0 " data-isabs="false" fullComment="yes" group="Ungrouped">
      <a id="clone():Object"></a><a id="clone():AnyRef"></a>
      <span class="permalink">
      <a href="../../../../../com/johnsnowlabs/ml/tensorflow/sentencepiece/SentencePieceProcessor.html#clone():Object" title="Permalink">
        <i class="material-icons"></i>
      </a>
    </span>
      <span class="modifier_kind">
        <span class="modifier"></span>
        <span class="kind">def</span>
      </span>
      <span class="symbol">
        <span class="name">clone</span><span class="params">()</span><span class="result">: <span class="extype" name="scala.AnyRef">AnyRef</span></span>
      </span>
      
      <div class="fullcomment"><dl class="attributes block"> <dt>Attributes</dt><dd>protected[<span class="extype" name="java.lang">lang</span>] </dd><dt>Definition Classes</dt><dd>AnyRef</dd><dt>Annotations</dt><dd>
                <span class="name">@throws</span><span class="args">(<span>
      
      <span class="defval" name="classOf[java.lang.CloneNotSupportedException]">...</span>
    </span>)</span>
              
                <span class="name">@native</span><span class="args">()</span>
              
        </dd></dl></div>
    </li><li name="com.johnsnowlabs.ml.tensorflow.sentencepiece.SentencePieceProcessor#close" visbl="pub" class="indented0 " data-isabs="false" fullComment="yes" group="Ungrouped">
      <a id="close():Unit"></a>
      <span class="permalink">
      <a href="../../../../../com/johnsnowlabs/ml/tensorflow/sentencepiece/SentencePieceProcessor.html#close():Unit" title="Permalink">
        <i class="material-icons"></i>
      </a>
    </span>
      <span class="modifier_kind">
        <span class="modifier"></span>
        <span class="kind">def</span>
      </span>
      <span class="symbol">
        <span class="name">close</span><span class="params">()</span><span class="result">: <span class="extype" name="scala.Unit">Unit</span></span>
      </span>
      
      <div class="fullcomment"><dl class="attributes block"> <dt>Definition Classes</dt><dd><a href="" class="extype" name="com.johnsnowlabs.ml.tensorflow.sentencepiece.SentencePieceProcessor">SentencePieceProcessor</a> → AutoCloseable</dd><dt>Annotations</dt><dd>
                <span class="name">@Override</span><span class="args">()</span>
              
        </dd></dl></div>
    </li><li name="com.johnsnowlabs.ml.tensorflow.sentencepiece.SentencePieceProcessor#decodeIds" visbl="pub" class="indented0 " data-isabs="false" fullComment="no" group="Ungrouped">
      <a id="decodeIds(ids:Int*):String"></a><a id="decodeIds(&lt;repeated...&gt;[Int]):String"></a>
      <span class="permalink">
      <a href="../../../../../com/johnsnowlabs/ml/tensorflow/sentencepiece/SentencePieceProcessor.html#decodeIds(ids:Int*):String" title="Permalink">
        <i class="material-icons"></i>
      </a>
    </span>
      <span class="modifier_kind">
        <span class="modifier"></span>
        <span class="kind">def</span>
      </span>
      <span class="symbol">
        <span class="name">decodeIds</span><span class="params">(<span name="ids">ids: <span class="extype" name="scala.&lt;repeated...&gt;">&lt;repeated...&gt;</span>[<span class="extype" name="scala.Int">Int</span>]</span>)</span><span class="result">: <span class="extype" name="java.lang.String">String</span></span>
      </span>
      
      
    </li><li name="com.johnsnowlabs.ml.tensorflow.sentencepiece.SentencePieceProcessor#decodeIdsAsSerializedProto" visbl="pub" class="indented0 " data-isabs="false" fullComment="no" group="Ungrouped">
      <a id="decodeIdsAsSerializedProto(ids:Int*):Array[Byte]"></a><a id="decodeIdsAsSerializedProto(&lt;repeated...&gt;[Int]):Array[Byte]"></a>
      <span class="permalink">
      <a href="../../../../../com/johnsnowlabs/ml/tensorflow/sentencepiece/SentencePieceProcessor.html#decodeIdsAsSerializedProto(ids:Int*):Array[Byte]" title="Permalink">
        <i class="material-icons"></i>
      </a>
    </span>
      <span class="modifier_kind">
        <span class="modifier"></span>
        <span class="kind">def</span>
      </span>
      <span class="symbol">
        <span class="name">decodeIdsAsSerializedProto</span><span class="params">(<span name="ids">ids: <span class="extype" name="scala.&lt;repeated...&gt;">&lt;repeated...&gt;</span>[<span class="extype" name="scala.Int">Int</span>]</span>)</span><span class="result">: <span class="extype" name="scala.Array">Array</span>[<span class="extype" name="scala.Byte">Byte</span>]</span>
      </span>
      
      
    </li><li name="com.johnsnowlabs.ml.tensorflow.sentencepiece.SentencePieceProcessor#decodePieces" visbl="pub" class="indented0 " data-isabs="false" fullComment="no" group="Ungrouped">
      <a id="decodePieces(pieces:java.util.List[String]):String"></a><a id="decodePieces(List[String]):String"></a>
      <span class="permalink">
      <a href="../../../../../com/johnsnowlabs/ml/tensorflow/sentencepiece/SentencePieceProcessor.html#decodePieces(pieces:java.util.List[String]):String" title="Permalink">
        <i class="material-icons"></i>
      </a>
    </span>
      <span class="modifier_kind">
        <span class="modifier"></span>
        <span class="kind">def</span>
      </span>
      <span class="symbol">
        <span class="name">decodePieces</span><span class="params">(<span name="pieces">pieces: <span class="extype" name="java.util.List">List</span>[<span class="extype" name="java.lang.String">String</span>]</span>)</span><span class="result">: <span class="extype" name="java.lang.String">String</span></span>
      </span>
      
      
    </li><li name="com.johnsnowlabs.ml.tensorflow.sentencepiece.SentencePieceProcessor#decodePiecesAsSerializedProto" visbl="pub" class="indented0 " data-isabs="false" fullComment="no" group="Ungrouped">
      <a id="decodePiecesAsSerializedProto(pieces:java.util.List[String]):Array[Byte]"></a><a id="decodePiecesAsSerializedProto(List[String]):Array[Byte]"></a>
      <span class="permalink">
      <a href="../../../../../com/johnsnowlabs/ml/tensorflow/sentencepiece/SentencePieceProcessor.html#decodePiecesAsSerializedProto(pieces:java.util.List[String]):Array[Byte]" title="Permalink">
        <i class="material-icons"></i>
      </a>
    </span>
      <span class="modifier_kind">
        <span class="modifier"></span>
        <span class="kind">def</span>
      </span>
      <span class="symbol">
        <span class="name">decodePiecesAsSerializedProto</span><span class="params">(<span name="pieces">pieces: <span class="extype" name="java.util.List">List</span>[<span class="extype" name="java.lang.String">String</span>]</span>)</span><span class="result">: <span class="extype" name="scala.Array">Array</span>[<span class="extype" name="scala.Byte">Byte</span>]</span>
      </span>
      
      
    </li><li name="com.johnsnowlabs.ml.tensorflow.sentencepiece.SentencePieceProcessor#encodeAsIds" visbl="pub" class="indented0 " data-isabs="false" fullComment="no" group="Ungrouped">
      <a id="encodeAsIds(input:String):Array[Int]"></a><a id="encodeAsIds(String):Array[Int]"></a>
      <span class="permalink">
      <a href="../../../../../com/johnsnowlabs/ml/tensorflow/sentencepiece/SentencePieceProcessor.html#encodeAsIds(input:String):Array[Int]" title="Permalink">
        <i class="material-icons"></i>
      </a>
    </span>
      <span class="modifier_kind">
        <span class="modifier"></span>
        <span class="kind">def</span>
      </span>
      <span class="symbol">
        <span class="name">encodeAsIds</span><span class="params">(<span name="input">input: <span class="extype" name="java.lang.String">String</span></span>)</span><span class="result">: <span class="extype" name="scala.Array">Array</span>[<span class="extype" name="scala.Int">Int</span>]</span>
      </span>
      
      
    </li><li name="com.johnsnowlabs.ml.tensorflow.sentencepiece.SentencePieceProcessor#encodeAsPieces" visbl="pub" class="indented0 " data-isabs="false" fullComment="no" group="Ungrouped">
      <a id="encodeAsPieces(input:String):java.util.List[String]"></a><a id="encodeAsPieces(String):List[String]"></a>
      <span class="permalink">
      <a href="../../../../../com/johnsnowlabs/ml/tensorflow/sentencepiece/SentencePieceProcessor.html#encodeAsPieces(input:String):java.util.List[String]" title="Permalink">
        <i class="material-icons"></i>
      </a>
    </span>
      <span class="modifier_kind">
        <span class="modifier"></span>
        <span class="kind">def</span>
      </span>
      <span class="symbol">
        <span class="name">encodeAsPieces</span><span class="params">(<span name="input">input: <span class="extype" name="java.lang.String">String</span></span>)</span><span class="result">: <span class="extype" name="java.util.List">List</span>[<span class="extype" name="java.lang.String">String</span>]</span>
      </span>
      
      
    </li><li name="com.johnsnowlabs.ml.tensorflow.sentencepiece.SentencePieceProcessor#encodeAsSerializedProto" visbl="pub" class="indented0 " data-isabs="false" fullComment="no" group="Ungrouped">
      <a id="encodeAsSerializedProto(input:String):Array[Byte]"></a><a id="encodeAsSerializedProto(String):Array[Byte]"></a>
      <span class="permalink">
      <a href="../../../../../com/johnsnowlabs/ml/tensorflow/sentencepiece/SentencePieceProcessor.html#encodeAsSerializedProto(input:String):Array[Byte]" title="Permalink">
        <i class="material-icons"></i>
      </a>
    </span>
      <span class="modifier_kind">
        <span class="modifier"></span>
        <span class="kind">def</span>
      </span>
      <span class="symbol">
        <span class="name">encodeAsSerializedProto</span><span class="params">(<span name="input">input: <span class="extype" name="java.lang.String">String</span></span>)</span><span class="result">: <span class="extype" name="scala.Array">Array</span>[<span class="extype" name="scala.Byte">Byte</span>]</span>
      </span>
      
      
    </li><li name="com.johnsnowlabs.ml.tensorflow.sentencepiece.SentencePieceProcessor#eosId" visbl="pub" class="indented0 " data-isabs="false" fullComment="no" group="Ungrouped">
      <a id="eosId():Int"></a>
      <span class="permalink">
      <a href="../../../../../com/johnsnowlabs/ml/tensorflow/sentencepiece/SentencePieceProcessor.html#eosId():Int" title="Permalink">
        <i class="material-icons"></i>
      </a>
    </span>
      <span class="modifier_kind">
        <span class="modifier"></span>
        <span class="kind">def</span>
      </span>
      <span class="symbol">
        <span class="name">eosId</span><span class="params">()</span><span class="result">: <span class="extype" name="scala.Int">Int</span></span>
      </span>
      
      
    </li><li name="scala.AnyRef#eq" visbl="pub" class="indented0 " data-isabs="false" fullComment="yes" group="Ungrouped">
      <a id="eq(x$1:AnyRef):Boolean"></a><a id="eq(AnyRef):Boolean"></a>
      <span class="permalink">
      <a href="../../../../../com/johnsnowlabs/ml/tensorflow/sentencepiece/SentencePieceProcessor.html#eq(x$1:AnyRef):Boolean" title="Permalink">
        <i class="material-icons"></i>
      </a>
    </span>
      <span class="modifier_kind">
        <span class="modifier">final </span>
        <span class="kind">def</span>
      </span>
      <span class="symbol">
        <span class="name">eq</span><span class="params">(<span name="arg0">arg0: <span class="extype" name="scala.AnyRef">AnyRef</span></span>)</span><span class="result">: <span class="extype" name="scala.Boolean">Boolean</span></span>
      </span>
      
      <div class="fullcomment"><dl class="attributes block"> <dt>Definition Classes</dt><dd>AnyRef</dd></dl></div>
    </li><li name="scala.AnyRef#equals" visbl="pub" class="indented0 " data-isabs="false" fullComment="yes" group="Ungrouped">
      <a id="equals(x$1:Any):Boolean"></a><a id="equals(Any):Boolean"></a>
      <span class="permalink">
      <a href="../../../../../com/johnsnowlabs/ml/tensorflow/sentencepiece/SentencePieceProcessor.html#equals(x$1:Any):Boolean" title="Permalink">
        <i class="material-icons"></i>
      </a>
    </span>
      <span class="modifier_kind">
        <span class="modifier"></span>
        <span class="kind">def</span>
      </span>
      <span class="symbol">
        <span class="name">equals</span><span class="params">(<span name="arg0">arg0: <span class="extype" name="scala.Any">Any</span></span>)</span><span class="result">: <span class="extype" name="scala.Boolean">Boolean</span></span>
      </span>
      
      <div class="fullcomment"><dl class="attributes block"> <dt>Definition Classes</dt><dd>AnyRef → Any</dd></dl></div>
    </li><li name="scala.AnyRef#finalize" visbl="prt" class="indented0 " data-isabs="false" fullComment="yes" group="Ungrouped">
      <a id="finalize():Unit"></a>
      <span class="permalink">
      <a href="../../../../../com/johnsnowlabs/ml/tensorflow/sentencepiece/SentencePieceProcessor.html#finalize():Unit" title="Permalink">
        <i class="material-icons"></i>
      </a>
    </span>
      <span class="modifier_kind">
        <span class="modifier"></span>
        <span class="kind">def</span>
      </span>
      <span class="symbol">
        <span class="name">finalize</span><span class="params">()</span><span class="result">: <span class="extype" name="scala.Unit">Unit</span></span>
      </span>
      
      <div class="fullcomment"><dl class="attributes block"> <dt>Attributes</dt><dd>protected[<span class="extype" name="java.lang">lang</span>] </dd><dt>Definition Classes</dt><dd>AnyRef</dd><dt>Annotations</dt><dd>
                <span class="name">@throws</span><span class="args">(<span>
      
      <span class="symbol">classOf[java.lang.Throwable]</span>
    </span>)</span>
              
        </dd></dl></div>
    </li><li name="scala.AnyRef#getClass" visbl="pub" class="indented0 " data-isabs="false" fullComment="yes" group="Ungrouped">
      <a id="getClass():Class[_]"></a>
      <span class="permalink">
      <a href="../../../../../com/johnsnowlabs/ml/tensorflow/sentencepiece/SentencePieceProcessor.html#getClass():Class[_]" title="Permalink">
        <i class="material-icons"></i>
      </a>
    </span>
      <span class="modifier_kind">
        <span class="modifier">final </span>
        <span class="kind">def</span>
      </span>
      <span class="symbol">
        <span class="name">getClass</span><span class="params">()</span><span class="result">: <span class="extype" name="java.lang.Class">Class</span>[_]</span>
      </span>
      
      <div class="fullcomment"><dl class="attributes block"> <dt>Definition Classes</dt><dd>AnyRef → Any</dd><dt>Annotations</dt><dd>
                <span class="name">@native</span><span class="args">()</span>
              
        </dd></dl></div>
    </li><li name="com.johnsnowlabs.ml.tensorflow.sentencepiece.SentencePieceProcessor#getPieceSize" visbl="pub" class="indented0 " data-isabs="false" fullComment="no" group="Ungrouped">
      <a id="getPieceSize():Int"></a>
      <span class="permalink">
      <a href="../../../../../com/johnsnowlabs/ml/tensorflow/sentencepiece/SentencePieceProcessor.html#getPieceSize():Int" title="Permalink">
        <i class="material-icons"></i>
      </a>
    </span>
      <span class="modifier_kind">
        <span class="modifier"></span>
        <span class="kind">def</span>
      </span>
      <span class="symbol">
        <span class="name">getPieceSize</span><span class="params">()</span><span class="result">: <span class="extype" name="scala.Int">Int</span></span>
      </span>
      
      
    </li><li name="com.johnsnowlabs.ml.tensorflow.sentencepiece.SentencePieceProcessor#getScore" visbl="pub" class="indented0 " data-isabs="false" fullComment="no" group="Ungrouped">
      <a id="getScore(id:Int):Float"></a><a id="getScore(Int):Float"></a>
      <span class="permalink">
      <a href="../../../../../com/johnsnowlabs/ml/tensorflow/sentencepiece/SentencePieceProcessor.html#getScore(id:Int):Float" title="Permalink">
        <i class="material-icons"></i>
      </a>
    </span>
      <span class="modifier_kind">
        <span class="modifier"></span>
        <span class="kind">def</span>
      </span>
      <span class="symbol">
        <span class="name">getScore</span><span class="params">(<span name="id">id: <span class="extype" name="scala.Int">Int</span></span>)</span><span class="result">: <span class="extype" name="scala.Float">Float</span></span>
      </span>
      
      
    </li><li name="scala.AnyRef#hashCode" visbl="pub" class="indented0 " data-isabs="false" fullComment="yes" group="Ungrouped">
      <a id="hashCode():Int"></a>
      <span class="permalink">
      <a href="../../../../../com/johnsnowlabs/ml/tensorflow/sentencepiece/SentencePieceProcessor.html#hashCode():Int" title="Permalink">
        <i class="material-icons"></i>
      </a>
    </span>
      <span class="modifier_kind">
        <span class="modifier"></span>
        <span class="kind">def</span>
      </span>
      <span class="symbol">
        <span class="name">hashCode</span><span class="params">()</span><span class="result">: <span class="extype" name="scala.Int">Int</span></span>
      </span>
      
      <div class="fullcomment"><dl class="attributes block"> <dt>Definition Classes</dt><dd>AnyRef → Any</dd><dt>Annotations</dt><dd>
                <span class="name">@native</span><span class="args">()</span>
              
        </dd></dl></div>
    </li><li name="com.johnsnowlabs.ml.tensorflow.sentencepiece.SentencePieceProcessor#idToPiece" visbl="pub" class="indented0 " data-isabs="false" fullComment="no" group="Ungrouped">
      <a id="idToPiece(id:Int):String"></a><a id="idToPiece(Int):String"></a>
      <span class="permalink">
      <a href="../../../../../com/johnsnowlabs/ml/tensorflow/sentencepiece/SentencePieceProcessor.html#idToPiece(id:Int):String" title="Permalink">
        <i class="material-icons"></i>
      </a>
    </span>
      <span class="modifier_kind">
        <span class="modifier"></span>
        <span class="kind">def</span>
      </span>
      <span class="symbol">
        <span class="name">idToPiece</span><span class="params">(<span name="id">id: <span class="extype" name="scala.Int">Int</span></span>)</span><span class="result">: <span class="extype" name="java.lang.String">String</span></span>
      </span>
      
      
    </li><li name="com.johnsnowlabs.ml.tensorflow.sentencepiece.SentencePieceProcessor#isControl" visbl="pub" class="indented0 " data-isabs="false" fullComment="no" group="Ungrouped">
      <a id="isControl(id:Int):Boolean"></a><a id="isControl(Int):Boolean"></a>
      <span class="permalink">
      <a href="../../../../../com/johnsnowlabs/ml/tensorflow/sentencepiece/SentencePieceProcessor.html#isControl(id:Int):Boolean" title="Permalink">
        <i class="material-icons"></i>
      </a>
    </span>
      <span class="modifier_kind">
        <span class="modifier"></span>
        <span class="kind">def</span>
      </span>
      <span class="symbol">
        <span class="name">isControl</span><span class="params">(<span name="id">id: <span class="extype" name="scala.Int">Int</span></span>)</span><span class="result">: <span class="extype" name="scala.Boolean">Boolean</span></span>
      </span>
      
      
    </li><li name="scala.Any#isInstanceOf" visbl="pub" class="indented0 " data-isabs="false" fullComment="yes" group="Ungrouped">
      <a id="isInstanceOf[T0]:Boolean"></a>
      <span class="permalink">
      <a href="../../../../../com/johnsnowlabs/ml/tensorflow/sentencepiece/SentencePieceProcessor.html#isInstanceOf[T0]:Boolean" title="Permalink">
        <i class="material-icons"></i>
      </a>
    </span>
      <span class="modifier_kind">
        <span class="modifier">final </span>
        <span class="kind">def</span>
      </span>
      <span class="symbol">
        <span class="name">isInstanceOf</span><span class="tparams">[<span name="T0">T0</span>]</span><span class="result">: <span class="extype" name="scala.Boolean">Boolean</span></span>
      </span>
      
      <div class="fullcomment"><dl class="attributes block"> <dt>Definition Classes</dt><dd>Any</dd></dl></div>
    </li><li name="com.johnsnowlabs.ml.tensorflow.sentencepiece.SentencePieceProcessor#isUnknown" visbl="pub" class="indented0 " data-isabs="false" fullComment="no" group="Ungrouped">
      <a id="isUnknown(id:Int):Boolean"></a><a id="isUnknown(Int):Boolean"></a>
      <span class="permalink">
      <a href="../../../../../com/johnsnowlabs/ml/tensorflow/sentencepiece/SentencePieceProcessor.html#isUnknown(id:Int):Boolean" title="Permalink">
        <i class="material-icons"></i>
      </a>
    </span>
      <span class="modifier_kind">
        <span class="modifier"></span>
        <span class="kind">def</span>
      </span>
      <span class="symbol">
        <span class="name">isUnknown</span><span class="params">(<span name="id">id: <span class="extype" name="scala.Int">Int</span></span>)</span><span class="result">: <span class="extype" name="scala.Boolean">Boolean</span></span>
      </span>
      
      
    </li><li name="com.johnsnowlabs.ml.tensorflow.sentencepiece.SentencePieceProcessor#isUnused" visbl="pub" class="indented0 " data-isabs="false" fullComment="no" group="Ungrouped">
      <a id="isUnused(id:Int):Boolean"></a><a id="isUnused(Int):Boolean"></a>
      <span class="permalink">
      <a href="../../../../../com/johnsnowlabs/ml/tensorflow/sentencepiece/SentencePieceProcessor.html#isUnused(id:Int):Boolean" title="Permalink">
        <i class="material-icons"></i>
      </a>
    </span>
      <span class="modifier_kind">
        <span class="modifier"></span>
        <span class="kind">def</span>
      </span>
      <span class="symbol">
        <span class="name">isUnused</span><span class="params">(<span name="id">id: <span class="extype" name="scala.Int">Int</span></span>)</span><span class="result">: <span class="extype" name="scala.Boolean">Boolean</span></span>
      </span>
      
      
    </li><li name="com.johnsnowlabs.ml.tensorflow.sentencepiece.SentencePieceProcessor#load" visbl="pub" class="indented0 " data-isabs="false" fullComment="no" group="Ungrouped">
      <a id="load(filename:String):Unit"></a><a id="load(String):Unit"></a>
      <span class="permalink">
      <a href="../../../../../com/johnsnowlabs/ml/tensorflow/sentencepiece/SentencePieceProcessor.html#load(filename:String):Unit" title="Permalink">
        <i class="material-icons"></i>
      </a>
    </span>
      <span class="modifier_kind">
        <span class="modifier"></span>
        <span class="kind">def</span>
      </span>
      <span class="symbol">
        <span class="name">load</span><span class="params">(<span name="filename">filename: <span class="extype" name="java.lang.String">String</span></span>)</span><span class="result">: <span class="extype" name="scala.Unit">Unit</span></span>
      </span>
      
      
    </li><li name="com.johnsnowlabs.ml.tensorflow.sentencepiece.SentencePieceProcessor#loadFromSerializedProto" visbl="pub" class="indented0 " data-isabs="false" fullComment="no" group="Ungrouped">
      <a id="loadFromSerializedProto(serialized:Array[Byte]):Unit"></a><a id="loadFromSerializedProto(Array[Byte]):Unit"></a>
      <span class="permalink">
      <a href="../../../../../com/johnsnowlabs/ml/tensorflow/sentencepiece/SentencePieceProcessor.html#loadFromSerializedProto(serialized:Array[Byte]):Unit" title="Permalink">
        <i class="material-icons"></i>
      </a>
    </span>
      <span class="modifier_kind">
        <span class="modifier"></span>
        <span class="kind">def</span>
      </span>
      <span class="symbol">
        <span class="name">loadFromSerializedProto</span><span class="params">(<span name="serialized">serialized: <span class="extype" name="scala.Array">Array</span>[<span class="extype" name="scala.Byte">Byte</span>]</span>)</span><span class="result">: <span class="extype" name="scala.Unit">Unit</span></span>
      </span>
      
      
    </li><li name="com.johnsnowlabs.ml.tensorflow.sentencepiece.SentencePieceProcessor#loadOrDie" visbl="pub" class="indented0 " data-isabs="false" fullComment="no" group="Ungrouped">
      <a id="loadOrDie(filename:String):Unit"></a><a id="loadOrDie(String):Unit"></a>
      <span class="permalink">
      <a href="../../../../../com/johnsnowlabs/ml/tensorflow/sentencepiece/SentencePieceProcessor.html#loadOrDie(filename:String):Unit" title="Permalink">
        <i class="material-icons"></i>
      </a>
    </span>
      <span class="modifier_kind">
        <span class="modifier"></span>
        <span class="kind">def</span>
      </span>
      <span class="symbol">
        <span class="name">loadOrDie</span><span class="params">(<span name="filename">filename: <span class="extype" name="java.lang.String">String</span></span>)</span><span class="result">: <span class="extype" name="scala.Unit">Unit</span></span>
      </span>
      
      
    </li><li name="com.johnsnowlabs.ml.tensorflow.sentencepiece.SentencePieceProcessor#loadVocabulary" visbl="pub" class="indented0 " data-isabs="false" fullComment="no" group="Ungrouped">
      <a id="loadVocabulary(filename:String,threshold:Int):Unit"></a><a id="loadVocabulary(String,Int):Unit"></a>
      <span class="permalink">
      <a href="../../../../../com/johnsnowlabs/ml/tensorflow/sentencepiece/SentencePieceProcessor.html#loadVocabulary(filename:String,threshold:Int):Unit" title="Permalink">
        <i class="material-icons"></i>
      </a>
    </span>
      <span class="modifier_kind">
        <span class="modifier"></span>
        <span class="kind">def</span>
      </span>
      <span class="symbol">
        <span class="name">loadVocabulary</span><span class="params">(<span name="filename">filename: <span class="extype" name="java.lang.String">String</span></span>, <span name="threshold">threshold: <span class="extype" name="scala.Int">Int</span></span>)</span><span class="result">: <span class="extype" name="scala.Unit">Unit</span></span>
      </span>
      
      
    </li><li name="com.johnsnowlabs.ml.tensorflow.sentencepiece.SentencePieceProcessor#nbestEncodeAsIds" visbl="pub" class="indented0 " data-isabs="false" fullComment="no" group="Ungrouped">
      <a id="nbestEncodeAsIds(input:String,nbestSize:Int):Array[Array[Int]]"></a><a id="nbestEncodeAsIds(String,Int):Array[Array[Int]]"></a>
      <span class="permalink">
      <a href="../../../../../com/johnsnowlabs/ml/tensorflow/sentencepiece/SentencePieceProcessor.html#nbestEncodeAsIds(input:String,nbestSize:Int):Array[Array[Int]]" title="Permalink">
        <i class="material-icons"></i>
      </a>
    </span>
      <span class="modifier_kind">
        <span class="modifier"></span>
        <span class="kind">def</span>
      </span>
      <span class="symbol">
        <span class="name">nbestEncodeAsIds</span><span class="params">(<span name="input">input: <span class="extype" name="java.lang.String">String</span></span>, <span name="nbestSize">nbestSize: <span class="extype" name="scala.Int">Int</span></span>)</span><span class="result">: <span class="extype" name="scala.Array">Array</span>[<span class="extype" name="scala.Array">Array</span>[<span class="extype" name="scala.Int">Int</span>]]</span>
      </span>
      
      
    </li><li name="com.johnsnowlabs.ml.tensorflow.sentencepiece.SentencePieceProcessor#nbestEncodeAsPieces" visbl="pub" class="indented0 " data-isabs="false" fullComment="no" group="Ungrouped">
      <a id="nbestEncodeAsPieces(input:String,nbestSize:Int):java.util.List[java.util.List[String]]"></a><a id="nbestEncodeAsPieces(String,Int):List[List[String]]"></a>
      <span class="permalink">
      <a href="../../../../../com/johnsnowlabs/ml/tensorflow/sentencepiece/SentencePieceProcessor.html#nbestEncodeAsPieces(input:String,nbestSize:Int):java.util.List[java.util.List[String]]" title="Permalink">
        <i class="material-icons"></i>
      </a>
    </span>
      <span class="modifier_kind">
        <span class="modifier"></span>
        <span class="kind">def</span>
      </span>
      <span class="symbol">
        <span class="name">nbestEncodeAsPieces</span><span class="params">(<span name="input">input: <span class="extype" name="java.lang.String">String</span></span>, <span name="nbestSize">nbestSize: <span class="extype" name="scala.Int">Int</span></span>)</span><span class="result">: <span class="extype" name="java.util.List">List</span>[<span class="extype" name="java.util.List">List</span>[<span class="extype" name="java.lang.String">String</span>]]</span>
      </span>
      
      
    </li><li name="com.johnsnowlabs.ml.tensorflow.sentencepiece.SentencePieceProcessor#nbestEncodeAsSerializedProto" visbl="pub" class="indented0 " data-isabs="false" fullComment="no" group="Ungrouped">
      <a id="nbestEncodeAsSerializedProto(input:String,nbestSize:Int):Array[Byte]"></a><a id="nbestEncodeAsSerializedProto(String,Int):Array[Byte]"></a>
      <span class="permalink">
      <a href="../../../../../com/johnsnowlabs/ml/tensorflow/sentencepiece/SentencePieceProcessor.html#nbestEncodeAsSerializedProto(input:String,nbestSize:Int):Array[Byte]" title="Permalink">
        <i class="material-icons"></i>
      </a>
    </span>
      <span class="modifier_kind">
        <span class="modifier"></span>
        <span class="kind">def</span>
      </span>
      <span class="symbol">
        <span class="name">nbestEncodeAsSerializedProto</span><span class="params">(<span name="input">input: <span class="extype" name="java.lang.String">String</span></span>, <span name="nbestSize">nbestSize: <span class="extype" name="scala.Int">Int</span></span>)</span><span class="result">: <span class="extype" name="scala.Array">Array</span>[<span class="extype" name="scala.Byte">Byte</span>]</span>
      </span>
      
      
    </li><li name="scala.AnyRef#ne" visbl="pub" class="indented0 " data-isabs="false" fullComment="yes" group="Ungrouped">
      <a id="ne(x$1:AnyRef):Boolean"></a><a id="ne(AnyRef):Boolean"></a>
      <span class="permalink">
      <a href="../../../../../com/johnsnowlabs/ml/tensorflow/sentencepiece/SentencePieceProcessor.html#ne(x$1:AnyRef):Boolean" title="Permalink">
        <i class="material-icons"></i>
      </a>
    </span>
      <span class="modifier_kind">
        <span class="modifier">final </span>
        <span class="kind">def</span>
      </span>
      <span class="symbol">
        <span class="name">ne</span><span class="params">(<span name="arg0">arg0: <span class="extype" name="scala.AnyRef">AnyRef</span></span>)</span><span class="result">: <span class="extype" name="scala.Boolean">Boolean</span></span>
      </span>
      
      <div class="fullcomment"><dl class="attributes block"> <dt>Definition Classes</dt><dd>AnyRef</dd></dl></div>
    </li><li name="scala.AnyRef#notify" visbl="pub" class="indented0 " data-isabs="false" fullComment="yes" group="Ungrouped">
      <a id="notify():Unit"></a>
      <span class="permalink">
      <a href="../../../../../com/johnsnowlabs/ml/tensorflow/sentencepiece/SentencePieceProcessor.html#notify():Unit" title="Permalink">
        <i class="material-icons"></i>
      </a>
    </span>
      <span class="modifier_kind">
        <span class="modifier">final </span>
        <span class="kind">def</span>
      </span>
      <span class="symbol">
        <span class="name">notify</span><span class="params">()</span><span class="result">: <span class="extype" name="scala.Unit">Unit</span></span>
      </span>
      
      <div class="fullcomment"><dl class="attributes block"> <dt>Definition Classes</dt><dd>AnyRef</dd><dt>Annotations</dt><dd>
                <span class="name">@native</span><span class="args">()</span>
              
        </dd></dl></div>
    </li><li name="scala.AnyRef#notifyAll" visbl="pub" class="indented0 " data-isabs="false" fullComment="yes" group="Ungrouped">
      <a id="notifyAll():Unit"></a>
      <span class="permalink">
      <a href="../../../../../com/johnsnowlabs/ml/tensorflow/sentencepiece/SentencePieceProcessor.html#notifyAll():Unit" title="Permalink">
        <i class="material-icons"></i>
      </a>
    </span>
      <span class="modifier_kind">
        <span class="modifier">final </span>
        <span class="kind">def</span>
      </span>
      <span class="symbol">
        <span class="name">notifyAll</span><span class="params">()</span><span class="result">: <span class="extype" name="scala.Unit">Unit</span></span>
      </span>
      
      <div class="fullcomment"><dl class="attributes block"> <dt>Definition Classes</dt><dd>AnyRef</dd><dt>Annotations</dt><dd>
                <span class="name">@native</span><span class="args">()</span>
              
        </dd></dl></div>
    </li><li name="com.johnsnowlabs.ml.tensorflow.sentencepiece.SentencePieceProcessor#padId" visbl="pub" class="indented0 " data-isabs="false" fullComment="no" group="Ungrouped">
      <a id="padId():Int"></a>
      <span class="permalink">
      <a href="../../../../../com/johnsnowlabs/ml/tensorflow/sentencepiece/SentencePieceProcessor.html#padId():Int" title="Permalink">
        <i class="material-icons"></i>
      </a>
    </span>
      <span class="modifier_kind">
        <span class="modifier"></span>
        <span class="kind">def</span>
      </span>
      <span class="symbol">
        <span class="name">padId</span><span class="params">()</span><span class="result">: <span class="extype" name="scala.Int">Int</span></span>
      </span>
      
      
    </li><li name="com.johnsnowlabs.ml.tensorflow.sentencepiece.SentencePieceProcessor#pieceToId" visbl="pub" class="indented0 " data-isabs="false" fullComment="no" group="Ungrouped">
      <a id="pieceToId(piece:String):Int"></a><a id="pieceToId(String):Int"></a>
      <span class="permalink">
      <a href="../../../../../com/johnsnowlabs/ml/tensorflow/sentencepiece/SentencePieceProcessor.html#pieceToId(piece:String):Int" title="Permalink">
        <i class="material-icons"></i>
      </a>
    </span>
      <span class="modifier_kind">
        <span class="modifier"></span>
        <span class="kind">def</span>
      </span>
      <span class="symbol">
        <span class="name">pieceToId</span><span class="params">(<span name="piece">piece: <span class="extype" name="java.lang.String">String</span></span>)</span><span class="result">: <span class="extype" name="scala.Int">Int</span></span>
      </span>
      
      
    </li><li name="com.johnsnowlabs.ml.tensorflow.sentencepiece.SentencePieceProcessor#resetVocabulary" visbl="pub" class="indented0 " data-isabs="false" fullComment="no" group="Ungrouped">
      <a id="resetVocabulary():Unit"></a>
      <span class="permalink">
      <a href="../../../../../com/johnsnowlabs/ml/tensorflow/sentencepiece/SentencePieceProcessor.html#resetVocabulary():Unit" title="Permalink">
        <i class="material-icons"></i>
      </a>
    </span>
      <span class="modifier_kind">
        <span class="modifier"></span>
        <span class="kind">def</span>
      </span>
      <span class="symbol">
        <span class="name">resetVocabulary</span><span class="params">()</span><span class="result">: <span class="extype" name="scala.Unit">Unit</span></span>
      </span>
      
      
    </li><li name="com.johnsnowlabs.ml.tensorflow.sentencepiece.SentencePieceProcessor#sampleEncodeAsIds" visbl="pub" class="indented0 " data-isabs="false" fullComment="no" group="Ungrouped">
      <a id="sampleEncodeAsIds(input:String,nbestSize:Int,alpha:Float):Array[Int]"></a><a id="sampleEncodeAsIds(String,Int,Float):Array[Int]"></a>
      <span class="permalink">
      <a href="../../../../../com/johnsnowlabs/ml/tensorflow/sentencepiece/SentencePieceProcessor.html#sampleEncodeAsIds(input:String,nbestSize:Int,alpha:Float):Array[Int]" title="Permalink">
        <i class="material-icons"></i>
      </a>
    </span>
      <span class="modifier_kind">
        <span class="modifier"></span>
        <span class="kind">def</span>
      </span>
      <span class="symbol">
        <span class="name">sampleEncodeAsIds</span><span class="params">(<span name="input">input: <span class="extype" name="java.lang.String">String</span></span>, <span name="nbestSize">nbestSize: <span class="extype" name="scala.Int">Int</span></span>, <span name="alpha">alpha: <span class="extype" name="scala.Float">Float</span></span>)</span><span class="result">: <span class="extype" name="scala.Array">Array</span>[<span class="extype" name="scala.Int">Int</span>]</span>
      </span>
      
      
    </li><li name="com.johnsnowlabs.ml.tensorflow.sentencepiece.SentencePieceProcessor#sampleEncodeAsPieces" visbl="pub" class="indented0 " data-isabs="false" fullComment="no" group="Ungrouped">
      <a id="sampleEncodeAsPieces(input:String,nbestSize:Int,alpha:Float):java.util.List[String]"></a><a id="sampleEncodeAsPieces(String,Int,Float):List[String]"></a>
      <span class="permalink">
      <a href="../../../../../com/johnsnowlabs/ml/tensorflow/sentencepiece/SentencePieceProcessor.html#sampleEncodeAsPieces(input:String,nbestSize:Int,alpha:Float):java.util.List[String]" title="Permalink">
        <i class="material-icons"></i>
      </a>
    </span>
      <span class="modifier_kind">
        <span class="modifier"></span>
        <span class="kind">def</span>
      </span>
      <span class="symbol">
        <span class="name">sampleEncodeAsPieces</span><span class="params">(<span name="input">input: <span class="extype" name="java.lang.String">String</span></span>, <span name="nbestSize">nbestSize: <span class="extype" name="scala.Int">Int</span></span>, <span name="alpha">alpha: <span class="extype" name="scala.Float">Float</span></span>)</span><span class="result">: <span class="extype" name="java.util.List">List</span>[<span class="extype" name="java.lang.String">String</span>]</span>
      </span>
      
      
    </li><li name="com.johnsnowlabs.ml.tensorflow.sentencepiece.SentencePieceProcessor#sampleEncodeAsSerializedProto" visbl="pub" class="indented0 " data-isabs="false" fullComment="no" group="Ungrouped">
      <a id="sampleEncodeAsSerializedProto(input:String,nbestSize:Int,alpha:Float):Array[Byte]"></a><a id="sampleEncodeAsSerializedProto(String,Int,Float):Array[Byte]"></a>
      <span class="permalink">
      <a href="../../../../../com/johnsnowlabs/ml/tensorflow/sentencepiece/SentencePieceProcessor.html#sampleEncodeAsSerializedProto(input:String,nbestSize:Int,alpha:Float):Array[Byte]" title="Permalink">
        <i class="material-icons"></i>
      </a>
    </span>
      <span class="modifier_kind">
        <span class="modifier"></span>
        <span class="kind">def</span>
      </span>
      <span class="symbol">
        <span class="name">sampleEncodeAsSerializedProto</span><span class="params">(<span name="input">input: <span class="extype" name="java.lang.String">String</span></span>, <span name="nbestSize">nbestSize: <span class="extype" name="scala.Int">Int</span></span>, <span name="alpha">alpha: <span class="extype" name="scala.Float">Float</span></span>)</span><span class="result">: <span class="extype" name="scala.Array">Array</span>[<span class="extype" name="scala.Byte">Byte</span>]</span>
      </span>
      
      
    </li><li name="com.johnsnowlabs.ml.tensorflow.sentencepiece.SentencePieceProcessor#setDecodeExtraOptions" visbl="pub" class="indented0 " data-isabs="false" fullComment="no" group="Ungrouped">
      <a id="setDecodeExtraOptions(extraOption:String):Unit"></a><a id="setDecodeExtraOptions(String):Unit"></a>
      <span class="permalink">
      <a href="../../../../../com/johnsnowlabs/ml/tensorflow/sentencepiece/SentencePieceProcessor.html#setDecodeExtraOptions(extraOption:String):Unit" title="Permalink">
        <i class="material-icons"></i>
      </a>
    </span>
      <span class="modifier_kind">
        <span class="modifier"></span>
        <span class="kind">def</span>
      </span>
      <span class="symbol">
        <span class="name">setDecodeExtraOptions</span><span class="params">(<span name="extraOption">extraOption: <span class="extype" name="java.lang.String">String</span></span>)</span><span class="result">: <span class="extype" name="scala.Unit">Unit</span></span>
      </span>
      
      
    </li><li name="com.johnsnowlabs.ml.tensorflow.sentencepiece.SentencePieceProcessor#setEncodeExtraOptions" visbl="pub" class="indented0 " data-isabs="false" fullComment="no" group="Ungrouped">
      <a id="setEncodeExtraOptions(extraOption:String):Unit"></a><a id="setEncodeExtraOptions(String):Unit"></a>
      <span class="permalink">
      <a href="../../../../../com/johnsnowlabs/ml/tensorflow/sentencepiece/SentencePieceProcessor.html#setEncodeExtraOptions(extraOption:String):Unit" title="Permalink">
        <i class="material-icons"></i>
      </a>
    </span>
      <span class="modifier_kind">
        <span class="modifier"></span>
        <span class="kind">def</span>
      </span>
      <span class="symbol">
        <span class="name">setEncodeExtraOptions</span><span class="params">(<span name="extraOption">extraOption: <span class="extype" name="java.lang.String">String</span></span>)</span><span class="result">: <span class="extype" name="scala.Unit">Unit</span></span>
      </span>
      
      
    </li><li name="com.johnsnowlabs.ml.tensorflow.sentencepiece.SentencePieceProcessor#setVocabulary" visbl="pub" class="indented0 " data-isabs="false" fullComment="no" group="Ungrouped">
      <a id="setVocabulary(validVocab:java.util.List[String]):Unit"></a><a id="setVocabulary(List[String]):Unit"></a>
      <span class="permalink">
      <a href="../../../../../com/johnsnowlabs/ml/tensorflow/sentencepiece/SentencePieceProcessor.html#setVocabulary(validVocab:java.util.List[String]):Unit" title="Permalink">
        <i class="material-icons"></i>
      </a>
    </span>
      <span class="modifier_kind">
        <span class="modifier"></span>
        <span class="kind">def</span>
      </span>
      <span class="symbol">
        <span class="name">setVocabulary</span><span class="params">(<span name="validVocab">validVocab: <span class="extype" name="java.util.List">List</span>[<span class="extype" name="java.lang.String">String</span>]</span>)</span><span class="result">: <span class="extype" name="scala.Unit">Unit</span></span>
      </span>
      
      
    </li><li name="scala.AnyRef#synchronized" visbl="pub" class="indented0 " data-isabs="false" fullComment="yes" group="Ungrouped">
      <a id="synchronized[T0](x$1:=&gt;T0):T0"></a><a id="synchronized[T0](⇒T0):T0"></a>
      <span class="permalink">
      <a href="../../../../../com/johnsnowlabs/ml/tensorflow/sentencepiece/SentencePieceProcessor.html#synchronized[T0](x$1:=&gt;T0):T0" title="Permalink">
        <i class="material-icons"></i>
      </a>
    </span>
      <span class="modifier_kind">
        <span class="modifier">final </span>
        <span class="kind">def</span>
      </span>
      <span class="symbol">
        <span class="name">synchronized</span><span class="tparams">[<span name="T0">T0</span>]</span><span class="params">(<span name="arg0">arg0: ⇒ <span class="extype" name="java.lang.AnyRef.synchronized.T0">T0</span></span>)</span><span class="result">: <span class="extype" name="java.lang.AnyRef.synchronized.T0">T0</span></span>
      </span>
      
      <div class="fullcomment"><dl class="attributes block"> <dt>Definition Classes</dt><dd>AnyRef</dd></dl></div>
    </li><li name="scala.AnyRef#toString" visbl="pub" class="indented0 " data-isabs="false" fullComment="yes" group="Ungrouped">
      <a id="toString():String"></a>
      <span class="permalink">
      <a href="../../../../../com/johnsnowlabs/ml/tensorflow/sentencepiece/SentencePieceProcessor.html#toString():String" title="Permalink">
        <i class="material-icons"></i>
      </a>
    </span>
      <span class="modifier_kind">
        <span class="modifier"></span>
        <span class="kind">def</span>
      </span>
      <span class="symbol">
        <span class="name">toString</span><span class="params">()</span><span class="result">: <span class="extype" name="java.lang.String">String</span></span>
      </span>
      
      <div class="fullcomment"><dl class="attributes block"> <dt>Definition Classes</dt><dd>AnyRef → Any</dd></dl></div>
    </li><li name="com.johnsnowlabs.ml.tensorflow.sentencepiece.SentencePieceProcessor#unkId" visbl="pub" class="indented0 " data-isabs="false" fullComment="no" group="Ungrouped">
      <a id="unkId():Int"></a>
      <span class="permalink">
      <a href="../../../../../com/johnsnowlabs/ml/tensorflow/sentencepiece/SentencePieceProcessor.html#unkId():Int" title="Permalink">
        <i class="material-icons"></i>
      </a>
    </span>
      <span class="modifier_kind">
        <span class="modifier"></span>
        <span class="kind">def</span>
      </span>
      <span class="symbol">
        <span class="name">unkId</span><span class="params">()</span><span class="result">: <span class="extype" name="scala.Int">Int</span></span>
      </span>
      
      
    </li><li name="scala.AnyRef#wait" visbl="pub" class="indented0 " data-isabs="false" fullComment="yes" group="Ungrouped">
      <a id="wait():Unit"></a>
      <span class="permalink">
      <a href="../../../../../com/johnsnowlabs/ml/tensorflow/sentencepiece/SentencePieceProcessor.html#wait():Unit" title="Permalink">
        <i class="material-icons"></i>
      </a>
    </span>
      <span class="modifier_kind">
        <span class="modifier">final </span>
        <span class="kind">def</span>
      </span>
      <span class="symbol">
        <span class="name">wait</span><span class="params">()</span><span class="result">: <span class="extype" name="scala.Unit">Unit</span></span>
      </span>
      
      <div class="fullcomment"><dl class="attributes block"> <dt>Definition Classes</dt><dd>AnyRef</dd><dt>Annotations</dt><dd>
                <span class="name">@throws</span><span class="args">(<span>
      
      <span class="defval" name="classOf[java.lang.InterruptedException]">...</span>
    </span>)</span>
              
        </dd></dl></div>
    </li><li name="scala.AnyRef#wait" visbl="pub" class="indented0 " data-isabs="false" fullComment="yes" group="Ungrouped">
      <a id="wait(x$1:Long,x$2:Int):Unit"></a><a id="wait(Long,Int):Unit"></a>
      <span class="permalink">
      <a href="../../../../../com/johnsnowlabs/ml/tensorflow/sentencepiece/SentencePieceProcessor.html#wait(x$1:Long,x$2:Int):Unit" title="Permalink">
        <i class="material-icons"></i>
      </a>
    </span>
      <span class="modifier_kind">
        <span class="modifier">final </span>
        <span class="kind">def</span>
      </span>
      <span class="symbol">
        <span class="name">wait</span><span class="params">(<span name="arg0">arg0: <span class="extype" name="scala.Long">Long</span></span>, <span name="arg1">arg1: <span class="extype" name="scala.Int">Int</span></span>)</span><span class="result">: <span class="extype" name="scala.Unit">Unit</span></span>
      </span>
      
      <div class="fullcomment"><dl class="attributes block"> <dt>Definition Classes</dt><dd>AnyRef</dd><dt>Annotations</dt><dd>
                <span class="name">@throws</span><span class="args">(<span>
      
      <span class="defval" name="classOf[java.lang.InterruptedException]">...</span>
    </span>)</span>
              
        </dd></dl></div>
    </li><li name="scala.AnyRef#wait" visbl="pub" class="indented0 " data-isabs="false" fullComment="yes" group="Ungrouped">
      <a id="wait(x$1:Long):Unit"></a><a id="wait(Long):Unit"></a>
      <span class="permalink">
      <a href="../../../../../com/johnsnowlabs/ml/tensorflow/sentencepiece/SentencePieceProcessor.html#wait(x$1:Long):Unit" title="Permalink">
        <i class="material-icons"></i>
      </a>
    </span>
      <span class="modifier_kind">
        <span class="modifier">final </span>
        <span class="kind">def</span>
      </span>
      <span class="symbol">
        <span class="name">wait</span><span class="params">(<span name="arg0">arg0: <span class="extype" name="scala.Long">Long</span></span>)</span><span class="result">: <span class="extype" name="scala.Unit">Unit</span></span>
      </span>
      
      <div class="fullcomment"><dl class="attributes block"> <dt>Definition Classes</dt><dd>AnyRef</dd><dt>Annotations</dt><dd>
                <span class="name">@throws</span><span class="args">(<span>
      
      <span class="defval" name="classOf[java.lang.InterruptedException]">...</span>
    </span>)</span>
              
                <span class="name">@native</span><span class="args">()</span>
              
        </dd></dl></div>
    </li>
              </ol>
            </div>

        

        
        </div>

        <div id="inheritedMembers">
        <div class="parent" name="java.lang.AutoCloseable">
              <h3>Inherited from <span class="extype" name="java.lang.AutoCloseable">AutoCloseable</span></h3>
            </div><div class="parent" name="scala.AnyRef">
              <h3>Inherited from <span class="extype" name="scala.AnyRef">AnyRef</span></h3>
            </div><div class="parent" name="scala.Any">
              <h3>Inherited from <span class="extype" name="scala.Any">Any</span></h3>
            </div>
        
        </div>

        <div id="groupedMembers">
        <div class="group" name="Ungrouped">
              <h3>Ungrouped</h3>
              
            </div>
        </div>

      </div>

      <div id="tooltip"></div>

      <div id="footer">  </div>
    </body>
          </div>
        </div>
      </div>
    </body>
      </html><|MERGE_RESOLUTION|>--- conflicted
+++ resolved
@@ -3,15 +3,9 @@
         <head>
           <meta http-equiv="X-UA-Compatible" content="IE=edge" />
           <meta name="viewport" content="width=device-width, initial-scale=1.0, maximum-scale=1.0, user-scalable=no" />
-<<<<<<< HEAD
-          <title>Spark NLP 4.3.0 ScalaDoc  - com.johnsnowlabs.ml.tensorflow.sentencepiece.SentencePieceProcessor</title>
-          <meta name="description" content="Spark NLP 4.3.0 ScalaDoc - com.johnsnowlabs.ml.tensorflow.sentencepiece.SentencePieceProcessor" />
-          <meta name="keywords" content="Spark NLP 4.3.0 ScalaDoc com.johnsnowlabs.ml.tensorflow.sentencepiece.SentencePieceProcessor" />
-=======
           <title>Spark NLP 4.2.8 ScalaDoc  - com.johnsnowlabs.ml.tensorflow.sentencepiece.SentencePieceProcessor</title>
           <meta name="description" content="Spark NLP 4.2.8 ScalaDoc - com.johnsnowlabs.ml.tensorflow.sentencepiece.SentencePieceProcessor" />
           <meta name="keywords" content="Spark NLP 4.2.8 ScalaDoc com.johnsnowlabs.ml.tensorflow.sentencepiece.SentencePieceProcessor" />
->>>>>>> c60c6f53
           <meta http-equiv="content-type" content="text/html; charset=UTF-8" />
           
       
@@ -34,11 +28,7 @@
         </head>
         <body>
       <div id="search">
-<<<<<<< HEAD
-        <span id="doc-title">Spark NLP 4.3.0 ScalaDoc<span id="doc-version"></span></span>
-=======
         <span id="doc-title">Spark NLP 4.2.8 ScalaDoc<span id="doc-version"></span></span>
->>>>>>> c60c6f53
         <span class="close-results"><span class="left">&lt;</span> Back</span>
         <div id="textfilter">
           <span class="input">
@@ -161,6 +151,10 @@
       <div class="fullcomment"><dl class="attributes block"> <dt>Definition Classes</dt><dd><a href="../index.html" class="extype" name="com.johnsnowlabs.ml.tensorflow">tensorflow</a></dd></dl></div>
     </li><li class="current-entities indented5">
                         <span class="separator"></span>
+                        <a class="object" href="LoadSentencepiece$.html" title=""></a>
+                        <a href="LoadSentencepiece$.html" title="">LoadSentencepiece</a>
+                      </li><li class="current-entities indented5">
+                        <span class="separator"></span>
                         <a class="trait" href="ReadSentencePieceModel.html" title=""></a>
                         <a href="ReadSentencePieceModel.html" title="">ReadSentencePieceModel</a>
                       </li><li class="current-entities indented5">
@@ -172,9 +166,9 @@
                         <a class="class" href="" title=""></a>
                         <a href="" title="">SentencePieceProcessor</a>
                       </li><li class="current-entities indented5">
-                        <span class="separator"></span>
                         <a class="object" href="SentencePieceWrapper$.html" title=""></a>
-                        <a href="SentencePieceWrapper$.html" title="">SentencePieceWrapper</a>
+                        <a class="class" href="SentencePieceWrapper.html" title=""></a>
+                        <a href="SentencePieceWrapper.html" title="">SentencePieceWrapper</a>
                       </li><li class="current-entities indented5">
                         <span class="separator"></span>
                         <a class="trait" href="WriteSentencePieceModel.html" title=""></a>
