--- conflicted
+++ resolved
@@ -3,15 +3,9 @@
         <head>
           <meta http-equiv="X-UA-Compatible" content="IE=edge" />
           <meta name="viewport" content="width=device-width, initial-scale=1.0, maximum-scale=1.0, user-scalable=no" />
-<<<<<<< HEAD
-          <title>Spark NLP 4.3.0 ScalaDoc  - com.johnsnowlabs.ml.tensorflow.sentencepiece.SentencePieceWrapper</title>
-          <meta name="description" content="Spark NLP 4.3.0 ScalaDoc - com.johnsnowlabs.ml.tensorflow.sentencepiece.SentencePieceWrapper" />
-          <meta name="keywords" content="Spark NLP 4.3.0 ScalaDoc com.johnsnowlabs.ml.tensorflow.sentencepiece.SentencePieceWrapper" />
-=======
           <title>Spark NLP 4.2.8 ScalaDoc  - com.johnsnowlabs.ml.tensorflow.sentencepiece.SentencePieceWrapper</title>
           <meta name="description" content="Spark NLP 4.2.8 ScalaDoc - com.johnsnowlabs.ml.tensorflow.sentencepiece.SentencePieceWrapper" />
           <meta name="keywords" content="Spark NLP 4.2.8 ScalaDoc com.johnsnowlabs.ml.tensorflow.sentencepiece.SentencePieceWrapper" />
->>>>>>> c60c6f53
           <meta http-equiv="content-type" content="text/html; charset=UTF-8" />
           
       
@@ -34,11 +28,7 @@
         </head>
         <body>
       <div id="search">
-<<<<<<< HEAD
-        <span id="doc-title">Spark NLP 4.3.0 ScalaDoc<span id="doc-version"></span></span>
-=======
         <span id="doc-title">Spark NLP 4.2.8 ScalaDoc<span id="doc-version"></span></span>
->>>>>>> c60c6f53
         <span class="close-results"><span class="left">&lt;</span> Back</span>
         <div id="textfilter">
           <span class="input">
@@ -160,6 +150,10 @@
       
       <div class="fullcomment"><dl class="attributes block"> <dt>Definition Classes</dt><dd><a href="../index.html" class="extype" name="com.johnsnowlabs.ml.tensorflow">tensorflow</a></dd></dl></div>
     </li><li class="current-entities indented5">
+                        <span class="separator"></span>
+                        <a class="object" href="LoadSentencepiece$.html" title=""></a>
+                        <a href="LoadSentencepiece$.html" title="">LoadSentencepiece</a>
+                      </li><li class="current-entities indented5">
                         <span class="separator"></span>
                         <a class="trait" href="ReadSentencePieceModel.html" title=""></a>
                         <a href="ReadSentencePieceModel.html" title="">ReadSentencePieceModel</a>
@@ -172,9 +166,9 @@
                         <a class="class" href="SentencePieceProcessor.html" title=""></a>
                         <a href="SentencePieceProcessor.html" title="">SentencePieceProcessor</a>
                       </li><li class="current-entities indented5">
-                        <span class="separator"></span>
                         <a class="object" href="" title=""></a>
-                        <a href="" title="">SentencePieceWrapper</a>
+                        <a class="class" href="SentencePieceWrapper.html" title=""></a>
+                        <a href="SentencePieceWrapper.html" title="">SentencePieceWrapper</a>
                       </li><li class="current-entities indented5">
                         <span class="separator"></span>
                         <a class="trait" href="WriteSentencePieceModel.html" title=""></a>
@@ -186,14 +180,16 @@
           <div id="content">
             <body class="object value">
       <div id="definition">
-        <div class="big-circle object">o</div>
+        <a href="SentencePieceWrapper.html" title="See companion class"><div class="big-circle object-companion-class">o</div></a>
         <p id="owner"><a href="../../../../index.html" class="extype" name="com">com</a>.<a href="../../../index.html" class="extype" name="com.johnsnowlabs">johnsnowlabs</a>.<a href="../../index.html" class="extype" name="com.johnsnowlabs.ml">ml</a>.<a href="../index.html" class="extype" name="com.johnsnowlabs.ml.tensorflow">tensorflow</a>.<a href="index.html" class="extype" name="com.johnsnowlabs.ml.tensorflow.sentencepiece">sentencepiece</a></p>
-        <h1>SentencePieceWrapper<span class="permalink">
+        <h1><a href="SentencePieceWrapper.html" title="See companion class">SentencePieceWrapper</a><span class="permalink">
       <a href="../../../../../com/johnsnowlabs/ml/tensorflow/sentencepiece/SentencePieceWrapper$.html" title="Permalink">
         <i class="material-icons"></i>
       </a>
     </span></h1>
-        <h3><span class="morelinks"></span></h3>
+        <h3><span class="morelinks"><div>
+            Companion <a href="SentencePieceWrapper.html" title="See companion class">class SentencePieceWrapper</a>
+          </div></span></h3>
       </div>
 
       <h4 id="signature" class="signature">
@@ -526,7 +522,7 @@
         <span class="kind">def</span>
       </span>
       <span class="symbol">
-        <span class="name">read</span><span class="params">(<span name="path">path: <span class="extype" name="scala.Predef.String">String</span></span>)</span><span class="result">: <span class="extype" name="com.johnsnowlabs.ml.tensorflow.sentencepiece.SentencePieceWrapper">SentencePieceWrapper</span></span>
+        <span class="name">read</span><span class="params">(<span name="path">path: <span class="extype" name="scala.Predef.String">String</span></span>)</span><span class="result">: <a href="SentencePieceWrapper.html" class="extype" name="com.johnsnowlabs.ml.tensorflow.sentencepiece.SentencePieceWrapper">SentencePieceWrapper</a></span>
       </span>
       
       
