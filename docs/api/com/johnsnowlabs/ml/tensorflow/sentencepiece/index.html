--- conflicted
+++ resolved
@@ -3,15 +3,9 @@
         <head>
           <meta http-equiv="X-UA-Compatible" content="IE=edge" />
           <meta name="viewport" content="width=device-width, initial-scale=1.0, maximum-scale=1.0, user-scalable=no" />
-<<<<<<< HEAD
-          <title>Spark NLP 4.3.0 ScalaDoc  - com.johnsnowlabs.ml.tensorflow.sentencepiece</title>
-          <meta name="description" content="Spark NLP 4.3.0 ScalaDoc - com.johnsnowlabs.ml.tensorflow.sentencepiece" />
-          <meta name="keywords" content="Spark NLP 4.3.0 ScalaDoc com.johnsnowlabs.ml.tensorflow.sentencepiece" />
-=======
           <title>Spark NLP 4.2.8 ScalaDoc  - com.johnsnowlabs.ml.tensorflow.sentencepiece</title>
           <meta name="description" content="Spark NLP 4.2.8 ScalaDoc - com.johnsnowlabs.ml.tensorflow.sentencepiece" />
           <meta name="keywords" content="Spark NLP 4.2.8 ScalaDoc com.johnsnowlabs.ml.tensorflow.sentencepiece" />
->>>>>>> c60c6f53
           <meta http-equiv="content-type" content="text/html; charset=UTF-8" />
           
       
@@ -34,11 +28,7 @@
         </head>
         <body>
       <div id="search">
-<<<<<<< HEAD
-        <span id="doc-title">Spark NLP 4.3.0 ScalaDoc<span id="doc-version"></span></span>
-=======
         <span id="doc-title">Spark NLP 4.2.8 ScalaDoc<span id="doc-version"></span></span>
->>>>>>> c60c6f53
         <span class="close-results"><span class="left">&lt;</span> Back</span>
         <div id="textfilter">
           <span class="input">
@@ -143,6 +133,22 @@
       </span>
       
       <div class="fullcomment"><dl class="attributes block"> <dt>Definition Classes</dt><dd><a href="../../index.html" class="extype" name="com.johnsnowlabs.ml">ml</a></dd></dl></div>
+    </li><li name="com.johnsnowlabs.ml.tensorflow.io" visbl="pub" class="indented5 " data-isabs="false" fullComment="yes" group="Ungrouped">
+      <a id="io"></a><a id="io:io"></a>
+      <span class="permalink">
+      <a href="../../../../../com/johnsnowlabs/ml/tensorflow/io/index.html" title="Permalink">
+        <i class="material-icons"></i>
+      </a>
+    </span>
+      <span class="modifier_kind">
+        <span class="modifier"></span>
+        <span class="kind">package</span>
+      </span>
+      <span class="symbol">
+        <a title="" href="../io/index.html"><span class="name">io</span></a>
+      </span>
+      
+      <div class="fullcomment"><dl class="attributes block"> <dt>Definition Classes</dt><dd><a href="../index.html" class="extype" name="com.johnsnowlabs.ml.tensorflow">tensorflow</a></dd></dl></div>
     </li><li name="com.johnsnowlabs.ml.tensorflow.sentencepiece" visbl="pub" class="indented5 current" data-isabs="false" fullComment="yes" group="Ungrouped">
       <a id="sentencepiece"></a><a id="sentencepiece:sentencepiece"></a>
       <span class="permalink">
@@ -160,6 +166,10 @@
       
       <div class="fullcomment"><dl class="attributes block"> <dt>Definition Classes</dt><dd><a href="../index.html" class="extype" name="com.johnsnowlabs.ml.tensorflow">tensorflow</a></dd></dl></div>
     </li><li class="current-entities indented5">
+                        <span class="separator"></span>
+                        <a class="object" href="LoadSentencepiece$.html" title=""></a>
+                        <a href="LoadSentencepiece$.html" title="">LoadSentencepiece</a>
+                      </li><li class="current-entities indented5">
                         <span class="separator"></span>
                         <a class="trait" href="ReadSentencePieceModel.html" title=""></a>
                         <a href="ReadSentencePieceModel.html" title="">ReadSentencePieceModel</a>
@@ -172,9 +182,9 @@
                         <a class="class" href="SentencePieceProcessor.html" title=""></a>
                         <a href="SentencePieceProcessor.html" title="">SentencePieceProcessor</a>
                       </li><li class="current-entities indented5">
-                        <span class="separator"></span>
                         <a class="object" href="SentencePieceWrapper$.html" title=""></a>
-                        <a href="SentencePieceWrapper$.html" title="">SentencePieceWrapper</a>
+                        <a class="class" href="SentencePieceWrapper.html" title=""></a>
+                        <a href="SentencePieceWrapper.html" title="">SentencePieceWrapper</a>
                       </li><li class="current-entities indented5">
                         <span class="separator"></span>
                         <a class="trait" href="WriteSentencePieceModel.html" title=""></a>
@@ -306,6 +316,22 @@
       </span>
       
       
+    </li><li name="com.johnsnowlabs.ml.tensorflow.sentencepiece.SentencePieceWrapper" visbl="pub" class="indented0 " data-isabs="false" fullComment="no" group="Ungrouped">
+      <a id="SentencePieceWrapperextendsSerializable"></a><a id="SentencePieceWrapper:SentencePieceWrapper"></a>
+      <span class="permalink">
+      <a href="../../../../../com/johnsnowlabs/ml/tensorflow/sentencepiece/SentencePieceWrapper.html" title="Permalink">
+        <i class="material-icons"></i>
+      </a>
+    </span>
+      <span class="modifier_kind">
+        <span class="modifier"></span>
+        <span class="kind">class</span>
+      </span>
+      <span class="symbol">
+        <a title="" href="SentencePieceWrapper.html"><span class="name">SentencePieceWrapper</span></a><span class="result"> extends <span class="extype" name="scala.Serializable">Serializable</span></span>
+      </span>
+      
+      
     </li><li name="com.johnsnowlabs.ml.tensorflow.sentencepiece.WriteSentencePieceModel" visbl="pub" class="indented0 " data-isabs="true" fullComment="no" group="Ungrouped">
       <a id="WriteSentencePieceModelextendsAnyRef"></a><a id="WriteSentencePieceModel:WriteSentencePieceModel"></a>
       <span class="permalink">
@@ -330,7 +356,23 @@
         <div class="values members">
               <h3>Value Members</h3>
               <ol>
-                <li name="com.johnsnowlabs.ml.tensorflow.sentencepiece.SentencePieceWrapper" visbl="pub" class="indented0 " data-isabs="false" fullComment="no" group="Ungrouped">
+                <li name="com.johnsnowlabs.ml.tensorflow.sentencepiece.LoadSentencepiece" visbl="pub" class="indented0 " data-isabs="false" fullComment="no" group="Ungrouped">
+      <a id="LoadSentencepiece"></a><a id="LoadSentencepiece:LoadSentencepiece"></a>
+      <span class="permalink">
+      <a href="../../../../../com/johnsnowlabs/ml/tensorflow/sentencepiece/LoadSentencepiece$.html" title="Permalink">
+        <i class="material-icons"></i>
+      </a>
+    </span>
+      <span class="modifier_kind">
+        <span class="modifier"></span>
+        <span class="kind">object</span>
+      </span>
+      <span class="symbol">
+        <a title="" href="LoadSentencepiece$.html"><span class="name">LoadSentencepiece</span></a>
+      </span>
+      
+      
+    </li><li name="com.johnsnowlabs.ml.tensorflow.sentencepiece.SentencePieceWrapper" visbl="pub" class="indented0 " data-isabs="false" fullComment="no" group="Ungrouped">
       <a id="SentencePieceWrapper"></a><a id="SentencePieceWrapper:SentencePieceWrapper"></a>
       <span class="permalink">
       <a href="../../../../../com/johnsnowlabs/ml/tensorflow/sentencepiece/SentencePieceWrapper$.html" title="Permalink">
