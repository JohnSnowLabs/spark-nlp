--- conflicted
+++ resolved
@@ -3,15 +3,9 @@
         <head>
           <meta http-equiv="X-UA-Compatible" content="IE=edge" />
           <meta name="viewport" content="width=device-width, initial-scale=1.0, maximum-scale=1.0, user-scalable=no" />
-<<<<<<< HEAD
-          <title>Spark NLP 4.3.0 ScalaDoc  - com.johnsnowlabs.ml.tensorflow</title>
-          <meta name="description" content="Spark NLP 4.3.0 ScalaDoc - com.johnsnowlabs.ml.tensorflow" />
-          <meta name="keywords" content="Spark NLP 4.3.0 ScalaDoc com.johnsnowlabs.ml.tensorflow" />
-=======
           <title>Spark NLP 4.2.8 ScalaDoc  - com.johnsnowlabs.ml.tensorflow</title>
           <meta name="description" content="Spark NLP 4.2.8 ScalaDoc - com.johnsnowlabs.ml.tensorflow" />
           <meta name="keywords" content="Spark NLP 4.2.8 ScalaDoc com.johnsnowlabs.ml.tensorflow" />
->>>>>>> c60c6f53
           <meta http-equiv="content-type" content="text/html; charset=UTF-8" />
           
       
@@ -34,11 +28,7 @@
         </head>
         <body>
       <div id="search">
-<<<<<<< HEAD
-        <span id="doc-title">Spark NLP 4.3.0 ScalaDoc<span id="doc-version"></span></span>
-=======
         <span id="doc-title">Spark NLP 4.2.8 ScalaDoc<span id="doc-version"></span></span>
->>>>>>> c60c6f53
         <span class="close-results"><span class="left">&lt;</span> Back</span>
         <div id="textfilter">
           <span class="input">
@@ -127,22 +117,6 @@
       </span>
       
       <div class="fullcomment"><dl class="attributes block"> <dt>Definition Classes</dt><dd><a href="../../index.html" class="extype" name="com.johnsnowlabs">johnsnowlabs</a></dd></dl></div>
-    </li><li name="com.johnsnowlabs.ml.ai" visbl="pub" class="indented4 " data-isabs="false" fullComment="yes" group="Ungrouped">
-      <a id="ai"></a><a id="ai:ai"></a>
-      <span class="permalink">
-      <a href="../../../../com/johnsnowlabs/ml/ai/index.html" title="Permalink">
-        <i class="material-icons"></i>
-      </a>
-    </span>
-      <span class="modifier_kind">
-        <span class="modifier"></span>
-        <span class="kind">package</span>
-      </span>
-      <span class="symbol">
-        <a title="" href="../ai/index.html"><span class="name">ai</span></a>
-      </span>
-      
-      <div class="fullcomment"><dl class="attributes block"> <dt>Definition Classes</dt><dd><a href="../index.html" class="extype" name="com.johnsnowlabs.ml">ml</a></dd></dl></div>
     </li><li name="com.johnsnowlabs.ml.crf" visbl="pub" class="indented4 " data-isabs="false" fullComment="yes" group="Ungrouped">
       <a id="crf"></a><a id="crf:crf"></a>
       <span class="permalink">
@@ -175,6 +149,22 @@
       </span>
       
       <div class="fullcomment"><dl class="attributes block"> <dt>Definition Classes</dt><dd><a href="../index.html" class="extype" name="com.johnsnowlabs.ml">ml</a></dd></dl></div>
+    </li><li name="com.johnsnowlabs.ml.tensorflow.io" visbl="pub" class="indented5 " data-isabs="false" fullComment="no" group="Ungrouped">
+      <a id="io"></a><a id="io:io"></a>
+      <span class="permalink">
+      <a href="../../../../com/johnsnowlabs/ml/tensorflow/io/index.html" title="Permalink">
+        <i class="material-icons"></i>
+      </a>
+    </span>
+      <span class="modifier_kind">
+        <span class="modifier"></span>
+        <span class="kind">package</span>
+      </span>
+      <span class="symbol">
+        <a title="" href="io/index.html"><span class="name">io</span></a>
+      </span>
+      
+      
     </li><li name="com.johnsnowlabs.ml.tensorflow.sentencepiece" visbl="pub" class="indented5 " data-isabs="false" fullComment="no" group="Ungrouped">
       <a id="sentencepiece"></a><a id="sentencepiece:sentencepiece"></a>
       <span class="permalink">
@@ -223,6 +213,10 @@
                         <span class="separator"></span>
                         <a class="trait" href="Logging.html" title=""></a>
                         <a href="Logging.html" title="">Logging</a>
+                      </li><li class="current-entities indented4">
+                        <span class="separator"></span>
+                        <a class="object" href="MergeTokenStrategy$.html" title=""></a>
+                        <a href="MergeTokenStrategy$.html" title="">MergeTokenStrategy</a>
                       </li><li class="current-entities indented4">
                         <span class="separator"></span>
                         <a class="class" href="ModelSignature.html" title=""></a>
@@ -249,12 +243,140 @@
                         <a href="TensorResources.html" title="This class is being used to initialize Tensors of different types and shapes for Tensorflow operations">TensorResources</a>
                       </li><li class="current-entities indented4">
                         <span class="separator"></span>
+                        <a class="class" href="TensorflowAlbert.html" title="This class is used to calculate ALBERT embeddings for For Sequence Batches of WordpieceTokenizedSentence."></a>
+                        <a href="TensorflowAlbert.html" title="This class is used to calculate ALBERT embeddings for For Sequence Batches of WordpieceTokenizedSentence.">TensorflowAlbert</a>
+                      </li><li class="current-entities indented4">
+                        <span class="separator"></span>
+                        <a class="class" href="TensorflowAlbertClassification.html" title=""></a>
+                        <a href="TensorflowAlbertClassification.html" title="">TensorflowAlbertClassification</a>
+                      </li><li class="current-entities indented4">
+                        <a class="object" href="TensorflowBert$.html" title=""></a>
+                        <a class="class" href="TensorflowBert.html" title="BERT (Bidirectional Encoder Representations from Transformers) provides dense vector representations for natural language by using a deep, pre-trained neural network with the Transformer architecture"></a>
+                        <a href="TensorflowBert.html" title="BERT (Bidirectional Encoder Representations from Transformers) provides dense vector representations for natural language by using a deep, pre-trained neural network with the Transformer architecture">TensorflowBert</a>
+                      </li><li class="current-entities indented4">
+                        <span class="separator"></span>
+                        <a class="class" href="TensorflowBertClassification.html" title=""></a>
+                        <a href="TensorflowBertClassification.html" title="">TensorflowBertClassification</a>
+                      </li><li class="current-entities indented4">
+                        <span class="separator"></span>
+                        <a class="class" href="TensorflowCamemBert.html" title="The CamemBERT model was proposed in CamemBERT: a Tasty French Language Model by Louis Martin, Benjamin Muller, Pedro Javier Ortiz Suárez, Yoann Dupont, Laurent Romary, Éric Villemonte de la Clergerie, Djamé Seddah, and Benoît Sagot."></a>
+                        <a href="TensorflowCamemBert.html" title="The CamemBERT model was proposed in CamemBERT: a Tasty French Language Model by Louis Martin, Benjamin Muller, Pedro Javier Ortiz Suárez, Yoann Dupont, Laurent Romary, Éric Villemonte de la Clergerie, Djamé Seddah, and Benoît Sagot.">TensorflowCamemBert</a>
+                      </li><li class="current-entities indented4">
+                        <span class="separator"></span>
+                        <a class="class" href="TensorflowCamemBertClassification.html" title=""></a>
+                        <a href="TensorflowCamemBertClassification.html" title="">TensorflowCamemBertClassification</a>
+                      </li><li class="current-entities indented4">
+                        <span class="separator"></span>
                         <a class="class" href="TensorflowClassifier.html" title=""></a>
                         <a href="TensorflowClassifier.html" title="">TensorflowClassifier</a>
+                      </li><li class="current-entities indented4">
+                        <span class="separator"></span>
+                        <a class="class" href="TensorflowDeBerta.html" title=""></a>
+                        <a href="TensorflowDeBerta.html" title="">TensorflowDeBerta</a>
+                      </li><li class="current-entities indented4">
+                        <span class="separator"></span>
+                        <a class="class" href="TensorflowDeBertaClassification.html" title=""></a>
+                        <a href="TensorflowDeBertaClassification.html" title="">TensorflowDeBertaClassification</a>
+                      </li><li class="current-entities indented4">
+                        <span class="separator"></span>
+                        <a class="class" href="TensorflowDistilBert.html" title="The DistilBERT model was proposed in the paper DistilBERT, a distilled version of BERT: smaller, faster, cheaper and lighter https://arxiv.org/abs/1910.01108."></a>
+                        <a href="TensorflowDistilBert.html" title="The DistilBERT model was proposed in the paper DistilBERT, a distilled version of BERT: smaller, faster, cheaper and lighter https://arxiv.org/abs/1910.01108.">TensorflowDistilBert</a>
+                      </li><li class="current-entities indented4">
+                        <span class="separator"></span>
+                        <a class="class" href="TensorflowDistilBertClassification.html" title=""></a>
+                        <a href="TensorflowDistilBertClassification.html" title="">TensorflowDistilBertClassification</a>
+                      </li><li class="current-entities indented4">
+                        <span class="separator"></span>
+                        <a class="class" href="TensorflowElmo.html" title="Embeddings from a language model trained on the 1 Billion Word Benchmark."></a>
+                        <a href="TensorflowElmo.html" title="Embeddings from a language model trained on the 1 Billion Word Benchmark.">TensorflowElmo</a>
+                      </li><li class="current-entities indented4">
+                        <span class="separator"></span>
+                        <a class="trait" href="TensorflowForClassification.html" title=""></a>
+                        <a href="TensorflowForClassification.html" title="">TensorflowForClassification</a>
+                      </li><li class="current-entities indented4">
+                        <span class="separator"></span>
+                        <a class="class" href="TensorflowGPT2.html" title=""></a>
+                        <a href="TensorflowGPT2.html" title="">TensorflowGPT2</a>
+                      </li><li class="current-entities indented4">
+                        <span class="separator"></span>
+                        <a class="class" href="TensorflowLD.html" title="Language Identification and Detection by using CNNs and RNNs architectures in TensowrFlow"></a>
+                        <a href="TensorflowLD.html" title="Language Identification and Detection by using CNNs and RNNs architectures in TensowrFlow">TensorflowLD</a>
+                      </li><li class="current-entities indented4">
+                        <span class="separator"></span>
+                        <a class="class" href="TensorflowMarian.html" title="MarianTransformer: Fast Neural Machine Translation"></a>
+                        <a href="TensorflowMarian.html" title="MarianTransformer: Fast Neural Machine Translation">TensorflowMarian</a>
+                      </li><li class="current-entities indented4">
+                        <span class="separator"></span>
+                        <a class="class" href="TensorflowMultiClassifier.html" title=""></a>
+                        <a href="TensorflowMultiClassifier.html" title="">TensorflowMultiClassifier</a>
+                      </li><li class="current-entities indented4">
+                        <span class="separator"></span>
+                        <a class="class" href="TensorflowNer.html" title=""></a>
+                        <a href="TensorflowNer.html" title="">TensorflowNer</a>
+                      </li><li class="current-entities indented4">
+                        <span class="separator"></span>
+                        <a class="class" href="TensorflowRoBerta.html" title="TensorFlow backend for RoBERTa and Longformer"></a>
+                        <a href="TensorflowRoBerta.html" title="TensorFlow backend for RoBERTa and Longformer">TensorflowRoBerta</a>
+                      </li><li class="current-entities indented4">
+                        <span class="separator"></span>
+                        <a class="class" href="TensorflowRoBertaClassification.html" title=""></a>
+                        <a href="TensorflowRoBertaClassification.html" title="">TensorflowRoBertaClassification</a>
+                      </li><li class="current-entities indented4">
+                        <span class="separator"></span>
+                        <a class="class" href="TensorflowSentenceDetectorDL.html" title=""></a>
+                        <a href="TensorflowSentenceDetectorDL.html" title="">TensorflowSentenceDetectorDL</a>
+                      </li><li class="current-entities indented4">
+                        <span class="separator"></span>
+                        <a class="class" href="TensorflowSentiment.html" title=""></a>
+                        <a href="TensorflowSentiment.html" title="">TensorflowSentiment</a>
+                      </li><li class="current-entities indented4">
+                        <span class="separator"></span>
+                        <a class="class" href="TensorflowSpanBertCoref.html" title=""></a>
+                        <a href="TensorflowSpanBertCoref.html" title="">TensorflowSpanBertCoref</a>
+                      </li><li class="current-entities indented4">
+                        <span class="separator"></span>
+                        <a class="class" href="TensorflowSpell.html" title=""></a>
+                        <a href="TensorflowSpell.html" title="">TensorflowSpell</a>
+                      </li><li class="current-entities indented4">
+                        <span class="separator"></span>
+                        <a class="class" href="TensorflowT5.html" title="This class is used to run T5 model for For Sequence Batches of WordpieceTokenizedSentence."></a>
+                        <a href="TensorflowT5.html" title="This class is used to run T5 model for For Sequence Batches of WordpieceTokenizedSentence.">TensorflowT5</a>
+                      </li><li class="current-entities indented4">
+                        <span class="separator"></span>
+                        <a class="class" href="TensorflowTapas.html" title=""></a>
+                        <a href="TensorflowTapas.html" title="">TensorflowTapas</a>
+                      </li><li class="current-entities indented4">
+                        <span class="separator"></span>
+                        <a class="class" href="TensorflowUSE.html" title="The Universal Sentence Encoder encodes text into high dimensional vectors that can be used for text classification, semantic similarity, clustering and other natural language tasks."></a>
+                        <a href="TensorflowUSE.html" title="The Universal Sentence Encoder encodes text into high dimensional vectors that can be used for text classification, semantic similarity, clustering and other natural language tasks.">TensorflowUSE</a>
+                      </li><li class="current-entities indented4">
+                        <span class="separator"></span>
+                        <a class="class" href="TensorflowViTClassifier.html" title=""></a>
+                        <a href="TensorflowViTClassifier.html" title="">TensorflowViTClassifier</a>
+                      </li><li class="current-entities indented4">
+                        <span class="separator"></span>
+                        <a class="class" href="TensorflowWav2Vec2ForCTC.html" title=""></a>
+                        <a href="TensorflowWav2Vec2ForCTC.html" title="">TensorflowWav2Vec2ForCTC</a>
                       </li><li class="current-entities indented4">
                         <a class="object" href="TensorflowWrapper$.html" title="Companion object"></a>
                         <a class="class" href="TensorflowWrapper.html" title=""></a>
                         <a href="TensorflowWrapper.html" title="">TensorflowWrapper</a>
+                      </li><li class="current-entities indented4">
+                        <span class="separator"></span>
+                        <a class="class" href="TensorflowXlmRoBertaClassification.html" title=""></a>
+                        <a href="TensorflowXlmRoBertaClassification.html" title="">TensorflowXlmRoBertaClassification</a>
+                      </li><li class="current-entities indented4">
+                        <span class="separator"></span>
+                        <a class="class" href="TensorflowXlmRoberta.html" title="Sentence-level embeddings using XLM-RoBERTa."></a>
+                        <a href="TensorflowXlmRoberta.html" title="Sentence-level embeddings using XLM-RoBERTa.">TensorflowXlmRoberta</a>
+                      </li><li class="current-entities indented4">
+                        <span class="separator"></span>
+                        <a class="class" href="TensorflowXlnet.html" title="XlnetEmbeddings (XLNet): Generalized Autoregressive Pretraining for Language Understanding"></a>
+                        <a href="TensorflowXlnet.html" title="XlnetEmbeddings (XLNet): Generalized Autoregressive Pretraining for Language Understanding">TensorflowXlnet</a>
+                      </li><li class="current-entities indented4">
+                        <span class="separator"></span>
+                        <a class="class" href="TensorflowXlnetClassification.html" title=""></a>
+                        <a href="TensorflowXlnetClassification.html" title="">TensorflowXlnetClassification</a>
                       </li><li class="current-entities indented4">
                         <span class="separator"></span>
                         <a class="class" href="Variables.html" title=""></a>
@@ -509,6 +631,132 @@
       <p class="shortcomment cmt">This class is being used to initialize Tensors of different types and shapes for Tensorflow
 operations
 </p>
+    </li><li name="com.johnsnowlabs.ml.tensorflow.TensorflowAlbert" visbl="pub" class="indented0 " data-isabs="false" fullComment="yes" group="Ungrouped">
+      <a id="TensorflowAlbertextendsSerializable"></a><a id="TensorflowAlbert:TensorflowAlbert"></a>
+      <span class="permalink">
+      <a href="../../../../com/johnsnowlabs/ml/tensorflow/TensorflowAlbert.html" title="Permalink">
+        <i class="material-icons"></i>
+      </a>
+    </span>
+      <span class="modifier_kind">
+        <span class="modifier"></span>
+        <span class="kind">class</span>
+      </span>
+      <span class="symbol">
+        <a title="This class is used to calculate ALBERT embeddings for For Sequence Batches of WordpieceTokenizedSentence." href="TensorflowAlbert.html"><span class="name">TensorflowAlbert</span></a><span class="result"> extends <span class="extype" name="scala.Serializable">Serializable</span></span>
+      </span>
+      
+      <p class="shortcomment cmt">This class is used to calculate ALBERT embeddings for For Sequence Batches of
+WordpieceTokenizedSentence.</p><div class="fullcomment"><div class="comment cmt"><p>This class is used to calculate ALBERT embeddings for For Sequence Batches of
+WordpieceTokenizedSentence. Input for this model must be tokenzied with a SentencePieceModel,</p><p>This Tensorflow model is using the weights provided by https://tfhub.dev/google/albert_base/3
+* sequence_output: representations of every token in the input sequence with shape
+[batch_size, max_sequence_length, hidden_size].</p><p>ALBERT: A LITE BERT FOR SELF-SUPERVISED LEARNING OF LANGUAGE REPRESENTATIONS - Google
+Research, Toyota Technological Institute at Chicago This these embeddings represent the
+outputs generated by the Albert model. All offical Albert releases by google in TF-HUB are
+supported with this Albert Wrapper:</p><p>TF-HUB Models : albert_base = https://tfhub.dev/google/albert_base/3 | 768-embed-dim,
+12-layer, 12-heads, 12M parameters albert_large = https://tfhub.dev/google/albert_large/3 |
+1024-embed-dim, 24-layer, 16-heads, 18M parameters albert_xlarge =
+https://tfhub.dev/google/albert_xlarge/3 | 2048-embed-dim, 24-layer, 32-heads, 60M parameters
+albert_xxlarge = https://tfhub.dev/google/albert_xxlarge/3 | 4096-embed-dim, 12-layer,
+64-heads, 235M parameters</p><p>This model requires input tokenization with SentencePiece model, which is provided by Spark
+NLP</p><p>For additional information see : https://arxiv.org/pdf/1909.11942.pdf
+https://github.com/google-research/ALBERT https://tfhub.dev/s?q=albert</p><p>Tips:</p><p>ALBERT uses repeating layers which results in a small memory footprint, however the
+computational cost remains similar to a BERT-like architecture with the same number of hidden
+layers as it has to iterate through the same number of (repeating) layers.
+</p></div></div>
+    </li><li name="com.johnsnowlabs.ml.tensorflow.TensorflowAlbertClassification" visbl="pub" class="indented0 " data-isabs="false" fullComment="no" group="Ungrouped">
+      <a id="TensorflowAlbertClassificationextendsSerializablewithTensorflowForClassification"></a><a id="TensorflowAlbertClassification:TensorflowAlbertClassification"></a>
+      <span class="permalink">
+      <a href="../../../../com/johnsnowlabs/ml/tensorflow/TensorflowAlbertClassification.html" title="Permalink">
+        <i class="material-icons"></i>
+      </a>
+    </span>
+      <span class="modifier_kind">
+        <span class="modifier"></span>
+        <span class="kind">class</span>
+      </span>
+      <span class="symbol">
+        <a title="" href="TensorflowAlbertClassification.html"><span class="name">TensorflowAlbertClassification</span></a><span class="result"> extends <span class="extype" name="scala.Serializable">Serializable</span> with <a href="TensorflowForClassification.html" class="extype" name="com.johnsnowlabs.ml.tensorflow.TensorflowForClassification">TensorflowForClassification</a></span>
+      </span>
+      
+      <p class="shortcomment cmt"></p>
+    </li><li name="com.johnsnowlabs.ml.tensorflow.TensorflowBert" visbl="pub" class="indented0 " data-isabs="false" fullComment="yes" group="Ungrouped">
+      <a id="TensorflowBertextendsSerializable"></a><a id="TensorflowBert:TensorflowBert"></a>
+      <span class="permalink">
+      <a href="../../../../com/johnsnowlabs/ml/tensorflow/TensorflowBert.html" title="Permalink">
+        <i class="material-icons"></i>
+      </a>
+    </span>
+      <span class="modifier_kind">
+        <span class="modifier"></span>
+        <span class="kind">class</span>
+      </span>
+      <span class="symbol">
+        <a title="BERT (Bidirectional Encoder Representations from Transformers) provides dense vector representations for natural language by using a deep, pre-trained neural network with the Transformer architecture" href="TensorflowBert.html"><span class="name">TensorflowBert</span></a><span class="result"> extends <span class="extype" name="scala.Serializable">Serializable</span></span>
+      </span>
+      
+      <p class="shortcomment cmt">BERT (Bidirectional Encoder Representations from Transformers) provides dense vector
+representations for natural language by using a deep, pre-trained neural network with the
+Transformer architecture</p><div class="fullcomment"><div class="comment cmt"><p>BERT (Bidirectional Encoder Representations from Transformers) provides dense vector
+representations for natural language by using a deep, pre-trained neural network with the
+Transformer architecture</p><p>See
+<a href="https://github.com/JohnSnowLabs/spark-nlp/blob/master/src/test/scala/com/johnsnowlabs/nlp/embeddings/BertEmbeddingsTestSpec.scala" target="_blank">https://github.com/JohnSnowLabs/spark-nlp/blob/master/src/test/scala/com/johnsnowlabs/nlp/embeddings/BertEmbeddingsTestSpec.scala</a>
+for further reference on how to use this API. Sources:
+</p></div></div>
+    </li><li name="com.johnsnowlabs.ml.tensorflow.TensorflowBertClassification" visbl="pub" class="indented0 " data-isabs="false" fullComment="no" group="Ungrouped">
+      <a id="TensorflowBertClassificationextendsSerializablewithTensorflowForClassification"></a><a id="TensorflowBertClassification:TensorflowBertClassification"></a>
+      <span class="permalink">
+      <a href="../../../../com/johnsnowlabs/ml/tensorflow/TensorflowBertClassification.html" title="Permalink">
+        <i class="material-icons"></i>
+      </a>
+    </span>
+      <span class="modifier_kind">
+        <span class="modifier"></span>
+        <span class="kind">class</span>
+      </span>
+      <span class="symbol">
+        <a title="" href="TensorflowBertClassification.html"><span class="name">TensorflowBertClassification</span></a><span class="result"> extends <span class="extype" name="scala.Serializable">Serializable</span> with <a href="TensorflowForClassification.html" class="extype" name="com.johnsnowlabs.ml.tensorflow.TensorflowForClassification">TensorflowForClassification</a></span>
+      </span>
+      
+      <p class="shortcomment cmt"></p>
+    </li><li name="com.johnsnowlabs.ml.tensorflow.TensorflowCamemBert" visbl="pub" class="indented0 " data-isabs="false" fullComment="yes" group="Ungrouped">
+      <a id="TensorflowCamemBertextendsSerializable"></a><a id="TensorflowCamemBert:TensorflowCamemBert"></a>
+      <span class="permalink">
+      <a href="../../../../com/johnsnowlabs/ml/tensorflow/TensorflowCamemBert.html" title="Permalink">
+        <i class="material-icons"></i>
+      </a>
+    </span>
+      <span class="modifier_kind">
+        <span class="modifier"></span>
+        <span class="kind">class</span>
+      </span>
+      <span class="symbol">
+        <a title="The CamemBERT model was proposed in CamemBERT: a Tasty French Language Model by Louis Martin, Benjamin Muller, Pedro Javier Ortiz Suárez, Yoann Dupont, Laurent Romary, Éric Villemonte de la Clergerie, Djamé Seddah, and Benoît Sagot." href="TensorflowCamemBert.html"><span class="name">TensorflowCamemBert</span></a><span class="result"> extends <span class="extype" name="scala.Serializable">Serializable</span></span>
+      </span>
+      
+      <p class="shortcomment cmt">The CamemBERT model was proposed in CamemBERT: a Tasty French Language Model by Louis Martin,
+Benjamin Muller, Pedro Javier Ortiz Suárez, Yoann Dupont, Laurent Romary, Éric Villemonte de
+la Clergerie, Djamé Seddah, and Benoît Sagot.</p><div class="fullcomment"><div class="comment cmt"><p>The CamemBERT model was proposed in CamemBERT: a Tasty French Language Model by Louis Martin,
+Benjamin Muller, Pedro Javier Ortiz Suárez, Yoann Dupont, Laurent Romary, Éric Villemonte de
+la Clergerie, Djamé Seddah, and Benoît Sagot. It is based on Facebook’s RoBERTa model released
+in 2019. It is a model trained on 138GB of French text.
+</p></div></div>
+    </li><li name="com.johnsnowlabs.ml.tensorflow.TensorflowCamemBertClassification" visbl="pub" class="indented0 " data-isabs="false" fullComment="no" group="Ungrouped">
+      <a id="TensorflowCamemBertClassificationextendsSerializablewithTensorflowForClassification"></a><a id="TensorflowCamemBertClassification:TensorflowCamemBertClassification"></a>
+      <span class="permalink">
+      <a href="../../../../com/johnsnowlabs/ml/tensorflow/TensorflowCamemBertClassification.html" title="Permalink">
+        <i class="material-icons"></i>
+      </a>
+    </span>
+      <span class="modifier_kind">
+        <span class="modifier"></span>
+        <span class="kind">class</span>
+      </span>
+      <span class="symbol">
+        <a title="" href="TensorflowCamemBertClassification.html"><span class="name">TensorflowCamemBertClassification</span></a><span class="result"> extends <span class="extype" name="scala.Serializable">Serializable</span> with <a href="TensorflowForClassification.html" class="extype" name="com.johnsnowlabs.ml.tensorflow.TensorflowForClassification">TensorflowForClassification</a></span>
+      </span>
+      
+      <p class="shortcomment cmt"></p>
     </li><li name="com.johnsnowlabs.ml.tensorflow.TensorflowClassifier" visbl="pub" class="indented0 " data-isabs="false" fullComment="no" group="Ungrouped">
       <a id="TensorflowClassifierextendsSerializablewithClassifierMetrics"></a><a id="TensorflowClassifier:TensorflowClassifier"></a>
       <span class="permalink">
@@ -525,6 +773,404 @@
       </span>
       
       
+    </li><li name="com.johnsnowlabs.ml.tensorflow.TensorflowDeBerta" visbl="pub" class="indented0 " data-isabs="false" fullComment="no" group="Ungrouped">
+      <a id="TensorflowDeBertaextendsSerializable"></a><a id="TensorflowDeBerta:TensorflowDeBerta"></a>
+      <span class="permalink">
+      <a href="../../../../com/johnsnowlabs/ml/tensorflow/TensorflowDeBerta.html" title="Permalink">
+        <i class="material-icons"></i>
+      </a>
+    </span>
+      <span class="modifier_kind">
+        <span class="modifier"></span>
+        <span class="kind">class</span>
+      </span>
+      <span class="symbol">
+        <a title="" href="TensorflowDeBerta.html"><span class="name">TensorflowDeBerta</span></a><span class="result"> extends <span class="extype" name="scala.Serializable">Serializable</span></span>
+      </span>
+      
+      <p class="shortcomment cmt"></p>
+    </li><li name="com.johnsnowlabs.ml.tensorflow.TensorflowDeBertaClassification" visbl="pub" class="indented0 " data-isabs="false" fullComment="no" group="Ungrouped">
+      <a id="TensorflowDeBertaClassificationextendsSerializablewithTensorflowForClassification"></a><a id="TensorflowDeBertaClassification:TensorflowDeBertaClassification"></a>
+      <span class="permalink">
+      <a href="../../../../com/johnsnowlabs/ml/tensorflow/TensorflowDeBertaClassification.html" title="Permalink">
+        <i class="material-icons"></i>
+      </a>
+    </span>
+      <span class="modifier_kind">
+        <span class="modifier"></span>
+        <span class="kind">class</span>
+      </span>
+      <span class="symbol">
+        <a title="" href="TensorflowDeBertaClassification.html"><span class="name">TensorflowDeBertaClassification</span></a><span class="result"> extends <span class="extype" name="scala.Serializable">Serializable</span> with <a href="TensorflowForClassification.html" class="extype" name="com.johnsnowlabs.ml.tensorflow.TensorflowForClassification">TensorflowForClassification</a></span>
+      </span>
+      
+      <p class="shortcomment cmt"></p>
+    </li><li name="com.johnsnowlabs.ml.tensorflow.TensorflowDistilBert" visbl="pub" class="indented0 " data-isabs="false" fullComment="yes" group="Ungrouped">
+      <a id="TensorflowDistilBertextendsSerializable"></a><a id="TensorflowDistilBert:TensorflowDistilBert"></a>
+      <span class="permalink">
+      <a href="../../../../com/johnsnowlabs/ml/tensorflow/TensorflowDistilBert.html" title="Permalink">
+        <i class="material-icons"></i>
+      </a>
+    </span>
+      <span class="modifier_kind">
+        <span class="modifier"></span>
+        <span class="kind">class</span>
+      </span>
+      <span class="symbol">
+        <a title="The DistilBERT model was proposed in the paper DistilBERT, a distilled version of BERT: smaller, faster, cheaper and lighter https://arxiv.org/abs/1910.01108." href="TensorflowDistilBert.html"><span class="name">TensorflowDistilBert</span></a><span class="result"> extends <span class="extype" name="scala.Serializable">Serializable</span></span>
+      </span>
+      
+      <p class="shortcomment cmt">The DistilBERT model was proposed in the paper <b>DistilBERT, a distilled version of BERT:
+smaller, faster, cheaper and lighter</b> <a href="https://arxiv.org/abs/1910.01108" target="_blank">https://arxiv.org/abs/1910.01108</a>.</p><div class="fullcomment"><div class="comment cmt"><p>The DistilBERT model was proposed in the paper <b>DistilBERT, a distilled version of BERT:
+smaller, faster, cheaper and lighter</b> <a href="https://arxiv.org/abs/1910.01108" target="_blank">https://arxiv.org/abs/1910.01108</a>. DistilBERT is a
+small, fast, cheap and light Transformer model trained by distilling BERT base. It has 40%
+less parameters than <code>bert-base-uncased</code>, runs 60% faster while preserving over 95% of BERT's
+performances as measured on the GLUE language understanding benchmark.</p><p>The abstract from the paper is the following:</p><p>As Transfer Learning from large-scale pre-trained models becomes more prevalent in Natural
+Language Processing (NLP), operating these large models in on-the-edge and/or under
+constrained computational training or inference budgets remains challenging. In this work, we
+propose a method to pre-train a smaller general-purpose language representation model, called
+DistilBERT, which can then be fine-tuned with good performances on a wide range of tasks like
+its larger counterparts. While most prior work investigated the use of distillation for
+building task-specific models, we leverage knowledge distillation during the pretraining phase
+and show that it is possible to reduce the size of a BERT model by 40%, while retaining 97% of
+its language understanding capabilities and being 60% faster. To leverage the inductive biases
+learned by larger models during pretraining, we introduce a triple loss combining language
+modeling, distillation and cosine-distance losses. Our smaller, faster and lighter model is
+cheaper to pre-train and we demonstrate its capabilities for on-device computations in a
+proof-of-concept experiment and a comparative on-device study.</p><p>Tips:</p><ul><li>DistilBERT doesn't have :obj:<code>token_type_ids</code>, you don't need to indicate which token
+    belongs to which segment. Just separate your segments with the separation token
+    :obj:<code>tokenizer.sep_token</code> (or :obj:<code>[SEP]</code>).</li><li>DistilBERT doesn't have options to select the input positions (:obj:<code>position_ids</code> input).
+    This could be added if necessary though, just let us know if you need this option.
+</li></ul></div></div>
+    </li><li name="com.johnsnowlabs.ml.tensorflow.TensorflowDistilBertClassification" visbl="pub" class="indented0 " data-isabs="false" fullComment="no" group="Ungrouped">
+      <a id="TensorflowDistilBertClassificationextendsSerializablewithTensorflowForClassification"></a><a id="TensorflowDistilBertClassification:TensorflowDistilBertClassification"></a>
+      <span class="permalink">
+      <a href="../../../../com/johnsnowlabs/ml/tensorflow/TensorflowDistilBertClassification.html" title="Permalink">
+        <i class="material-icons"></i>
+      </a>
+    </span>
+      <span class="modifier_kind">
+        <span class="modifier"></span>
+        <span class="kind">class</span>
+      </span>
+      <span class="symbol">
+        <a title="" href="TensorflowDistilBertClassification.html"><span class="name">TensorflowDistilBertClassification</span></a><span class="result"> extends <span class="extype" name="scala.Serializable">Serializable</span> with <a href="TensorflowForClassification.html" class="extype" name="com.johnsnowlabs.ml.tensorflow.TensorflowForClassification">TensorflowForClassification</a></span>
+      </span>
+      
+      <p class="shortcomment cmt"></p>
+    </li><li name="com.johnsnowlabs.ml.tensorflow.TensorflowElmo" visbl="pub" class="indented0 " data-isabs="false" fullComment="yes" group="Ungrouped">
+      <a id="TensorflowElmoextendsSerializable"></a><a id="TensorflowElmo:TensorflowElmo"></a>
+      <span class="permalink">
+      <a href="../../../../com/johnsnowlabs/ml/tensorflow/TensorflowElmo.html" title="Permalink">
+        <i class="material-icons"></i>
+      </a>
+    </span>
+      <span class="modifier_kind">
+        <span class="modifier"></span>
+        <span class="kind">class</span>
+      </span>
+      <span class="symbol">
+        <a title="Embeddings from a language model trained on the 1 Billion Word Benchmark." href="TensorflowElmo.html"><span class="name">TensorflowElmo</span></a><span class="result"> extends <span class="extype" name="scala.Serializable">Serializable</span></span>
+      </span>
+      
+      <p class="shortcomment cmt">Embeddings from a language model trained on the 1 Billion Word Benchmark.</p><div class="fullcomment"><div class="comment cmt"><p>Embeddings from a language model trained on the 1 Billion Word Benchmark.</p><p>Note that this is a very computationally expensive module compared to word embedding modules
+that only perform embedding lookups. The use of an accelerator is recommended.</p><p><b>word_emb</b>: the character-based word representations with shape [batch_size, max_length,
+512]. == word_emb</p><p><b>lstm_outputs1</b>: the first LSTM hidden state with shape [batch_size, max_length, 1024].
+\=== lstm_outputs1</p><p><b>lstm_outputs2</b>: the second LSTM hidden state with shape [batch_size, max_length, 1024].
+\=== lstm_outputs2</p><p><b>elmo</b>: the weighted sum of the 3 layers, where the weights are trainable. This tensor has
+shape [batch_size, max_length, 1024] == elmo</p><p>See
+<a href="https://github.com/JohnSnowLabs/spark-nlp/blob/master/src/test/scala/com/johnsnowlabs/nlp/embeddings/ElmoEmbeddingsTestSpec.scala" target="_blank">https://github.com/JohnSnowLabs/spark-nlp/blob/master/src/test/scala/com/johnsnowlabs/nlp/embeddings/ElmoEmbeddingsTestSpec.scala</a>
+for further reference on how to use this API.
+</p></div></div>
+    </li><li name="com.johnsnowlabs.ml.tensorflow.TensorflowForClassification" visbl="pub" class="indented0 " data-isabs="true" fullComment="no" group="Ungrouped">
+      <a id="TensorflowForClassificationextendsAnyRef"></a><a id="TensorflowForClassification:TensorflowForClassification"></a>
+      <span class="permalink">
+      <a href="../../../../com/johnsnowlabs/ml/tensorflow/TensorflowForClassification.html" title="Permalink">
+        <i class="material-icons"></i>
+      </a>
+    </span>
+      <span class="modifier_kind">
+        <span class="modifier"></span>
+        <span class="kind">trait</span>
+      </span>
+      <span class="symbol">
+        <a title="" href="TensorflowForClassification.html"><span class="name">TensorflowForClassification</span></a><span class="result"> extends <span class="extype" name="scala.AnyRef">AnyRef</span></span>
+      </span>
+      
+      
+    </li><li name="com.johnsnowlabs.ml.tensorflow.TensorflowGPT2" visbl="pub" class="indented0 " data-isabs="false" fullComment="no" group="Ungrouped">
+      <a id="TensorflowGPT2extendsSerializable"></a><a id="TensorflowGPT2:TensorflowGPT2"></a>
+      <span class="permalink">
+      <a href="../../../../com/johnsnowlabs/ml/tensorflow/TensorflowGPT2.html" title="Permalink">
+        <i class="material-icons"></i>
+      </a>
+    </span>
+      <span class="modifier_kind">
+        <span class="modifier"></span>
+        <span class="kind">class</span>
+      </span>
+      <span class="symbol">
+        <a title="" href="TensorflowGPT2.html"><span class="name">TensorflowGPT2</span></a><span class="result"> extends <span class="extype" name="scala.Serializable">Serializable</span></span>
+      </span>
+      
+      
+    </li><li name="com.johnsnowlabs.ml.tensorflow.TensorflowLD" visbl="pub" class="indented0 " data-isabs="false" fullComment="yes" group="Ungrouped">
+      <a id="TensorflowLDextendsSerializable"></a><a id="TensorflowLD:TensorflowLD"></a>
+      <span class="permalink">
+      <a href="../../../../com/johnsnowlabs/ml/tensorflow/TensorflowLD.html" title="Permalink">
+        <i class="material-icons"></i>
+      </a>
+    </span>
+      <span class="modifier_kind">
+        <span class="modifier"></span>
+        <span class="kind">class</span>
+      </span>
+      <span class="symbol">
+        <a title="Language Identification and Detection by using CNNs and RNNs architectures in TensowrFlow" href="TensorflowLD.html"><span class="name">TensorflowLD</span></a><span class="result"> extends <span class="extype" name="scala.Serializable">Serializable</span></span>
+      </span>
+      
+      <p class="shortcomment cmt">Language Identification and Detection by using CNNs and RNNs architectures in TensowrFlow</p><div class="fullcomment"><div class="comment cmt"><p>Language Identification and Detection by using CNNs and RNNs architectures in TensowrFlow</p><p>The models are trained on large datasets such as Wikipedia and Tatoeba The output is a
+language code in Wiki Code style: https://en.wikipedia.org/wiki/List_of_Wikipedias
+</p></div></div>
+    </li><li name="com.johnsnowlabs.ml.tensorflow.TensorflowMarian" visbl="pub" class="indented0 " data-isabs="false" fullComment="yes" group="Ungrouped">
+      <a id="TensorflowMarianextendsSerializable"></a><a id="TensorflowMarian:TensorflowMarian"></a>
+      <span class="permalink">
+      <a href="../../../../com/johnsnowlabs/ml/tensorflow/TensorflowMarian.html" title="Permalink">
+        <i class="material-icons"></i>
+      </a>
+    </span>
+      <span class="modifier_kind">
+        <span class="modifier"></span>
+        <span class="kind">class</span>
+      </span>
+      <span class="symbol">
+        <a title="MarianTransformer: Fast Neural Machine Translation" href="TensorflowMarian.html"><span class="name">TensorflowMarian</span></a><span class="result"> extends <span class="extype" name="scala.Serializable">Serializable</span></span>
+      </span>
+      
+      <p class="shortcomment cmt">MarianTransformer: Fast Neural Machine Translation</p><div class="fullcomment"><div class="comment cmt"><p>MarianTransformer: Fast Neural Machine Translation</p><p>MarianTransformer uses models trained by MarianNMT.</p><p>Marian is an efficient, free Neural Machine Translation framework written in pure C++ with
+minimal dependencies. It is mainly being developed by the Microsoft Translator team. Many
+academic (most notably the University of Edinburgh and in the past the Adam Mickiewicz
+University in Poznań) and commercial contributors help with its development.</p><p>It is currently the engine behind the Microsoft Translator Neural Machine Translation services
+and being deployed by many companies, organizations and research projects (see below for an
+incomplete list).</p><p><b>Sources</b> : MarianNMT <a href="https://marian-nmt.github.io/" target="_blank">https://marian-nmt.github.io/</a> Marian: Fast Neural Machine
+Translation in C++ <a href="https://www.aclweb.org/anthology/P18-4020/" target="_blank">https://www.aclweb.org/anthology/P18-4020/</a>
+</p></div></div>
+    </li><li name="com.johnsnowlabs.ml.tensorflow.TensorflowMultiClassifier" visbl="pub" class="indented0 " data-isabs="false" fullComment="no" group="Ungrouped">
+      <a id="TensorflowMultiClassifierextendsSerializablewithClassifierMetrics"></a><a id="TensorflowMultiClassifier:TensorflowMultiClassifier"></a>
+      <span class="permalink">
+      <a href="../../../../com/johnsnowlabs/ml/tensorflow/TensorflowMultiClassifier.html" title="Permalink">
+        <i class="material-icons"></i>
+      </a>
+    </span>
+      <span class="modifier_kind">
+        <span class="modifier"></span>
+        <span class="kind">class</span>
+      </span>
+      <span class="symbol">
+        <a title="" href="TensorflowMultiClassifier.html"><span class="name">TensorflowMultiClassifier</span></a><span class="result"> extends <span class="extype" name="scala.Serializable">Serializable</span> with <a href="../../nlp/annotators/classifier/dl/ClassifierMetrics.html" class="extype" name="com.johnsnowlabs.nlp.annotators.classifier.dl.ClassifierMetrics">ClassifierMetrics</a></span>
+      </span>
+      
+      
+    </li><li name="com.johnsnowlabs.ml.tensorflow.TensorflowNer" visbl="pub" class="indented0 " data-isabs="false" fullComment="no" group="Ungrouped">
+      <a id="TensorflowNerextendsSerializablewithLogging"></a><a id="TensorflowNer:TensorflowNer"></a>
+      <span class="permalink">
+      <a href="../../../../com/johnsnowlabs/ml/tensorflow/TensorflowNer.html" title="Permalink">
+        <i class="material-icons"></i>
+      </a>
+    </span>
+      <span class="modifier_kind">
+        <span class="modifier"></span>
+        <span class="kind">class</span>
+      </span>
+      <span class="symbol">
+        <a title="" href="TensorflowNer.html"><span class="name">TensorflowNer</span></a><span class="result"> extends <span class="extype" name="scala.Serializable">Serializable</span> with <a href="Logging.html" class="extype" name="com.johnsnowlabs.ml.tensorflow.Logging">Logging</a></span>
+      </span>
+      
+      
+    </li><li name="com.johnsnowlabs.ml.tensorflow.TensorflowRoBerta" visbl="pub" class="indented0 " data-isabs="false" fullComment="no" group="Ungrouped">
+      <a id="TensorflowRoBertaextendsSerializable"></a><a id="TensorflowRoBerta:TensorflowRoBerta"></a>
+      <span class="permalink">
+      <a href="../../../../com/johnsnowlabs/ml/tensorflow/TensorflowRoBerta.html" title="Permalink">
+        <i class="material-icons"></i>
+      </a>
+    </span>
+      <span class="modifier_kind">
+        <span class="modifier"></span>
+        <span class="kind">class</span>
+      </span>
+      <span class="symbol">
+        <a title="TensorFlow backend for RoBERTa and Longformer" href="TensorflowRoBerta.html"><span class="name">TensorflowRoBerta</span></a><span class="result"> extends <span class="extype" name="scala.Serializable">Serializable</span></span>
+      </span>
+      
+      <p class="shortcomment cmt">TensorFlow backend for <b>RoBERTa</b> and <b>Longformer</b>
+</p>
+    </li><li name="com.johnsnowlabs.ml.tensorflow.TensorflowRoBertaClassification" visbl="pub" class="indented0 " data-isabs="false" fullComment="no" group="Ungrouped">
+      <a id="TensorflowRoBertaClassificationextendsSerializablewithTensorflowForClassification"></a><a id="TensorflowRoBertaClassification:TensorflowRoBertaClassification"></a>
+      <span class="permalink">
+      <a href="../../../../com/johnsnowlabs/ml/tensorflow/TensorflowRoBertaClassification.html" title="Permalink">
+        <i class="material-icons"></i>
+      </a>
+    </span>
+      <span class="modifier_kind">
+        <span class="modifier"></span>
+        <span class="kind">class</span>
+      </span>
+      <span class="symbol">
+        <a title="" href="TensorflowRoBertaClassification.html"><span class="name">TensorflowRoBertaClassification</span></a><span class="result"> extends <span class="extype" name="scala.Serializable">Serializable</span> with <a href="TensorflowForClassification.html" class="extype" name="com.johnsnowlabs.ml.tensorflow.TensorflowForClassification">TensorflowForClassification</a></span>
+      </span>
+      
+      <p class="shortcomment cmt"></p>
+    </li><li name="com.johnsnowlabs.ml.tensorflow.TensorflowSentenceDetectorDL" visbl="pub" class="indented0 " data-isabs="false" fullComment="no" group="Ungrouped">
+      <a id="TensorflowSentenceDetectorDLextendsSerializablewithLogging"></a><a id="TensorflowSentenceDetectorDL:TensorflowSentenceDetectorDL"></a>
+      <span class="permalink">
+      <a href="../../../../com/johnsnowlabs/ml/tensorflow/TensorflowSentenceDetectorDL.html" title="Permalink">
+        <i class="material-icons"></i>
+      </a>
+    </span>
+      <span class="modifier_kind">
+        <span class="modifier"></span>
+        <span class="kind">class</span>
+      </span>
+      <span class="symbol">
+        <a title="" href="TensorflowSentenceDetectorDL.html"><span class="name">TensorflowSentenceDetectorDL</span></a><span class="result"> extends <span class="extype" name="scala.Serializable">Serializable</span> with <a href="Logging.html" class="extype" name="com.johnsnowlabs.ml.tensorflow.Logging">Logging</a></span>
+      </span>
+      
+      
+    </li><li name="com.johnsnowlabs.ml.tensorflow.TensorflowSentiment" visbl="pub" class="indented0 " data-isabs="false" fullComment="no" group="Ungrouped">
+      <a id="TensorflowSentimentextendsSerializablewithClassifierMetrics"></a><a id="TensorflowSentiment:TensorflowSentiment"></a>
+      <span class="permalink">
+      <a href="../../../../com/johnsnowlabs/ml/tensorflow/TensorflowSentiment.html" title="Permalink">
+        <i class="material-icons"></i>
+      </a>
+    </span>
+      <span class="modifier_kind">
+        <span class="modifier"></span>
+        <span class="kind">class</span>
+      </span>
+      <span class="symbol">
+        <a title="" href="TensorflowSentiment.html"><span class="name">TensorflowSentiment</span></a><span class="result"> extends <span class="extype" name="scala.Serializable">Serializable</span> with <a href="../../nlp/annotators/classifier/dl/ClassifierMetrics.html" class="extype" name="com.johnsnowlabs.nlp.annotators.classifier.dl.ClassifierMetrics">ClassifierMetrics</a></span>
+      </span>
+      
+      
+    </li><li name="com.johnsnowlabs.ml.tensorflow.TensorflowSpanBertCoref" visbl="pub" class="indented0 " data-isabs="false" fullComment="no" group="Ungrouped">
+      <a id="TensorflowSpanBertCorefextendsSerializable"></a><a id="TensorflowSpanBertCoref:TensorflowSpanBertCoref"></a>
+      <span class="permalink">
+      <a href="../../../../com/johnsnowlabs/ml/tensorflow/TensorflowSpanBertCoref.html" title="Permalink">
+        <i class="material-icons"></i>
+      </a>
+    </span>
+      <span class="modifier_kind">
+        <span class="modifier"></span>
+        <span class="kind">class</span>
+      </span>
+      <span class="symbol">
+        <a title="" href="TensorflowSpanBertCoref.html"><span class="name">TensorflowSpanBertCoref</span></a><span class="result"> extends <span class="extype" name="scala.Serializable">Serializable</span></span>
+      </span>
+      
+      
+    </li><li name="com.johnsnowlabs.ml.tensorflow.TensorflowSpell" visbl="pub" class="indented0 " data-isabs="false" fullComment="no" group="Ungrouped">
+      <a id="TensorflowSpellextendsLoggingwithSerializable"></a><a id="TensorflowSpell:TensorflowSpell"></a>
+      <span class="permalink">
+      <a href="../../../../com/johnsnowlabs/ml/tensorflow/TensorflowSpell.html" title="Permalink">
+        <i class="material-icons"></i>
+      </a>
+    </span>
+      <span class="modifier_kind">
+        <span class="modifier"></span>
+        <span class="kind">class</span>
+      </span>
+      <span class="symbol">
+        <a title="" href="TensorflowSpell.html"><span class="name">TensorflowSpell</span></a><span class="result"> extends <a href="Logging.html" class="extype" name="com.johnsnowlabs.ml.tensorflow.Logging">Logging</a> with <span class="extype" name="scala.Serializable">Serializable</span></span>
+      </span>
+      
+      
+    </li><li name="com.johnsnowlabs.ml.tensorflow.TensorflowT5" visbl="pub" class="indented0 " data-isabs="false" fullComment="yes" group="Ungrouped">
+      <a id="TensorflowT5extendsSerializable"></a><a id="TensorflowT5:TensorflowT5"></a>
+      <span class="permalink">
+      <a href="../../../../com/johnsnowlabs/ml/tensorflow/TensorflowT5.html" title="Permalink">
+        <i class="material-icons"></i>
+      </a>
+    </span>
+      <span class="modifier_kind">
+        <span class="modifier"></span>
+        <span class="kind">class</span>
+      </span>
+      <span class="symbol">
+        <a title="This class is used to run T5 model for For Sequence Batches of WordpieceTokenizedSentence." href="TensorflowT5.html"><span class="name">TensorflowT5</span></a><span class="result"> extends <span class="extype" name="scala.Serializable">Serializable</span></span>
+      </span>
+      
+      <p class="shortcomment cmt">This class is used to run T5 model for For Sequence Batches of WordpieceTokenizedSentence.</p><div class="fullcomment"><div class="comment cmt"><p>This class is used to run T5 model for For Sequence Batches of WordpieceTokenizedSentence.
+Input for this model must be tokenized with a SentencePieceModel,
+</p></div></div>
+    </li><li name="com.johnsnowlabs.ml.tensorflow.TensorflowTapas" visbl="pub" class="indented0 " data-isabs="false" fullComment="no" group="Ungrouped">
+      <a id="TensorflowTapasextendsTensorflowBertClassification"></a><a id="TensorflowTapas:TensorflowTapas"></a>
+      <span class="permalink">
+      <a href="../../../../com/johnsnowlabs/ml/tensorflow/TensorflowTapas.html" title="Permalink">
+        <i class="material-icons"></i>
+      </a>
+    </span>
+      <span class="modifier_kind">
+        <span class="modifier"></span>
+        <span class="kind">class</span>
+      </span>
+      <span class="symbol">
+        <a title="" href="TensorflowTapas.html"><span class="name">TensorflowTapas</span></a><span class="result"> extends <a href="TensorflowBertClassification.html" class="extype" name="com.johnsnowlabs.ml.tensorflow.TensorflowBertClassification">TensorflowBertClassification</a></span>
+      </span>
+      
+      
+    </li><li name="com.johnsnowlabs.ml.tensorflow.TensorflowUSE" visbl="pub" class="indented0 " data-isabs="false" fullComment="yes" group="Ungrouped">
+      <a id="TensorflowUSEextendsSerializable"></a><a id="TensorflowUSE:TensorflowUSE"></a>
+      <span class="permalink">
+      <a href="../../../../com/johnsnowlabs/ml/tensorflow/TensorflowUSE.html" title="Permalink">
+        <i class="material-icons"></i>
+      </a>
+    </span>
+      <span class="modifier_kind">
+        <span class="modifier"></span>
+        <span class="kind">class</span>
+      </span>
+      <span class="symbol">
+        <a title="The Universal Sentence Encoder encodes text into high dimensional vectors that can be used for text classification, semantic similarity, clustering and other natural language tasks." href="TensorflowUSE.html"><span class="name">TensorflowUSE</span></a><span class="result"> extends <span class="extype" name="scala.Serializable">Serializable</span></span>
+      </span>
+      
+      <p class="shortcomment cmt">The Universal Sentence Encoder encodes text into high dimensional vectors that can be used for
+text classification, semantic similarity, clustering and other natural language tasks.</p><div class="fullcomment"><div class="comment cmt"><p>The Universal Sentence Encoder encodes text into high dimensional vectors that can be used for
+text classification, semantic similarity, clustering and other natural language tasks.</p><p>See
+<a href="https://github.com/JohnSnowLabs/spark-nlp/blob/master/src/test/scala/com/johnsnowlabs/nlp/embeddings/UniversalSentenceEncoderTestSpec.scala" target="_blank">https://github.com/JohnSnowLabs/spark-nlp/blob/master/src/test/scala/com/johnsnowlabs/nlp/embeddings/UniversalSentenceEncoderTestSpec.scala</a>
+for further reference on how to use this API.
+</p></div></div>
+    </li><li name="com.johnsnowlabs.ml.tensorflow.TensorflowViTClassifier" visbl="pub" class="indented0 " data-isabs="false" fullComment="no" group="Ungrouped">
+      <a id="TensorflowViTClassifierextendsSerializable"></a><a id="TensorflowViTClassifier:TensorflowViTClassifier"></a>
+      <span class="permalink">
+      <a href="../../../../com/johnsnowlabs/ml/tensorflow/TensorflowViTClassifier.html" title="Permalink">
+        <i class="material-icons"></i>
+      </a>
+    </span>
+      <span class="modifier_kind">
+        <span class="modifier"></span>
+        <span class="kind">class</span>
+      </span>
+      <span class="symbol">
+        <a title="" href="TensorflowViTClassifier.html"><span class="name">TensorflowViTClassifier</span></a><span class="result"> extends <span class="extype" name="scala.Serializable">Serializable</span></span>
+      </span>
+      
+      
+    </li><li name="com.johnsnowlabs.ml.tensorflow.TensorflowWav2Vec2ForCTC" visbl="pub" class="indented0 " data-isabs="false" fullComment="no" group="Ungrouped">
+      <a id="TensorflowWav2Vec2ForCTCextendsSerializable"></a><a id="TensorflowWav2Vec2ForCTC:TensorflowWav2Vec2ForCTC"></a>
+      <span class="permalink">
+      <a href="../../../../com/johnsnowlabs/ml/tensorflow/TensorflowWav2Vec2ForCTC.html" title="Permalink">
+        <i class="material-icons"></i>
+      </a>
+    </span>
+      <span class="modifier_kind">
+        <span class="modifier"></span>
+        <span class="kind">class</span>
+      </span>
+      <span class="symbol">
+        <a title="" href="TensorflowWav2Vec2ForCTC.html"><span class="name">TensorflowWav2Vec2ForCTC</span></a><span class="result"> extends <span class="extype" name="scala.Serializable">Serializable</span></span>
+      </span>
+      
+      
     </li><li name="com.johnsnowlabs.ml.tensorflow.TensorflowWrapper" visbl="pub" class="indented0 " data-isabs="false" fullComment="no" group="Ungrouped">
       <a id="TensorflowWrapperextendsSerializable"></a><a id="TensorflowWrapper:TensorflowWrapper"></a>
       <span class="permalink">
@@ -541,6 +1187,116 @@
       </span>
       
       
+    </li><li name="com.johnsnowlabs.ml.tensorflow.TensorflowXlmRoBertaClassification" visbl="pub" class="indented0 " data-isabs="false" fullComment="no" group="Ungrouped">
+      <a id="TensorflowXlmRoBertaClassificationextendsSerializablewithTensorflowForClassification"></a><a id="TensorflowXlmRoBertaClassification:TensorflowXlmRoBertaClassification"></a>
+      <span class="permalink">
+      <a href="../../../../com/johnsnowlabs/ml/tensorflow/TensorflowXlmRoBertaClassification.html" title="Permalink">
+        <i class="material-icons"></i>
+      </a>
+    </span>
+      <span class="modifier_kind">
+        <span class="modifier"></span>
+        <span class="kind">class</span>
+      </span>
+      <span class="symbol">
+        <a title="" href="TensorflowXlmRoBertaClassification.html"><span class="name">TensorflowXlmRoBertaClassification</span></a><span class="result"> extends <span class="extype" name="scala.Serializable">Serializable</span> with <a href="TensorflowForClassification.html" class="extype" name="com.johnsnowlabs.ml.tensorflow.TensorflowForClassification">TensorflowForClassification</a></span>
+      </span>
+      
+      <p class="shortcomment cmt"></p>
+    </li><li name="com.johnsnowlabs.ml.tensorflow.TensorflowXlmRoberta" visbl="pub" class="indented0 " data-isabs="false" fullComment="yes" group="Ungrouped">
+      <a id="TensorflowXlmRobertaextendsSerializable"></a><a id="TensorflowXlmRoberta:TensorflowXlmRoberta"></a>
+      <span class="permalink">
+      <a href="../../../../com/johnsnowlabs/ml/tensorflow/TensorflowXlmRoberta.html" title="Permalink">
+        <i class="material-icons"></i>
+      </a>
+    </span>
+      <span class="modifier_kind">
+        <span class="modifier"></span>
+        <span class="kind">class</span>
+      </span>
+      <span class="symbol">
+        <a title="Sentence-level embeddings using XLM-RoBERTa." href="TensorflowXlmRoberta.html"><span class="name">TensorflowXlmRoberta</span></a><span class="result"> extends <span class="extype" name="scala.Serializable">Serializable</span></span>
+      </span>
+      
+      <p class="shortcomment cmt">Sentence-level embeddings using XLM-RoBERTa.</p><div class="fullcomment"><div class="comment cmt"><p>Sentence-level embeddings using XLM-RoBERTa. The XLM-RoBERTa model was proposed in
+<b>Unsupervised Cross-lingual Representation Learning at Scale</b>
+<a href="https://arxiv.org/abs/1911.02116" target="_blank">https://arxiv.org/abs/1911.02116</a> by Alexis Conneau, Kartikay Khandelwal, Naman Goyal,
+Vishrav Chaudhary, Guillaume Wenzek, Francisco GuzmÃ¡n, Edouard Grave, Myle Ott, Luke
+Zettlemoyer and Veselin Stoyanov. It is based on Facebook's RoBERTa model released in 2019. It
+is a large multi-lingual language model, trained on 2.5TB of filtered CommonCrawl data.</p><p>The abstract from the paper is the following:</p><p>This paper shows that pretraining multilingual language models at scale leads to significant
+performance gains for a wide range of cross-lingual transfer tasks. We train a
+Transformer-based masked language model on one hundred languages, using more than two
+terabytes of filtered CommonCrawl data. Our model, dubbed XLM-R, significantly outperforms
+multilingual BERT (mBERT) on a variety of cross-lingual benchmarks, including +13.8% average
+accuracy on XNLI, +12.3% average F1 score on MLQA, and +2.1% average F1 score on NER. XLM-R
+performs particularly well on low-resource languages, improving 11.8% in XNLI accuracy for
+Swahili and 9.2% for Urdu over the previous XLM model. We also present a detailed empirical
+evaluation of the key factors that are required to achieve these gains, including the
+trade-offs between (1) positive transfer and capacity dilution and (2) the performance of high
+and low resource languages at scale. Finally, we show, for the first time, the possibility of
+multilingual modeling without sacrificing per-language performance; XLM-Ris very competitive
+with strong monolingual models on the GLUE and XNLI benchmarks. We will make XLM-R code, data,
+and models publicly available.</p><p>Tips:</p><ul><li>XLM-RoBERTa is a multilingual model trained on 100 different languages. Unlike some XLM
+    multilingual models, it does not require <b>lang</b> parameter to understand which language
+    is used, and should be able to determine the correct language from the input ids.</li><li>This implementation is the same as RoBERTa. Refer to the
+    <a href="../../nlp/embeddings/RoBertaEmbeddings.html" class="extype" name="com.johnsnowlabs.nlp.embeddings.RoBertaEmbeddings">com.johnsnowlabs.nlp.embeddings.RoBertaEmbeddings</a> for usage examples as well as the
+    information relative to the inputs and outputs.
+</li></ul></div></div>
+    </li><li name="com.johnsnowlabs.ml.tensorflow.TensorflowXlnet" visbl="pub" class="indented0 " data-isabs="false" fullComment="yes" group="Ungrouped">
+      <a id="TensorflowXlnetextendsSerializable"></a><a id="TensorflowXlnet:TensorflowXlnet"></a>
+      <span class="permalink">
+      <a href="../../../../com/johnsnowlabs/ml/tensorflow/TensorflowXlnet.html" title="Permalink">
+        <i class="material-icons"></i>
+      </a>
+    </span>
+      <span class="modifier_kind">
+        <span class="modifier"></span>
+        <span class="kind">class</span>
+      </span>
+      <span class="symbol">
+        <a title="XlnetEmbeddings (XLNet): Generalized Autoregressive Pretraining for Language Understanding" href="TensorflowXlnet.html"><span class="name">TensorflowXlnet</span></a><span class="result"> extends <span class="extype" name="scala.Serializable">Serializable</span></span>
+      </span>
+      
+      <p class="shortcomment cmt">XlnetEmbeddings (XLNet): Generalized Autoregressive Pretraining for Language Understanding</p><div class="fullcomment"><div class="comment cmt"><p>XlnetEmbeddings (XLNet): Generalized Autoregressive Pretraining for Language Understanding</p><p>Note that this is a very computationally expensive module compared to word embedding modules
+that only perform embedding lookups. The use of an accelerator is recommended.</p><p>XLNet is a new unsupervised language representation learning method based on a novel
+generalized permutation language modeling objective. Additionally, XLNet employs
+Transformer-XL as the backbone model, exhibiting excellent performance for language tasks
+involving long context. Overall, XLNet achieves state-of-the-art (SOTA) results on various
+downstream language tasks including question answering, natural language inference, sentiment
+analysis, and document ranking.</p><p>XLNet-Large =
+<a href="https://storage.googleapis.com/xlnet/released_models/cased_L-24_H-1024_A-16.zip" target="_blank">https://storage.googleapis.com/xlnet/released_models/cased_L-24_H-1024_A-16.zip</a> |
+24-layer, 1024-hidden, 16-heads XLNet-Base =
+<a href="https://storage.googleapis.com/xlnet/released_models/cased_L-12_H-768_A-12.zip" target="_blank">https://storage.googleapis.com/xlnet/released_models/cased_L-12_H-768_A-12.zip</a> | 12-layer,
+768-hidden, 12-heads. This model is trained on full data (different from the one in the
+paper).</p><p><b>Sources :</b></p><p><a href="https://arxiv.org/abs/1906.08237" target="_blank">https://arxiv.org/abs/1906.08237</a></p><p><a href="https://github.com/zihangdai/xlnet" target="_blank">https://github.com/zihangdai/xlnet</a></p><p><b>Paper abstract: </b></p><p>With the capability of modeling bidirectional contexts, denoising autoencoding based
+pretraining like BERT achieves better performance than pretraining approaches based on
+autoregressive language modeling. However, relying on corrupting the input with masks, BERT
+neglects dependency between the masked positions and suffers from a pretrain-finetune
+discrepancy. In light of these pros and cons, we propose XLNet, a generalized autoregressive
+pretraining method that (1) enables learning bidirectional contexts by maximizing the expected
+likelihood over all permutations of the factorization order and (2) overcomes the limitations
+of BERT thanks to its autoregressive formulation. Furthermore, XLNet integrates ideas from
+Transformer-XL, the state-of-the-art autoregressive model, into pretraining. Empirically,
+under comparable experiment settings, XLNet outperforms BERT on 20 tasks, often by a large
+margin, including question answering, natural language inference, sentiment analysis, and
+document ranking.
+</p></div></div>
+    </li><li name="com.johnsnowlabs.ml.tensorflow.TensorflowXlnetClassification" visbl="pub" class="indented0 " data-isabs="false" fullComment="no" group="Ungrouped">
+      <a id="TensorflowXlnetClassificationextendsSerializablewithTensorflowForClassification"></a><a id="TensorflowXlnetClassification:TensorflowXlnetClassification"></a>
+      <span class="permalink">
+      <a href="../../../../com/johnsnowlabs/ml/tensorflow/TensorflowXlnetClassification.html" title="Permalink">
+        <i class="material-icons"></i>
+      </a>
+    </span>
+      <span class="modifier_kind">
+        <span class="modifier"></span>
+        <span class="kind">class</span>
+      </span>
+      <span class="symbol">
+        <a title="" href="TensorflowXlnetClassification.html"><span class="name">TensorflowXlnetClassification</span></a><span class="result"> extends <span class="extype" name="scala.Serializable">Serializable</span> with <a href="TensorflowForClassification.html" class="extype" name="com.johnsnowlabs.ml.tensorflow.TensorflowForClassification">TensorflowForClassification</a></span>
+      </span>
+      
+      <p class="shortcomment cmt"></p>
     </li><li name="com.johnsnowlabs.ml.tensorflow.Variables" visbl="pub" class="indented0 " data-isabs="false" fullComment="no" group="Ungrouped">
       <a id="VariablesextendsProductwithSerializable"></a><a id="Variables:Variables"></a>
       <span class="permalink">
@@ -581,7 +1337,23 @@
         <div class="values members">
               <h3>Value Members</h3>
               <ol>
-                <li name="com.johnsnowlabs.ml.tensorflow.NerBatch" visbl="pub" class="indented0 " data-isabs="false" fullComment="no" group="Ungrouped">
+                <li name="com.johnsnowlabs.ml.tensorflow.MergeTokenStrategy" visbl="pub" class="indented0 " data-isabs="false" fullComment="no" group="Ungrouped">
+      <a id="MergeTokenStrategy"></a><a id="MergeTokenStrategy:MergeTokenStrategy"></a>
+      <span class="permalink">
+      <a href="../../../../com/johnsnowlabs/ml/tensorflow/MergeTokenStrategy$.html" title="Permalink">
+        <i class="material-icons"></i>
+      </a>
+    </span>
+      <span class="modifier_kind">
+        <span class="modifier"></span>
+        <span class="kind">object</span>
+      </span>
+      <span class="symbol">
+        <a title="" href="MergeTokenStrategy$.html"><span class="name">MergeTokenStrategy</span></a>
+      </span>
+      
+      
+    </li><li name="com.johnsnowlabs.ml.tensorflow.NerBatch" visbl="pub" class="indented0 " data-isabs="false" fullComment="no" group="Ungrouped">
       <a id="NerBatch"></a><a id="NerBatch:NerBatch"></a>
       <span class="permalink">
       <a href="../../../../com/johnsnowlabs/ml/tensorflow/NerBatch$.html" title="Permalink">
@@ -610,6 +1382,22 @@
       </span>
       <span class="symbol">
         <a title="" href="TensorResources$.html"><span class="name">TensorResources</span></a>
+      </span>
+      
+      
+    </li><li name="com.johnsnowlabs.ml.tensorflow.TensorflowBert" visbl="pub" class="indented0 " data-isabs="false" fullComment="no" group="Ungrouped">
+      <a id="TensorflowBert"></a><a id="TensorflowBert:TensorflowBert"></a>
+      <span class="permalink">
+      <a href="../../../../com/johnsnowlabs/ml/tensorflow/TensorflowBert$.html" title="Permalink">
+        <i class="material-icons"></i>
+      </a>
+    </span>
+      <span class="modifier_kind">
+        <span class="modifier"></span>
+        <span class="kind">object</span>
+      </span>
+      <span class="symbol">
+        <a title="" href="TensorflowBert$.html"><span class="name">TensorflowBert</span></a><span class="result"> extends <span class="extype" name="scala.Serializable">Serializable</span></span>
       </span>
       
       
