<!DOCTYPE html >
<html>
        <head>
          <meta http-equiv="X-UA-Compatible" content="IE=edge" />
          <meta name="viewport" content="width=device-width, initial-scale=1.0, maximum-scale=1.0, user-scalable=no" />
<<<<<<< HEAD
          <title>Spark NLP 3.5.3 ScalaDoc  - com.johnsnowlabs.ml.search.SerializableKDTree</title>
          <meta name="description" content="Spark NLP 3.5.3 ScalaDoc - com.johnsnowlabs.ml.search.SerializableKDTree" />
          <meta name="keywords" content="Spark NLP 3.5.3 ScalaDoc com.johnsnowlabs.ml.search.SerializableKDTree" />
=======
          <title>Spark NLP 4.0.2 ScalaDoc  - com.johnsnowlabs.ml.search.SerializableKDTree</title>
          <meta name="description" content="Spark NLP 4.0.2 ScalaDoc - com.johnsnowlabs.ml.search.SerializableKDTree" />
          <meta name="keywords" content="Spark NLP 4.0.2 ScalaDoc com.johnsnowlabs.ml.search.SerializableKDTree" />
>>>>>>> 5e41363b
          <meta http-equiv="content-type" content="text/html; charset=UTF-8" />
          
      
      <link href="../../../../lib/index.css" media="screen" type="text/css" rel="stylesheet" />
      <link href="../../../../lib/template.css" media="screen" type="text/css" rel="stylesheet" />
      <link href="../../../../lib/diagrams.css" media="screen" type="text/css" rel="stylesheet" id="diagrams-css" />
      <script type="text/javascript" src="../../../../lib/jquery.min.js"></script>
      <script type="text/javascript" src="../../../../lib/jquery.panzoom.min.js"></script>
      <script type="text/javascript" src="../../../../lib/jquery.mousewheel.min.js"></script>
      <script type="text/javascript" src="../../../../lib/index.js"></script>
      <script type="text/javascript" src="../../../../index.js"></script>
      <script type="text/javascript" src="../../../../lib/scheduler.js"></script>
      <script type="text/javascript" src="../../../../lib/template.js"></script>
      
      <script type="text/javascript">
        /* this variable can be used by the JS to determine the path to the root document */
        var toRoot = '../../../../';
      </script>
    
        </head>
        <body>
      <div id="search">
<<<<<<< HEAD
        <span id="doc-title">Spark NLP 3.5.3 ScalaDoc<span id="doc-version"></span></span>
=======
        <span id="doc-title">Spark NLP 4.0.2 ScalaDoc<span id="doc-version"></span></span>
>>>>>>> 5e41363b
        <span class="close-results"><span class="left">&lt;</span> Back</span>
        <div id="textfilter">
          <span class="input">
            <input autocapitalize="none" placeholder="Search" id="index-input" type="text" accesskey="/" />
            <i class="clear material-icons"></i>
            <i id="search-icon" class="material-icons"></i>
          </span>
        </div>
    </div>
      <div id="search-results">
        <div id="search-progress">
          <div id="progress-fill"></div>
        </div>
        <div id="results-content">
          <div id="entity-results"></div>
          <div id="member-results"></div>
        </div>
      </div>
      <div id="content-scroll-container" style="-webkit-overflow-scrolling: touch;">
        <div id="content-container" style="-webkit-overflow-scrolling: touch;">
          <div id="subpackage-spacer">
            <div id="packages">
              <h1>Packages</h1>
              <ul>
                <li name="_root_.root" visbl="pub" class="indented0 " data-isabs="false" fullComment="yes" group="Ungrouped">
      <a id="_root_"></a><a id="root:_root_"></a>
      <span class="permalink">
      <a href="../../../../index.html" title="Permalink">
        <i class="material-icons"></i>
      </a>
    </span>
      <span class="modifier_kind">
        <span class="modifier"></span>
        <span class="kind">package</span>
      </span>
      <span class="symbol">
        <a title="" href="../../../../index.html"><span class="name">root</span></a>
      </span>
      
      <div class="fullcomment"><dl class="attributes block"> <dt>Definition Classes</dt><dd><a href="../../../../index.html" class="extype" name="_root_">root</a></dd></dl></div>
    </li><li name="_root_.com" visbl="pub" class="indented1 " data-isabs="false" fullComment="yes" group="Ungrouped">
      <a id="com"></a><a id="com:com"></a>
      <span class="permalink">
      <a href="../../../../com/index.html" title="Permalink">
        <i class="material-icons"></i>
      </a>
    </span>
      <span class="modifier_kind">
        <span class="modifier"></span>
        <span class="kind">package</span>
      </span>
      <span class="symbol">
        <a title="" href="../../../index.html"><span class="name">com</span></a>
      </span>
      
      <div class="fullcomment"><dl class="attributes block"> <dt>Definition Classes</dt><dd><a href="../../../../index.html" class="extype" name="_root_">root</a></dd></dl></div>
    </li><li name="com.johnsnowlabs" visbl="pub" class="indented2 " data-isabs="false" fullComment="yes" group="Ungrouped">
      <a id="johnsnowlabs"></a><a id="johnsnowlabs:johnsnowlabs"></a>
      <span class="permalink">
      <a href="../../../../com/johnsnowlabs/index.html" title="Permalink">
        <i class="material-icons"></i>
      </a>
    </span>
      <span class="modifier_kind">
        <span class="modifier"></span>
        <span class="kind">package</span>
      </span>
      <span class="symbol">
        <a title="" href="../../index.html"><span class="name">johnsnowlabs</span></a>
      </span>
      
      <div class="fullcomment"><dl class="attributes block"> <dt>Definition Classes</dt><dd><a href="../../../index.html" class="extype" name="com">com</a></dd></dl></div>
    </li><li name="com.johnsnowlabs.ml" visbl="pub" class="indented3 " data-isabs="false" fullComment="yes" group="Ungrouped">
      <a id="ml"></a><a id="ml:ml"></a>
      <span class="permalink">
      <a href="../../../../com/johnsnowlabs/ml/index.html" title="Permalink">
        <i class="material-icons"></i>
      </a>
    </span>
      <span class="modifier_kind">
        <span class="modifier"></span>
        <span class="kind">package</span>
      </span>
      <span class="symbol">
        <a title="" href="../index.html"><span class="name">ml</span></a>
      </span>
      
      <div class="fullcomment"><dl class="attributes block"> <dt>Definition Classes</dt><dd><a href="../../index.html" class="extype" name="com.johnsnowlabs">johnsnowlabs</a></dd></dl></div>
    </li><li name="com.johnsnowlabs.ml.search" visbl="pub" class="indented4 " data-isabs="false" fullComment="yes" group="Ungrouped">
      <a id="search"></a><a id="search:search"></a>
      <span class="permalink">
      <a href="../../../../com/johnsnowlabs/ml/search/index.html" title="Permalink">
        <i class="material-icons"></i>
      </a>
    </span>
      <span class="modifier_kind">
        <span class="modifier"></span>
        <span class="kind">package</span>
      </span>
      <span class="symbol">
        <a title="" href="index.html"><span class="name">search</span></a>
      </span>
      
      <div class="fullcomment"><dl class="attributes block"> <dt>Definition Classes</dt><dd><a href="../index.html" class="extype" name="com.johnsnowlabs.ml">ml</a></dd></dl></div>
    </li><li class="current-entities indented4">
                        <span class="separator"></span>
                        <a class="class" href="HeapSelect.html" title=""></a>
                        <a href="HeapSelect.html" title="">HeapSelect</a>
                      </li><li class="current-entities indented4">
                        <span class="separator"></span>
                        <a class="trait" href="KNNSearch.html" title=""></a>
                        <a href="KNNSearch.html" title="">KNNSearch</a>
                      </li><li class="current-entities indented4">
                        <span class="separator"></span>
                        <a class="class" href="Math.html" title=""></a>
                        <a href="Math.html" title="">Math</a>
                      </li><li class="current-entities indented4">
                        <span class="separator"></span>
                        <a class="trait" href="NearestNeighbourSearch.html" title="Nearest neighbor search, also known as proximity search, similarity search or closest point search, is an optimization problem for finding closest points in metric spaces."></a>
                        <a href="NearestNeighbourSearch.html" title="Nearest neighbor search, also known as proximity search, similarity search or closest point search, is an optimization problem for finding closest points in metric spaces.">NearestNeighbourSearch</a>
                      </li><li class="current-entities indented4">
                        <span class="separator"></span>
                        <a class="class" href="Neighbour.html" title=""></a>
                        <a href="Neighbour.html" title="">Neighbour</a>
                      </li><li class="current-entities indented4">
                        <span class="separator"></span>
                        <a class="trait" href="RNNSearch.html" title="A range nearest neighbor search retrieves the nearest neighbors to a query in a range."></a>
                        <a href="RNNSearch.html" title="A range nearest neighbor search retrieves the nearest neighbors to a query in a range.">RNNSearch</a>
                      </li><li class="current-entities indented4">
                        <span class="separator"></span>
                        <a class="class" href="Recipe.html" title=""></a>
                        <a href="Recipe.html" title="">Recipe</a>
                      </li><li class="current-entities indented4">
                        <span class="separator"></span>
                        <a class="class" href="" title=""></a>
                        <a href="" title="">SerializableKDTree</a>
                      </li>
              </ul>
            </div>
          </div>
          <div id="content">
            <body class="class type">
      <div id="definition">
        <div class="big-circle class">c</div>
        <p id="owner"><a href="../../../index.html" class="extype" name="com">com</a>.<a href="../../index.html" class="extype" name="com.johnsnowlabs">johnsnowlabs</a>.<a href="../index.html" class="extype" name="com.johnsnowlabs.ml">ml</a>.<a href="index.html" class="extype" name="com.johnsnowlabs.ml.search">search</a></p>
        <h1>SerializableKDTree<span class="permalink">
      <a href="../../../../com/johnsnowlabs/ml/search/SerializableKDTree.html" title="Permalink">
        <i class="material-icons"></i>
      </a>
    </span></h1>
        <h3><span class="morelinks"></span></h3>
      </div>

      <h4 id="signature" class="signature">
      <span class="modifier_kind">
        <span class="modifier"></span>
        <span class="kind">class</span>
      </span>
      <span class="symbol">
        <span class="name">SerializableKDTree</span><span class="tparams">[<span name="E">E &lt;: <a href="../../nlp/annotators/resolution/TreeData.html" class="extype" name="com.johnsnowlabs.nlp.annotators.resolution.TreeData">TreeData</a></span>]</span><span class="result"> extends <a href="NearestNeighbourSearch.html" class="extype" name="com.johnsnowlabs.ml.search.NearestNeighbourSearch">NearestNeighbourSearch</a>[<span class="extype" name="scala.Array">Array</span>[<span class="extype" name="scala.Float">Float</span>], <span class="extype" name="com.johnsnowlabs.ml.search.SerializableKDTree.E">E</span>] with <a href="KNNSearch.html" class="extype" name="com.johnsnowlabs.ml.search.KNNSearch">KNNSearch</a>[<span class="extype" name="scala.Array">Array</span>[<span class="extype" name="scala.Float">Float</span>], <span class="extype" name="com.johnsnowlabs.ml.search.SerializableKDTree.E">E</span>] with <a href="RNNSearch.html" class="extype" name="com.johnsnowlabs.ml.search.RNNSearch">RNNSearch</a>[<span class="extype" name="scala.Array">Array</span>[<span class="extype" name="scala.Float">Float</span>], <span class="extype" name="com.johnsnowlabs.ml.search.SerializableKDTree.E">E</span>] with <span class="extype" name="java.io.Serializable">Serializable</span></span>
      </span>
      </h4>

      
          <div id="comment" class="fullcommenttop"><div class="toggleContainer block">
          <span class="toggle">
            Linear Supertypes
          </span>
          <div class="superTypes hiddenContent"><span class="extype" name="java.io.Serializable">Serializable</span>, <a href="RNNSearch.html" class="extype" name="com.johnsnowlabs.ml.search.RNNSearch">RNNSearch</a>[<span class="extype" name="scala.Array">Array</span>[<span class="extype" name="scala.Float">Float</span>], <span class="extype" name="com.johnsnowlabs.ml.search.SerializableKDTree.E">E</span>], <a href="KNNSearch.html" class="extype" name="com.johnsnowlabs.ml.search.KNNSearch">KNNSearch</a>[<span class="extype" name="scala.Array">Array</span>[<span class="extype" name="scala.Float">Float</span>], <span class="extype" name="com.johnsnowlabs.ml.search.SerializableKDTree.E">E</span>], <a href="NearestNeighbourSearch.html" class="extype" name="com.johnsnowlabs.ml.search.NearestNeighbourSearch">NearestNeighbourSearch</a>[<span class="extype" name="scala.Array">Array</span>[<span class="extype" name="scala.Float">Float</span>], <span class="extype" name="com.johnsnowlabs.ml.search.SerializableKDTree.E">E</span>], <span class="extype" name="scala.AnyRef">AnyRef</span>, <span class="extype" name="scala.Any">Any</span></div>
        </div></div>
        

      <div id="mbrsel">
        <div class="toggle"></div>
        <div id="memberfilter">
          <i class="material-icons arrow"></i>
          <span class="input">
            <input id="mbrsel-input" placeholder="Filter all members" type="text" accesskey="/" />
          </span>
          <i class="clear material-icons"></i>
        </div>
        <div id="filterby">
          <div id="order">
            <span class="filtertype">Ordering</span>
            <ol>
              
              <li class="alpha in"><span>Alphabetic</span></li>
              <li class="inherit out"><span>By Inheritance</span></li>
            </ol>
          </div>
          <div class="ancestors">
                  <span class="filtertype">Inherited<br />
                  </span>
                  <ol id="linearization">
                    <li class="in" name="com.johnsnowlabs.ml.search.SerializableKDTree"><span>SerializableKDTree</span></li><li class="in" name="java.io.Serializable"><span>Serializable</span></li><li class="in" name="com.johnsnowlabs.ml.search.RNNSearch"><span>RNNSearch</span></li><li class="in" name="com.johnsnowlabs.ml.search.KNNSearch"><span>KNNSearch</span></li><li class="in" name="com.johnsnowlabs.ml.search.NearestNeighbourSearch"><span>NearestNeighbourSearch</span></li><li class="in" name="scala.AnyRef"><span>AnyRef</span></li><li class="in" name="scala.Any"><span>Any</span></li>
                  </ol>
                </div><div class="ancestors">
              <span class="filtertype"></span>
              <ol>
                <li class="hideall out"><span>Hide All</span></li>
                <li class="showall in"><span>Show All</span></li>
              </ol>
            </div>
          <div id="visbl">
              <span class="filtertype">Visibility</span>
              <ol><li class="public in"><span>Public</span></li><li class="all out"><span>All</span></li></ol>
            </div>
        </div>
      </div>

      <div id="template">
        <div id="allMembers">
        <div id="constructors" class="members">
              <h3>Instance Constructors</h3>
              <ol><li name="com.johnsnowlabs.ml.search.SerializableKDTree#&lt;init&gt;" visbl="pub" class="indented0 " data-isabs="false" fullComment="yes" group="Ungrouped">
      <a id="&lt;init&gt;(key:Array[Array[Float]],data:Array[E]):com.johnsnowlabs.ml.search.SerializableKDTree[E]"></a><a id="&lt;init&gt;:SerializableKDTree[E]"></a>
      <span class="permalink">
      <a href="../../../../com/johnsnowlabs/ml/search/SerializableKDTree.html#&lt;init&gt;(key:Array[Array[Float]],data:Array[E]):com.johnsnowlabs.ml.search.SerializableKDTree[E]" title="Permalink">
        <i class="material-icons"></i>
      </a>
    </span>
      <span class="modifier_kind">
        <span class="modifier"></span>
        <span class="kind">new</span>
      </span>
      <span class="symbol">
        <span class="name">SerializableKDTree</span><span class="params">(<span name="key">key: <span class="extype" name="scala.Array">Array</span>[<span class="extype" name="scala.Array">Array</span>[<span class="extype" name="scala.Float">Float</span>]]</span>, <span name="data">data: <span class="extype" name="scala.Array">Array</span>[<span class="extype" name="com.johnsnowlabs.ml.search.SerializableKDTree.E">E</span>]</span>)</span>
      </span>
      
      <p class="shortcomment cmt">Constructor.</p><div class="fullcomment"><div class="comment cmt"><p>Constructor.
</p></div><dl class="paramcmts block"><dt class="param">key</dt><dd class="cmt"><p>the keys of data objects.</p></dd><dt class="param">data</dt><dd class="cmt"><p>the data objects.</p></dd></dl></div>
    </li><li name="com.johnsnowlabs.ml.search.SerializableKDTree#&lt;init&gt;" visbl="pub" class="indented0 " data-isabs="false" fullComment="no" group="Ungrouped">
      <a id="&lt;init&gt;():com.johnsnowlabs.ml.search.SerializableKDTree[E]"></a><a id="&lt;init&gt;:SerializableKDTree[E]"></a>
      <span class="permalink">
      <a href="../../../../com/johnsnowlabs/ml/search/SerializableKDTree.html#&lt;init&gt;():com.johnsnowlabs.ml.search.SerializableKDTree[E]" title="Permalink">
        <i class="material-icons"></i>
      </a>
    </span>
      <span class="modifier_kind">
        <span class="modifier"></span>
        <span class="kind">new</span>
      </span>
      <span class="symbol">
        <span class="name">SerializableKDTree</span><span class="params">()</span>
      </span>
      
      
    </li></ol>
            </div>

        

        

        <div class="values members">
              <h3>Value Members</h3>
              <ol>
                <li name="scala.AnyRef#!=" visbl="pub" class="indented0 " data-isabs="false" fullComment="yes" group="Ungrouped">
      <a id="!=(x$1:Any):Boolean"></a><a id="!=(Any):Boolean"></a>
      <span class="permalink">
      <a href="../../../../com/johnsnowlabs/ml/search/SerializableKDTree.html#!=(x$1:Any):Boolean" title="Permalink">
        <i class="material-icons"></i>
      </a>
    </span>
      <span class="modifier_kind">
        <span class="modifier">final </span>
        <span class="kind">def</span>
      </span>
      <span class="symbol">
        <span title="gt4s: $bang$eq" class="name">!=</span><span class="params">(<span name="arg0">arg0: <span class="extype" name="scala.Any">Any</span></span>)</span><span class="result">: <span class="extype" name="scala.Boolean">Boolean</span></span>
      </span>
      
      <div class="fullcomment"><dl class="attributes block"> <dt>Definition Classes</dt><dd>AnyRef → Any</dd></dl></div>
    </li><li name="scala.AnyRef###" visbl="pub" class="indented0 " data-isabs="false" fullComment="yes" group="Ungrouped">
      <a id="##():Int"></a>
      <span class="permalink">
      <a href="../../../../com/johnsnowlabs/ml/search/SerializableKDTree.html###():Int" title="Permalink">
        <i class="material-icons"></i>
      </a>
    </span>
      <span class="modifier_kind">
        <span class="modifier">final </span>
        <span class="kind">def</span>
      </span>
      <span class="symbol">
        <span title="gt4s: $hash$hash" class="name">##</span><span class="params">()</span><span class="result">: <span class="extype" name="scala.Int">Int</span></span>
      </span>
      
      <div class="fullcomment"><dl class="attributes block"> <dt>Definition Classes</dt><dd>AnyRef → Any</dd></dl></div>
    </li><li name="scala.AnyRef#==" visbl="pub" class="indented0 " data-isabs="false" fullComment="yes" group="Ungrouped">
      <a id="==(x$1:Any):Boolean"></a><a id="==(Any):Boolean"></a>
      <span class="permalink">
      <a href="../../../../com/johnsnowlabs/ml/search/SerializableKDTree.html#==(x$1:Any):Boolean" title="Permalink">
        <i class="material-icons"></i>
      </a>
    </span>
      <span class="modifier_kind">
        <span class="modifier">final </span>
        <span class="kind">def</span>
      </span>
      <span class="symbol">
        <span title="gt4s: $eq$eq" class="name">==</span><span class="params">(<span name="arg0">arg0: <span class="extype" name="scala.Any">Any</span></span>)</span><span class="result">: <span class="extype" name="scala.Boolean">Boolean</span></span>
      </span>
      
      <div class="fullcomment"><dl class="attributes block"> <dt>Definition Classes</dt><dd>AnyRef → Any</dd></dl></div>
    </li><li name="scala.Any#asInstanceOf" visbl="pub" class="indented0 " data-isabs="false" fullComment="yes" group="Ungrouped">
      <a id="asInstanceOf[T0]:T0"></a>
      <span class="permalink">
      <a href="../../../../com/johnsnowlabs/ml/search/SerializableKDTree.html#asInstanceOf[T0]:T0" title="Permalink">
        <i class="material-icons"></i>
      </a>
    </span>
      <span class="modifier_kind">
        <span class="modifier">final </span>
        <span class="kind">def</span>
      </span>
      <span class="symbol">
        <span class="name">asInstanceOf</span><span class="tparams">[<span name="T0">T0</span>]</span><span class="result">: <span class="extype" name="scala.Any.asInstanceOf.T0">T0</span></span>
      </span>
      
      <div class="fullcomment"><dl class="attributes block"> <dt>Definition Classes</dt><dd>Any</dd></dl></div>
    </li><li name="scala.AnyRef#clone" visbl="prt" class="indented0 " data-isabs="false" fullComment="yes" group="Ungrouped">
      <a id="clone():Object"></a><a id="clone():AnyRef"></a>
      <span class="permalink">
      <a href="../../../../com/johnsnowlabs/ml/search/SerializableKDTree.html#clone():Object" title="Permalink">
        <i class="material-icons"></i>
      </a>
    </span>
      <span class="modifier_kind">
        <span class="modifier"></span>
        <span class="kind">def</span>
      </span>
      <span class="symbol">
        <span class="name">clone</span><span class="params">()</span><span class="result">: <span class="extype" name="scala.AnyRef">AnyRef</span></span>
      </span>
      
      <div class="fullcomment"><dl class="attributes block"> <dt>Attributes</dt><dd>protected[<span class="extype" name="java.lang">lang</span>] </dd><dt>Definition Classes</dt><dd>AnyRef</dd><dt>Annotations</dt><dd>
                <span class="name">@throws</span><span class="args">(<span>
      
      <span class="defval" name="classOf[java.lang.CloneNotSupportedException]">...</span>
    </span>)</span>
              
                <span class="name">@native</span><span class="args">()</span>
              
        </dd></dl></div>
    </li><li name="com.johnsnowlabs.ml.search.SerializableKDTree#concat" visbl="prt" class="indented0 " data-isabs="false" fullComment="yes" group="Ungrouped">
      <a id="concat(first:Array[E],second:Array[E],blackList:java.util.Set[Integer]):Array[com.johnsnowlabs.nlp.annotators.resolution.TreeData]"></a><a id="concat(Array[E],Array[E],Set[Integer]):Array[TreeData]"></a>
      <span class="permalink">
      <a href="../../../../com/johnsnowlabs/ml/search/SerializableKDTree.html#concat(first:Array[E],second:Array[E],blackList:java.util.Set[Integer]):Array[com.johnsnowlabs.nlp.annotators.resolution.TreeData]" title="Permalink">
        <i class="material-icons"></i>
      </a>
    </span>
      <span class="modifier_kind">
        <span class="modifier"></span>
        <span class="kind">def</span>
      </span>
      <span class="symbol">
        <span class="name">concat</span><span class="params">(<span name="first">first: <span class="extype" name="scala.Array">Array</span>[<span class="extype" name="com.johnsnowlabs.ml.search.SerializableKDTree.E">E</span>]</span>, <span name="second">second: <span class="extype" name="scala.Array">Array</span>[<span class="extype" name="com.johnsnowlabs.ml.search.SerializableKDTree.E">E</span>]</span>, <span name="blackList">blackList: <span class="extype" name="java.util.Set">Set</span>[<span class="extype" name="java.lang.Integer">Integer</span>]</span>)</span><span class="result">: <span class="extype" name="scala.Array">Array</span>[<a href="../../nlp/annotators/resolution/TreeData.html" class="extype" name="com.johnsnowlabs.nlp.annotators.resolution.TreeData">TreeData</a>]</span>
      </span>
      
      <div class="fullcomment"><dl class="attributes block"> <dt>Attributes</dt><dd>protected[<a href="index.html" class="extype" name="com.johnsnowlabs.ml.search">search</a>] </dd></dl></div>
    </li><li name="com.johnsnowlabs.ml.search.SerializableKDTree#concat" visbl="prt" class="indented0 " data-isabs="false" fullComment="yes" group="Ungrouped">
      <a id="concat(first:Array[Array[Float]],second:Array[Array[Float]],blackList:java.util.Set[Integer]):Array[Array[Float]]"></a><a id="concat(Array[Array[Float]],Array[Array[Float]],Set[Integer]):Array[Array[Float]]"></a>
      <span class="permalink">
      <a href="../../../../com/johnsnowlabs/ml/search/SerializableKDTree.html#concat(first:Array[Array[Float]],second:Array[Array[Float]],blackList:java.util.Set[Integer]):Array[Array[Float]]" title="Permalink">
        <i class="material-icons"></i>
      </a>
    </span>
      <span class="modifier_kind">
        <span class="modifier"></span>
        <span class="kind">def</span>
      </span>
      <span class="symbol">
        <span class="name">concat</span><span class="params">(<span name="first">first: <span class="extype" name="scala.Array">Array</span>[<span class="extype" name="scala.Array">Array</span>[<span class="extype" name="scala.Float">Float</span>]]</span>, <span name="second">second: <span class="extype" name="scala.Array">Array</span>[<span class="extype" name="scala.Array">Array</span>[<span class="extype" name="scala.Float">Float</span>]]</span>, <span name="blackList">blackList: <span class="extype" name="java.util.Set">Set</span>[<span class="extype" name="java.lang.Integer">Integer</span>]</span>)</span><span class="result">: <span class="extype" name="scala.Array">Array</span>[<span class="extype" name="scala.Array">Array</span>[<span class="extype" name="scala.Float">Float</span>]]</span>
      </span>
      
      <div class="fullcomment"><dl class="attributes block"> <dt>Attributes</dt><dd>protected[<a href="index.html" class="extype" name="com.johnsnowlabs.ml.search">search</a>] </dd></dl></div>
    </li><li name="com.johnsnowlabs.ml.search.SerializableKDTree#continueTraining" visbl="pub" class="indented0 " data-isabs="false" fullComment="no" group="Ungrouped">
      <a id="continueTraining(newKeys:Array[Array[Float]],newData:Array[E],blackList:java.util.Set[String],overwrite:Boolean):com.johnsnowlabs.ml.search.SerializableKDTree[E]"></a><a id="continueTraining(Array[Array[Float]],Array[E],Set[String],Boolean):SerializableKDTree[E]"></a>
      <span class="permalink">
      <a href="../../../../com/johnsnowlabs/ml/search/SerializableKDTree.html#continueTraining(newKeys:Array[Array[Float]],newData:Array[E],blackList:java.util.Set[String],overwrite:Boolean):com.johnsnowlabs.ml.search.SerializableKDTree[E]" title="Permalink">
        <i class="material-icons"></i>
      </a>
    </span>
      <span class="modifier_kind">
        <span class="modifier"></span>
        <span class="kind">def</span>
      </span>
      <span class="symbol">
        <span class="name">continueTraining</span><span class="params">(<span name="newKeys">newKeys: <span class="extype" name="scala.Array">Array</span>[<span class="extype" name="scala.Array">Array</span>[<span class="extype" name="scala.Float">Float</span>]]</span>, <span name="newData">newData: <span class="extype" name="scala.Array">Array</span>[<span class="extype" name="com.johnsnowlabs.ml.search.SerializableKDTree.E">E</span>]</span>, <span name="blackList">blackList: <span class="extype" name="java.util.Set">Set</span>[<span class="extype" name="java.lang.String">String</span>]</span>, <span name="overwrite">overwrite: <span class="extype" name="java.lang.Boolean">Boolean</span></span>)</span><span class="result">: <a href="" class="extype" name="com.johnsnowlabs.ml.search.SerializableKDTree">SerializableKDTree</a>[<span class="extype" name="com.johnsnowlabs.ml.search.SerializableKDTree.E">E</span>]</span>
      </span>
      
      
    </li><li name="scala.AnyRef#eq" visbl="pub" class="indented0 " data-isabs="false" fullComment="yes" group="Ungrouped">
      <a id="eq(x$1:AnyRef):Boolean"></a><a id="eq(AnyRef):Boolean"></a>
      <span class="permalink">
      <a href="../../../../com/johnsnowlabs/ml/search/SerializableKDTree.html#eq(x$1:AnyRef):Boolean" title="Permalink">
        <i class="material-icons"></i>
      </a>
    </span>
      <span class="modifier_kind">
        <span class="modifier">final </span>
        <span class="kind">def</span>
      </span>
      <span class="symbol">
        <span class="name">eq</span><span class="params">(<span name="arg0">arg0: <span class="extype" name="scala.AnyRef">AnyRef</span></span>)</span><span class="result">: <span class="extype" name="scala.Boolean">Boolean</span></span>
      </span>
      
      <div class="fullcomment"><dl class="attributes block"> <dt>Definition Classes</dt><dd>AnyRef</dd></dl></div>
    </li><li name="scala.AnyRef#equals" visbl="pub" class="indented0 " data-isabs="false" fullComment="yes" group="Ungrouped">
      <a id="equals(x$1:Any):Boolean"></a><a id="equals(Any):Boolean"></a>
      <span class="permalink">
      <a href="../../../../com/johnsnowlabs/ml/search/SerializableKDTree.html#equals(x$1:Any):Boolean" title="Permalink">
        <i class="material-icons"></i>
      </a>
    </span>
      <span class="modifier_kind">
        <span class="modifier"></span>
        <span class="kind">def</span>
      </span>
      <span class="symbol">
        <span class="name">equals</span><span class="params">(<span name="arg0">arg0: <span class="extype" name="scala.Any">Any</span></span>)</span><span class="result">: <span class="extype" name="scala.Boolean">Boolean</span></span>
      </span>
      
      <div class="fullcomment"><dl class="attributes block"> <dt>Definition Classes</dt><dd>AnyRef → Any</dd></dl></div>
    </li><li name="scala.AnyRef#finalize" visbl="prt" class="indented0 " data-isabs="false" fullComment="yes" group="Ungrouped">
      <a id="finalize():Unit"></a>
      <span class="permalink">
      <a href="../../../../com/johnsnowlabs/ml/search/SerializableKDTree.html#finalize():Unit" title="Permalink">
        <i class="material-icons"></i>
      </a>
    </span>
      <span class="modifier_kind">
        <span class="modifier"></span>
        <span class="kind">def</span>
      </span>
      <span class="symbol">
        <span class="name">finalize</span><span class="params">()</span><span class="result">: <span class="extype" name="scala.Unit">Unit</span></span>
      </span>
      
      <div class="fullcomment"><dl class="attributes block"> <dt>Attributes</dt><dd>protected[<span class="extype" name="java.lang">lang</span>] </dd><dt>Definition Classes</dt><dd>AnyRef</dd><dt>Annotations</dt><dd>
                <span class="name">@throws</span><span class="args">(<span>
      
      <span class="symbol">classOf[java.lang.Throwable]</span>
    </span>)</span>
              
        </dd></dl></div>
    </li><li name="scala.AnyRef#getClass" visbl="pub" class="indented0 " data-isabs="false" fullComment="yes" group="Ungrouped">
      <a id="getClass():Class[_]"></a>
      <span class="permalink">
      <a href="../../../../com/johnsnowlabs/ml/search/SerializableKDTree.html#getClass():Class[_]" title="Permalink">
        <i class="material-icons"></i>
      </a>
    </span>
      <span class="modifier_kind">
        <span class="modifier">final </span>
        <span class="kind">def</span>
      </span>
      <span class="symbol">
        <span class="name">getClass</span><span class="params">()</span><span class="result">: <span class="extype" name="java.lang.Class">Class</span>[_]</span>
      </span>
      
      <div class="fullcomment"><dl class="attributes block"> <dt>Definition Classes</dt><dd>AnyRef → Any</dd><dt>Annotations</dt><dd>
                <span class="name">@native</span><span class="args">()</span>
              
        </dd></dl></div>
    </li><li name="scala.AnyRef#hashCode" visbl="pub" class="indented0 " data-isabs="false" fullComment="yes" group="Ungrouped">
      <a id="hashCode():Int"></a>
      <span class="permalink">
      <a href="../../../../com/johnsnowlabs/ml/search/SerializableKDTree.html#hashCode():Int" title="Permalink">
        <i class="material-icons"></i>
      </a>
    </span>
      <span class="modifier_kind">
        <span class="modifier"></span>
        <span class="kind">def</span>
      </span>
      <span class="symbol">
        <span class="name">hashCode</span><span class="params">()</span><span class="result">: <span class="extype" name="scala.Int">Int</span></span>
      </span>
      
      <div class="fullcomment"><dl class="attributes block"> <dt>Definition Classes</dt><dd>AnyRef → Any</dd><dt>Annotations</dt><dd>
                <span class="name">@native</span><span class="args">()</span>
              
        </dd></dl></div>
    </li><li name="com.johnsnowlabs.ml.search.SerializableKDTree#isIdenticalExcluded" visbl="pub" class="indented0 " data-isabs="false" fullComment="no" group="Ungrouped">
      <a id="isIdenticalExcluded():Boolean"></a>
      <span class="permalink">
      <a href="../../../../com/johnsnowlabs/ml/search/SerializableKDTree.html#isIdenticalExcluded():Boolean" title="Permalink">
        <i class="material-icons"></i>
      </a>
    </span>
      <span class="modifier_kind">
        <span class="modifier"></span>
        <span class="kind">def</span>
      </span>
      <span class="symbol">
        <span class="name">isIdenticalExcluded</span><span class="params">()</span><span class="result">: <span class="extype" name="scala.Boolean">Boolean</span></span>
      </span>
      
      <p class="shortcomment cmt">Get whether if query object self be excluded from the neighborhood.</p>
    </li><li name="scala.Any#isInstanceOf" visbl="pub" class="indented0 " data-isabs="false" fullComment="yes" group="Ungrouped">
      <a id="isInstanceOf[T0]:Boolean"></a>
      <span class="permalink">
      <a href="../../../../com/johnsnowlabs/ml/search/SerializableKDTree.html#isInstanceOf[T0]:Boolean" title="Permalink">
        <i class="material-icons"></i>
      </a>
    </span>
      <span class="modifier_kind">
        <span class="modifier">final </span>
        <span class="kind">def</span>
      </span>
      <span class="symbol">
        <span class="name">isInstanceOf</span><span class="tparams">[<span name="T0">T0</span>]</span><span class="result">: <span class="extype" name="scala.Boolean">Boolean</span></span>
      </span>
      
      <div class="fullcomment"><dl class="attributes block"> <dt>Definition Classes</dt><dd>Any</dd></dl></div>
    </li><li name="com.johnsnowlabs.ml.search.SerializableKDTree#knn" visbl="pub" class="indented0 " data-isabs="false" fullComment="yes" group="Ungrouped">
      <a id="knn(q:Array[Float],k:Int):Array[com.johnsnowlabs.ml.search.Neighbour[Array[Float],E]]"></a><a id="knn(Array[Float],Int):Array[Neighbour[Array[Float],E]]"></a>
      <span class="permalink">
      <a href="../../../../com/johnsnowlabs/ml/search/SerializableKDTree.html#knn(q:Array[Float],k:Int):Array[com.johnsnowlabs.ml.search.Neighbour[Array[Float],E]]" title="Permalink">
        <i class="material-icons"></i>
      </a>
    </span>
      <span class="modifier_kind">
        <span class="modifier"></span>
        <span class="kind">def</span>
      </span>
      <span class="symbol">
        <span class="name">knn</span><span class="params">(<span name="q">q: <span class="extype" name="scala.Array">Array</span>[<span class="extype" name="scala.Float">Float</span>]</span>, <span name="k">k: <span class="extype" name="scala.Int">Int</span></span>)</span><span class="result">: <span class="extype" name="scala.Array">Array</span>[<a href="Neighbour.html" class="extype" name="com.johnsnowlabs.ml.search.Neighbour">Neighbour</a>[<span class="extype" name="scala.Array">Array</span>[<span class="extype" name="scala.Float">Float</span>], <span class="extype" name="com.johnsnowlabs.ml.search.SerializableKDTree.E">E</span>]]</span>
      </span>
      
      <div class="fullcomment"><dl class="attributes block"> <dt>Definition Classes</dt><dd><a href="" class="extype" name="com.johnsnowlabs.ml.search.SerializableKDTree">SerializableKDTree</a> → <a href="KNNSearch.html" class="extype" name="com.johnsnowlabs.ml.search.KNNSearch">KNNSearch</a></dd></dl></div>
    </li><li name="scala.AnyRef#ne" visbl="pub" class="indented0 " data-isabs="false" fullComment="yes" group="Ungrouped">
      <a id="ne(x$1:AnyRef):Boolean"></a><a id="ne(AnyRef):Boolean"></a>
      <span class="permalink">
      <a href="../../../../com/johnsnowlabs/ml/search/SerializableKDTree.html#ne(x$1:AnyRef):Boolean" title="Permalink">
        <i class="material-icons"></i>
      </a>
    </span>
      <span class="modifier_kind">
        <span class="modifier">final </span>
        <span class="kind">def</span>
      </span>
      <span class="symbol">
        <span class="name">ne</span><span class="params">(<span name="arg0">arg0: <span class="extype" name="scala.AnyRef">AnyRef</span></span>)</span><span class="result">: <span class="extype" name="scala.Boolean">Boolean</span></span>
      </span>
      
      <div class="fullcomment"><dl class="attributes block"> <dt>Definition Classes</dt><dd>AnyRef</dd></dl></div>
    </li><li name="com.johnsnowlabs.ml.search.SerializableKDTree#nearest" visbl="pub" class="indented0 " data-isabs="false" fullComment="yes" group="Ungrouped">
      <a id="nearest(q:Array[Float]):com.johnsnowlabs.ml.search.Neighbour[Array[Float],E]"></a><a id="nearest(Array[Float]):Neighbour[Array[Float],E]"></a>
      <span class="permalink">
      <a href="../../../../com/johnsnowlabs/ml/search/SerializableKDTree.html#nearest(q:Array[Float]):com.johnsnowlabs.ml.search.Neighbour[Array[Float],E]" title="Permalink">
        <i class="material-icons"></i>
      </a>
    </span>
      <span class="modifier_kind">
        <span class="modifier"></span>
        <span class="kind">def</span>
      </span>
      <span class="symbol">
        <span class="name">nearest</span><span class="params">(<span name="q">q: <span class="extype" name="scala.Array">Array</span>[<span class="extype" name="scala.Float">Float</span>]</span>)</span><span class="result">: <a href="Neighbour.html" class="extype" name="com.johnsnowlabs.ml.search.Neighbour">Neighbour</a>[<span class="extype" name="scala.Array">Array</span>[<span class="extype" name="scala.Float">Float</span>], <span class="extype" name="com.johnsnowlabs.ml.search.SerializableKDTree.E">E</span>]</span>
      </span>
      
      <p class="shortcomment cmt">Search the nearest neighbor to the given sample.</p><div class="fullcomment"><div class="comment cmt"><p>Search the nearest neighbor to the given sample.
<<<<<<< HEAD
</p></div><dl class="paramcmts block"><dt class="param">q</dt><dd class="cmt"><p>the query key.</p></dd><dt>returns</dt><dd class="cmt"><p>the nearest neighbor</p></dd></dl><dl class="attributes block"> <dt>Definition Classes</dt><dd><a href="" class="extype" name="com.johnsnowlabs.ml.search.SerializableKDTree">SerializableKDTree</a> → <a href="NearestNeighbourSearch.html" class="extype" name="com.johnsnowlabs.ml.search.NearestNeighbourSearch">NearestNeighbourSearch</a></dd></dl></div>
=======
</p></div><dl class="paramcmts block"><dt class="param">q</dt><dd class="cmt"><p>the query key.</p></dd><dt>returns</dt><dd class="cmt"><p>the nearest neighbor</p></dd></dl><dl class="attributes block"> <dt>Definition Classes</dt><dd><a href="" class="extype" name="com.johnsnowlabs.ml.search.SerializableKDTree">SerializableKDTree</a> → <a href="NearestNeighbourSearch.html" class="extype" name="com.johnsnowlabs.ml.search.NearestNeighbourSearch">NearestNeighbourSearch</a></dd><dt>Annotations</dt><dd>
                <span class="name">@Override</span><span class="args">()</span>
              
        </dd></dl></div>
>>>>>>> 5e41363b
    </li><li name="scala.AnyRef#notify" visbl="pub" class="indented0 " data-isabs="false" fullComment="yes" group="Ungrouped">
      <a id="notify():Unit"></a>
      <span class="permalink">
      <a href="../../../../com/johnsnowlabs/ml/search/SerializableKDTree.html#notify():Unit" title="Permalink">
        <i class="material-icons"></i>
      </a>
    </span>
      <span class="modifier_kind">
        <span class="modifier">final </span>
        <span class="kind">def</span>
      </span>
      <span class="symbol">
        <span class="name">notify</span><span class="params">()</span><span class="result">: <span class="extype" name="scala.Unit">Unit</span></span>
      </span>
      
      <div class="fullcomment"><dl class="attributes block"> <dt>Definition Classes</dt><dd>AnyRef</dd><dt>Annotations</dt><dd>
                <span class="name">@native</span><span class="args">()</span>
              
        </dd></dl></div>
    </li><li name="scala.AnyRef#notifyAll" visbl="pub" class="indented0 " data-isabs="false" fullComment="yes" group="Ungrouped">
      <a id="notifyAll():Unit"></a>
      <span class="permalink">
      <a href="../../../../com/johnsnowlabs/ml/search/SerializableKDTree.html#notifyAll():Unit" title="Permalink">
        <i class="material-icons"></i>
      </a>
    </span>
      <span class="modifier_kind">
        <span class="modifier">final </span>
        <span class="kind">def</span>
      </span>
      <span class="symbol">
        <span class="name">notifyAll</span><span class="params">()</span><span class="result">: <span class="extype" name="scala.Unit">Unit</span></span>
      </span>
      
      <div class="fullcomment"><dl class="attributes block"> <dt>Definition Classes</dt><dd>AnyRef</dd><dt>Annotations</dt><dd>
                <span class="name">@native</span><span class="args">()</span>
              
        </dd></dl></div>
    </li><li name="com.johnsnowlabs.ml.search.SerializableKDTree#range" visbl="pub" class="indented0 " data-isabs="false" fullComment="yes" group="Ungrouped">
      <a id="range(q:Array[Float],radius:Double,neighbors:java.util.List[com.johnsnowlabs.ml.search.Neighbour[Array[Float],E]]):Unit"></a><a id="range(Array[Float],Double,List[Neighbour[Array[Float],E]]):Unit"></a>
      <span class="permalink">
      <a href="../../../../com/johnsnowlabs/ml/search/SerializableKDTree.html#range(q:Array[Float],radius:Double,neighbors:java.util.List[com.johnsnowlabs.ml.search.Neighbour[Array[Float],E]]):Unit" title="Permalink">
        <i class="material-icons"></i>
      </a>
    </span>
      <span class="modifier_kind">
        <span class="modifier"></span>
        <span class="kind">def</span>
      </span>
      <span class="symbol">
        <span class="name">range</span><span class="params">(<span name="q">q: <span class="extype" name="scala.Array">Array</span>[<span class="extype" name="scala.Float">Float</span>]</span>, <span name="radius">radius: <span class="extype" name="scala.Double">Double</span></span>, <span name="neighbors">neighbors: <span class="extype" name="java.util.List">List</span>[<a href="Neighbour.html" class="extype" name="com.johnsnowlabs.ml.search.Neighbour">Neighbour</a>[<span class="extype" name="scala.Array">Array</span>[<span class="extype" name="scala.Float">Float</span>], <span class="extype" name="com.johnsnowlabs.ml.search.SerializableKDTree.E">E</span>]]</span>)</span><span class="result">: <span class="extype" name="scala.Unit">Unit</span></span>
      </span>
      
      <p class="shortcomment cmt">Search the neighbors in the given radius of query object, i.e.</p><div class="fullcomment"><div class="comment cmt"><p>Search the neighbors in the given radius of query object, i.e.
d(q, v) &le; radius.
<<<<<<< HEAD
</p></div><dl class="paramcmts block"><dt class="param">q</dt><dd class="cmt"><p>the query key.</p></dd><dt class="param">radius</dt><dd class="cmt"><p>the radius of search range from target.</p></dd><dt class="param">neighbors</dt><dd class="cmt"><p>the list to store found neighbors in the given range on output.</p></dd></dl><dl class="attributes block"> <dt>Definition Classes</dt><dd><a href="" class="extype" name="com.johnsnowlabs.ml.search.SerializableKDTree">SerializableKDTree</a> → <a href="RNNSearch.html" class="extype" name="com.johnsnowlabs.ml.search.RNNSearch">RNNSearch</a></dd></dl></div>
=======
</p></div><dl class="paramcmts block"><dt class="param">q</dt><dd class="cmt"><p>the query key.</p></dd><dt class="param">radius</dt><dd class="cmt"><p>the radius of search range from target.</p></dd><dt class="param">neighbors</dt><dd class="cmt"><p>the list to store found neighbors in the given range on output.</p></dd></dl><dl class="attributes block"> <dt>Definition Classes</dt><dd><a href="" class="extype" name="com.johnsnowlabs.ml.search.SerializableKDTree">SerializableKDTree</a> → <a href="RNNSearch.html" class="extype" name="com.johnsnowlabs.ml.search.RNNSearch">RNNSearch</a></dd><dt>Annotations</dt><dd>
                <span class="name">@Override</span><span class="args">()</span>
              
        </dd></dl></div>
>>>>>>> 5e41363b
    </li><li name="com.johnsnowlabs.ml.search.SerializableKDTree#setDistanceFunction" visbl="pub" class="indented0 " data-isabs="false" fullComment="no" group="Ungrouped">
      <a id="setDistanceFunction(dist:String):com.johnsnowlabs.ml.search.SerializableKDTree[E]"></a><a id="setDistanceFunction(String):SerializableKDTree[E]"></a>
      <span class="permalink">
      <a href="../../../../com/johnsnowlabs/ml/search/SerializableKDTree.html#setDistanceFunction(dist:String):com.johnsnowlabs.ml.search.SerializableKDTree[E]" title="Permalink">
        <i class="material-icons"></i>
      </a>
    </span>
      <span class="modifier_kind">
        <span class="modifier"></span>
        <span class="kind">def</span>
      </span>
      <span class="symbol">
        <span class="name">setDistanceFunction</span><span class="params">(<span name="dist">dist: <span class="extype" name="java.lang.String">String</span></span>)</span><span class="result">: <a href="" class="extype" name="com.johnsnowlabs.ml.search.SerializableKDTree">SerializableKDTree</a>[<span class="extype" name="com.johnsnowlabs.ml.search.SerializableKDTree.E">E</span>]</span>
      </span>
      
      <p class="shortcomment cmt">Set distanceFunction either to &quot;EUCLIDEAN&quot; or &quot;COSINE&quot;.</p>
    </li><li name="com.johnsnowlabs.ml.search.SerializableKDTree#setIdenticalExcluded" visbl="pub" class="indented0 " data-isabs="false" fullComment="no" group="Ungrouped">
      <a id="setIdenticalExcluded(excluded:Boolean):com.johnsnowlabs.ml.search.SerializableKDTree[E]"></a><a id="setIdenticalExcluded(Boolean):SerializableKDTree[E]"></a>
      <span class="permalink">
      <a href="../../../../com/johnsnowlabs/ml/search/SerializableKDTree.html#setIdenticalExcluded(excluded:Boolean):com.johnsnowlabs.ml.search.SerializableKDTree[E]" title="Permalink">
        <i class="material-icons"></i>
      </a>
    </span>
      <span class="modifier_kind">
        <span class="modifier"></span>
        <span class="kind">def</span>
      </span>
      <span class="symbol">
        <span class="name">setIdenticalExcluded</span><span class="params">(<span name="excluded">excluded: <span class="extype" name="scala.Boolean">Boolean</span></span>)</span><span class="result">: <a href="" class="extype" name="com.johnsnowlabs.ml.search.SerializableKDTree">SerializableKDTree</a>[<span class="extype" name="com.johnsnowlabs.ml.search.SerializableKDTree.E">E</span>]</span>
      </span>
      
      <p class="shortcomment cmt">Set if exclude query object self from the neighborhood.</p>
    </li><li name="scala.AnyRef#synchronized" visbl="pub" class="indented0 " data-isabs="false" fullComment="yes" group="Ungrouped">
      <a id="synchronized[T0](x$1:=&gt;T0):T0"></a><a id="synchronized[T0](⇒T0):T0"></a>
      <span class="permalink">
      <a href="../../../../com/johnsnowlabs/ml/search/SerializableKDTree.html#synchronized[T0](x$1:=&gt;T0):T0" title="Permalink">
        <i class="material-icons"></i>
      </a>
    </span>
      <span class="modifier_kind">
        <span class="modifier">final </span>
        <span class="kind">def</span>
      </span>
      <span class="symbol">
        <span class="name">synchronized</span><span class="tparams">[<span name="T0">T0</span>]</span><span class="params">(<span name="arg0">arg0: ⇒ <span class="extype" name="java.lang.AnyRef.synchronized.T0">T0</span></span>)</span><span class="result">: <span class="extype" name="java.lang.AnyRef.synchronized.T0">T0</span></span>
      </span>
      
      <div class="fullcomment"><dl class="attributes block"> <dt>Definition Classes</dt><dd>AnyRef</dd></dl></div>
    </li><li name="com.johnsnowlabs.ml.search.SerializableKDTree#toString" visbl="pub" class="indented0 " data-isabs="false" fullComment="yes" group="Ungrouped">
      <a id="toString():String"></a>
      <span class="permalink">
      <a href="../../../../com/johnsnowlabs/ml/search/SerializableKDTree.html#toString():String" title="Permalink">
        <i class="material-icons"></i>
      </a>
    </span>
      <span class="modifier_kind">
        <span class="modifier"></span>
        <span class="kind">def</span>
      </span>
      <span class="symbol">
        <span class="name">toString</span><span class="params">()</span><span class="result">: <span class="extype" name="java.lang.String">String</span></span>
      </span>
      
      <div class="fullcomment"><dl class="attributes block"> <dt>Definition Classes</dt><dd><a href="" class="extype" name="com.johnsnowlabs.ml.search.SerializableKDTree">SerializableKDTree</a> → AnyRef → Any</dd><dt>Annotations</dt><dd>
                <span class="name">@Override</span><span class="args">()</span>
              
        </dd></dl></div>
    </li><li name="scala.AnyRef#wait" visbl="pub" class="indented0 " data-isabs="false" fullComment="yes" group="Ungrouped">
      <a id="wait():Unit"></a>
      <span class="permalink">
      <a href="../../../../com/johnsnowlabs/ml/search/SerializableKDTree.html#wait():Unit" title="Permalink">
        <i class="material-icons"></i>
      </a>
    </span>
      <span class="modifier_kind">
        <span class="modifier">final </span>
        <span class="kind">def</span>
      </span>
      <span class="symbol">
        <span class="name">wait</span><span class="params">()</span><span class="result">: <span class="extype" name="scala.Unit">Unit</span></span>
      </span>
      
      <div class="fullcomment"><dl class="attributes block"> <dt>Definition Classes</dt><dd>AnyRef</dd><dt>Annotations</dt><dd>
                <span class="name">@throws</span><span class="args">(<span>
      
      <span class="defval" name="classOf[java.lang.InterruptedException]">...</span>
    </span>)</span>
              
        </dd></dl></div>
    </li><li name="scala.AnyRef#wait" visbl="pub" class="indented0 " data-isabs="false" fullComment="yes" group="Ungrouped">
      <a id="wait(x$1:Long,x$2:Int):Unit"></a><a id="wait(Long,Int):Unit"></a>
      <span class="permalink">
      <a href="../../../../com/johnsnowlabs/ml/search/SerializableKDTree.html#wait(x$1:Long,x$2:Int):Unit" title="Permalink">
        <i class="material-icons"></i>
      </a>
    </span>
      <span class="modifier_kind">
        <span class="modifier">final </span>
        <span class="kind">def</span>
      </span>
      <span class="symbol">
        <span class="name">wait</span><span class="params">(<span name="arg0">arg0: <span class="extype" name="scala.Long">Long</span></span>, <span name="arg1">arg1: <span class="extype" name="scala.Int">Int</span></span>)</span><span class="result">: <span class="extype" name="scala.Unit">Unit</span></span>
      </span>
      
      <div class="fullcomment"><dl class="attributes block"> <dt>Definition Classes</dt><dd>AnyRef</dd><dt>Annotations</dt><dd>
                <span class="name">@throws</span><span class="args">(<span>
      
      <span class="defval" name="classOf[java.lang.InterruptedException]">...</span>
    </span>)</span>
              
        </dd></dl></div>
    </li><li name="scala.AnyRef#wait" visbl="pub" class="indented0 " data-isabs="false" fullComment="yes" group="Ungrouped">
      <a id="wait(x$1:Long):Unit"></a><a id="wait(Long):Unit"></a>
      <span class="permalink">
      <a href="../../../../com/johnsnowlabs/ml/search/SerializableKDTree.html#wait(x$1:Long):Unit" title="Permalink">
        <i class="material-icons"></i>
      </a>
    </span>
      <span class="modifier_kind">
        <span class="modifier">final </span>
        <span class="kind">def</span>
      </span>
      <span class="symbol">
        <span class="name">wait</span><span class="params">(<span name="arg0">arg0: <span class="extype" name="scala.Long">Long</span></span>)</span><span class="result">: <span class="extype" name="scala.Unit">Unit</span></span>
      </span>
      
      <div class="fullcomment"><dl class="attributes block"> <dt>Definition Classes</dt><dd>AnyRef</dd><dt>Annotations</dt><dd>
                <span class="name">@throws</span><span class="args">(<span>
      
      <span class="defval" name="classOf[java.lang.InterruptedException]">...</span>
    </span>)</span>
              
                <span class="name">@native</span><span class="args">()</span>
              
        </dd></dl></div>
    </li>
              </ol>
            </div>

        

        
        </div>

        <div id="inheritedMembers">
        <div class="parent" name="java.io.Serializable">
              <h3>Inherited from <span class="extype" name="java.io.Serializable">Serializable</span></h3>
            </div><div class="parent" name="com.johnsnowlabs.ml.search.RNNSearch">
              <h3>Inherited from <a href="RNNSearch.html" class="extype" name="com.johnsnowlabs.ml.search.RNNSearch">RNNSearch</a>[<span class="extype" name="scala.Array">Array</span>[<span class="extype" name="scala.Float">Float</span>], <span class="extype" name="com.johnsnowlabs.ml.search.SerializableKDTree.E">E</span>]</h3>
            </div><div class="parent" name="com.johnsnowlabs.ml.search.KNNSearch">
              <h3>Inherited from <a href="KNNSearch.html" class="extype" name="com.johnsnowlabs.ml.search.KNNSearch">KNNSearch</a>[<span class="extype" name="scala.Array">Array</span>[<span class="extype" name="scala.Float">Float</span>], <span class="extype" name="com.johnsnowlabs.ml.search.SerializableKDTree.E">E</span>]</h3>
            </div><div class="parent" name="com.johnsnowlabs.ml.search.NearestNeighbourSearch">
              <h3>Inherited from <a href="NearestNeighbourSearch.html" class="extype" name="com.johnsnowlabs.ml.search.NearestNeighbourSearch">NearestNeighbourSearch</a>[<span class="extype" name="scala.Array">Array</span>[<span class="extype" name="scala.Float">Float</span>], <span class="extype" name="com.johnsnowlabs.ml.search.SerializableKDTree.E">E</span>]</h3>
            </div><div class="parent" name="scala.AnyRef">
              <h3>Inherited from <span class="extype" name="scala.AnyRef">AnyRef</span></h3>
            </div><div class="parent" name="scala.Any">
              <h3>Inherited from <span class="extype" name="scala.Any">Any</span></h3>
            </div>
        
        </div>

        <div id="groupedMembers">
        <div class="group" name="Ungrouped">
              <h3>Ungrouped</h3>
              
            </div>
        </div>

      </div>

      <div id="tooltip"></div>

      <div id="footer">  </div>
    </body>
          </div>
        </div>
      </div>
    </body>
      </html><|MERGE_RESOLUTION|>--- conflicted
+++ resolved
@@ -3,15 +3,9 @@
         <head>
           <meta http-equiv="X-UA-Compatible" content="IE=edge" />
           <meta name="viewport" content="width=device-width, initial-scale=1.0, maximum-scale=1.0, user-scalable=no" />
-<<<<<<< HEAD
-          <title>Spark NLP 3.5.3 ScalaDoc  - com.johnsnowlabs.ml.search.SerializableKDTree</title>
-          <meta name="description" content="Spark NLP 3.5.3 ScalaDoc - com.johnsnowlabs.ml.search.SerializableKDTree" />
-          <meta name="keywords" content="Spark NLP 3.5.3 ScalaDoc com.johnsnowlabs.ml.search.SerializableKDTree" />
-=======
           <title>Spark NLP 4.0.2 ScalaDoc  - com.johnsnowlabs.ml.search.SerializableKDTree</title>
           <meta name="description" content="Spark NLP 4.0.2 ScalaDoc - com.johnsnowlabs.ml.search.SerializableKDTree" />
           <meta name="keywords" content="Spark NLP 4.0.2 ScalaDoc com.johnsnowlabs.ml.search.SerializableKDTree" />
->>>>>>> 5e41363b
           <meta http-equiv="content-type" content="text/html; charset=UTF-8" />
           
       
@@ -34,11 +28,7 @@
         </head>
         <body>
       <div id="search">
-<<<<<<< HEAD
-        <span id="doc-title">Spark NLP 3.5.3 ScalaDoc<span id="doc-version"></span></span>
-=======
         <span id="doc-title">Spark NLP 4.0.2 ScalaDoc<span id="doc-version"></span></span>
->>>>>>> 5e41363b
         <span class="close-results"><span class="left">&lt;</span> Back</span>
         <div id="textfilter">
           <span class="input">
@@ -604,14 +594,10 @@
       </span>
       
       <p class="shortcomment cmt">Search the nearest neighbor to the given sample.</p><div class="fullcomment"><div class="comment cmt"><p>Search the nearest neighbor to the given sample.
-<<<<<<< HEAD
-</p></div><dl class="paramcmts block"><dt class="param">q</dt><dd class="cmt"><p>the query key.</p></dd><dt>returns</dt><dd class="cmt"><p>the nearest neighbor</p></dd></dl><dl class="attributes block"> <dt>Definition Classes</dt><dd><a href="" class="extype" name="com.johnsnowlabs.ml.search.SerializableKDTree">SerializableKDTree</a> → <a href="NearestNeighbourSearch.html" class="extype" name="com.johnsnowlabs.ml.search.NearestNeighbourSearch">NearestNeighbourSearch</a></dd></dl></div>
-=======
 </p></div><dl class="paramcmts block"><dt class="param">q</dt><dd class="cmt"><p>the query key.</p></dd><dt>returns</dt><dd class="cmt"><p>the nearest neighbor</p></dd></dl><dl class="attributes block"> <dt>Definition Classes</dt><dd><a href="" class="extype" name="com.johnsnowlabs.ml.search.SerializableKDTree">SerializableKDTree</a> → <a href="NearestNeighbourSearch.html" class="extype" name="com.johnsnowlabs.ml.search.NearestNeighbourSearch">NearestNeighbourSearch</a></dd><dt>Annotations</dt><dd>
                 <span class="name">@Override</span><span class="args">()</span>
               
         </dd></dl></div>
->>>>>>> 5e41363b
     </li><li name="scala.AnyRef#notify" visbl="pub" class="indented0 " data-isabs="false" fullComment="yes" group="Ungrouped">
       <a id="notify():Unit"></a>
       <span class="permalink">
@@ -667,14 +653,10 @@
       
       <p class="shortcomment cmt">Search the neighbors in the given radius of query object, i.e.</p><div class="fullcomment"><div class="comment cmt"><p>Search the neighbors in the given radius of query object, i.e.
 d(q, v) &le; radius.
-<<<<<<< HEAD
-</p></div><dl class="paramcmts block"><dt class="param">q</dt><dd class="cmt"><p>the query key.</p></dd><dt class="param">radius</dt><dd class="cmt"><p>the radius of search range from target.</p></dd><dt class="param">neighbors</dt><dd class="cmt"><p>the list to store found neighbors in the given range on output.</p></dd></dl><dl class="attributes block"> <dt>Definition Classes</dt><dd><a href="" class="extype" name="com.johnsnowlabs.ml.search.SerializableKDTree">SerializableKDTree</a> → <a href="RNNSearch.html" class="extype" name="com.johnsnowlabs.ml.search.RNNSearch">RNNSearch</a></dd></dl></div>
-=======
 </p></div><dl class="paramcmts block"><dt class="param">q</dt><dd class="cmt"><p>the query key.</p></dd><dt class="param">radius</dt><dd class="cmt"><p>the radius of search range from target.</p></dd><dt class="param">neighbors</dt><dd class="cmt"><p>the list to store found neighbors in the given range on output.</p></dd></dl><dl class="attributes block"> <dt>Definition Classes</dt><dd><a href="" class="extype" name="com.johnsnowlabs.ml.search.SerializableKDTree">SerializableKDTree</a> → <a href="RNNSearch.html" class="extype" name="com.johnsnowlabs.ml.search.RNNSearch">RNNSearch</a></dd><dt>Annotations</dt><dd>
                 <span class="name">@Override</span><span class="args">()</span>
               
         </dd></dl></div>
->>>>>>> 5e41363b
     </li><li name="com.johnsnowlabs.ml.search.SerializableKDTree#setDistanceFunction" visbl="pub" class="indented0 " data-isabs="false" fullComment="no" group="Ungrouped">
       <a id="setDistanceFunction(dist:String):com.johnsnowlabs.ml.search.SerializableKDTree[E]"></a><a id="setDistanceFunction(String):SerializableKDTree[E]"></a>
       <span class="permalink">
