<!DOCTYPE html >
<html>
        <head>
          <meta http-equiv="X-UA-Compatible" content="IE=edge" />
          <meta name="viewport" content="width=device-width, initial-scale=1.0, maximum-scale=1.0, user-scalable=no" />
<<<<<<< HEAD
          <title>Spark NLP 3.5.3 ScalaDoc  - com.johnsnowlabs.nlp.annotators.context.ContextualParserApproach</title>
          <meta name="description" content="Spark NLP 3.5.3 ScalaDoc - com.johnsnowlabs.nlp.annotators.context.ContextualParserApproach" />
          <meta name="keywords" content="Spark NLP 3.5.3 ScalaDoc com.johnsnowlabs.nlp.annotators.context.ContextualParserApproach" />
=======
          <title>Spark NLP 4.0.2 ScalaDoc  - com.johnsnowlabs.nlp.annotators.context.ContextualParserApproach</title>
          <meta name="description" content="Spark NLP 4.0.2 ScalaDoc - com.johnsnowlabs.nlp.annotators.context.ContextualParserApproach" />
          <meta name="keywords" content="Spark NLP 4.0.2 ScalaDoc com.johnsnowlabs.nlp.annotators.context.ContextualParserApproach" />
>>>>>>> 5e41363b
          <meta http-equiv="content-type" content="text/html; charset=UTF-8" />
          
      
      <link href="../../../../../lib/index.css" media="screen" type="text/css" rel="stylesheet" />
      <link href="../../../../../lib/template.css" media="screen" type="text/css" rel="stylesheet" />
      <link href="../../../../../lib/diagrams.css" media="screen" type="text/css" rel="stylesheet" id="diagrams-css" />
      <script type="text/javascript" src="../../../../../lib/jquery.min.js"></script>
      <script type="text/javascript" src="../../../../../lib/jquery.panzoom.min.js"></script>
      <script type="text/javascript" src="../../../../../lib/jquery.mousewheel.min.js"></script>
      <script type="text/javascript" src="../../../../../lib/index.js"></script>
      <script type="text/javascript" src="../../../../../index.js"></script>
      <script type="text/javascript" src="../../../../../lib/scheduler.js"></script>
      <script type="text/javascript" src="../../../../../lib/template.js"></script>
      
      <script type="text/javascript">
        /* this variable can be used by the JS to determine the path to the root document */
        var toRoot = '../../../../../';
      </script>
    
        </head>
        <body>
      <div id="search">
<<<<<<< HEAD
        <span id="doc-title">Spark NLP 3.5.3 ScalaDoc<span id="doc-version"></span></span>
=======
        <span id="doc-title">Spark NLP 4.0.2 ScalaDoc<span id="doc-version"></span></span>
>>>>>>> 5e41363b
        <span class="close-results"><span class="left">&lt;</span> Back</span>
        <div id="textfilter">
          <span class="input">
            <input autocapitalize="none" placeholder="Search" id="index-input" type="text" accesskey="/" />
            <i class="clear material-icons"></i>
            <i id="search-icon" class="material-icons"></i>
          </span>
        </div>
    </div>
      <div id="search-results">
        <div id="search-progress">
          <div id="progress-fill"></div>
        </div>
        <div id="results-content">
          <div id="entity-results"></div>
          <div id="member-results"></div>
        </div>
      </div>
      <div id="content-scroll-container" style="-webkit-overflow-scrolling: touch;">
        <div id="content-container" style="-webkit-overflow-scrolling: touch;">
          <div id="subpackage-spacer">
            <div id="packages">
              <h1>Packages</h1>
              <ul>
                <li name="_root_.root" visbl="pub" class="indented0 " data-isabs="false" fullComment="yes" group="Ungrouped">
      <a id="_root_"></a><a id="root:_root_"></a>
      <span class="permalink">
      <a href="../../../../../index.html" title="Permalink">
        <i class="material-icons"></i>
      </a>
    </span>
      <span class="modifier_kind">
        <span class="modifier"></span>
        <span class="kind">package</span>
      </span>
      <span class="symbol">
        <a title="" href="../../../../../index.html"><span class="name">root</span></a>
      </span>
      
      <div class="fullcomment"><dl class="attributes block"> <dt>Definition Classes</dt><dd><a href="../../../../../index.html" class="extype" name="_root_">root</a></dd></dl></div>
    </li><li name="_root_.com" visbl="pub" class="indented1 " data-isabs="false" fullComment="yes" group="Ungrouped">
      <a id="com"></a><a id="com:com"></a>
      <span class="permalink">
      <a href="../../../../../com/index.html" title="Permalink">
        <i class="material-icons"></i>
      </a>
    </span>
      <span class="modifier_kind">
        <span class="modifier"></span>
        <span class="kind">package</span>
      </span>
      <span class="symbol">
        <a title="" href="../../../../index.html"><span class="name">com</span></a>
      </span>
      
      <div class="fullcomment"><dl class="attributes block"> <dt>Definition Classes</dt><dd><a href="../../../../../index.html" class="extype" name="_root_">root</a></dd></dl></div>
    </li><li name="com.johnsnowlabs" visbl="pub" class="indented2 " data-isabs="false" fullComment="yes" group="Ungrouped">
      <a id="johnsnowlabs"></a><a id="johnsnowlabs:johnsnowlabs"></a>
      <span class="permalink">
      <a href="../../../../../com/johnsnowlabs/index.html" title="Permalink">
        <i class="material-icons"></i>
      </a>
    </span>
      <span class="modifier_kind">
        <span class="modifier"></span>
        <span class="kind">package</span>
      </span>
      <span class="symbol">
        <a title="" href="../../../index.html"><span class="name">johnsnowlabs</span></a>
      </span>
      
      <div class="fullcomment"><dl class="attributes block"> <dt>Definition Classes</dt><dd><a href="../../../../index.html" class="extype" name="com">com</a></dd></dl></div>
    </li><li name="com.johnsnowlabs.nlp" visbl="pub" class="indented3 " data-isabs="false" fullComment="yes" group="Ungrouped">
      <a id="nlp"></a><a id="nlp:nlp"></a>
      <span class="permalink">
      <a href="../../../../../com/johnsnowlabs/nlp/index.html" title="Permalink">
        <i class="material-icons"></i>
      </a>
    </span>
      <span class="modifier_kind">
        <span class="modifier"></span>
        <span class="kind">package</span>
      </span>
      <span class="symbol">
        <a title="" href="../../index.html"><span class="name">nlp</span></a>
      </span>
      
      <div class="fullcomment"><dl class="attributes block"> <dt>Definition Classes</dt><dd><a href="../../../index.html" class="extype" name="com.johnsnowlabs">johnsnowlabs</a></dd></dl></div>
    </li><li name="com.johnsnowlabs.nlp.annotators" visbl="pub" class="indented4 " data-isabs="false" fullComment="yes" group="Ungrouped">
      <a id="annotators"></a><a id="annotators:annotators"></a>
      <span class="permalink">
      <a href="../../../../../com/johnsnowlabs/nlp/annotators/index.html" title="Permalink">
        <i class="material-icons"></i>
      </a>
    </span>
      <span class="modifier_kind">
        <span class="modifier"></span>
        <span class="kind">package</span>
      </span>
      <span class="symbol">
        <a title="" href="../index.html"><span class="name">annotators</span></a>
      </span>
      
      <div class="fullcomment"><dl class="attributes block"> <dt>Definition Classes</dt><dd><a href="../../index.html" class="extype" name="com.johnsnowlabs.nlp">nlp</a></dd></dl></div>
    </li><li name="com.johnsnowlabs.nlp.annotators.context" visbl="pub" class="indented5 " data-isabs="false" fullComment="yes" group="Ungrouped">
      <a id="context"></a><a id="context:context"></a>
      <span class="permalink">
      <a href="../../../../../com/johnsnowlabs/nlp/annotators/context/index.html" title="Permalink">
        <i class="material-icons"></i>
      </a>
    </span>
      <span class="modifier_kind">
        <span class="modifier"></span>
        <span class="kind">package</span>
      </span>
      <span class="symbol">
        <a title="" href="index.html"><span class="name">context</span></a>
      </span>
      
      <div class="fullcomment"><dl class="attributes block"> <dt>Definition Classes</dt><dd><a href="../index.html" class="extype" name="com.johnsnowlabs.nlp.annotators">annotators</a></dd></dl></div>
    </li><li class="current-entities indented5">
                        <span class="separator"></span>
                        <a class="trait" href="ContextRules.html" title=""></a>
                        <a href="ContextRules.html" title="">ContextRules</a>
                      </li><li class="current-entities indented5">
                        <a class="object" href="ContextualParserApproach$.html" title=""></a>
                        <a class="class" href="" title="Creates a model, that extracts entity from a document based on user defined rules."></a>
                        <a href="" title="Creates a model, that extracts entity from a document based on user defined rules.">ContextualParserApproach</a>
                      </li><li class="current-entities indented5">
                        <a class="object" href="ContextualParserModel$.html" title=""></a>
                        <a class="class" href="ContextualParserModel.html" title="Extracts entity from a document based on user defined rules."></a>
                        <a href="ContextualParserModel.html" title="Extracts entity from a document based on user defined rules.">ContextualParserModel</a>
                      </li><li class="current-entities indented5">
                        <span class="separator"></span>
                        <a class="class" href="Dictionary.html" title=""></a>
                        <a href="Dictionary.html" title="">Dictionary</a>
                      </li><li class="current-entities indented5">
                        <span class="separator"></span>
                        <a class="class" href="EntityDefinition.html" title=""></a>
                        <a href="EntityDefinition.html" title="">EntityDefinition</a>
                      </li><li class="current-entities indented5">
                        <span class="separator"></span>
                        <a class="class" href="MatchExceptions.html" title=""></a>
                        <a href="MatchExceptions.html" title="">MatchExceptions</a>
                      </li><li class="current-entities indented5">
                        <span class="separator"></span>
                        <a class="class" href="MatchPrefixSuffix.html" title=""></a>
                        <a href="MatchPrefixSuffix.html" title="">MatchPrefixSuffix</a>
                      </li><li class="current-entities indented5">
                        <span class="separator"></span>
                        <a class="class" href="MatchRegex.html" title=""></a>
                        <a href="MatchRegex.html" title="">MatchRegex</a>
                      </li><li class="current-entities indented5">
                        <span class="separator"></span>
                        <a class="class" href="MatchRegexPerSentence.html" title=""></a>
                        <a href="MatchRegexPerSentence.html" title="">MatchRegexPerSentence</a>
                      </li><li class="current-entities indented5">
                        <span class="separator"></span>
                        <a class="class" href="MatchedToken.html" title=""></a>
                        <a href="MatchedToken.html" title="">MatchedToken</a>
                      </li>
              </ul>
            </div>
          </div>
          <div id="content">
            <body class="class type">
      <div id="definition">
        <a href="ContextualParserApproach$.html" title="See companion object"><div class="big-circle class-companion-object">c</div></a>
        <p id="owner"><a href="../../../../index.html" class="extype" name="com">com</a>.<a href="../../../index.html" class="extype" name="com.johnsnowlabs">johnsnowlabs</a>.<a href="../../index.html" class="extype" name="com.johnsnowlabs.nlp">nlp</a>.<a href="../index.html" class="extype" name="com.johnsnowlabs.nlp.annotators">annotators</a>.<a href="index.html" class="extype" name="com.johnsnowlabs.nlp.annotators.context">context</a></p>
        <h1><a href="ContextualParserApproach$.html" title="See companion object">ContextualParserApproach</a><span class="permalink">
      <a href="../../../../../com/johnsnowlabs/nlp/annotators/context/ContextualParserApproach.html" title="Permalink">
        <i class="material-icons"></i>
      </a>
    </span></h1>
        <h3><span class="morelinks"><div>
            Companion <a href="ContextualParserApproach$.html" title="See companion object">object ContextualParserApproach</a>
          </div></span></h3>
      </div>

      <h4 id="signature" class="signature">
      <span class="modifier_kind">
        <span class="modifier"></span>
        <span class="kind">class</span>
      </span>
      <span class="symbol">
        <span class="name">ContextualParserApproach</span><span class="result"> extends <span class="extype" name="com.johnsnowlabs.nlp.AnnotatorApproach">AnnotatorApproach</span>[<a href="ContextualParserModel.html" class="extype" name="com.johnsnowlabs.nlp.annotators.context.ContextualParserModel">ContextualParserModel</a>] with <span class="extype" name="com.johnsnowlabs.license.CheckLicense">CheckLicense</span></span>
      </span>
      </h4>

      
          <div id="comment" class="fullcommenttop"><div class="comment cmt"><p>Creates a model, that extracts entity from a document based on user defined rules.
Rule matching is based on a RegexMatcher defined in a JSON file. It is set through the parameter setJsonPath()
In this JSON file, regex is defined that you want to match along with the information that will output on metadata
field. Additionally, a dictionary can be provided with <a href="#setDictionary(path:String,readAs:com.johnsnowlabs.nlp.util.io.ReadAs.Format,options:Map[String,String]):ContextualParserApproach.this.type" class="extmbr" name="com.johnsnowlabs.nlp.annotators.context.ContextualParserApproach#setDictionary"><code>setDictionary</code></a> to map extracted entities
to a unified representation. The first column of the dictionary file should be the representation with following
columns the possible matches.</p><h4>Example</h4><p>An example JSON file <code>regex_token.json</code> can look like this:</p><pre>{
<span class="lit">"entity"</span>: <span class="lit">"Stage"</span>,
<span class="lit">"ruleScope"</span>: <span class="lit">"sentence"</span>,
<span class="lit">"regex"</span>: <span class="lit">"[cpyrau]?[T][0-9X?][a-z^cpyrau]*"</span>,
<span class="lit">"matchScope"</span>: <span class="lit">"token"</span>
}</pre><p>Which means to extract the stage code on a sentence level.
An example pipeline could then be defined like this</p><pre><span class="kw">val</span> documentAssembler = <span class="kw">new</span> DocumentAssembler()
  .setInputCol(<span class="lit">"text"</span>)
  .setOutputCol(<span class="lit">"document"</span>)

<span class="kw">val</span> sentenceDetector = <span class="kw">new</span> SentenceDetector()
  .setInputCols(<span class="lit">"document"</span>)
  .setOutputCol(<span class="lit">"sentence"</span>)

<span class="kw">val</span> tokenizer = <span class="kw">new</span> Tokenizer()
  .setInputCols(<span class="lit">"sentence"</span>)
  .setOutputCol(<span class="lit">"token"</span>)</pre><p>Define the parser (json file needs to be provided)</p><pre><span class="kw">val</span> data = <span class="std">Seq</span>(<span class="lit">"A patient has liver metastases pT1bN0M0 and the T5 primary site may be colon or... "</span>).toDF(<span class="lit">"text"</span>)
<span class="kw">val</span> contextualParser = <span class="kw">new</span> ContextualParserApproach()
  .setInputCols(<span class="std">Array</span>(<span class="lit">"sentence"</span>, <span class="lit">"token"</span>))
  .setOutputCol(<span class="lit">"entity"</span>)
  .setJsonPath(<span class="lit">"/path/to/regex_token.json"</span>)
  .setCaseSensitive(<span class="kw">true</span>)
<span class="kw">val</span> pipeline = <span class="kw">new</span> Pipeline().setStages(<span class="std">Array</span>(
    documentAssembler,
    sentenceDetector,
    tokenizer,
    contextualParser
  ))

<span class="kw">val</span> result = pipeline.fit(data).transform(data)</pre><p>Show Results</p><pre>result.selectExpr(<span class="lit">"explode(entity)"</span>).show(<span class="num">5</span>, truncate=<span class="kw">false</span>)
+-------------------------------------------------------------------------------------------------------------------------+
|col                                                                                                                      |
+-------------------------------------------------------------------------------------------------------------------------+
|{chunk, <span class="num">32</span>, <span class="num">39</span>, pT1bN0M0, {field -&gt; Stage, normalized -&gt; , confidenceValue -&gt; <span class="num">1.00</span>, sentence -&gt; <span class="num">0</span>}, []}                 |
|{chunk, <span class="num">49</span>, <span class="num">50</span>, T5, {field -&gt; Stage, normalized -&gt; , confidenceValue -&gt; <span class="num">1.00</span>, sentence -&gt; <span class="num">0</span>}, []}                       |
|{chunk, <span class="num">148</span>, <span class="num">156</span>, cT4bcN2M1, {field -&gt; Stage, normalized -&gt; , confidenceValue -&gt; <span class="num">1.00</span>, sentence -&gt; <span class="num">1</span>}, []}              |
|{chunk, <span class="num">189</span>, <span class="num">194</span>, T?N3M1, {field -&gt; Stage, normalized -&gt; , confidenceValue -&gt; <span class="num">1.00</span>, sentence -&gt; <span class="num">2</span>}, []}                 |
|{chunk, <span class="num">316</span>, <span class="num">323</span>, pT1bN0M0, {field -&gt; Stage, normalized -&gt; , confidenceValue -&gt; <span class="num">1.00</span>, sentence -&gt; <span class="num">3</span>}, []}               |
+-------------------------------------------------------------------------------------------------------------------------+</pre></div><dl class="attributes block"> <dt>See also</dt><dd><span class="cmt"><p><a href="ContextualParserModel.html" class="extype" name="com.johnsnowlabs.nlp.annotators.context.ContextualParserModel">ContextualParserModel</a> for the trained model</p></span></dd></dl><div class="toggleContainer block">
          <span class="toggle">
            Linear Supertypes
          </span>
          <div class="superTypes hiddenContent"><span class="extype" name="com.johnsnowlabs.license.CheckLicense">CheckLicense</span>, <span class="extype" name="com.johnsnowlabs.nlp.AnnotatorApproach">AnnotatorApproach</span>[<a href="ContextualParserModel.html" class="extype" name="com.johnsnowlabs.nlp.annotators.context.ContextualParserModel">ContextualParserModel</a>], <span class="extype" name="com.johnsnowlabs.nlp.CanBeLazy">CanBeLazy</span>, <span class="extype" name="org.apache.spark.ml.util.DefaultParamsWritable">DefaultParamsWritable</span>, <span class="extype" name="org.apache.spark.ml.util.MLWritable">MLWritable</span>, <span class="extype" name="com.johnsnowlabs.nlp.HasOutputAnnotatorType">HasOutputAnnotatorType</span>, <span class="extype" name="com.johnsnowlabs.nlp.HasOutputAnnotationCol">HasOutputAnnotationCol</span>, <span class="extype" name="com.johnsnowlabs.nlp.HasInputAnnotationCols">HasInputAnnotationCols</span>, <span class="extype" name="org.apache.spark.ml.Estimator">Estimator</span>[<a href="ContextualParserModel.html" class="extype" name="com.johnsnowlabs.nlp.annotators.context.ContextualParserModel">ContextualParserModel</a>], <span class="extype" name="org.apache.spark.ml.PipelineStage">PipelineStage</span>, <span class="extype" name="org.apache.spark.internal.Logging">Logging</span>, <span class="extype" name="org.apache.spark.ml.param.Params">Params</span>, <span class="extype" name="scala.Serializable">Serializable</span>, <span class="extype" name="java.io.Serializable">Serializable</span>, <span class="extype" name="org.apache.spark.ml.util.Identifiable">Identifiable</span>, <span class="extype" name="scala.AnyRef">AnyRef</span>, <span class="extype" name="scala.Any">Any</span></div>
        </div></div>
        

      <div id="mbrsel">
        <div class="toggle"></div>
        <div id="memberfilter">
          <i class="material-icons arrow"></i>
          <span class="input">
            <input id="mbrsel-input" placeholder="Filter all members" type="text" accesskey="/" />
          </span>
          <i class="clear material-icons"></i>
        </div>
        <div id="filterby">
          <div id="order">
            <span class="filtertype">Ordering</span>
            <ol>
              <li class="group out"><span>Grouped</span></li>
              <li class="alpha in"><span>Alphabetic</span></li>
              <li class="inherit out"><span>By Inheritance</span></li>
            </ol>
          </div>
          <div class="ancestors">
                  <span class="filtertype">Inherited<br />
                  </span>
                  <ol id="linearization">
                    <li class="in" name="com.johnsnowlabs.nlp.annotators.context.ContextualParserApproach"><span>ContextualParserApproach</span></li><li class="in" name="com.johnsnowlabs.license.CheckLicense"><span>CheckLicense</span></li><li class="in" name="com.johnsnowlabs.nlp.AnnotatorApproach"><span>AnnotatorApproach</span></li><li class="in" name="com.johnsnowlabs.nlp.CanBeLazy"><span>CanBeLazy</span></li><li class="in" name="org.apache.spark.ml.util.DefaultParamsWritable"><span>DefaultParamsWritable</span></li><li class="in" name="org.apache.spark.ml.util.MLWritable"><span>MLWritable</span></li><li class="in" name="com.johnsnowlabs.nlp.HasOutputAnnotatorType"><span>HasOutputAnnotatorType</span></li><li class="in" name="com.johnsnowlabs.nlp.HasOutputAnnotationCol"><span>HasOutputAnnotationCol</span></li><li class="in" name="com.johnsnowlabs.nlp.HasInputAnnotationCols"><span>HasInputAnnotationCols</span></li><li class="in" name="org.apache.spark.ml.Estimator"><span>Estimator</span></li><li class="in" name="org.apache.spark.ml.PipelineStage"><span>PipelineStage</span></li><li class="in" name="org.apache.spark.internal.Logging"><span>Logging</span></li><li class="in" name="org.apache.spark.ml.param.Params"><span>Params</span></li><li class="in" name="scala.Serializable"><span>Serializable</span></li><li class="in" name="java.io.Serializable"><span>Serializable</span></li><li class="in" name="org.apache.spark.ml.util.Identifiable"><span>Identifiable</span></li><li class="in" name="scala.AnyRef"><span>AnyRef</span></li><li class="in" name="scala.Any"><span>Any</span></li>
                  </ol>
                </div><div class="ancestors">
              <span class="filtertype"></span>
              <ol>
                <li class="hideall out"><span>Hide All</span></li>
                <li class="showall in"><span>Show All</span></li>
              </ol>
            </div>
          <div id="visbl">
              <span class="filtertype">Visibility</span>
              <ol><li class="public in"><span>Public</span></li><li class="all out"><span>All</span></li></ol>
            </div>
        </div>
      </div>

      <div id="template">
        <div id="allMembers">
        <div id="constructors" class="members">
              <h3>Instance Constructors</h3>
              <ol><li name="com.johnsnowlabs.nlp.annotators.context.ContextualParserApproach#&lt;init&gt;" visbl="pub" class="indented0 " data-isabs="false" fullComment="no" group="Ungrouped">
      <a id="&lt;init&gt;():com.johnsnowlabs.nlp.annotators.context.ContextualParserApproach"></a><a id="&lt;init&gt;:ContextualParserApproach"></a>
      <span class="permalink">
      <a href="../../../../../com/johnsnowlabs/nlp/annotators/context/ContextualParserApproach.html#&lt;init&gt;():com.johnsnowlabs.nlp.annotators.context.ContextualParserApproach" title="Permalink">
        <i class="material-icons"></i>
      </a>
    </span>
      <span class="modifier_kind">
        <span class="modifier"></span>
        <span class="kind">new</span>
      </span>
      <span class="symbol">
        <span class="name">ContextualParserApproach</span><span class="params">()</span>
      </span>
      
      
    </li><li name="com.johnsnowlabs.nlp.annotators.context.ContextualParserApproach#&lt;init&gt;" visbl="pub" class="indented0 " data-isabs="false" fullComment="yes" group="Ungrouped">
      <a id="&lt;init&gt;(uid:String):com.johnsnowlabs.nlp.annotators.context.ContextualParserApproach"></a><a id="&lt;init&gt;:ContextualParserApproach"></a>
      <span class="permalink">
      <a href="../../../../../com/johnsnowlabs/nlp/annotators/context/ContextualParserApproach.html#&lt;init&gt;(uid:String):com.johnsnowlabs.nlp.annotators.context.ContextualParserApproach" title="Permalink">
        <i class="material-icons"></i>
      </a>
    </span>
      <span class="modifier_kind">
        <span class="modifier"></span>
        <span class="kind">new</span>
      </span>
      <span class="symbol">
        <span class="name">ContextualParserApproach</span><span class="params">(<span name="uid">uid: <span class="extype" name="scala.Predef.String">String</span></span>)</span>
      </span>
      
      <p class="shortcomment cmt"></p><div class="fullcomment"><div class="comment cmt"></div><dl class="paramcmts block"><dt class="param">uid</dt><dd class="cmt"><p>a unique identifier for the instantiated AnnotatorModel</p></dd></dl></div>
    </li></ol>
            </div>

        <div id="types" class="types members">
              <h3>Type Members</h3>
              <ol><li name="com.johnsnowlabs.nlp.HasOutputAnnotatorType.AnnotatorType" visbl="pub" class="indented0 " data-isabs="false" fullComment="yes" group="Ungrouped">
      <a id="AnnotatorType=String"></a><a id="AnnotatorType:AnnotatorType"></a>
      <span class="permalink">
      <a href="../../../../../com/johnsnowlabs/nlp/annotators/context/ContextualParserApproach.html#AnnotatorType=String" title="Permalink">
        <i class="material-icons"></i>
      </a>
    </span>
      <span class="modifier_kind">
        <span class="modifier"></span>
        <span class="kind">type</span>
      </span>
      <span class="symbol">
        <span class="name">AnnotatorType</span><span class="result alias"> = <span class="extype" name="java.lang.String">String</span></span>
      </span>
      
      <div class="fullcomment"><dl class="attributes block"> <dt>Definition Classes</dt><dd>HasOutputAnnotatorType</dd></dl></div>
    </li></ol>
            </div>

        

        <div class="values members">
              <h3>Value Members</h3>
              <ol>
                <li name="scala.AnyRef#!=" visbl="pub" class="indented0 " data-isabs="false" fullComment="yes" group="Ungrouped">
      <a id="!=(x$1:Any):Boolean"></a><a id="!=(Any):Boolean"></a>
      <span class="permalink">
      <a href="../../../../../com/johnsnowlabs/nlp/annotators/context/ContextualParserApproach.html#!=(x$1:Any):Boolean" title="Permalink">
        <i class="material-icons"></i>
      </a>
    </span>
      <span class="modifier_kind">
        <span class="modifier">final </span>
        <span class="kind">def</span>
      </span>
      <span class="symbol">
        <span title="gt4s: $bang$eq" class="name">!=</span><span class="params">(<span name="arg0">arg0: <span class="extype" name="scala.Any">Any</span></span>)</span><span class="result">: <span class="extype" name="scala.Boolean">Boolean</span></span>
      </span>
      
      <div class="fullcomment"><dl class="attributes block"> <dt>Definition Classes</dt><dd>AnyRef → Any</dd></dl></div>
    </li><li name="scala.AnyRef###" visbl="pub" class="indented0 " data-isabs="false" fullComment="yes" group="Ungrouped">
      <a id="##():Int"></a>
      <span class="permalink">
      <a href="../../../../../com/johnsnowlabs/nlp/annotators/context/ContextualParserApproach.html###():Int" title="Permalink">
        <i class="material-icons"></i>
      </a>
    </span>
      <span class="modifier_kind">
        <span class="modifier">final </span>
        <span class="kind">def</span>
      </span>
      <span class="symbol">
        <span title="gt4s: $hash$hash" class="name">##</span><span class="params">()</span><span class="result">: <span class="extype" name="scala.Int">Int</span></span>
      </span>
      
      <div class="fullcomment"><dl class="attributes block"> <dt>Definition Classes</dt><dd>AnyRef → Any</dd></dl></div>
    </li><li name="org.apache.spark.ml.param.Params#$" visbl="prt" class="indented0 " data-isabs="false" fullComment="yes" group="Ungrouped">
      <a id="$[T](param:org.apache.spark.ml.param.Param[T]):T"></a><a id="$[T](Param[T]):T"></a>
      <span class="permalink">
      <a href="../../../../../com/johnsnowlabs/nlp/annotators/context/ContextualParserApproach.html#$[T](param:org.apache.spark.ml.param.Param[T]):T" title="Permalink">
        <i class="material-icons"></i>
      </a>
    </span>
      <span class="modifier_kind">
        <span class="modifier">final </span>
        <span class="kind">def</span>
      </span>
      <span class="symbol">
        <span class="name">$</span><span class="tparams">[<span name="T">T</span>]</span><span class="params">(<span name="param">param: <span class="extype" name="org.apache.spark.ml.param.Param">Param</span>[<span class="extype" name="org.apache.spark.ml.param.Params.$.T">T</span>]</span>)</span><span class="result">: <span class="extype" name="org.apache.spark.ml.param.Params.$.T">T</span></span>
      </span>
      
      <div class="fullcomment"><dl class="attributes block"> <dt>Attributes</dt><dd>protected </dd><dt>Definition Classes</dt><dd>Params</dd></dl></div>
    </li><li name="scala.AnyRef#==" visbl="pub" class="indented0 " data-isabs="false" fullComment="yes" group="Ungrouped">
      <a id="==(x$1:Any):Boolean"></a><a id="==(Any):Boolean"></a>
      <span class="permalink">
      <a href="../../../../../com/johnsnowlabs/nlp/annotators/context/ContextualParserApproach.html#==(x$1:Any):Boolean" title="Permalink">
        <i class="material-icons"></i>
      </a>
    </span>
      <span class="modifier_kind">
        <span class="modifier">final </span>
        <span class="kind">def</span>
      </span>
      <span class="symbol">
        <span title="gt4s: $eq$eq" class="name">==</span><span class="params">(<span name="arg0">arg0: <span class="extype" name="scala.Any">Any</span></span>)</span><span class="result">: <span class="extype" name="scala.Boolean">Boolean</span></span>
      </span>
      
      <div class="fullcomment"><dl class="attributes block"> <dt>Definition Classes</dt><dd>AnyRef → Any</dd></dl></div>
    </li><li name="com.johnsnowlabs.nlp.AnnotatorApproach#_fit" visbl="prt" class="indented0 " data-isabs="false" fullComment="yes" group="Ungrouped">
      <a id="_fit(dataset:org.apache.spark.sql.Dataset[_],recursiveStages:Option[org.apache.spark.ml.PipelineModel]):M"></a><a id="_fit(Dataset[_],Option[PipelineModel]):ContextualParserModel"></a>
      <span class="permalink">
      <a href="../../../../../com/johnsnowlabs/nlp/annotators/context/ContextualParserApproach.html#_fit(dataset:org.apache.spark.sql.Dataset[_],recursiveStages:Option[org.apache.spark.ml.PipelineModel]):M" title="Permalink">
        <i class="material-icons"></i>
      </a>
    </span>
      <span class="modifier_kind">
        <span class="modifier"></span>
        <span class="kind">def</span>
      </span>
      <span class="symbol">
        <span class="name">_fit</span><span class="params">(<span name="dataset">dataset: <span class="extype" name="org.apache.spark.sql.Dataset">Dataset</span>[_]</span>, <span name="recursiveStages">recursiveStages: <span class="extype" name="scala.Option">Option</span>[<span class="extype" name="org.apache.spark.ml.PipelineModel">PipelineModel</span>]</span>)</span><span class="result">: <a href="ContextualParserModel.html" class="extype" name="com.johnsnowlabs.nlp.annotators.context.ContextualParserModel">ContextualParserModel</a></span>
      </span>
      
      <div class="fullcomment"><dl class="attributes block"> <dt>Attributes</dt><dd>protected </dd><dt>Definition Classes</dt><dd>AnnotatorApproach</dd></dl></div>
    </li><li name="scala.Any#asInstanceOf" visbl="pub" class="indented0 " data-isabs="false" fullComment="yes" group="Ungrouped">
      <a id="asInstanceOf[T0]:T0"></a>
      <span class="permalink">
      <a href="../../../../../com/johnsnowlabs/nlp/annotators/context/ContextualParserApproach.html#asInstanceOf[T0]:T0" title="Permalink">
        <i class="material-icons"></i>
      </a>
    </span>
      <span class="modifier_kind">
        <span class="modifier">final </span>
        <span class="kind">def</span>
      </span>
      <span class="symbol">
        <span class="name">asInstanceOf</span><span class="tparams">[<span name="T0">T0</span>]</span><span class="result">: <span class="extype" name="scala.Any.asInstanceOf.T0">T0</span></span>
      </span>
      
      <div class="fullcomment"><dl class="attributes block"> <dt>Definition Classes</dt><dd>Any</dd></dl></div>
    </li><li name="com.johnsnowlabs.nlp.AnnotatorApproach#beforeTraining" visbl="pub" class="indented0 " data-isabs="false" fullComment="yes" group="Ungrouped">
      <a id="beforeTraining(spark:org.apache.spark.sql.SparkSession):Unit"></a><a id="beforeTraining(SparkSession):Unit"></a>
      <span class="permalink">
      <a href="../../../../../com/johnsnowlabs/nlp/annotators/context/ContextualParserApproach.html#beforeTraining(spark:org.apache.spark.sql.SparkSession):Unit" title="Permalink">
        <i class="material-icons"></i>
      </a>
    </span>
      <span class="modifier_kind">
        <span class="modifier"></span>
        <span class="kind">def</span>
      </span>
      <span class="symbol">
        <span class="name">beforeTraining</span><span class="params">(<span name="spark">spark: <span class="extype" name="org.apache.spark.sql.SparkSession">SparkSession</span></span>)</span><span class="result">: <span class="extype" name="scala.Unit">Unit</span></span>
      </span>
      
      <div class="fullcomment"><dl class="attributes block"> <dt>Definition Classes</dt><dd>AnnotatorApproach</dd></dl></div>
    </li><li name="com.johnsnowlabs.nlp.annotators.context.ContextualParserApproach#caseSensitive" visbl="pub" class="indented0 " data-isabs="false" fullComment="no" group="param">
      <a id="caseSensitive:org.apache.spark.ml.param.BooleanParam"></a><a id="caseSensitive:BooleanParam"></a>
      <span class="permalink">
      <a href="../../../../../com/johnsnowlabs/nlp/annotators/context/ContextualParserApproach.html#caseSensitive:org.apache.spark.ml.param.BooleanParam" title="Permalink">
        <i class="material-icons"></i>
      </a>
    </span>
      <span class="modifier_kind">
        <span class="modifier"></span>
        <span class="kind">val</span>
      </span>
      <span class="symbol">
        <span class="name">caseSensitive</span><span class="result">: <span class="extype" name="org.apache.spark.ml.param.BooleanParam">BooleanParam</span></span>
      </span>
      
      <p class="shortcomment cmt">Whether to use case sensitive when matching values (Default: false)
</p>
    </li><li name="com.johnsnowlabs.nlp.HasInputAnnotationCols#checkSchema" visbl="prt" class="indented0 " data-isabs="false" fullComment="yes" group="Ungrouped">
      <a id="checkSchema(schema:org.apache.spark.sql.types.StructType,inputAnnotatorType:String):Boolean"></a><a id="checkSchema(StructType,String):Boolean"></a>
      <span class="permalink">
      <a href="../../../../../com/johnsnowlabs/nlp/annotators/context/ContextualParserApproach.html#checkSchema(schema:org.apache.spark.sql.types.StructType,inputAnnotatorType:String):Boolean" title="Permalink">
        <i class="material-icons"></i>
      </a>
    </span>
      <span class="modifier_kind">
        <span class="modifier">final </span>
        <span class="kind">def</span>
      </span>
      <span class="symbol">
        <span class="name">checkSchema</span><span class="params">(<span name="schema">schema: <span class="extype" name="org.apache.spark.sql.types.StructType">StructType</span></span>, <span name="inputAnnotatorType">inputAnnotatorType: <span class="extype" name="scala.Predef.String">String</span></span>)</span><span class="result">: <span class="extype" name="scala.Boolean">Boolean</span></span>
      </span>
      
      <div class="fullcomment"><dl class="attributes block"> <dt>Attributes</dt><dd>protected </dd><dt>Definition Classes</dt><dd>HasInputAnnotationCols</dd></dl></div>
    </li><li name="com.johnsnowlabs.license.CheckLicense#checkValidEnvironment" visbl="pub" class="indented0 " data-isabs="false" fullComment="yes" group="Ungrouped">
      <a id="checkValidEnvironment(spark:Option[org.apache.spark.sql.SparkSession]):Unit"></a><a id="checkValidEnvironment(Option[SparkSession]):Unit"></a>
      <span class="permalink">
      <a href="../../../../../com/johnsnowlabs/nlp/annotators/context/ContextualParserApproach.html#checkValidEnvironment(spark:Option[org.apache.spark.sql.SparkSession]):Unit" title="Permalink">
        <i class="material-icons"></i>
      </a>
    </span>
      <span class="modifier_kind">
        <span class="modifier"></span>
        <span class="kind">def</span>
      </span>
      <span class="symbol">
        <span class="name">checkValidEnvironment</span><span class="params">(<span name="spark">spark: <span class="extype" name="scala.Option">Option</span>[<span class="extype" name="org.apache.spark.sql.SparkSession">SparkSession</span>]</span>)</span><span class="result">: <span class="extype" name="scala.Unit">Unit</span></span>
      </span>
      
      <div class="fullcomment"><dl class="attributes block"> <dt>Definition Classes</dt><dd>CheckLicense</dd></dl></div>
    </li><li name="com.johnsnowlabs.license.CheckLicense#checkValidScope" visbl="pub" class="indented0 " data-isabs="false" fullComment="yes" group="Ungrouped">
      <a id="checkValidScope(scope:String):Unit"></a><a id="checkValidScope(String):Unit"></a>
      <span class="permalink">
      <a href="../../../../../com/johnsnowlabs/nlp/annotators/context/ContextualParserApproach.html#checkValidScope(scope:String):Unit" title="Permalink">
        <i class="material-icons"></i>
      </a>
    </span>
      <span class="modifier_kind">
        <span class="modifier"></span>
        <span class="kind">def</span>
      </span>
      <span class="symbol">
        <span class="name">checkValidScope</span><span class="params">(<span name="scope">scope: <span class="extype" name="scala.Predef.String">String</span></span>)</span><span class="result">: <span class="extype" name="scala.Unit">Unit</span></span>
      </span>
      
      <div class="fullcomment"><dl class="attributes block"> <dt>Definition Classes</dt><dd>CheckLicense</dd></dl></div>
    </li><li name="com.johnsnowlabs.license.CheckLicense#checkValidScopeAndEnvironment" visbl="pub" class="indented0 " data-isabs="false" fullComment="yes" group="Ungrouped">
      <a id="checkValidScopeAndEnvironment(scope:String,spark:Option[org.apache.spark.sql.SparkSession],checkLp:Boolean):Unit"></a><a id="checkValidScopeAndEnvironment(String,Option[SparkSession],Boolean):Unit"></a>
<<<<<<< HEAD
      <span class="permalink">
      <a href="../../../../../com/johnsnowlabs/nlp/annotators/context/ContextualParserApproach.html#checkValidScopeAndEnvironment(scope:String,spark:Option[org.apache.spark.sql.SparkSession],checkLp:Boolean):Unit" title="Permalink">
=======
      <span class="permalink">
      <a href="../../../../../com/johnsnowlabs/nlp/annotators/context/ContextualParserApproach.html#checkValidScopeAndEnvironment(scope:String,spark:Option[org.apache.spark.sql.SparkSession],checkLp:Boolean):Unit" title="Permalink">
        <i class="material-icons"></i>
      </a>
    </span>
      <span class="modifier_kind">
        <span class="modifier"></span>
        <span class="kind">def</span>
      </span>
      <span class="symbol">
        <span class="name">checkValidScopeAndEnvironment</span><span class="params">(<span name="scope">scope: <span class="extype" name="scala.Predef.String">String</span></span>, <span name="spark">spark: <span class="extype" name="scala.Option">Option</span>[<span class="extype" name="org.apache.spark.sql.SparkSession">SparkSession</span>]</span>, <span name="checkLp">checkLp: <span class="extype" name="scala.Boolean">Boolean</span></span>)</span><span class="result">: <span class="extype" name="scala.Unit">Unit</span></span>
      </span>
      
      <div class="fullcomment"><dl class="attributes block"> <dt>Definition Classes</dt><dd>CheckLicense</dd></dl></div>
    </li><li name="com.johnsnowlabs.license.CheckLicense#checkValidScopesAndEnvironment" visbl="pub" class="indented0 " data-isabs="false" fullComment="yes" group="Ungrouped">
      <a id="checkValidScopesAndEnvironment(scopes:Seq[String],spark:Option[org.apache.spark.sql.SparkSession],checkLp:Boolean):Unit"></a><a id="checkValidScopesAndEnvironment(Seq[String],Option[SparkSession],Boolean):Unit"></a>
      <span class="permalink">
      <a href="../../../../../com/johnsnowlabs/nlp/annotators/context/ContextualParserApproach.html#checkValidScopesAndEnvironment(scopes:Seq[String],spark:Option[org.apache.spark.sql.SparkSession],checkLp:Boolean):Unit" title="Permalink">
>>>>>>> 5e41363b
        <i class="material-icons"></i>
      </a>
    </span>
      <span class="modifier_kind">
        <span class="modifier"></span>
        <span class="kind">def</span>
      </span>
      <span class="symbol">
<<<<<<< HEAD
        <span class="name">checkValidScopeAndEnvironment</span><span class="params">(<span name="scope">scope: <span class="extype" name="scala.Predef.String">String</span></span>, <span name="spark">spark: <span class="extype" name="scala.Option">Option</span>[<span class="extype" name="org.apache.spark.sql.SparkSession">SparkSession</span>]</span>, <span name="checkLp">checkLp: <span class="extype" name="scala.Boolean">Boolean</span></span>)</span><span class="result">: <span class="extype" name="scala.Unit">Unit</span></span>
      </span>
      
      <div class="fullcomment"><dl class="attributes block"> <dt>Definition Classes</dt><dd>CheckLicense</dd></dl></div>
    </li><li name="com.johnsnowlabs.license.CheckLicense#checkValidScopesAndEnvironment" visbl="pub" class="indented0 " data-isabs="false" fullComment="yes" group="Ungrouped">
      <a id="checkValidScopesAndEnvironment(scopes:Seq[String],spark:Option[org.apache.spark.sql.SparkSession],checkLp:Boolean):Unit"></a><a id="checkValidScopesAndEnvironment(Seq[String],Option[SparkSession],Boolean):Unit"></a>
      <span class="permalink">
      <a href="../../../../../com/johnsnowlabs/nlp/annotators/context/ContextualParserApproach.html#checkValidScopesAndEnvironment(scopes:Seq[String],spark:Option[org.apache.spark.sql.SparkSession],checkLp:Boolean):Unit" title="Permalink">
        <i class="material-icons"></i>
      </a>
    </span>
      <span class="modifier_kind">
        <span class="modifier"></span>
        <span class="kind">def</span>
      </span>
      <span class="symbol">
=======
>>>>>>> 5e41363b
        <span class="name">checkValidScopesAndEnvironment</span><span class="params">(<span name="scopes">scopes: <span class="extype" name="scala.Seq">Seq</span>[<span class="extype" name="scala.Predef.String">String</span>]</span>, <span name="spark">spark: <span class="extype" name="scala.Option">Option</span>[<span class="extype" name="org.apache.spark.sql.SparkSession">SparkSession</span>]</span>, <span name="checkLp">checkLp: <span class="extype" name="scala.Boolean">Boolean</span></span>)</span><span class="result">: <span class="extype" name="scala.Unit">Unit</span></span>
      </span>
      
      <div class="fullcomment"><dl class="attributes block"> <dt>Definition Classes</dt><dd>CheckLicense</dd></dl></div>
    </li><li name="org.apache.spark.ml.param.Params#clear" visbl="pub" class="indented0 " data-isabs="false" fullComment="yes" group="Ungrouped">
      <a id="clear(param:org.apache.spark.ml.param.Param[_]):Params.this.type"></a><a id="clear(Param[_]):ContextualParserApproach.this.type"></a>
      <span class="permalink">
      <a href="../../../../../com/johnsnowlabs/nlp/annotators/context/ContextualParserApproach.html#clear(param:org.apache.spark.ml.param.Param[_]):Params.this.type" title="Permalink">
        <i class="material-icons"></i>
      </a>
    </span>
      <span class="modifier_kind">
        <span class="modifier">final </span>
        <span class="kind">def</span>
      </span>
      <span class="symbol">
        <span class="name">clear</span><span class="params">(<span name="param">param: <span class="extype" name="org.apache.spark.ml.param.Param">Param</span>[_]</span>)</span><span class="result">: <a href="" class="extype" name="com.johnsnowlabs.nlp.annotators.context.ContextualParserApproach">ContextualParserApproach</a>.this.type</span>
      </span>
      
      <div class="fullcomment"><dl class="attributes block"> <dt>Definition Classes</dt><dd>Params</dd></dl></div>
    </li><li name="scala.AnyRef#clone" visbl="prt" class="indented0 " data-isabs="false" fullComment="yes" group="Ungrouped">
      <a id="clone():Object"></a><a id="clone():AnyRef"></a>
      <span class="permalink">
      <a href="../../../../../com/johnsnowlabs/nlp/annotators/context/ContextualParserApproach.html#clone():Object" title="Permalink">
        <i class="material-icons"></i>
      </a>
    </span>
      <span class="modifier_kind">
        <span class="modifier"></span>
        <span class="kind">def</span>
      </span>
      <span class="symbol">
        <span class="name">clone</span><span class="params">()</span><span class="result">: <span class="extype" name="scala.AnyRef">AnyRef</span></span>
      </span>
      
      <div class="fullcomment"><dl class="attributes block"> <dt>Attributes</dt><dd>protected[<span class="extype" name="java.lang">lang</span>] </dd><dt>Definition Classes</dt><dd>AnyRef</dd><dt>Annotations</dt><dd>
                <span class="name">@throws</span><span class="args">(<span>
      
      <span class="defval" name="classOf[java.lang.CloneNotSupportedException]">...</span>
    </span>)</span>
              
                <span class="name">@native</span><span class="args">()</span>
              
        </dd></dl></div>
    </li><li name="com.johnsnowlabs.nlp.AnnotatorApproach#copy" visbl="pub" class="indented0 " data-isabs="false" fullComment="yes" group="Ungrouped">
      <a id="copy(extra:org.apache.spark.ml.param.ParamMap):org.apache.spark.ml.Estimator[M]"></a><a id="copy(ParamMap):Estimator[ContextualParserModel]"></a>
      <span class="permalink">
      <a href="../../../../../com/johnsnowlabs/nlp/annotators/context/ContextualParserApproach.html#copy(extra:org.apache.spark.ml.param.ParamMap):org.apache.spark.ml.Estimator[M]" title="Permalink">
        <i class="material-icons"></i>
      </a>
    </span>
      <span class="modifier_kind">
        <span class="modifier">final </span>
        <span class="kind">def</span>
      </span>
      <span class="symbol">
        <span class="name">copy</span><span class="params">(<span name="extra">extra: <span class="extype" name="org.apache.spark.ml.param.ParamMap">ParamMap</span></span>)</span><span class="result">: <span class="extype" name="org.apache.spark.ml.Estimator">Estimator</span>[<a href="ContextualParserModel.html" class="extype" name="com.johnsnowlabs.nlp.annotators.context.ContextualParserModel">ContextualParserModel</a>]</span>
      </span>
      
      <div class="fullcomment"><dl class="attributes block"> <dt>Definition Classes</dt><dd>AnnotatorApproach → Estimator → PipelineStage → Params</dd></dl></div>
    </li><li name="org.apache.spark.ml.param.Params#copyValues" visbl="prt" class="indented0 " data-isabs="false" fullComment="yes" group="Ungrouped">
      <a id="copyValues[T&lt;:org.apache.spark.ml.param.Params](to:T,extra:org.apache.spark.ml.param.ParamMap):T"></a><a id="copyValues[T&lt;:Params](T,ParamMap):T"></a>
      <span class="permalink">
      <a href="../../../../../com/johnsnowlabs/nlp/annotators/context/ContextualParserApproach.html#copyValues[T&lt;:org.apache.spark.ml.param.Params](to:T,extra:org.apache.spark.ml.param.ParamMap):T" title="Permalink">
        <i class="material-icons"></i>
      </a>
    </span>
      <span class="modifier_kind">
        <span class="modifier"></span>
        <span class="kind">def</span>
      </span>
      <span class="symbol">
        <span class="name">copyValues</span><span class="tparams">[<span name="T">T &lt;: <span class="extype" name="org.apache.spark.ml.param.Params">Params</span></span>]</span><span class="params">(<span name="to">to: <span class="extype" name="org.apache.spark.ml.param.Params.copyValues.T">T</span></span>, <span name="extra">extra: <span class="extype" name="org.apache.spark.ml.param.ParamMap">ParamMap</span></span>)</span><span class="result">: <span class="extype" name="org.apache.spark.ml.param.Params.copyValues.T">T</span></span>
      </span>
      
      <div class="fullcomment"><dl class="attributes block"> <dt>Attributes</dt><dd>protected </dd><dt>Definition Classes</dt><dd>Params</dd></dl></div>
    </li><li name="org.apache.spark.ml.param.Params#defaultCopy" visbl="prt" class="indented0 " data-isabs="false" fullComment="yes" group="Ungrouped">
      <a id="defaultCopy[T&lt;:org.apache.spark.ml.param.Params](extra:org.apache.spark.ml.param.ParamMap):T"></a><a id="defaultCopy[T&lt;:Params](ParamMap):T"></a>
      <span class="permalink">
      <a href="../../../../../com/johnsnowlabs/nlp/annotators/context/ContextualParserApproach.html#defaultCopy[T&lt;:org.apache.spark.ml.param.Params](extra:org.apache.spark.ml.param.ParamMap):T" title="Permalink">
        <i class="material-icons"></i>
      </a>
    </span>
      <span class="modifier_kind">
        <span class="modifier">final </span>
        <span class="kind">def</span>
      </span>
      <span class="symbol">
        <span class="name">defaultCopy</span><span class="tparams">[<span name="T">T &lt;: <span class="extype" name="org.apache.spark.ml.param.Params">Params</span></span>]</span><span class="params">(<span name="extra">extra: <span class="extype" name="org.apache.spark.ml.param.ParamMap">ParamMap</span></span>)</span><span class="result">: <span class="extype" name="org.apache.spark.ml.param.Params.defaultCopy.T">T</span></span>
      </span>
      
      <div class="fullcomment"><dl class="attributes block"> <dt>Attributes</dt><dd>protected </dd><dt>Definition Classes</dt><dd>Params</dd></dl></div>
    </li><li name="com.johnsnowlabs.nlp.annotators.context.ContextualParserApproach#description" visbl="pub" class="indented0 " data-isabs="false" fullComment="yes" group="Ungrouped">
      <a id="description:String"></a>
      <span class="permalink">
      <a href="../../../../../com/johnsnowlabs/nlp/annotators/context/ContextualParserApproach.html#description:String" title="Permalink">
        <i class="material-icons"></i>
      </a>
    </span>
      <span class="modifier_kind">
        <span class="modifier"></span>
        <span class="kind">val</span>
      </span>
      <span class="symbol">
        <span class="name">description</span><span class="result">: <span class="extype" name="scala.Predef.String">String</span></span>
      </span>
      
      <div class="fullcomment"><dl class="attributes block"> <dt>Definition Classes</dt><dd><a href="" class="extype" name="com.johnsnowlabs.nlp.annotators.context.ContextualParserApproach">ContextualParserApproach</a> → AnnotatorApproach</dd></dl></div>
    </li><li name="com.johnsnowlabs.nlp.annotators.context.ContextualParserApproach#dictionary" visbl="pub" class="indented0 " data-isabs="false" fullComment="no" group="param">
      <a id="dictionary:com.johnsnowlabs.nlp.annotators.param.ExternalResourceParam"></a><a id="dictionary:ExternalResourceParam"></a>
      <span class="permalink">
      <a href="../../../../../com/johnsnowlabs/nlp/annotators/context/ContextualParserApproach.html#dictionary:com.johnsnowlabs.nlp.annotators.param.ExternalResourceParam" title="Permalink">
        <i class="material-icons"></i>
      </a>
    </span>
      <span class="modifier_kind">
        <span class="modifier"></span>
        <span class="kind">val</span>
      </span>
      <span class="symbol">
        <span class="name">dictionary</span><span class="result">: <span class="extype" name="com.johnsnowlabs.nlp.annotators.param.ExternalResourceParam">ExternalResourceParam</span></span>
      </span>
      
      <p class="shortcomment cmt">Path to dictionary file in tsv or csv format, where the first column should be the representation with following
columns the possible matches.</p>
    </li><li name="scala.AnyRef#eq" visbl="pub" class="indented0 " data-isabs="false" fullComment="yes" group="Ungrouped">
      <a id="eq(x$1:AnyRef):Boolean"></a><a id="eq(AnyRef):Boolean"></a>
      <span class="permalink">
      <a href="../../../../../com/johnsnowlabs/nlp/annotators/context/ContextualParserApproach.html#eq(x$1:AnyRef):Boolean" title="Permalink">
        <i class="material-icons"></i>
      </a>
    </span>
      <span class="modifier_kind">
        <span class="modifier">final </span>
        <span class="kind">def</span>
      </span>
      <span class="symbol">
        <span class="name">eq</span><span class="params">(<span name="arg0">arg0: <span class="extype" name="scala.AnyRef">AnyRef</span></span>)</span><span class="result">: <span class="extype" name="scala.Boolean">Boolean</span></span>
      </span>
      
      <div class="fullcomment"><dl class="attributes block"> <dt>Definition Classes</dt><dd>AnyRef</dd></dl></div>
    </li><li name="scala.AnyRef#equals" visbl="pub" class="indented0 " data-isabs="false" fullComment="yes" group="Ungrouped">
      <a id="equals(x$1:Any):Boolean"></a><a id="equals(Any):Boolean"></a>
      <span class="permalink">
      <a href="../../../../../com/johnsnowlabs/nlp/annotators/context/ContextualParserApproach.html#equals(x$1:Any):Boolean" title="Permalink">
        <i class="material-icons"></i>
      </a>
    </span>
      <span class="modifier_kind">
        <span class="modifier"></span>
        <span class="kind">def</span>
      </span>
      <span class="symbol">
        <span class="name">equals</span><span class="params">(<span name="arg0">arg0: <span class="extype" name="scala.Any">Any</span></span>)</span><span class="result">: <span class="extype" name="scala.Boolean">Boolean</span></span>
      </span>
      
      <div class="fullcomment"><dl class="attributes block"> <dt>Definition Classes</dt><dd>AnyRef → Any</dd></dl></div>
    </li><li name="org.apache.spark.ml.param.Params#explainParam" visbl="pub" class="indented0 " data-isabs="false" fullComment="yes" group="Ungrouped">
      <a id="explainParam(param:org.apache.spark.ml.param.Param[_]):String"></a><a id="explainParam(Param[_]):String"></a>
      <span class="permalink">
      <a href="../../../../../com/johnsnowlabs/nlp/annotators/context/ContextualParserApproach.html#explainParam(param:org.apache.spark.ml.param.Param[_]):String" title="Permalink">
        <i class="material-icons"></i>
      </a>
    </span>
      <span class="modifier_kind">
        <span class="modifier"></span>
        <span class="kind">def</span>
      </span>
      <span class="symbol">
        <span class="name">explainParam</span><span class="params">(<span name="param">param: <span class="extype" name="org.apache.spark.ml.param.Param">Param</span>[_]</span>)</span><span class="result">: <span class="extype" name="scala.Predef.String">String</span></span>
      </span>
      
      <div class="fullcomment"><dl class="attributes block"> <dt>Definition Classes</dt><dd>Params</dd></dl></div>
    </li><li name="org.apache.spark.ml.param.Params#explainParams" visbl="pub" class="indented0 " data-isabs="false" fullComment="yes" group="Ungrouped">
      <a id="explainParams():String"></a>
      <span class="permalink">
      <a href="../../../../../com/johnsnowlabs/nlp/annotators/context/ContextualParserApproach.html#explainParams():String" title="Permalink">
        <i class="material-icons"></i>
      </a>
    </span>
      <span class="modifier_kind">
        <span class="modifier"></span>
        <span class="kind">def</span>
      </span>
      <span class="symbol">
        <span class="name">explainParams</span><span class="params">()</span><span class="result">: <span class="extype" name="scala.Predef.String">String</span></span>
      </span>
      
      <div class="fullcomment"><dl class="attributes block"> <dt>Definition Classes</dt><dd>Params</dd></dl></div>
    </li><li name="org.apache.spark.ml.param.Params#extractParamMap" visbl="pub" class="indented0 " data-isabs="false" fullComment="yes" group="Ungrouped">
      <a id="extractParamMap():org.apache.spark.ml.param.ParamMap"></a><a id="extractParamMap():ParamMap"></a>
      <span class="permalink">
      <a href="../../../../../com/johnsnowlabs/nlp/annotators/context/ContextualParserApproach.html#extractParamMap():org.apache.spark.ml.param.ParamMap" title="Permalink">
        <i class="material-icons"></i>
      </a>
    </span>
      <span class="modifier_kind">
        <span class="modifier">final </span>
        <span class="kind">def</span>
      </span>
      <span class="symbol">
        <span class="name">extractParamMap</span><span class="params">()</span><span class="result">: <span class="extype" name="org.apache.spark.ml.param.ParamMap">ParamMap</span></span>
      </span>
      
      <div class="fullcomment"><dl class="attributes block"> <dt>Definition Classes</dt><dd>Params</dd></dl></div>
    </li><li name="org.apache.spark.ml.param.Params#extractParamMap" visbl="pub" class="indented0 " data-isabs="false" fullComment="yes" group="Ungrouped">
      <a id="extractParamMap(extra:org.apache.spark.ml.param.ParamMap):org.apache.spark.ml.param.ParamMap"></a><a id="extractParamMap(ParamMap):ParamMap"></a>
      <span class="permalink">
      <a href="../../../../../com/johnsnowlabs/nlp/annotators/context/ContextualParserApproach.html#extractParamMap(extra:org.apache.spark.ml.param.ParamMap):org.apache.spark.ml.param.ParamMap" title="Permalink">
        <i class="material-icons"></i>
      </a>
    </span>
      <span class="modifier_kind">
        <span class="modifier">final </span>
        <span class="kind">def</span>
      </span>
      <span class="symbol">
        <span class="name">extractParamMap</span><span class="params">(<span name="extra">extra: <span class="extype" name="org.apache.spark.ml.param.ParamMap">ParamMap</span></span>)</span><span class="result">: <span class="extype" name="org.apache.spark.ml.param.ParamMap">ParamMap</span></span>
      </span>
      
      <div class="fullcomment"><dl class="attributes block"> <dt>Definition Classes</dt><dd>Params</dd></dl></div>
    </li><li name="scala.AnyRef#finalize" visbl="prt" class="indented0 " data-isabs="false" fullComment="yes" group="Ungrouped">
      <a id="finalize():Unit"></a>
      <span class="permalink">
      <a href="../../../../../com/johnsnowlabs/nlp/annotators/context/ContextualParserApproach.html#finalize():Unit" title="Permalink">
        <i class="material-icons"></i>
      </a>
    </span>
      <span class="modifier_kind">
        <span class="modifier"></span>
        <span class="kind">def</span>
      </span>
      <span class="symbol">
        <span class="name">finalize</span><span class="params">()</span><span class="result">: <span class="extype" name="scala.Unit">Unit</span></span>
      </span>
      
      <div class="fullcomment"><dl class="attributes block"> <dt>Attributes</dt><dd>protected[<span class="extype" name="java.lang">lang</span>] </dd><dt>Definition Classes</dt><dd>AnyRef</dd><dt>Annotations</dt><dd>
                <span class="name">@throws</span><span class="args">(<span>
      
      <span class="symbol">classOf[java.lang.Throwable]</span>
    </span>)</span>
              
        </dd></dl></div>
    </li><li name="com.johnsnowlabs.nlp.AnnotatorApproach#fit" visbl="pub" class="indented0 " data-isabs="false" fullComment="yes" group="Ungrouped">
      <a id="fit(dataset:org.apache.spark.sql.Dataset[_]):M"></a><a id="fit(Dataset[_]):ContextualParserModel"></a>
      <span class="permalink">
      <a href="../../../../../com/johnsnowlabs/nlp/annotators/context/ContextualParserApproach.html#fit(dataset:org.apache.spark.sql.Dataset[_]):M" title="Permalink">
        <i class="material-icons"></i>
      </a>
    </span>
      <span class="modifier_kind">
        <span class="modifier">final </span>
        <span class="kind">def</span>
      </span>
      <span class="symbol">
        <span class="name">fit</span><span class="params">(<span name="dataset">dataset: <span class="extype" name="org.apache.spark.sql.Dataset">Dataset</span>[_]</span>)</span><span class="result">: <a href="ContextualParserModel.html" class="extype" name="com.johnsnowlabs.nlp.annotators.context.ContextualParserModel">ContextualParserModel</a></span>
      </span>
      
      <div class="fullcomment"><dl class="attributes block"> <dt>Definition Classes</dt><dd>AnnotatorApproach → Estimator</dd></dl></div>
    </li><li name="org.apache.spark.ml.Estimator#fit" visbl="pub" class="indented0 " data-isabs="false" fullComment="yes" group="Ungrouped">
      <a id="fit(dataset:org.apache.spark.sql.Dataset[_],paramMaps:Seq[org.apache.spark.ml.param.ParamMap]):Seq[M]"></a><a id="fit(Dataset[_],Seq[ParamMap]):Seq[ContextualParserModel]"></a>
      <span class="permalink">
      <a href="../../../../../com/johnsnowlabs/nlp/annotators/context/ContextualParserApproach.html#fit(dataset:org.apache.spark.sql.Dataset[_],paramMaps:Seq[org.apache.spark.ml.param.ParamMap]):Seq[M]" title="Permalink">
        <i class="material-icons"></i>
      </a>
    </span>
      <span class="modifier_kind">
        <span class="modifier"></span>
        <span class="kind">def</span>
      </span>
      <span class="symbol">
        <span class="name">fit</span><span class="params">(<span name="dataset">dataset: <span class="extype" name="org.apache.spark.sql.Dataset">Dataset</span>[_]</span>, <span name="paramMaps">paramMaps: <span class="extype" name="scala.Seq">Seq</span>[<span class="extype" name="org.apache.spark.ml.param.ParamMap">ParamMap</span>]</span>)</span><span class="result">: <span class="extype" name="scala.Seq">Seq</span>[<a href="ContextualParserModel.html" class="extype" name="com.johnsnowlabs.nlp.annotators.context.ContextualParserModel">ContextualParserModel</a>]</span>
      </span>
      
      <div class="fullcomment"><dl class="attributes block"> <dt>Definition Classes</dt><dd>Estimator</dd><dt>Annotations</dt><dd>
                <span class="name">@Since</span><span class="args">(<span>
      
      <span class="symbol">&quot;2.0.0&quot;</span>
    </span>)</span>
              
        </dd></dl></div>
    </li><li name="org.apache.spark.ml.Estimator#fit" visbl="pub" class="indented0 " data-isabs="false" fullComment="yes" group="Ungrouped">
      <a id="fit(dataset:org.apache.spark.sql.Dataset[_],paramMap:org.apache.spark.ml.param.ParamMap):M"></a><a id="fit(Dataset[_],ParamMap):ContextualParserModel"></a>
      <span class="permalink">
      <a href="../../../../../com/johnsnowlabs/nlp/annotators/context/ContextualParserApproach.html#fit(dataset:org.apache.spark.sql.Dataset[_],paramMap:org.apache.spark.ml.param.ParamMap):M" title="Permalink">
        <i class="material-icons"></i>
      </a>
    </span>
      <span class="modifier_kind">
        <span class="modifier"></span>
        <span class="kind">def</span>
      </span>
      <span class="symbol">
        <span class="name">fit</span><span class="params">(<span name="dataset">dataset: <span class="extype" name="org.apache.spark.sql.Dataset">Dataset</span>[_]</span>, <span name="paramMap">paramMap: <span class="extype" name="org.apache.spark.ml.param.ParamMap">ParamMap</span></span>)</span><span class="result">: <a href="ContextualParserModel.html" class="extype" name="com.johnsnowlabs.nlp.annotators.context.ContextualParserModel">ContextualParserModel</a></span>
      </span>
      
      <div class="fullcomment"><dl class="attributes block"> <dt>Definition Classes</dt><dd>Estimator</dd><dt>Annotations</dt><dd>
                <span class="name">@Since</span><span class="args">(<span>
      
      <span class="symbol">&quot;2.0.0&quot;</span>
    </span>)</span>
              
        </dd></dl></div>
    </li><li name="org.apache.spark.ml.Estimator#fit" visbl="pub" class="indented0 " data-isabs="false" fullComment="yes" group="Ungrouped">
      <a id="fit(dataset:org.apache.spark.sql.Dataset[_],firstParamPair:org.apache.spark.ml.param.ParamPair[_],otherParamPairs:org.apache.spark.ml.param.ParamPair[_]*):M"></a><a id="fit(Dataset[_],ParamPair[_],ParamPair[_]*):ContextualParserModel"></a>
      <span class="permalink">
      <a href="../../../../../com/johnsnowlabs/nlp/annotators/context/ContextualParserApproach.html#fit(dataset:org.apache.spark.sql.Dataset[_],firstParamPair:org.apache.spark.ml.param.ParamPair[_],otherParamPairs:org.apache.spark.ml.param.ParamPair[_]*):M" title="Permalink">
        <i class="material-icons"></i>
      </a>
    </span>
      <span class="modifier_kind">
        <span class="modifier"></span>
        <span class="kind">def</span>
      </span>
      <span class="symbol">
        <span class="name">fit</span><span class="params">(<span name="dataset">dataset: <span class="extype" name="org.apache.spark.sql.Dataset">Dataset</span>[_]</span>, <span name="firstParamPair">firstParamPair: <span class="extype" name="org.apache.spark.ml.param.ParamPair">ParamPair</span>[_]</span>, <span name="otherParamPairs">otherParamPairs: <span class="extype" name="org.apache.spark.ml.param.ParamPair">ParamPair</span>[_]*</span>)</span><span class="result">: <a href="ContextualParserModel.html" class="extype" name="com.johnsnowlabs.nlp.annotators.context.ContextualParserModel">ContextualParserModel</a></span>
      </span>
      
      <div class="fullcomment"><dl class="attributes block"> <dt>Definition Classes</dt><dd>Estimator</dd><dt>Annotations</dt><dd>
                <span class="name">@Since</span><span class="args">(<span>
      
      <span class="symbol">&quot;2.0.0&quot;</span>
    </span>)</span>
              
                <span class="name">@varargs</span><span class="args">()</span>
              
        </dd></dl></div>
    </li><li name="org.apache.spark.ml.param.Params#get" visbl="pub" class="indented0 " data-isabs="false" fullComment="yes" group="Ungrouped">
      <a id="get[T](param:org.apache.spark.ml.param.Param[T]):Option[T]"></a><a id="get[T](Param[T]):Option[T]"></a>
      <span class="permalink">
      <a href="../../../../../com/johnsnowlabs/nlp/annotators/context/ContextualParserApproach.html#get[T](param:org.apache.spark.ml.param.Param[T]):Option[T]" title="Permalink">
        <i class="material-icons"></i>
      </a>
    </span>
      <span class="modifier_kind">
        <span class="modifier">final </span>
        <span class="kind">def</span>
      </span>
      <span class="symbol">
        <span class="name">get</span><span class="tparams">[<span name="T">T</span>]</span><span class="params">(<span name="param">param: <span class="extype" name="org.apache.spark.ml.param.Param">Param</span>[<span class="extype" name="org.apache.spark.ml.param.Params.get.T">T</span>]</span>)</span><span class="result">: <span class="extype" name="scala.Option">Option</span>[<span class="extype" name="org.apache.spark.ml.param.Params.get.T">T</span>]</span>
      </span>
      
      <div class="fullcomment"><dl class="attributes block"> <dt>Definition Classes</dt><dd>Params</dd></dl></div>
    </li><li name="scala.AnyRef#getClass" visbl="pub" class="indented0 " data-isabs="false" fullComment="yes" group="Ungrouped">
      <a id="getClass():Class[_]"></a>
      <span class="permalink">
      <a href="../../../../../com/johnsnowlabs/nlp/annotators/context/ContextualParserApproach.html#getClass():Class[_]" title="Permalink">
        <i class="material-icons"></i>
      </a>
    </span>
      <span class="modifier_kind">
        <span class="modifier">final </span>
        <span class="kind">def</span>
      </span>
      <span class="symbol">
        <span class="name">getClass</span><span class="params">()</span><span class="result">: <span class="extype" name="java.lang.Class">Class</span>[_]</span>
      </span>
      
      <div class="fullcomment"><dl class="attributes block"> <dt>Definition Classes</dt><dd>AnyRef → Any</dd><dt>Annotations</dt><dd>
                <span class="name">@native</span><span class="args">()</span>
              
        </dd></dl></div>
    </li><li name="org.apache.spark.ml.param.Params#getDefault" visbl="pub" class="indented0 " data-isabs="false" fullComment="yes" group="Ungrouped">
      <a id="getDefault[T](param:org.apache.spark.ml.param.Param[T]):Option[T]"></a><a id="getDefault[T](Param[T]):Option[T]"></a>
      <span class="permalink">
      <a href="../../../../../com/johnsnowlabs/nlp/annotators/context/ContextualParserApproach.html#getDefault[T](param:org.apache.spark.ml.param.Param[T]):Option[T]" title="Permalink">
        <i class="material-icons"></i>
      </a>
    </span>
      <span class="modifier_kind">
        <span class="modifier">final </span>
        <span class="kind">def</span>
      </span>
      <span class="symbol">
        <span class="name">getDefault</span><span class="tparams">[<span name="T">T</span>]</span><span class="params">(<span name="param">param: <span class="extype" name="org.apache.spark.ml.param.Param">Param</span>[<span class="extype" name="org.apache.spark.ml.param.Params.getDefault.T">T</span>]</span>)</span><span class="result">: <span class="extype" name="scala.Option">Option</span>[<span class="extype" name="org.apache.spark.ml.param.Params.getDefault.T">T</span>]</span>
      </span>
      
      <div class="fullcomment"><dl class="attributes block"> <dt>Definition Classes</dt><dd>Params</dd></dl></div>
    </li><li name="com.johnsnowlabs.nlp.annotators.context.ContextualParserApproach#getEntityDefinition" visbl="pub" class="indented0 " data-isabs="false" fullComment="no" group="Ungrouped">
      <a id="getEntityDefinition:Option[com.johnsnowlabs.nlp.annotators.context.EntityDefinition]"></a><a id="getEntityDefinition:Option[EntityDefinition]"></a>
      <span class="permalink">
      <a href="../../../../../com/johnsnowlabs/nlp/annotators/context/ContextualParserApproach.html#getEntityDefinition:Option[com.johnsnowlabs.nlp.annotators.context.EntityDefinition]" title="Permalink">
        <i class="material-icons"></i>
      </a>
    </span>
      <span class="modifier_kind">
        <span class="modifier"></span>
        <span class="kind">def</span>
      </span>
      <span class="symbol">
        <span class="name">getEntityDefinition</span><span class="result">: <span class="extype" name="scala.Option">Option</span>[<a href="EntityDefinition.html" class="extype" name="com.johnsnowlabs.nlp.annotators.context.EntityDefinition">EntityDefinition</a>]</span>
      </span>
      
      
    </li><li name="com.johnsnowlabs.nlp.HasInputAnnotationCols#getInputCols" visbl="pub" class="indented0 " data-isabs="false" fullComment="yes" group="Ungrouped">
      <a id="getInputCols:Array[String]"></a>
      <span class="permalink">
      <a href="../../../../../com/johnsnowlabs/nlp/annotators/context/ContextualParserApproach.html#getInputCols:Array[String]" title="Permalink">
        <i class="material-icons"></i>
      </a>
    </span>
      <span class="modifier_kind">
        <span class="modifier"></span>
        <span class="kind">def</span>
      </span>
      <span class="symbol">
        <span class="name">getInputCols</span><span class="result">: <span class="extype" name="scala.Array">Array</span>[<span class="extype" name="scala.Predef.String">String</span>]</span>
      </span>
      
      <div class="fullcomment"><dl class="attributes block"> <dt>Definition Classes</dt><dd>HasInputAnnotationCols</dd></dl></div>
    </li><li name="com.johnsnowlabs.nlp.CanBeLazy#getLazyAnnotator" visbl="pub" class="indented0 " data-isabs="false" fullComment="yes" group="Ungrouped">
      <a id="getLazyAnnotator:Boolean"></a>
      <span class="permalink">
      <a href="../../../../../com/johnsnowlabs/nlp/annotators/context/ContextualParserApproach.html#getLazyAnnotator:Boolean" title="Permalink">
        <i class="material-icons"></i>
      </a>
    </span>
      <span class="modifier_kind">
        <span class="modifier"></span>
        <span class="kind">def</span>
      </span>
      <span class="symbol">
        <span class="name">getLazyAnnotator</span><span class="result">: <span class="extype" name="scala.Boolean">Boolean</span></span>
      </span>
      
      <div class="fullcomment"><dl class="attributes block"> <dt>Definition Classes</dt><dd>CanBeLazy</dd></dl></div>
    </li><li name="org.apache.spark.ml.param.Params#getOrDefault" visbl="pub" class="indented0 " data-isabs="false" fullComment="yes" group="Ungrouped">
      <a id="getOrDefault[T](param:org.apache.spark.ml.param.Param[T]):T"></a><a id="getOrDefault[T](Param[T]):T"></a>
      <span class="permalink">
      <a href="../../../../../com/johnsnowlabs/nlp/annotators/context/ContextualParserApproach.html#getOrDefault[T](param:org.apache.spark.ml.param.Param[T]):T" title="Permalink">
        <i class="material-icons"></i>
      </a>
    </span>
      <span class="modifier_kind">
        <span class="modifier">final </span>
        <span class="kind">def</span>
      </span>
      <span class="symbol">
        <span class="name">getOrDefault</span><span class="tparams">[<span name="T">T</span>]</span><span class="params">(<span name="param">param: <span class="extype" name="org.apache.spark.ml.param.Param">Param</span>[<span class="extype" name="org.apache.spark.ml.param.Params.getOrDefault.T">T</span>]</span>)</span><span class="result">: <span class="extype" name="org.apache.spark.ml.param.Params.getOrDefault.T">T</span></span>
      </span>
      
      <div class="fullcomment"><dl class="attributes block"> <dt>Definition Classes</dt><dd>Params</dd></dl></div>
    </li><li name="com.johnsnowlabs.nlp.HasOutputAnnotationCol#getOutputCol" visbl="pub" class="indented0 " data-isabs="false" fullComment="yes" group="Ungrouped">
      <a id="getOutputCol:String"></a>
      <span class="permalink">
      <a href="../../../../../com/johnsnowlabs/nlp/annotators/context/ContextualParserApproach.html#getOutputCol:String" title="Permalink">
        <i class="material-icons"></i>
      </a>
    </span>
      <span class="modifier_kind">
        <span class="modifier">final </span>
        <span class="kind">def</span>
      </span>
      <span class="symbol">
        <span class="name">getOutputCol</span><span class="result">: <span class="extype" name="scala.Predef.String">String</span></span>
      </span>
      
      <div class="fullcomment"><dl class="attributes block"> <dt>Definition Classes</dt><dd>HasOutputAnnotationCol</dd></dl></div>
    </li><li name="org.apache.spark.ml.param.Params#getParam" visbl="pub" class="indented0 " data-isabs="false" fullComment="yes" group="Ungrouped">
      <a id="getParam(paramName:String):org.apache.spark.ml.param.Param[Any]"></a><a id="getParam(String):Param[Any]"></a>
      <span class="permalink">
      <a href="../../../../../com/johnsnowlabs/nlp/annotators/context/ContextualParserApproach.html#getParam(paramName:String):org.apache.spark.ml.param.Param[Any]" title="Permalink">
        <i class="material-icons"></i>
      </a>
    </span>
      <span class="modifier_kind">
        <span class="modifier"></span>
        <span class="kind">def</span>
      </span>
      <span class="symbol">
        <span class="name">getParam</span><span class="params">(<span name="paramName">paramName: <span class="extype" name="scala.Predef.String">String</span></span>)</span><span class="result">: <span class="extype" name="org.apache.spark.ml.param.Param">Param</span>[<span class="extype" name="scala.Any">Any</span>]</span>
      </span>
      
      <div class="fullcomment"><dl class="attributes block"> <dt>Definition Classes</dt><dd>Params</dd></dl></div>
    </li><li name="org.apache.spark.ml.param.Params#hasDefault" visbl="pub" class="indented0 " data-isabs="false" fullComment="yes" group="Ungrouped">
      <a id="hasDefault[T](param:org.apache.spark.ml.param.Param[T]):Boolean"></a><a id="hasDefault[T](Param[T]):Boolean"></a>
      <span class="permalink">
      <a href="../../../../../com/johnsnowlabs/nlp/annotators/context/ContextualParserApproach.html#hasDefault[T](param:org.apache.spark.ml.param.Param[T]):Boolean" title="Permalink">
        <i class="material-icons"></i>
      </a>
    </span>
      <span class="modifier_kind">
        <span class="modifier">final </span>
        <span class="kind">def</span>
      </span>
      <span class="symbol">
        <span class="name">hasDefault</span><span class="tparams">[<span name="T">T</span>]</span><span class="params">(<span name="param">param: <span class="extype" name="org.apache.spark.ml.param.Param">Param</span>[<span class="extype" name="org.apache.spark.ml.param.Params.hasDefault.T">T</span>]</span>)</span><span class="result">: <span class="extype" name="scala.Boolean">Boolean</span></span>
      </span>
      
      <div class="fullcomment"><dl class="attributes block"> <dt>Definition Classes</dt><dd>Params</dd></dl></div>
    </li><li name="org.apache.spark.ml.param.Params#hasParam" visbl="pub" class="indented0 " data-isabs="false" fullComment="yes" group="Ungrouped">
      <a id="hasParam(paramName:String):Boolean"></a><a id="hasParam(String):Boolean"></a>
      <span class="permalink">
      <a href="../../../../../com/johnsnowlabs/nlp/annotators/context/ContextualParserApproach.html#hasParam(paramName:String):Boolean" title="Permalink">
        <i class="material-icons"></i>
      </a>
    </span>
      <span class="modifier_kind">
        <span class="modifier"></span>
        <span class="kind">def</span>
      </span>
      <span class="symbol">
        <span class="name">hasParam</span><span class="params">(<span name="paramName">paramName: <span class="extype" name="scala.Predef.String">String</span></span>)</span><span class="result">: <span class="extype" name="scala.Boolean">Boolean</span></span>
      </span>
      
      <div class="fullcomment"><dl class="attributes block"> <dt>Definition Classes</dt><dd>Params</dd></dl></div>
    </li><li name="scala.AnyRef#hashCode" visbl="pub" class="indented0 " data-isabs="false" fullComment="yes" group="Ungrouped">
      <a id="hashCode():Int"></a>
      <span class="permalink">
      <a href="../../../../../com/johnsnowlabs/nlp/annotators/context/ContextualParserApproach.html#hashCode():Int" title="Permalink">
        <i class="material-icons"></i>
      </a>
    </span>
      <span class="modifier_kind">
        <span class="modifier"></span>
        <span class="kind">def</span>
      </span>
      <span class="symbol">
        <span class="name">hashCode</span><span class="params">()</span><span class="result">: <span class="extype" name="scala.Int">Int</span></span>
      </span>
      
      <div class="fullcomment"><dl class="attributes block"> <dt>Definition Classes</dt><dd>AnyRef → Any</dd><dt>Annotations</dt><dd>
                <span class="name">@native</span><span class="args">()</span>
              
        </dd></dl></div>
    </li><li name="org.apache.spark.internal.Logging#initializeLogIfNecessary" visbl="prt" class="indented0 " data-isabs="false" fullComment="yes" group="Ungrouped">
      <a id="initializeLogIfNecessary(isInterpreter:Boolean,silent:Boolean):Boolean"></a><a id="initializeLogIfNecessary(Boolean,Boolean):Boolean"></a>
      <span class="permalink">
      <a href="../../../../../com/johnsnowlabs/nlp/annotators/context/ContextualParserApproach.html#initializeLogIfNecessary(isInterpreter:Boolean,silent:Boolean):Boolean" title="Permalink">
        <i class="material-icons"></i>
      </a>
    </span>
      <span class="modifier_kind">
        <span class="modifier"></span>
        <span class="kind">def</span>
      </span>
      <span class="symbol">
        <span class="name">initializeLogIfNecessary</span><span class="params">(<span name="isInterpreter">isInterpreter: <span class="extype" name="scala.Boolean">Boolean</span></span>, <span name="silent">silent: <span class="extype" name="scala.Boolean">Boolean</span></span>)</span><span class="result">: <span class="extype" name="scala.Boolean">Boolean</span></span>
      </span>
      
      <div class="fullcomment"><dl class="attributes block"> <dt>Attributes</dt><dd>protected </dd><dt>Definition Classes</dt><dd>Logging</dd></dl></div>
    </li><li name="org.apache.spark.internal.Logging#initializeLogIfNecessary" visbl="prt" class="indented0 " data-isabs="false" fullComment="yes" group="Ungrouped">
      <a id="initializeLogIfNecessary(isInterpreter:Boolean):Unit"></a><a id="initializeLogIfNecessary(Boolean):Unit"></a>
      <span class="permalink">
      <a href="../../../../../com/johnsnowlabs/nlp/annotators/context/ContextualParserApproach.html#initializeLogIfNecessary(isInterpreter:Boolean):Unit" title="Permalink">
        <i class="material-icons"></i>
      </a>
    </span>
      <span class="modifier_kind">
        <span class="modifier"></span>
        <span class="kind">def</span>
      </span>
      <span class="symbol">
        <span class="name">initializeLogIfNecessary</span><span class="params">(<span name="isInterpreter">isInterpreter: <span class="extype" name="scala.Boolean">Boolean</span></span>)</span><span class="result">: <span class="extype" name="scala.Unit">Unit</span></span>
      </span>
      
      <div class="fullcomment"><dl class="attributes block"> <dt>Attributes</dt><dd>protected </dd><dt>Definition Classes</dt><dd>Logging</dd></dl></div>
    </li><li name="com.johnsnowlabs.nlp.annotators.context.ContextualParserApproach#inputAnnotatorTypes" visbl="pub" class="indented0 " data-isabs="false" fullComment="yes" group="anno">
      <a id="inputAnnotatorTypes:Array[String]"></a>
      <span class="permalink">
      <a href="../../../../../com/johnsnowlabs/nlp/annotators/context/ContextualParserApproach.html#inputAnnotatorTypes:Array[String]" title="Permalink">
        <i class="material-icons"></i>
      </a>
    </span>
      <span class="modifier_kind">
        <span class="modifier"></span>
        <span class="kind">val</span>
      </span>
      <span class="symbol">
        <span class="name">inputAnnotatorTypes</span><span class="result">: <span class="extype" name="scala.Array">Array</span>[<span class="extype" name="scala.Predef.String">String</span>]</span>
      </span>
      
      <p class="shortcomment cmt">Input annotator types: DOCUMENT, TOKEN
</p><div class="fullcomment"><div class="comment cmt"><p>Input annotator types: DOCUMENT, TOKEN
</p></div><dl class="attributes block"> <dt>Definition Classes</dt><dd><a href="" class="extype" name="com.johnsnowlabs.nlp.annotators.context.ContextualParserApproach">ContextualParserApproach</a> → HasInputAnnotationCols</dd></dl></div>
    </li><li name="com.johnsnowlabs.nlp.HasInputAnnotationCols#inputCols" visbl="prt" class="indented0 " data-isabs="false" fullComment="yes" group="Ungrouped">
      <a id="inputCols:org.apache.spark.ml.param.StringArrayParam"></a><a id="inputCols:StringArrayParam"></a>
      <span class="permalink">
      <a href="../../../../../com/johnsnowlabs/nlp/annotators/context/ContextualParserApproach.html#inputCols:org.apache.spark.ml.param.StringArrayParam" title="Permalink">
        <i class="material-icons"></i>
      </a>
    </span>
      <span class="modifier_kind">
        <span class="modifier">final </span>
        <span class="kind">val</span>
      </span>
      <span class="symbol">
        <span class="name">inputCols</span><span class="result">: <span class="extype" name="org.apache.spark.ml.param.StringArrayParam">StringArrayParam</span></span>
      </span>
      
      <div class="fullcomment"><dl class="attributes block"> <dt>Attributes</dt><dd>protected </dd><dt>Definition Classes</dt><dd>HasInputAnnotationCols</dd></dl></div>
    </li><li name="org.apache.spark.ml.param.Params#isDefined" visbl="pub" class="indented0 " data-isabs="false" fullComment="yes" group="Ungrouped">
      <a id="isDefined(param:org.apache.spark.ml.param.Param[_]):Boolean"></a><a id="isDefined(Param[_]):Boolean"></a>
      <span class="permalink">
      <a href="../../../../../com/johnsnowlabs/nlp/annotators/context/ContextualParserApproach.html#isDefined(param:org.apache.spark.ml.param.Param[_]):Boolean" title="Permalink">
        <i class="material-icons"></i>
      </a>
    </span>
      <span class="modifier_kind">
        <span class="modifier">final </span>
        <span class="kind">def</span>
      </span>
      <span class="symbol">
        <span class="name">isDefined</span><span class="params">(<span name="param">param: <span class="extype" name="org.apache.spark.ml.param.Param">Param</span>[_]</span>)</span><span class="result">: <span class="extype" name="scala.Boolean">Boolean</span></span>
      </span>
      
      <div class="fullcomment"><dl class="attributes block"> <dt>Definition Classes</dt><dd>Params</dd></dl></div>
    </li><li name="scala.Any#isInstanceOf" visbl="pub" class="indented0 " data-isabs="false" fullComment="yes" group="Ungrouped">
      <a id="isInstanceOf[T0]:Boolean"></a>
      <span class="permalink">
      <a href="../../../../../com/johnsnowlabs/nlp/annotators/context/ContextualParserApproach.html#isInstanceOf[T0]:Boolean" title="Permalink">
        <i class="material-icons"></i>
      </a>
    </span>
      <span class="modifier_kind">
        <span class="modifier">final </span>
        <span class="kind">def</span>
      </span>
      <span class="symbol">
        <span class="name">isInstanceOf</span><span class="tparams">[<span name="T0">T0</span>]</span><span class="result">: <span class="extype" name="scala.Boolean">Boolean</span></span>
      </span>
      
      <div class="fullcomment"><dl class="attributes block"> <dt>Definition Classes</dt><dd>Any</dd></dl></div>
    </li><li name="org.apache.spark.ml.param.Params#isSet" visbl="pub" class="indented0 " data-isabs="false" fullComment="yes" group="Ungrouped">
      <a id="isSet(param:org.apache.spark.ml.param.Param[_]):Boolean"></a><a id="isSet(Param[_]):Boolean"></a>
      <span class="permalink">
      <a href="../../../../../com/johnsnowlabs/nlp/annotators/context/ContextualParserApproach.html#isSet(param:org.apache.spark.ml.param.Param[_]):Boolean" title="Permalink">
        <i class="material-icons"></i>
      </a>
    </span>
      <span class="modifier_kind">
        <span class="modifier">final </span>
        <span class="kind">def</span>
      </span>
      <span class="symbol">
        <span class="name">isSet</span><span class="params">(<span name="param">param: <span class="extype" name="org.apache.spark.ml.param.Param">Param</span>[_]</span>)</span><span class="result">: <span class="extype" name="scala.Boolean">Boolean</span></span>
      </span>
      
      <div class="fullcomment"><dl class="attributes block"> <dt>Definition Classes</dt><dd>Params</dd></dl></div>
    </li><li name="org.apache.spark.internal.Logging#isTraceEnabled" visbl="prt" class="indented0 " data-isabs="false" fullComment="yes" group="Ungrouped">
      <a id="isTraceEnabled():Boolean"></a>
      <span class="permalink">
      <a href="../../../../../com/johnsnowlabs/nlp/annotators/context/ContextualParserApproach.html#isTraceEnabled():Boolean" title="Permalink">
        <i class="material-icons"></i>
      </a>
    </span>
      <span class="modifier_kind">
        <span class="modifier"></span>
        <span class="kind">def</span>
      </span>
      <span class="symbol">
        <span class="name">isTraceEnabled</span><span class="params">()</span><span class="result">: <span class="extype" name="scala.Boolean">Boolean</span></span>
      </span>
      
      <div class="fullcomment"><dl class="attributes block"> <dt>Attributes</dt><dd>protected </dd><dt>Definition Classes</dt><dd>Logging</dd></dl></div>
    </li><li name="com.johnsnowlabs.nlp.annotators.context.ContextualParserApproach#jsonPath" visbl="pub" class="indented0 " data-isabs="false" fullComment="no" group="param">
      <a id="jsonPath:org.apache.spark.ml.param.Param[String]"></a><a id="jsonPath:Param[String]"></a>
      <span class="permalink">
      <a href="../../../../../com/johnsnowlabs/nlp/annotators/context/ContextualParserApproach.html#jsonPath:org.apache.spark.ml.param.Param[String]" title="Permalink">
        <i class="material-icons"></i>
      </a>
    </span>
      <span class="modifier_kind">
        <span class="modifier"></span>
        <span class="kind">val</span>
      </span>
      <span class="symbol">
        <span class="name">jsonPath</span><span class="result">: <span class="extype" name="org.apache.spark.ml.param.Param">Param</span>[<span class="extype" name="scala.Predef.String">String</span>]</span>
      </span>
      
      <p class="shortcomment cmt">Path to json file with regex rules
</p>
    </li><li name="com.johnsnowlabs.nlp.CanBeLazy#lazyAnnotator" visbl="pub" class="indented0 " data-isabs="false" fullComment="yes" group="Ungrouped">
      <a id="lazyAnnotator:org.apache.spark.ml.param.BooleanParam"></a><a id="lazyAnnotator:BooleanParam"></a>
      <span class="permalink">
      <a href="../../../../../com/johnsnowlabs/nlp/annotators/context/ContextualParserApproach.html#lazyAnnotator:org.apache.spark.ml.param.BooleanParam" title="Permalink">
        <i class="material-icons"></i>
      </a>
    </span>
      <span class="modifier_kind">
        <span class="modifier"></span>
        <span class="kind">val</span>
      </span>
      <span class="symbol">
        <span class="name">lazyAnnotator</span><span class="result">: <span class="extype" name="org.apache.spark.ml.param.BooleanParam">BooleanParam</span></span>
      </span>
      
      <div class="fullcomment"><dl class="attributes block"> <dt>Definition Classes</dt><dd>CanBeLazy</dd></dl></div>
    </li><li name="org.apache.spark.internal.Logging#log" visbl="prt" class="indented0 " data-isabs="false" fullComment="yes" group="Ungrouped">
      <a id="log:org.slf4j.Logger"></a><a id="log:Logger"></a>
      <span class="permalink">
      <a href="../../../../../com/johnsnowlabs/nlp/annotators/context/ContextualParserApproach.html#log:org.slf4j.Logger" title="Permalink">
        <i class="material-icons"></i>
      </a>
    </span>
      <span class="modifier_kind">
        <span class="modifier"></span>
        <span class="kind">def</span>
      </span>
      <span class="symbol">
        <span class="name">log</span><span class="result">: <span class="extype" name="org.slf4j.Logger">Logger</span></span>
      </span>
      
      <div class="fullcomment"><dl class="attributes block"> <dt>Attributes</dt><dd>protected </dd><dt>Definition Classes</dt><dd>Logging</dd></dl></div>
    </li><li name="org.apache.spark.internal.Logging#logDebug" visbl="prt" class="indented0 " data-isabs="false" fullComment="yes" group="Ungrouped">
      <a id="logDebug(msg:=&gt;String,throwable:Throwable):Unit"></a><a id="logDebug(⇒String,Throwable):Unit"></a>
      <span class="permalink">
      <a href="../../../../../com/johnsnowlabs/nlp/annotators/context/ContextualParserApproach.html#logDebug(msg:=&gt;String,throwable:Throwable):Unit" title="Permalink">
        <i class="material-icons"></i>
      </a>
    </span>
      <span class="modifier_kind">
        <span class="modifier"></span>
        <span class="kind">def</span>
      </span>
      <span class="symbol">
        <span class="name">logDebug</span><span class="params">(<span name="msg">msg: ⇒ <span class="extype" name="scala.Predef.String">String</span></span>, <span name="throwable">throwable: <span class="extype" name="scala.Throwable">Throwable</span></span>)</span><span class="result">: <span class="extype" name="scala.Unit">Unit</span></span>
      </span>
      
      <div class="fullcomment"><dl class="attributes block"> <dt>Attributes</dt><dd>protected </dd><dt>Definition Classes</dt><dd>Logging</dd></dl></div>
    </li><li name="org.apache.spark.internal.Logging#logDebug" visbl="prt" class="indented0 " data-isabs="false" fullComment="yes" group="Ungrouped">
      <a id="logDebug(msg:=&gt;String):Unit"></a><a id="logDebug(⇒String):Unit"></a>
      <span class="permalink">
      <a href="../../../../../com/johnsnowlabs/nlp/annotators/context/ContextualParserApproach.html#logDebug(msg:=&gt;String):Unit" title="Permalink">
        <i class="material-icons"></i>
      </a>
    </span>
      <span class="modifier_kind">
        <span class="modifier"></span>
        <span class="kind">def</span>
      </span>
      <span class="symbol">
        <span class="name">logDebug</span><span class="params">(<span name="msg">msg: ⇒ <span class="extype" name="scala.Predef.String">String</span></span>)</span><span class="result">: <span class="extype" name="scala.Unit">Unit</span></span>
      </span>
      
      <div class="fullcomment"><dl class="attributes block"> <dt>Attributes</dt><dd>protected </dd><dt>Definition Classes</dt><dd>Logging</dd></dl></div>
    </li><li name="org.apache.spark.internal.Logging#logError" visbl="prt" class="indented0 " data-isabs="false" fullComment="yes" group="Ungrouped">
      <a id="logError(msg:=&gt;String,throwable:Throwable):Unit"></a><a id="logError(⇒String,Throwable):Unit"></a>
      <span class="permalink">
      <a href="../../../../../com/johnsnowlabs/nlp/annotators/context/ContextualParserApproach.html#logError(msg:=&gt;String,throwable:Throwable):Unit" title="Permalink">
        <i class="material-icons"></i>
      </a>
    </span>
      <span class="modifier_kind">
        <span class="modifier"></span>
        <span class="kind">def</span>
      </span>
      <span class="symbol">
        <span class="name">logError</span><span class="params">(<span name="msg">msg: ⇒ <span class="extype" name="scala.Predef.String">String</span></span>, <span name="throwable">throwable: <span class="extype" name="scala.Throwable">Throwable</span></span>)</span><span class="result">: <span class="extype" name="scala.Unit">Unit</span></span>
      </span>
      
      <div class="fullcomment"><dl class="attributes block"> <dt>Attributes</dt><dd>protected </dd><dt>Definition Classes</dt><dd>Logging</dd></dl></div>
    </li><li name="org.apache.spark.internal.Logging#logError" visbl="prt" class="indented0 " data-isabs="false" fullComment="yes" group="Ungrouped">
      <a id="logError(msg:=&gt;String):Unit"></a><a id="logError(⇒String):Unit"></a>
      <span class="permalink">
      <a href="../../../../../com/johnsnowlabs/nlp/annotators/context/ContextualParserApproach.html#logError(msg:=&gt;String):Unit" title="Permalink">
        <i class="material-icons"></i>
      </a>
    </span>
      <span class="modifier_kind">
        <span class="modifier"></span>
        <span class="kind">def</span>
      </span>
      <span class="symbol">
        <span class="name">logError</span><span class="params">(<span name="msg">msg: ⇒ <span class="extype" name="scala.Predef.String">String</span></span>)</span><span class="result">: <span class="extype" name="scala.Unit">Unit</span></span>
      </span>
      
      <div class="fullcomment"><dl class="attributes block"> <dt>Attributes</dt><dd>protected </dd><dt>Definition Classes</dt><dd>Logging</dd></dl></div>
    </li><li name="org.apache.spark.internal.Logging#logInfo" visbl="prt" class="indented0 " data-isabs="false" fullComment="yes" group="Ungrouped">
      <a id="logInfo(msg:=&gt;String,throwable:Throwable):Unit"></a><a id="logInfo(⇒String,Throwable):Unit"></a>
      <span class="permalink">
      <a href="../../../../../com/johnsnowlabs/nlp/annotators/context/ContextualParserApproach.html#logInfo(msg:=&gt;String,throwable:Throwable):Unit" title="Permalink">
        <i class="material-icons"></i>
      </a>
    </span>
      <span class="modifier_kind">
        <span class="modifier"></span>
        <span class="kind">def</span>
      </span>
      <span class="symbol">
        <span class="name">logInfo</span><span class="params">(<span name="msg">msg: ⇒ <span class="extype" name="scala.Predef.String">String</span></span>, <span name="throwable">throwable: <span class="extype" name="scala.Throwable">Throwable</span></span>)</span><span class="result">: <span class="extype" name="scala.Unit">Unit</span></span>
      </span>
      
      <div class="fullcomment"><dl class="attributes block"> <dt>Attributes</dt><dd>protected </dd><dt>Definition Classes</dt><dd>Logging</dd></dl></div>
    </li><li name="org.apache.spark.internal.Logging#logInfo" visbl="prt" class="indented0 " data-isabs="false" fullComment="yes" group="Ungrouped">
      <a id="logInfo(msg:=&gt;String):Unit"></a><a id="logInfo(⇒String):Unit"></a>
      <span class="permalink">
      <a href="../../../../../com/johnsnowlabs/nlp/annotators/context/ContextualParserApproach.html#logInfo(msg:=&gt;String):Unit" title="Permalink">
        <i class="material-icons"></i>
      </a>
    </span>
      <span class="modifier_kind">
        <span class="modifier"></span>
        <span class="kind">def</span>
      </span>
      <span class="symbol">
        <span class="name">logInfo</span><span class="params">(<span name="msg">msg: ⇒ <span class="extype" name="scala.Predef.String">String</span></span>)</span><span class="result">: <span class="extype" name="scala.Unit">Unit</span></span>
      </span>
      
      <div class="fullcomment"><dl class="attributes block"> <dt>Attributes</dt><dd>protected </dd><dt>Definition Classes</dt><dd>Logging</dd></dl></div>
    </li><li name="org.apache.spark.internal.Logging#logName" visbl="prt" class="indented0 " data-isabs="false" fullComment="yes" group="Ungrouped">
      <a id="logName:String"></a>
      <span class="permalink">
      <a href="../../../../../com/johnsnowlabs/nlp/annotators/context/ContextualParserApproach.html#logName:String" title="Permalink">
        <i class="material-icons"></i>
      </a>
    </span>
      <span class="modifier_kind">
        <span class="modifier"></span>
        <span class="kind">def</span>
      </span>
      <span class="symbol">
        <span class="name">logName</span><span class="result">: <span class="extype" name="java.lang.String">String</span></span>
      </span>
      
      <div class="fullcomment"><dl class="attributes block"> <dt>Attributes</dt><dd>protected </dd><dt>Definition Classes</dt><dd>Logging</dd></dl></div>
    </li><li name="org.apache.spark.internal.Logging#logTrace" visbl="prt" class="indented0 " data-isabs="false" fullComment="yes" group="Ungrouped">
      <a id="logTrace(msg:=&gt;String,throwable:Throwable):Unit"></a><a id="logTrace(⇒String,Throwable):Unit"></a>
      <span class="permalink">
      <a href="../../../../../com/johnsnowlabs/nlp/annotators/context/ContextualParserApproach.html#logTrace(msg:=&gt;String,throwable:Throwable):Unit" title="Permalink">
        <i class="material-icons"></i>
      </a>
    </span>
      <span class="modifier_kind">
        <span class="modifier"></span>
        <span class="kind">def</span>
      </span>
      <span class="symbol">
        <span class="name">logTrace</span><span class="params">(<span name="msg">msg: ⇒ <span class="extype" name="scala.Predef.String">String</span></span>, <span name="throwable">throwable: <span class="extype" name="scala.Throwable">Throwable</span></span>)</span><span class="result">: <span class="extype" name="scala.Unit">Unit</span></span>
      </span>
      
      <div class="fullcomment"><dl class="attributes block"> <dt>Attributes</dt><dd>protected </dd><dt>Definition Classes</dt><dd>Logging</dd></dl></div>
    </li><li name="org.apache.spark.internal.Logging#logTrace" visbl="prt" class="indented0 " data-isabs="false" fullComment="yes" group="Ungrouped">
      <a id="logTrace(msg:=&gt;String):Unit"></a><a id="logTrace(⇒String):Unit"></a>
      <span class="permalink">
      <a href="../../../../../com/johnsnowlabs/nlp/annotators/context/ContextualParserApproach.html#logTrace(msg:=&gt;String):Unit" title="Permalink">
        <i class="material-icons"></i>
      </a>
    </span>
      <span class="modifier_kind">
        <span class="modifier"></span>
        <span class="kind">def</span>
      </span>
      <span class="symbol">
        <span class="name">logTrace</span><span class="params">(<span name="msg">msg: ⇒ <span class="extype" name="scala.Predef.String">String</span></span>)</span><span class="result">: <span class="extype" name="scala.Unit">Unit</span></span>
      </span>
      
      <div class="fullcomment"><dl class="attributes block"> <dt>Attributes</dt><dd>protected </dd><dt>Definition Classes</dt><dd>Logging</dd></dl></div>
    </li><li name="org.apache.spark.internal.Logging#logWarning" visbl="prt" class="indented0 " data-isabs="false" fullComment="yes" group="Ungrouped">
      <a id="logWarning(msg:=&gt;String,throwable:Throwable):Unit"></a><a id="logWarning(⇒String,Throwable):Unit"></a>
      <span class="permalink">
      <a href="../../../../../com/johnsnowlabs/nlp/annotators/context/ContextualParserApproach.html#logWarning(msg:=&gt;String,throwable:Throwable):Unit" title="Permalink">
        <i class="material-icons"></i>
      </a>
    </span>
      <span class="modifier_kind">
        <span class="modifier"></span>
        <span class="kind">def</span>
      </span>
      <span class="symbol">
        <span class="name">logWarning</span><span class="params">(<span name="msg">msg: ⇒ <span class="extype" name="scala.Predef.String">String</span></span>, <span name="throwable">throwable: <span class="extype" name="scala.Throwable">Throwable</span></span>)</span><span class="result">: <span class="extype" name="scala.Unit">Unit</span></span>
      </span>
      
      <div class="fullcomment"><dl class="attributes block"> <dt>Attributes</dt><dd>protected </dd><dt>Definition Classes</dt><dd>Logging</dd></dl></div>
    </li><li name="org.apache.spark.internal.Logging#logWarning" visbl="prt" class="indented0 " data-isabs="false" fullComment="yes" group="Ungrouped">
      <a id="logWarning(msg:=&gt;String):Unit"></a><a id="logWarning(⇒String):Unit"></a>
      <span class="permalink">
      <a href="../../../../../com/johnsnowlabs/nlp/annotators/context/ContextualParserApproach.html#logWarning(msg:=&gt;String):Unit" title="Permalink">
        <i class="material-icons"></i>
      </a>
    </span>
      <span class="modifier_kind">
        <span class="modifier"></span>
        <span class="kind">def</span>
      </span>
      <span class="symbol">
        <span class="name">logWarning</span><span class="params">(<span name="msg">msg: ⇒ <span class="extype" name="scala.Predef.String">String</span></span>)</span><span class="result">: <span class="extype" name="scala.Unit">Unit</span></span>
      </span>
      
      <div class="fullcomment"><dl class="attributes block"> <dt>Attributes</dt><dd>protected </dd><dt>Definition Classes</dt><dd>Logging</dd></dl></div>
    </li><li name="com.johnsnowlabs.nlp.HasInputAnnotationCols#msgHelper" visbl="prt" class="indented0 " data-isabs="false" fullComment="yes" group="Ungrouped">
      <a id="msgHelper(schema:org.apache.spark.sql.types.StructType):String"></a><a id="msgHelper(StructType):String"></a>
      <span class="permalink">
      <a href="../../../../../com/johnsnowlabs/nlp/annotators/context/ContextualParserApproach.html#msgHelper(schema:org.apache.spark.sql.types.StructType):String" title="Permalink">
        <i class="material-icons"></i>
      </a>
    </span>
      <span class="modifier_kind">
        <span class="modifier"></span>
        <span class="kind">def</span>
      </span>
      <span class="symbol">
        <span class="name">msgHelper</span><span class="params">(<span name="schema">schema: <span class="extype" name="org.apache.spark.sql.types.StructType">StructType</span></span>)</span><span class="result">: <span class="extype" name="scala.Predef.String">String</span></span>
      </span>
      
      <div class="fullcomment"><dl class="attributes block"> <dt>Attributes</dt><dd>protected </dd><dt>Definition Classes</dt><dd>HasInputAnnotationCols</dd></dl></div>
    </li><li name="scala.AnyRef#ne" visbl="pub" class="indented0 " data-isabs="false" fullComment="yes" group="Ungrouped">
      <a id="ne(x$1:AnyRef):Boolean"></a><a id="ne(AnyRef):Boolean"></a>
      <span class="permalink">
      <a href="../../../../../com/johnsnowlabs/nlp/annotators/context/ContextualParserApproach.html#ne(x$1:AnyRef):Boolean" title="Permalink">
        <i class="material-icons"></i>
      </a>
    </span>
      <span class="modifier_kind">
        <span class="modifier">final </span>
        <span class="kind">def</span>
      </span>
      <span class="symbol">
        <span class="name">ne</span><span class="params">(<span name="arg0">arg0: <span class="extype" name="scala.AnyRef">AnyRef</span></span>)</span><span class="result">: <span class="extype" name="scala.Boolean">Boolean</span></span>
      </span>
      
      <div class="fullcomment"><dl class="attributes block"> <dt>Definition Classes</dt><dd>AnyRef</dd></dl></div>
    </li><li name="scala.AnyRef#notify" visbl="pub" class="indented0 " data-isabs="false" fullComment="yes" group="Ungrouped">
      <a id="notify():Unit"></a>
      <span class="permalink">
      <a href="../../../../../com/johnsnowlabs/nlp/annotators/context/ContextualParserApproach.html#notify():Unit" title="Permalink">
        <i class="material-icons"></i>
      </a>
    </span>
      <span class="modifier_kind">
        <span class="modifier">final </span>
        <span class="kind">def</span>
      </span>
      <span class="symbol">
        <span class="name">notify</span><span class="params">()</span><span class="result">: <span class="extype" name="scala.Unit">Unit</span></span>
      </span>
      
      <div class="fullcomment"><dl class="attributes block"> <dt>Definition Classes</dt><dd>AnyRef</dd><dt>Annotations</dt><dd>
                <span class="name">@native</span><span class="args">()</span>
              
        </dd></dl></div>
    </li><li name="scala.AnyRef#notifyAll" visbl="pub" class="indented0 " data-isabs="false" fullComment="yes" group="Ungrouped">
      <a id="notifyAll():Unit"></a>
      <span class="permalink">
      <a href="../../../../../com/johnsnowlabs/nlp/annotators/context/ContextualParserApproach.html#notifyAll():Unit" title="Permalink">
        <i class="material-icons"></i>
      </a>
    </span>
      <span class="modifier_kind">
        <span class="modifier">final </span>
        <span class="kind">def</span>
      </span>
      <span class="symbol">
        <span class="name">notifyAll</span><span class="params">()</span><span class="result">: <span class="extype" name="scala.Unit">Unit</span></span>
      </span>
      
      <div class="fullcomment"><dl class="attributes block"> <dt>Definition Classes</dt><dd>AnyRef</dd><dt>Annotations</dt><dd>
                <span class="name">@native</span><span class="args">()</span>
              
        </dd></dl></div>
    </li><li name="com.johnsnowlabs.nlp.AnnotatorApproach#onTrained" visbl="pub" class="indented0 " data-isabs="false" fullComment="yes" group="Ungrouped">
      <a id="onTrained(model:M,spark:org.apache.spark.sql.SparkSession):Unit"></a><a id="onTrained(ContextualParserModel,SparkSession):Unit"></a>
      <span class="permalink">
      <a href="../../../../../com/johnsnowlabs/nlp/annotators/context/ContextualParserApproach.html#onTrained(model:M,spark:org.apache.spark.sql.SparkSession):Unit" title="Permalink">
        <i class="material-icons"></i>
      </a>
    </span>
      <span class="modifier_kind">
        <span class="modifier"></span>
        <span class="kind">def</span>
      </span>
      <span class="symbol">
        <span class="name">onTrained</span><span class="params">(<span name="model">model: <a href="ContextualParserModel.html" class="extype" name="com.johnsnowlabs.nlp.annotators.context.ContextualParserModel">ContextualParserModel</a></span>, <span name="spark">spark: <span class="extype" name="org.apache.spark.sql.SparkSession">SparkSession</span></span>)</span><span class="result">: <span class="extype" name="scala.Unit">Unit</span></span>
      </span>
      
      <div class="fullcomment"><dl class="attributes block"> <dt>Definition Classes</dt><dd>AnnotatorApproach</dd></dl></div>
    </li><li name="com.johnsnowlabs.nlp.annotators.context.ContextualParserApproach#optionalContextRules" visbl="pub" class="indented0 " data-isabs="false" fullComment="no" group="Ungrouped">
      <a id="optionalContextRules:org.apache.spark.ml.param.BooleanParam"></a><a id="optionalContextRules:BooleanParam"></a>
      <span class="permalink">
      <a href="../../../../../com/johnsnowlabs/nlp/annotators/context/ContextualParserApproach.html#optionalContextRules:org.apache.spark.ml.param.BooleanParam" title="Permalink">
        <i class="material-icons"></i>
      </a>
    </span>
      <span class="modifier_kind">
        <span class="modifier"></span>
        <span class="kind">val</span>
      </span>
      <span class="symbol">
        <span class="name">optionalContextRules</span><span class="result">: <span class="extype" name="org.apache.spark.ml.param.BooleanParam">BooleanParam</span></span>
      </span>
      
      
    </li><li name="com.johnsnowlabs.nlp.HasInputAnnotationCols#optionalInputAnnotatorTypes" visbl="pub" class="indented0 " data-isabs="false" fullComment="yes" group="Ungrouped">
      <a id="optionalInputAnnotatorTypes:Array[String]"></a>
      <span class="permalink">
      <a href="../../../../../com/johnsnowlabs/nlp/annotators/context/ContextualParserApproach.html#optionalInputAnnotatorTypes:Array[String]" title="Permalink">
        <i class="material-icons"></i>
      </a>
    </span>
      <span class="modifier_kind">
        <span class="modifier"></span>
        <span class="kind">val</span>
      </span>
      <span class="symbol">
        <span class="name">optionalInputAnnotatorTypes</span><span class="result">: <span class="extype" name="scala.Array">Array</span>[<span class="extype" name="scala.Predef.String">String</span>]</span>
      </span>
      
      <div class="fullcomment"><dl class="attributes block"> <dt>Definition Classes</dt><dd>HasInputAnnotationCols</dd></dl></div>
    </li><li name="com.johnsnowlabs.nlp.annotators.context.ContextualParserApproach#outputAnnotatorType" visbl="pub" class="indented0 " data-isabs="false" fullComment="yes" group="anno">
      <a id="outputAnnotatorType:ContextualParserApproach.this.AnnotatorType"></a><a id="outputAnnotatorType:AnnotatorType"></a>
      <span class="permalink">
      <a href="../../../../../com/johnsnowlabs/nlp/annotators/context/ContextualParserApproach.html#outputAnnotatorType:ContextualParserApproach.this.AnnotatorType" title="Permalink">
        <i class="material-icons"></i>
      </a>
    </span>
      <span class="modifier_kind">
        <span class="modifier"></span>
        <span class="kind">val</span>
      </span>
      <span class="symbol">
        <span class="name">outputAnnotatorType</span><span class="result">: <a href="#AnnotatorType=String" class="extmbr" name="com.johnsnowlabs.nlp.annotators.context.ContextualParserApproach.AnnotatorType">AnnotatorType</a></span>
      </span>
      
      <p class="shortcomment cmt">Output annotator types: CHUNK
</p><div class="fullcomment"><div class="comment cmt"><p>Output annotator types: CHUNK
</p></div><dl class="attributes block"> <dt>Definition Classes</dt><dd><a href="" class="extype" name="com.johnsnowlabs.nlp.annotators.context.ContextualParserApproach">ContextualParserApproach</a> → HasOutputAnnotatorType</dd></dl></div>
    </li><li name="com.johnsnowlabs.nlp.HasOutputAnnotationCol#outputCol" visbl="prt" class="indented0 " data-isabs="false" fullComment="yes" group="Ungrouped">
      <a id="outputCol:org.apache.spark.ml.param.Param[String]"></a><a id="outputCol:Param[String]"></a>
      <span class="permalink">
      <a href="../../../../../com/johnsnowlabs/nlp/annotators/context/ContextualParserApproach.html#outputCol:org.apache.spark.ml.param.Param[String]" title="Permalink">
        <i class="material-icons"></i>
      </a>
    </span>
      <span class="modifier_kind">
        <span class="modifier">final </span>
        <span class="kind">val</span>
      </span>
      <span class="symbol">
        <span class="name">outputCol</span><span class="result">: <span class="extype" name="org.apache.spark.ml.param.Param">Param</span>[<span class="extype" name="scala.Predef.String">String</span>]</span>
      </span>
      
      <div class="fullcomment"><dl class="attributes block"> <dt>Attributes</dt><dd>protected </dd><dt>Definition Classes</dt><dd>HasOutputAnnotationCol</dd></dl></div>
    </li><li name="org.apache.spark.ml.param.Params#params" visbl="pub" class="indented0 " data-isabs="false" fullComment="yes" group="Ungrouped">
      <a id="params:Array[org.apache.spark.ml.param.Param[_]]"></a><a id="params:Array[Param[_]]"></a>
      <span class="permalink">
      <a href="../../../../../com/johnsnowlabs/nlp/annotators/context/ContextualParserApproach.html#params:Array[org.apache.spark.ml.param.Param[_]]" title="Permalink">
        <i class="material-icons"></i>
      </a>
    </span>
      <span class="modifier_kind">
        <span class="modifier"></span>
        <span class="kind">lazy val</span>
      </span>
      <span class="symbol">
        <span class="name">params</span><span class="result">: <span class="extype" name="scala.Array">Array</span>[<span class="extype" name="org.apache.spark.ml.param.Param">Param</span>[_]]</span>
      </span>
      
      <div class="fullcomment"><dl class="attributes block"> <dt>Definition Classes</dt><dd>Params</dd></dl></div>
    </li><li name="com.johnsnowlabs.nlp.annotators.context.ContextualParserApproach#prefixAndSuffixMatch" visbl="pub" class="indented0 " data-isabs="false" fullComment="no" group="param">
      <a id="prefixAndSuffixMatch:org.apache.spark.ml.param.BooleanParam"></a><a id="prefixAndSuffixMatch:BooleanParam"></a>
      <span class="permalink">
      <a href="../../../../../com/johnsnowlabs/nlp/annotators/context/ContextualParserApproach.html#prefixAndSuffixMatch:org.apache.spark.ml.param.BooleanParam" title="Permalink">
        <i class="material-icons"></i>
      </a>
    </span>
      <span class="modifier_kind">
        <span class="modifier"></span>
        <span class="kind">val</span>
      </span>
      <span class="symbol">
        <span class="name">prefixAndSuffixMatch</span><span class="result">: <span class="extype" name="org.apache.spark.ml.param.BooleanParam">BooleanParam</span></span>
      </span>
      
      <p class="shortcomment cmt">Whether to match both prefix and suffix to annotate the hit (Default: false)
</p>
    </li><li name="org.apache.spark.ml.util.MLWritable#save" visbl="pub" class="indented0 " data-isabs="false" fullComment="yes" group="Ungrouped">
      <a id="save(path:String):Unit"></a><a id="save(String):Unit"></a>
      <span class="permalink">
      <a href="../../../../../com/johnsnowlabs/nlp/annotators/context/ContextualParserApproach.html#save(path:String):Unit" title="Permalink">
        <i class="material-icons"></i>
      </a>
    </span>
      <span class="modifier_kind">
        <span class="modifier"></span>
        <span class="kind">def</span>
      </span>
      <span class="symbol">
        <span class="name">save</span><span class="params">(<span name="path">path: <span class="extype" name="scala.Predef.String">String</span></span>)</span><span class="result">: <span class="extype" name="scala.Unit">Unit</span></span>
      </span>
      
      <div class="fullcomment"><dl class="attributes block"> <dt>Definition Classes</dt><dd>MLWritable</dd><dt>Annotations</dt><dd>
                <span class="name">@Since</span><span class="args">(<span>
      
      <span class="symbol">&quot;1.6.0&quot;</span>
    </span>)</span>
              
                <span class="name">@throws</span><span class="args">(<span>
      
      <span class="defval" name="&quot;If the input path already exists but overwrite is not enabled.&quot;">...</span>
    </span>)</span>
              
        </dd></dl></div>
    </li><li name="org.apache.spark.ml.param.Params#set" visbl="prt" class="indented0 " data-isabs="false" fullComment="yes" group="Ungrouped">
      <a id="set(paramPair:org.apache.spark.ml.param.ParamPair[_]):Params.this.type"></a><a id="set(ParamPair[_]):ContextualParserApproach.this.type"></a>
      <span class="permalink">
      <a href="../../../../../com/johnsnowlabs/nlp/annotators/context/ContextualParserApproach.html#set(paramPair:org.apache.spark.ml.param.ParamPair[_]):Params.this.type" title="Permalink">
        <i class="material-icons"></i>
      </a>
    </span>
      <span class="modifier_kind">
        <span class="modifier">final </span>
        <span class="kind">def</span>
      </span>
      <span class="symbol">
        <span class="name">set</span><span class="params">(<span name="paramPair">paramPair: <span class="extype" name="org.apache.spark.ml.param.ParamPair">ParamPair</span>[_]</span>)</span><span class="result">: <a href="" class="extype" name="com.johnsnowlabs.nlp.annotators.context.ContextualParserApproach">ContextualParserApproach</a>.this.type</span>
      </span>
      
      <div class="fullcomment"><dl class="attributes block"> <dt>Attributes</dt><dd>protected </dd><dt>Definition Classes</dt><dd>Params</dd></dl></div>
    </li><li name="org.apache.spark.ml.param.Params#set" visbl="prt" class="indented0 " data-isabs="false" fullComment="yes" group="Ungrouped">
      <a id="set(param:String,value:Any):Params.this.type"></a><a id="set(String,Any):ContextualParserApproach.this.type"></a>
      <span class="permalink">
      <a href="../../../../../com/johnsnowlabs/nlp/annotators/context/ContextualParserApproach.html#set(param:String,value:Any):Params.this.type" title="Permalink">
        <i class="material-icons"></i>
      </a>
    </span>
      <span class="modifier_kind">
        <span class="modifier">final </span>
        <span class="kind">def</span>
      </span>
      <span class="symbol">
        <span class="name">set</span><span class="params">(<span name="param">param: <span class="extype" name="scala.Predef.String">String</span></span>, <span name="value">value: <span class="extype" name="scala.Any">Any</span></span>)</span><span class="result">: <a href="" class="extype" name="com.johnsnowlabs.nlp.annotators.context.ContextualParserApproach">ContextualParserApproach</a>.this.type</span>
      </span>
      
      <div class="fullcomment"><dl class="attributes block"> <dt>Attributes</dt><dd>protected </dd><dt>Definition Classes</dt><dd>Params</dd></dl></div>
    </li><li name="org.apache.spark.ml.param.Params#set" visbl="pub" class="indented0 " data-isabs="false" fullComment="yes" group="Ungrouped">
      <a id="set[T](param:org.apache.spark.ml.param.Param[T],value:T):Params.this.type"></a><a id="set[T](Param[T],T):ContextualParserApproach.this.type"></a>
      <span class="permalink">
      <a href="../../../../../com/johnsnowlabs/nlp/annotators/context/ContextualParserApproach.html#set[T](param:org.apache.spark.ml.param.Param[T],value:T):Params.this.type" title="Permalink">
        <i class="material-icons"></i>
      </a>
    </span>
      <span class="modifier_kind">
        <span class="modifier">final </span>
        <span class="kind">def</span>
      </span>
      <span class="symbol">
        <span class="name">set</span><span class="tparams">[<span name="T">T</span>]</span><span class="params">(<span name="param">param: <span class="extype" name="org.apache.spark.ml.param.Param">Param</span>[<span class="extype" name="org.apache.spark.ml.param.Params.set.T">T</span>]</span>, <span name="value">value: <span class="extype" name="org.apache.spark.ml.param.Params.set.T">T</span></span>)</span><span class="result">: <a href="" class="extype" name="com.johnsnowlabs.nlp.annotators.context.ContextualParserApproach">ContextualParserApproach</a>.this.type</span>
      </span>
      
      <div class="fullcomment"><dl class="attributes block"> <dt>Definition Classes</dt><dd>Params</dd></dl></div>
    </li><li name="com.johnsnowlabs.nlp.annotators.context.ContextualParserApproach#setCaseSensitive" visbl="pub" class="indented0 " data-isabs="false" fullComment="no" group="setParam">
      <a id="setCaseSensitive(value:Boolean):ContextualParserApproach.this.type"></a><a id="setCaseSensitive(Boolean):ContextualParserApproach.this.type"></a>
      <span class="permalink">
      <a href="../../../../../com/johnsnowlabs/nlp/annotators/context/ContextualParserApproach.html#setCaseSensitive(value:Boolean):ContextualParserApproach.this.type" title="Permalink">
        <i class="material-icons"></i>
      </a>
    </span>
      <span class="modifier_kind">
        <span class="modifier"></span>
        <span class="kind">def</span>
      </span>
      <span class="symbol">
        <span class="name">setCaseSensitive</span><span class="params">(<span name="value">value: <span class="extype" name="scala.Boolean">Boolean</span></span>)</span><span class="result">: <a href="" class="extype" name="com.johnsnowlabs.nlp.annotators.context.ContextualParserApproach">ContextualParserApproach</a>.this.type</span>
      </span>
      
      <p class="shortcomment cmt">Whether to use case sensitive when matching values (Default: false)
</p>
    </li><li name="org.apache.spark.ml.param.Params#setDefault" visbl="prt" class="indented0 " data-isabs="false" fullComment="yes" group="Ungrouped">
      <a id="setDefault(paramPairs:org.apache.spark.ml.param.ParamPair[_]*):Params.this.type"></a><a id="setDefault(ParamPair[_]*):ContextualParserApproach.this.type"></a>
      <span class="permalink">
      <a href="../../../../../com/johnsnowlabs/nlp/annotators/context/ContextualParserApproach.html#setDefault(paramPairs:org.apache.spark.ml.param.ParamPair[_]*):Params.this.type" title="Permalink">
        <i class="material-icons"></i>
      </a>
    </span>
      <span class="modifier_kind">
        <span class="modifier">final </span>
        <span class="kind">def</span>
      </span>
      <span class="symbol">
        <span class="name">setDefault</span><span class="params">(<span name="paramPairs">paramPairs: <span class="extype" name="org.apache.spark.ml.param.ParamPair">ParamPair</span>[_]*</span>)</span><span class="result">: <a href="" class="extype" name="com.johnsnowlabs.nlp.annotators.context.ContextualParserApproach">ContextualParserApproach</a>.this.type</span>
      </span>
      
      <div class="fullcomment"><dl class="attributes block"> <dt>Attributes</dt><dd>protected </dd><dt>Definition Classes</dt><dd>Params</dd></dl></div>
    </li><li name="org.apache.spark.ml.param.Params#setDefault" visbl="prt" class="indented0 " data-isabs="false" fullComment="yes" group="Ungrouped">
      <a id="setDefault[T](param:org.apache.spark.ml.param.Param[T],value:T):Params.this.type"></a><a id="setDefault[T](Param[T],T):ContextualParserApproach.this.type"></a>
      <span class="permalink">
      <a href="../../../../../com/johnsnowlabs/nlp/annotators/context/ContextualParserApproach.html#setDefault[T](param:org.apache.spark.ml.param.Param[T],value:T):Params.this.type" title="Permalink">
        <i class="material-icons"></i>
      </a>
    </span>
      <span class="modifier_kind">
        <span class="modifier">final </span>
        <span class="kind">def</span>
      </span>
      <span class="symbol">
        <span class="name">setDefault</span><span class="tparams">[<span name="T">T</span>]</span><span class="params">(<span name="param">param: <span class="extype" name="org.apache.spark.ml.param.Param">Param</span>[<span class="extype" name="org.apache.spark.ml.param.Params.setDefault.T">T</span>]</span>, <span name="value">value: <span class="extype" name="org.apache.spark.ml.param.Params.setDefault.T">T</span></span>)</span><span class="result">: <a href="" class="extype" name="com.johnsnowlabs.nlp.annotators.context.ContextualParserApproach">ContextualParserApproach</a>.this.type</span>
      </span>
      
      <div class="fullcomment"><dl class="attributes block"> <dt>Attributes</dt><dd>protected </dd><dt>Definition Classes</dt><dd>Params</dd></dl></div>
    </li><li name="com.johnsnowlabs.nlp.annotators.context.ContextualParserApproach#setDictionary" visbl="pub" class="indented0 " data-isabs="false" fullComment="yes" group="setParam">
      <a id="setDictionary(path:String,readAs:com.johnsnowlabs.nlp.util.io.ReadAs.Format,options:Map[String,String]):ContextualParserApproach.this.type"></a><a id="setDictionary(String,Format,Map[String,String]):ContextualParserApproach.this.type"></a>
      <span class="permalink">
      <a href="../../../../../com/johnsnowlabs/nlp/annotators/context/ContextualParserApproach.html#setDictionary(path:String,readAs:com.johnsnowlabs.nlp.util.io.ReadAs.Format,options:Map[String,String]):ContextualParserApproach.this.type" title="Permalink">
        <i class="material-icons"></i>
      </a>
    </span>
      <span class="modifier_kind">
        <span class="modifier"></span>
        <span class="kind">def</span>
      </span>
      <span class="symbol">
        <span class="name">setDictionary</span><span class="params">(<span name="path">path: <span class="extype" name="scala.Predef.String">String</span></span>, <span name="readAs">readAs: <span class="extype" name="com.johnsnowlabs.nlp.util.io.ReadAs.Format">Format</span> = <span class="symbol"><span class="name"><a href="../../../../index.html">ReadAs.TEXT</a></span></span></span>, <span name="options">options: <span class="extype" name="scala.Predef.Map">Map</span>[<span class="extype" name="scala.Predef.String">String</span>, <span class="extype" name="scala.Predef.String">String</span>] = <span class="symbol">Map(&quot;delimiter&quot; -&gt; &quot;\t&quot;)</span></span>)</span><span class="result">: <a href="" class="extype" name="com.johnsnowlabs.nlp.annotators.context.ContextualParserApproach">ContextualParserApproach</a>.this.type</span>
      </span>
      
      <p class="shortcomment cmt">Path to dictionary file in tsv or csv format.</p><div class="fullcomment"><div class="comment cmt"><p>Path to dictionary file in tsv or csv format. The first column should be the representation, following columns
the possible matches.
</p></div></div>
    </li><li name="com.johnsnowlabs.nlp.HasInputAnnotationCols#setInputCols" visbl="pub" class="indented0 " data-isabs="false" fullComment="yes" group="Ungrouped">
      <a id="setInputCols(value:String*):HasInputAnnotationCols.this.type"></a><a id="setInputCols(String*):ContextualParserApproach.this.type"></a>
      <span class="permalink">
      <a href="../../../../../com/johnsnowlabs/nlp/annotators/context/ContextualParserApproach.html#setInputCols(value:String*):HasInputAnnotationCols.this.type" title="Permalink">
        <i class="material-icons"></i>
      </a>
    </span>
      <span class="modifier_kind">
        <span class="modifier">final </span>
        <span class="kind">def</span>
      </span>
      <span class="symbol">
        <span class="name">setInputCols</span><span class="params">(<span name="value">value: <span class="extype" name="scala.Predef.String">String</span>*</span>)</span><span class="result">: <a href="" class="extype" name="com.johnsnowlabs.nlp.annotators.context.ContextualParserApproach">ContextualParserApproach</a>.this.type</span>
      </span>
      
      <div class="fullcomment"><dl class="attributes block"> <dt>Definition Classes</dt><dd>HasInputAnnotationCols</dd></dl></div>
    </li><li name="com.johnsnowlabs.nlp.HasInputAnnotationCols#setInputCols" visbl="pub" class="indented0 " data-isabs="false" fullComment="yes" group="Ungrouped">
      <a id="setInputCols(value:Array[String]):HasInputAnnotationCols.this.type"></a><a id="setInputCols(Array[String]):ContextualParserApproach.this.type"></a>
      <span class="permalink">
      <a href="../../../../../com/johnsnowlabs/nlp/annotators/context/ContextualParserApproach.html#setInputCols(value:Array[String]):HasInputAnnotationCols.this.type" title="Permalink">
        <i class="material-icons"></i>
      </a>
    </span>
      <span class="modifier_kind">
        <span class="modifier"></span>
        <span class="kind">def</span>
      </span>
      <span class="symbol">
        <span class="name">setInputCols</span><span class="params">(<span name="value">value: <span class="extype" name="scala.Array">Array</span>[<span class="extype" name="scala.Predef.String">String</span>]</span>)</span><span class="result">: <a href="" class="extype" name="com.johnsnowlabs.nlp.annotators.context.ContextualParserApproach">ContextualParserApproach</a>.this.type</span>
      </span>
      
      <div class="fullcomment"><dl class="attributes block"> <dt>Definition Classes</dt><dd>HasInputAnnotationCols</dd></dl></div>
    </li><li name="com.johnsnowlabs.nlp.annotators.context.ContextualParserApproach#setJsonPath" visbl="pub" class="indented0 " data-isabs="false" fullComment="no" group="setParam">
      <a id="setJsonPath(value:String):ContextualParserApproach.this.type"></a><a id="setJsonPath(String):ContextualParserApproach.this.type"></a>
      <span class="permalink">
      <a href="../../../../../com/johnsnowlabs/nlp/annotators/context/ContextualParserApproach.html#setJsonPath(value:String):ContextualParserApproach.this.type" title="Permalink">
        <i class="material-icons"></i>
      </a>
    </span>
      <span class="modifier_kind">
        <span class="modifier"></span>
        <span class="kind">def</span>
      </span>
      <span class="symbol">
        <span class="name">setJsonPath</span><span class="params">(<span name="value">value: <span class="extype" name="scala.Predef.String">String</span></span>)</span><span class="result">: <a href="" class="extype" name="com.johnsnowlabs.nlp.annotators.context.ContextualParserApproach">ContextualParserApproach</a>.this.type</span>
      </span>
      
      <p class="shortcomment cmt">Path to json file with regex rules
</p>
    </li><li name="com.johnsnowlabs.nlp.CanBeLazy#setLazyAnnotator" visbl="pub" class="indented0 " data-isabs="false" fullComment="yes" group="Ungrouped">
      <a id="setLazyAnnotator(value:Boolean):com.johnsnowlabs.nlp.CanBeLazy.&lt;refinement&gt;.type"></a><a id="setLazyAnnotator(Boolean):ContextualParserApproach.this.type"></a>
      <span class="permalink">
      <a href="../../../../../com/johnsnowlabs/nlp/annotators/context/ContextualParserApproach.html#setLazyAnnotator(value:Boolean):com.johnsnowlabs.nlp.CanBeLazy.&lt;refinement&gt;.type" title="Permalink">
        <i class="material-icons"></i>
      </a>
    </span>
      <span class="modifier_kind">
        <span class="modifier"></span>
        <span class="kind">def</span>
      </span>
      <span class="symbol">
        <span class="name">setLazyAnnotator</span><span class="params">(<span name="value">value: <span class="extype" name="scala.Boolean">Boolean</span></span>)</span><span class="result">: <a href="" class="extype" name="com.johnsnowlabs.nlp.annotators.context.ContextualParserApproach">ContextualParserApproach</a>.this.type</span>
      </span>
      
      <div class="fullcomment"><dl class="attributes block"> <dt>Definition Classes</dt><dd>CanBeLazy</dd></dl></div>
    </li><li name="com.johnsnowlabs.nlp.annotators.context.ContextualParserApproach#setOptionalContextRules" visbl="pub" class="indented0 " data-isabs="false" fullComment="no" group="Ungrouped">
      <a id="setOptionalContextRules(value:Boolean):ContextualParserApproach.this.type"></a><a id="setOptionalContextRules(Boolean):ContextualParserApproach.this.type"></a>
<<<<<<< HEAD
=======
      <span class="permalink">
      <a href="../../../../../com/johnsnowlabs/nlp/annotators/context/ContextualParserApproach.html#setOptionalContextRules(value:Boolean):ContextualParserApproach.this.type" title="Permalink">
        <i class="material-icons"></i>
      </a>
    </span>
      <span class="modifier_kind">
        <span class="modifier"></span>
        <span class="kind">def</span>
      </span>
      <span class="symbol">
        <span class="name">setOptionalContextRules</span><span class="params">(<span name="value">value: <span class="extype" name="scala.Boolean">Boolean</span></span>)</span><span class="result">: <a href="" class="extype" name="com.johnsnowlabs.nlp.annotators.context.ContextualParserApproach">ContextualParserApproach</a>.this.type</span>
      </span>
      
      
    </li><li name="com.johnsnowlabs.nlp.HasOutputAnnotationCol#setOutputCol" visbl="pub" class="indented0 " data-isabs="false" fullComment="yes" group="Ungrouped">
      <a id="setOutputCol(value:String):HasOutputAnnotationCol.this.type"></a><a id="setOutputCol(String):ContextualParserApproach.this.type"></a>
>>>>>>> 5e41363b
      <span class="permalink">
      <a href="../../../../../com/johnsnowlabs/nlp/annotators/context/ContextualParserApproach.html#setOptionalContextRules(value:Boolean):ContextualParserApproach.this.type" title="Permalink">
        <i class="material-icons"></i>
      </a>
    </span>
      <span class="modifier_kind">
        <span class="modifier"></span>
        <span class="kind">def</span>
      </span>
      <span class="symbol">
        <span class="name">setOptionalContextRules</span><span class="params">(<span name="value">value: <span class="extype" name="scala.Boolean">Boolean</span></span>)</span><span class="result">: <a href="" class="extype" name="com.johnsnowlabs.nlp.annotators.context.ContextualParserApproach">ContextualParserApproach</a>.this.type</span>
      </span>
      
      
    </li><li name="com.johnsnowlabs.nlp.HasOutputAnnotationCol#setOutputCol" visbl="pub" class="indented0 " data-isabs="false" fullComment="yes" group="Ungrouped">
      <a id="setOutputCol(value:String):HasOutputAnnotationCol.this.type"></a><a id="setOutputCol(String):ContextualParserApproach.this.type"></a>
      <span class="permalink">
      <a href="../../../../../com/johnsnowlabs/nlp/annotators/context/ContextualParserApproach.html#setOutputCol(value:String):HasOutputAnnotationCol.this.type" title="Permalink">
        <i class="material-icons"></i>
      </a>
    </span>
      <span class="modifier_kind">
        <span class="modifier">final </span>
        <span class="kind">def</span>
      </span>
      <span class="symbol">
        <span class="name">setOutputCol</span><span class="params">(<span name="value">value: <span class="extype" name="scala.Predef.String">String</span></span>)</span><span class="result">: <a href="" class="extype" name="com.johnsnowlabs.nlp.annotators.context.ContextualParserApproach">ContextualParserApproach</a>.this.type</span>
      </span>
      
<<<<<<< HEAD
      <div class="fullcomment"><dl class="attributes block"> <dt>Definition Classes</dt><dd>HasOutputAnnotationCol</dd></dl></div>
    </li><li name="com.johnsnowlabs.nlp.annotators.context.ContextualParserApproach#setPrefixAndSuffixMatch" visbl="pub" class="indented0 " data-isabs="false" fullComment="no" group="setParam">
      <a id="setPrefixAndSuffixMatch(value:Boolean):ContextualParserApproach.this.type"></a><a id="setPrefixAndSuffixMatch(Boolean):ContextualParserApproach.this.type"></a>
      <span class="permalink">
      <a href="../../../../../com/johnsnowlabs/nlp/annotators/context/ContextualParserApproach.html#setPrefixAndSuffixMatch(value:Boolean):ContextualParserApproach.this.type" title="Permalink">
=======
      <p class="shortcomment cmt">Whether to match both prefix and suffix to annotate the hit (Default: false)
</p>
    </li><li name="com.johnsnowlabs.nlp.annotators.context.ContextualParserApproach#setShortestContextMatch" visbl="pub" class="indented0 " data-isabs="false" fullComment="no" group="Ungrouped">
      <a id="setShortestContextMatch(value:Boolean):ContextualParserApproach.this.type"></a><a id="setShortestContextMatch(Boolean):ContextualParserApproach.this.type"></a>
      <span class="permalink">
      <a href="../../../../../com/johnsnowlabs/nlp/annotators/context/ContextualParserApproach.html#setShortestContextMatch(value:Boolean):ContextualParserApproach.this.type" title="Permalink">
>>>>>>> 5e41363b
        <i class="material-icons"></i>
      </a>
    </span>
      <span class="modifier_kind">
        <span class="modifier"></span>
        <span class="kind">def</span>
      </span>
      <span class="symbol">
<<<<<<< HEAD
        <span class="name">setPrefixAndSuffixMatch</span><span class="params">(<span name="value">value: <span class="extype" name="scala.Boolean">Boolean</span></span>)</span><span class="result">: <a href="" class="extype" name="com.johnsnowlabs.nlp.annotators.context.ContextualParserApproach">ContextualParserApproach</a>.this.type</span>
      </span>
      
      <p class="shortcomment cmt">Whether to match both prefix and suffix to annotate the hit (Default: false)
</p>
=======
        <span class="name">setShortestContextMatch</span><span class="params">(<span name="value">value: <span class="extype" name="scala.Boolean">Boolean</span></span>)</span><span class="result">: <a href="" class="extype" name="com.johnsnowlabs.nlp.annotators.context.ContextualParserApproach">ContextualParserApproach</a>.this.type</span>
      </span>
      
      
    </li><li name="com.johnsnowlabs.nlp.annotators.context.ContextualParserApproach#shortestContextMatch" visbl="pub" class="indented0 " data-isabs="false" fullComment="no" group="Ungrouped">
      <a id="shortestContextMatch:org.apache.spark.ml.param.BooleanParam"></a><a id="shortestContextMatch:BooleanParam"></a>
      <span class="permalink">
      <a href="../../../../../com/johnsnowlabs/nlp/annotators/context/ContextualParserApproach.html#shortestContextMatch:org.apache.spark.ml.param.BooleanParam" title="Permalink">
        <i class="material-icons"></i>
      </a>
    </span>
      <span class="modifier_kind">
        <span class="modifier"></span>
        <span class="kind">val</span>
      </span>
      <span class="symbol">
        <span class="name">shortestContextMatch</span><span class="result">: <span class="extype" name="org.apache.spark.ml.param.BooleanParam">BooleanParam</span></span>
      </span>
      
      
>>>>>>> 5e41363b
    </li><li name="scala.AnyRef#synchronized" visbl="pub" class="indented0 " data-isabs="false" fullComment="yes" group="Ungrouped">
      <a id="synchronized[T0](x$1:=&gt;T0):T0"></a><a id="synchronized[T0](⇒T0):T0"></a>
      <span class="permalink">
      <a href="../../../../../com/johnsnowlabs/nlp/annotators/context/ContextualParserApproach.html#synchronized[T0](x$1:=&gt;T0):T0" title="Permalink">
        <i class="material-icons"></i>
      </a>
    </span>
      <span class="modifier_kind">
        <span class="modifier">final </span>
        <span class="kind">def</span>
      </span>
      <span class="symbol">
        <span class="name">synchronized</span><span class="tparams">[<span name="T0">T0</span>]</span><span class="params">(<span name="arg0">arg0: ⇒ <span class="extype" name="java.lang.AnyRef.synchronized.T0">T0</span></span>)</span><span class="result">: <span class="extype" name="java.lang.AnyRef.synchronized.T0">T0</span></span>
      </span>
      
      <div class="fullcomment"><dl class="attributes block"> <dt>Definition Classes</dt><dd>AnyRef</dd></dl></div>
    </li><li name="org.apache.spark.ml.util.Identifiable#toString" visbl="pub" class="indented0 " data-isabs="false" fullComment="yes" group="Ungrouped">
      <a id="toString():String"></a>
      <span class="permalink">
      <a href="../../../../../com/johnsnowlabs/nlp/annotators/context/ContextualParserApproach.html#toString():String" title="Permalink">
        <i class="material-icons"></i>
      </a>
    </span>
      <span class="modifier_kind">
        <span class="modifier"></span>
        <span class="kind">def</span>
      </span>
      <span class="symbol">
        <span class="name">toString</span><span class="params">()</span><span class="result">: <span class="extype" name="scala.Predef.String">String</span></span>
      </span>
      
      <div class="fullcomment"><dl class="attributes block"> <dt>Definition Classes</dt><dd>Identifiable → AnyRef → Any</dd></dl></div>
    </li><li name="com.johnsnowlabs.nlp.annotators.context.ContextualParserApproach#train" visbl="pub" class="indented0 " data-isabs="false" fullComment="yes" group="Ungrouped">
      <a id="train(dataset:org.apache.spark.sql.Dataset[_],recursivePipeline:Option[org.apache.spark.ml.PipelineModel]):com.johnsnowlabs.nlp.annotators.context.ContextualParserModel"></a><a id="train(Dataset[_],Option[PipelineModel]):ContextualParserModel"></a>
      <span class="permalink">
      <a href="../../../../../com/johnsnowlabs/nlp/annotators/context/ContextualParserApproach.html#train(dataset:org.apache.spark.sql.Dataset[_],recursivePipeline:Option[org.apache.spark.ml.PipelineModel]):com.johnsnowlabs.nlp.annotators.context.ContextualParserModel" title="Permalink">
        <i class="material-icons"></i>
      </a>
    </span>
      <span class="modifier_kind">
        <span class="modifier"></span>
        <span class="kind">def</span>
      </span>
      <span class="symbol">
        <span class="name">train</span><span class="params">(<span name="dataset">dataset: <span class="extype" name="org.apache.spark.sql.Dataset">Dataset</span>[_]</span>, <span name="recursivePipeline">recursivePipeline: <span class="extype" name="scala.Option">Option</span>[<span class="extype" name="org.apache.spark.ml.PipelineModel">PipelineModel</span>]</span>)</span><span class="result">: <a href="ContextualParserModel.html" class="extype" name="com.johnsnowlabs.nlp.annotators.context.ContextualParserModel">ContextualParserModel</a></span>
      </span>
      
      <div class="fullcomment"><dl class="attributes block"> <dt>Definition Classes</dt><dd><a href="" class="extype" name="com.johnsnowlabs.nlp.annotators.context.ContextualParserApproach">ContextualParserApproach</a> → AnnotatorApproach</dd></dl></div>
    </li><li name="com.johnsnowlabs.nlp.AnnotatorApproach#transformSchema" visbl="pub" class="indented0 " data-isabs="false" fullComment="yes" group="Ungrouped">
      <a id="transformSchema(schema:org.apache.spark.sql.types.StructType):org.apache.spark.sql.types.StructType"></a><a id="transformSchema(StructType):StructType"></a>
      <span class="permalink">
      <a href="../../../../../com/johnsnowlabs/nlp/annotators/context/ContextualParserApproach.html#transformSchema(schema:org.apache.spark.sql.types.StructType):org.apache.spark.sql.types.StructType" title="Permalink">
        <i class="material-icons"></i>
      </a>
    </span>
      <span class="modifier_kind">
        <span class="modifier">final </span>
        <span class="kind">def</span>
      </span>
      <span class="symbol">
        <span class="name">transformSchema</span><span class="params">(<span name="schema">schema: <span class="extype" name="org.apache.spark.sql.types.StructType">StructType</span></span>)</span><span class="result">: <span class="extype" name="org.apache.spark.sql.types.StructType">StructType</span></span>
      </span>
      
      <div class="fullcomment"><dl class="attributes block"> <dt>Definition Classes</dt><dd>AnnotatorApproach → PipelineStage</dd></dl></div>
    </li><li name="org.apache.spark.ml.PipelineStage#transformSchema" visbl="prt" class="indented0 " data-isabs="false" fullComment="yes" group="Ungrouped">
      <a id="transformSchema(schema:org.apache.spark.sql.types.StructType,logging:Boolean):org.apache.spark.sql.types.StructType"></a><a id="transformSchema(StructType,Boolean):StructType"></a>
      <span class="permalink">
      <a href="../../../../../com/johnsnowlabs/nlp/annotators/context/ContextualParserApproach.html#transformSchema(schema:org.apache.spark.sql.types.StructType,logging:Boolean):org.apache.spark.sql.types.StructType" title="Permalink">
        <i class="material-icons"></i>
      </a>
    </span>
      <span class="modifier_kind">
        <span class="modifier"></span>
        <span class="kind">def</span>
      </span>
      <span class="symbol">
        <span class="name">transformSchema</span><span class="params">(<span name="schema">schema: <span class="extype" name="org.apache.spark.sql.types.StructType">StructType</span></span>, <span name="logging">logging: <span class="extype" name="scala.Boolean">Boolean</span></span>)</span><span class="result">: <span class="extype" name="org.apache.spark.sql.types.StructType">StructType</span></span>
      </span>
      
      <div class="fullcomment"><dl class="attributes block"> <dt>Attributes</dt><dd>protected </dd><dt>Definition Classes</dt><dd>PipelineStage</dd><dt>Annotations</dt><dd>
                <span class="name">@DeveloperApi</span><span class="args">()</span>
              
        </dd></dl></div>
    </li><li name="com.johnsnowlabs.nlp.annotators.context.ContextualParserApproach#uid" visbl="pub" class="indented0 " data-isabs="false" fullComment="yes" group="Ungrouped">
      <a id="uid:String"></a>
      <span class="permalink">
      <a href="../../../../../com/johnsnowlabs/nlp/annotators/context/ContextualParserApproach.html#uid:String" title="Permalink">
        <i class="material-icons"></i>
      </a>
    </span>
      <span class="modifier_kind">
        <span class="modifier"></span>
        <span class="kind">val</span>
      </span>
      <span class="symbol">
        <span class="name">uid</span><span class="result">: <span class="extype" name="scala.Predef.String">String</span></span>
      </span>
      
      <div class="fullcomment"><dl class="attributes block"> <dt>Definition Classes</dt><dd><a href="" class="extype" name="com.johnsnowlabs.nlp.annotators.context.ContextualParserApproach">ContextualParserApproach</a> → Identifiable</dd></dl></div>
    </li><li name="com.johnsnowlabs.nlp.AnnotatorApproach#validate" visbl="prt" class="indented0 " data-isabs="false" fullComment="yes" group="Ungrouped">
      <a id="validate(schema:org.apache.spark.sql.types.StructType):Boolean"></a><a id="validate(StructType):Boolean"></a>
      <span class="permalink">
      <a href="../../../../../com/johnsnowlabs/nlp/annotators/context/ContextualParserApproach.html#validate(schema:org.apache.spark.sql.types.StructType):Boolean" title="Permalink">
        <i class="material-icons"></i>
      </a>
    </span>
      <span class="modifier_kind">
        <span class="modifier"></span>
        <span class="kind">def</span>
      </span>
      <span class="symbol">
        <span class="name">validate</span><span class="params">(<span name="schema">schema: <span class="extype" name="org.apache.spark.sql.types.StructType">StructType</span></span>)</span><span class="result">: <span class="extype" name="scala.Boolean">Boolean</span></span>
      </span>
      
      <div class="fullcomment"><dl class="attributes block"> <dt>Attributes</dt><dd>protected </dd><dt>Definition Classes</dt><dd>AnnotatorApproach</dd></dl></div>
    </li><li name="scala.AnyRef#wait" visbl="pub" class="indented0 " data-isabs="false" fullComment="yes" group="Ungrouped">
      <a id="wait():Unit"></a>
      <span class="permalink">
      <a href="../../../../../com/johnsnowlabs/nlp/annotators/context/ContextualParserApproach.html#wait():Unit" title="Permalink">
        <i class="material-icons"></i>
      </a>
    </span>
      <span class="modifier_kind">
        <span class="modifier">final </span>
        <span class="kind">def</span>
      </span>
      <span class="symbol">
        <span class="name">wait</span><span class="params">()</span><span class="result">: <span class="extype" name="scala.Unit">Unit</span></span>
      </span>
      
      <div class="fullcomment"><dl class="attributes block"> <dt>Definition Classes</dt><dd>AnyRef</dd><dt>Annotations</dt><dd>
                <span class="name">@throws</span><span class="args">(<span>
      
      <span class="defval" name="classOf[java.lang.InterruptedException]">...</span>
    </span>)</span>
              
        </dd></dl></div>
    </li><li name="scala.AnyRef#wait" visbl="pub" class="indented0 " data-isabs="false" fullComment="yes" group="Ungrouped">
      <a id="wait(x$1:Long,x$2:Int):Unit"></a><a id="wait(Long,Int):Unit"></a>
      <span class="permalink">
      <a href="../../../../../com/johnsnowlabs/nlp/annotators/context/ContextualParserApproach.html#wait(x$1:Long,x$2:Int):Unit" title="Permalink">
        <i class="material-icons"></i>
      </a>
    </span>
      <span class="modifier_kind">
        <span class="modifier">final </span>
        <span class="kind">def</span>
      </span>
      <span class="symbol">
        <span class="name">wait</span><span class="params">(<span name="arg0">arg0: <span class="extype" name="scala.Long">Long</span></span>, <span name="arg1">arg1: <span class="extype" name="scala.Int">Int</span></span>)</span><span class="result">: <span class="extype" name="scala.Unit">Unit</span></span>
      </span>
      
      <div class="fullcomment"><dl class="attributes block"> <dt>Definition Classes</dt><dd>AnyRef</dd><dt>Annotations</dt><dd>
                <span class="name">@throws</span><span class="args">(<span>
      
      <span class="defval" name="classOf[java.lang.InterruptedException]">...</span>
    </span>)</span>
              
        </dd></dl></div>
    </li><li name="scala.AnyRef#wait" visbl="pub" class="indented0 " data-isabs="false" fullComment="yes" group="Ungrouped">
      <a id="wait(x$1:Long):Unit"></a><a id="wait(Long):Unit"></a>
      <span class="permalink">
      <a href="../../../../../com/johnsnowlabs/nlp/annotators/context/ContextualParserApproach.html#wait(x$1:Long):Unit" title="Permalink">
        <i class="material-icons"></i>
      </a>
    </span>
      <span class="modifier_kind">
        <span class="modifier">final </span>
        <span class="kind">def</span>
      </span>
      <span class="symbol">
        <span class="name">wait</span><span class="params">(<span name="arg0">arg0: <span class="extype" name="scala.Long">Long</span></span>)</span><span class="result">: <span class="extype" name="scala.Unit">Unit</span></span>
      </span>
      
      <div class="fullcomment"><dl class="attributes block"> <dt>Definition Classes</dt><dd>AnyRef</dd><dt>Annotations</dt><dd>
                <span class="name">@throws</span><span class="args">(<span>
      
      <span class="defval" name="classOf[java.lang.InterruptedException]">...</span>
    </span>)</span>
              
                <span class="name">@native</span><span class="args">()</span>
              
        </dd></dl></div>
    </li><li name="org.apache.spark.ml.util.DefaultParamsWritable#write" visbl="pub" class="indented0 " data-isabs="false" fullComment="yes" group="Ungrouped">
      <a id="write:org.apache.spark.ml.util.MLWriter"></a><a id="write:MLWriter"></a>
      <span class="permalink">
      <a href="../../../../../com/johnsnowlabs/nlp/annotators/context/ContextualParserApproach.html#write:org.apache.spark.ml.util.MLWriter" title="Permalink">
        <i class="material-icons"></i>
      </a>
    </span>
      <span class="modifier_kind">
        <span class="modifier"></span>
        <span class="kind">def</span>
      </span>
      <span class="symbol">
        <span class="name">write</span><span class="result">: <span class="extype" name="org.apache.spark.ml.util.MLWriter">MLWriter</span></span>
      </span>
      
      <div class="fullcomment"><dl class="attributes block"> <dt>Definition Classes</dt><dd>DefaultParamsWritable → MLWritable</dd></dl></div>
    </li>
              </ol>
            </div>

        

        
        </div>

        <div id="inheritedMembers">
        <div class="parent" name="com.johnsnowlabs.license.CheckLicense">
              <h3>Inherited from <span class="extype" name="com.johnsnowlabs.license.CheckLicense">CheckLicense</span></h3>
            </div><div class="parent" name="com.johnsnowlabs.nlp.AnnotatorApproach">
              <h3>Inherited from <span class="extype" name="com.johnsnowlabs.nlp.AnnotatorApproach">AnnotatorApproach</span>[<a href="ContextualParserModel.html" class="extype" name="com.johnsnowlabs.nlp.annotators.context.ContextualParserModel">ContextualParserModel</a>]</h3>
            </div><div class="parent" name="com.johnsnowlabs.nlp.CanBeLazy">
              <h3>Inherited from <span class="extype" name="com.johnsnowlabs.nlp.CanBeLazy">CanBeLazy</span></h3>
            </div><div class="parent" name="org.apache.spark.ml.util.DefaultParamsWritable">
              <h3>Inherited from <span class="extype" name="org.apache.spark.ml.util.DefaultParamsWritable">DefaultParamsWritable</span></h3>
            </div><div class="parent" name="org.apache.spark.ml.util.MLWritable">
              <h3>Inherited from <span class="extype" name="org.apache.spark.ml.util.MLWritable">MLWritable</span></h3>
            </div><div class="parent" name="com.johnsnowlabs.nlp.HasOutputAnnotatorType">
              <h3>Inherited from <span class="extype" name="com.johnsnowlabs.nlp.HasOutputAnnotatorType">HasOutputAnnotatorType</span></h3>
            </div><div class="parent" name="com.johnsnowlabs.nlp.HasOutputAnnotationCol">
              <h3>Inherited from <span class="extype" name="com.johnsnowlabs.nlp.HasOutputAnnotationCol">HasOutputAnnotationCol</span></h3>
            </div><div class="parent" name="com.johnsnowlabs.nlp.HasInputAnnotationCols">
              <h3>Inherited from <span class="extype" name="com.johnsnowlabs.nlp.HasInputAnnotationCols">HasInputAnnotationCols</span></h3>
            </div><div class="parent" name="org.apache.spark.ml.Estimator">
              <h3>Inherited from <span class="extype" name="org.apache.spark.ml.Estimator">Estimator</span>[<a href="ContextualParserModel.html" class="extype" name="com.johnsnowlabs.nlp.annotators.context.ContextualParserModel">ContextualParserModel</a>]</h3>
            </div><div class="parent" name="org.apache.spark.ml.PipelineStage">
              <h3>Inherited from <span class="extype" name="org.apache.spark.ml.PipelineStage">PipelineStage</span></h3>
            </div><div class="parent" name="org.apache.spark.internal.Logging">
              <h3>Inherited from <span class="extype" name="org.apache.spark.internal.Logging">Logging</span></h3>
            </div><div class="parent" name="org.apache.spark.ml.param.Params">
              <h3>Inherited from <span class="extype" name="org.apache.spark.ml.param.Params">Params</span></h3>
            </div><div class="parent" name="scala.Serializable">
              <h3>Inherited from <span class="extype" name="scala.Serializable">Serializable</span></h3>
            </div><div class="parent" name="java.io.Serializable">
              <h3>Inherited from <span class="extype" name="java.io.Serializable">Serializable</span></h3>
            </div><div class="parent" name="org.apache.spark.ml.util.Identifiable">
              <h3>Inherited from <span class="extype" name="org.apache.spark.ml.util.Identifiable">Identifiable</span></h3>
            </div><div class="parent" name="scala.AnyRef">
              <h3>Inherited from <span class="extype" name="scala.AnyRef">AnyRef</span></h3>
            </div><div class="parent" name="scala.Any">
              <h3>Inherited from <span class="extype" name="scala.Any">Any</span></h3>
            </div>
        
        </div>

        <div id="groupedMembers">
        <div class="group" name="param">
              <h3>Parameters</h3>
              
            </div><div class="group" name="anno">
              <h3>Annotator types</h3>
              <div class="comment cmt"><p>Required input and expected output annotator types</p></div>
            </div><div class="group" name="Ungrouped">
              <h3>Members</h3>
              
            </div><div class="group" name="setParam">
              <h3>Parameter setters</h3>
              
            </div>
        </div>

      </div>

      <div id="tooltip"></div>

      <div id="footer">  </div>
    </body>
          </div>
        </div>
      </div>
    </body>
      </html><|MERGE_RESOLUTION|>--- conflicted
+++ resolved
@@ -3,15 +3,9 @@
         <head>
           <meta http-equiv="X-UA-Compatible" content="IE=edge" />
           <meta name="viewport" content="width=device-width, initial-scale=1.0, maximum-scale=1.0, user-scalable=no" />
-<<<<<<< HEAD
-          <title>Spark NLP 3.5.3 ScalaDoc  - com.johnsnowlabs.nlp.annotators.context.ContextualParserApproach</title>
-          <meta name="description" content="Spark NLP 3.5.3 ScalaDoc - com.johnsnowlabs.nlp.annotators.context.ContextualParserApproach" />
-          <meta name="keywords" content="Spark NLP 3.5.3 ScalaDoc com.johnsnowlabs.nlp.annotators.context.ContextualParserApproach" />
-=======
           <title>Spark NLP 4.0.2 ScalaDoc  - com.johnsnowlabs.nlp.annotators.context.ContextualParserApproach</title>
           <meta name="description" content="Spark NLP 4.0.2 ScalaDoc - com.johnsnowlabs.nlp.annotators.context.ContextualParserApproach" />
           <meta name="keywords" content="Spark NLP 4.0.2 ScalaDoc com.johnsnowlabs.nlp.annotators.context.ContextualParserApproach" />
->>>>>>> 5e41363b
           <meta http-equiv="content-type" content="text/html; charset=UTF-8" />
           
       
@@ -34,11 +28,7 @@
         </head>
         <body>
       <div id="search">
-<<<<<<< HEAD
-        <span id="doc-title">Spark NLP 3.5.3 ScalaDoc<span id="doc-version"></span></span>
-=======
         <span id="doc-title">Spark NLP 4.0.2 ScalaDoc<span id="doc-version"></span></span>
->>>>>>> 5e41363b
         <span class="close-results"><span class="left">&lt;</span> Back</span>
         <div id="textfilter">
           <span class="input">
@@ -562,10 +552,6 @@
       <div class="fullcomment"><dl class="attributes block"> <dt>Definition Classes</dt><dd>CheckLicense</dd></dl></div>
     </li><li name="com.johnsnowlabs.license.CheckLicense#checkValidScopeAndEnvironment" visbl="pub" class="indented0 " data-isabs="false" fullComment="yes" group="Ungrouped">
       <a id="checkValidScopeAndEnvironment(scope:String,spark:Option[org.apache.spark.sql.SparkSession],checkLp:Boolean):Unit"></a><a id="checkValidScopeAndEnvironment(String,Option[SparkSession],Boolean):Unit"></a>
-<<<<<<< HEAD
-      <span class="permalink">
-      <a href="../../../../../com/johnsnowlabs/nlp/annotators/context/ContextualParserApproach.html#checkValidScopeAndEnvironment(scope:String,spark:Option[org.apache.spark.sql.SparkSession],checkLp:Boolean):Unit" title="Permalink">
-=======
       <span class="permalink">
       <a href="../../../../../com/johnsnowlabs/nlp/annotators/context/ContextualParserApproach.html#checkValidScopeAndEnvironment(scope:String,spark:Option[org.apache.spark.sql.SparkSession],checkLp:Boolean):Unit" title="Permalink">
         <i class="material-icons"></i>
@@ -584,34 +570,14 @@
       <a id="checkValidScopesAndEnvironment(scopes:Seq[String],spark:Option[org.apache.spark.sql.SparkSession],checkLp:Boolean):Unit"></a><a id="checkValidScopesAndEnvironment(Seq[String],Option[SparkSession],Boolean):Unit"></a>
       <span class="permalink">
       <a href="../../../../../com/johnsnowlabs/nlp/annotators/context/ContextualParserApproach.html#checkValidScopesAndEnvironment(scopes:Seq[String],spark:Option[org.apache.spark.sql.SparkSession],checkLp:Boolean):Unit" title="Permalink">
->>>>>>> 5e41363b
-        <i class="material-icons"></i>
-      </a>
-    </span>
-      <span class="modifier_kind">
-        <span class="modifier"></span>
-        <span class="kind">def</span>
-      </span>
-      <span class="symbol">
-<<<<<<< HEAD
-        <span class="name">checkValidScopeAndEnvironment</span><span class="params">(<span name="scope">scope: <span class="extype" name="scala.Predef.String">String</span></span>, <span name="spark">spark: <span class="extype" name="scala.Option">Option</span>[<span class="extype" name="org.apache.spark.sql.SparkSession">SparkSession</span>]</span>, <span name="checkLp">checkLp: <span class="extype" name="scala.Boolean">Boolean</span></span>)</span><span class="result">: <span class="extype" name="scala.Unit">Unit</span></span>
-      </span>
-      
-      <div class="fullcomment"><dl class="attributes block"> <dt>Definition Classes</dt><dd>CheckLicense</dd></dl></div>
-    </li><li name="com.johnsnowlabs.license.CheckLicense#checkValidScopesAndEnvironment" visbl="pub" class="indented0 " data-isabs="false" fullComment="yes" group="Ungrouped">
-      <a id="checkValidScopesAndEnvironment(scopes:Seq[String],spark:Option[org.apache.spark.sql.SparkSession],checkLp:Boolean):Unit"></a><a id="checkValidScopesAndEnvironment(Seq[String],Option[SparkSession],Boolean):Unit"></a>
-      <span class="permalink">
-      <a href="../../../../../com/johnsnowlabs/nlp/annotators/context/ContextualParserApproach.html#checkValidScopesAndEnvironment(scopes:Seq[String],spark:Option[org.apache.spark.sql.SparkSession],checkLp:Boolean):Unit" title="Permalink">
-        <i class="material-icons"></i>
-      </a>
-    </span>
-      <span class="modifier_kind">
-        <span class="modifier"></span>
-        <span class="kind">def</span>
-      </span>
-      <span class="symbol">
-=======
->>>>>>> 5e41363b
+        <i class="material-icons"></i>
+      </a>
+    </span>
+      <span class="modifier_kind">
+        <span class="modifier"></span>
+        <span class="kind">def</span>
+      </span>
+      <span class="symbol">
         <span class="name">checkValidScopesAndEnvironment</span><span class="params">(<span name="scopes">scopes: <span class="extype" name="scala.Seq">Seq</span>[<span class="extype" name="scala.Predef.String">String</span>]</span>, <span name="spark">spark: <span class="extype" name="scala.Option">Option</span>[<span class="extype" name="org.apache.spark.sql.SparkSession">SparkSession</span>]</span>, <span name="checkLp">checkLp: <span class="extype" name="scala.Boolean">Boolean</span></span>)</span><span class="result">: <span class="extype" name="scala.Unit">Unit</span></span>
       </span>
       
@@ -1886,8 +1852,6 @@
       <div class="fullcomment"><dl class="attributes block"> <dt>Definition Classes</dt><dd>CanBeLazy</dd></dl></div>
     </li><li name="com.johnsnowlabs.nlp.annotators.context.ContextualParserApproach#setOptionalContextRules" visbl="pub" class="indented0 " data-isabs="false" fullComment="no" group="Ungrouped">
       <a id="setOptionalContextRules(value:Boolean):ContextualParserApproach.this.type"></a><a id="setOptionalContextRules(Boolean):ContextualParserApproach.this.type"></a>
-<<<<<<< HEAD
-=======
       <span class="permalink">
       <a href="../../../../../com/johnsnowlabs/nlp/annotators/context/ContextualParserApproach.html#setOptionalContextRules(value:Boolean):ContextualParserApproach.this.type" title="Permalink">
         <i class="material-icons"></i>
@@ -1904,23 +1868,6 @@
       
     </li><li name="com.johnsnowlabs.nlp.HasOutputAnnotationCol#setOutputCol" visbl="pub" class="indented0 " data-isabs="false" fullComment="yes" group="Ungrouped">
       <a id="setOutputCol(value:String):HasOutputAnnotationCol.this.type"></a><a id="setOutputCol(String):ContextualParserApproach.this.type"></a>
->>>>>>> 5e41363b
-      <span class="permalink">
-      <a href="../../../../../com/johnsnowlabs/nlp/annotators/context/ContextualParserApproach.html#setOptionalContextRules(value:Boolean):ContextualParserApproach.this.type" title="Permalink">
-        <i class="material-icons"></i>
-      </a>
-    </span>
-      <span class="modifier_kind">
-        <span class="modifier"></span>
-        <span class="kind">def</span>
-      </span>
-      <span class="symbol">
-        <span class="name">setOptionalContextRules</span><span class="params">(<span name="value">value: <span class="extype" name="scala.Boolean">Boolean</span></span>)</span><span class="result">: <a href="" class="extype" name="com.johnsnowlabs.nlp.annotators.context.ContextualParserApproach">ContextualParserApproach</a>.this.type</span>
-      </span>
-      
-      
-    </li><li name="com.johnsnowlabs.nlp.HasOutputAnnotationCol#setOutputCol" visbl="pub" class="indented0 " data-isabs="false" fullComment="yes" group="Ungrouped">
-      <a id="setOutputCol(value:String):HasOutputAnnotationCol.this.type"></a><a id="setOutputCol(String):ContextualParserApproach.this.type"></a>
       <span class="permalink">
       <a href="../../../../../com/johnsnowlabs/nlp/annotators/context/ContextualParserApproach.html#setOutputCol(value:String):HasOutputAnnotationCol.this.type" title="Permalink">
         <i class="material-icons"></i>
@@ -1934,35 +1881,36 @@
         <span class="name">setOutputCol</span><span class="params">(<span name="value">value: <span class="extype" name="scala.Predef.String">String</span></span>)</span><span class="result">: <a href="" class="extype" name="com.johnsnowlabs.nlp.annotators.context.ContextualParserApproach">ContextualParserApproach</a>.this.type</span>
       </span>
       
-<<<<<<< HEAD
       <div class="fullcomment"><dl class="attributes block"> <dt>Definition Classes</dt><dd>HasOutputAnnotationCol</dd></dl></div>
     </li><li name="com.johnsnowlabs.nlp.annotators.context.ContextualParserApproach#setPrefixAndSuffixMatch" visbl="pub" class="indented0 " data-isabs="false" fullComment="no" group="setParam">
       <a id="setPrefixAndSuffixMatch(value:Boolean):ContextualParserApproach.this.type"></a><a id="setPrefixAndSuffixMatch(Boolean):ContextualParserApproach.this.type"></a>
       <span class="permalink">
       <a href="../../../../../com/johnsnowlabs/nlp/annotators/context/ContextualParserApproach.html#setPrefixAndSuffixMatch(value:Boolean):ContextualParserApproach.this.type" title="Permalink">
-=======
+        <i class="material-icons"></i>
+      </a>
+    </span>
+      <span class="modifier_kind">
+        <span class="modifier"></span>
+        <span class="kind">def</span>
+      </span>
+      <span class="symbol">
+        <span class="name">setPrefixAndSuffixMatch</span><span class="params">(<span name="value">value: <span class="extype" name="scala.Boolean">Boolean</span></span>)</span><span class="result">: <a href="" class="extype" name="com.johnsnowlabs.nlp.annotators.context.ContextualParserApproach">ContextualParserApproach</a>.this.type</span>
+      </span>
+      
       <p class="shortcomment cmt">Whether to match both prefix and suffix to annotate the hit (Default: false)
 </p>
     </li><li name="com.johnsnowlabs.nlp.annotators.context.ContextualParserApproach#setShortestContextMatch" visbl="pub" class="indented0 " data-isabs="false" fullComment="no" group="Ungrouped">
       <a id="setShortestContextMatch(value:Boolean):ContextualParserApproach.this.type"></a><a id="setShortestContextMatch(Boolean):ContextualParserApproach.this.type"></a>
       <span class="permalink">
       <a href="../../../../../com/johnsnowlabs/nlp/annotators/context/ContextualParserApproach.html#setShortestContextMatch(value:Boolean):ContextualParserApproach.this.type" title="Permalink">
->>>>>>> 5e41363b
-        <i class="material-icons"></i>
-      </a>
-    </span>
-      <span class="modifier_kind">
-        <span class="modifier"></span>
-        <span class="kind">def</span>
-      </span>
-      <span class="symbol">
-<<<<<<< HEAD
-        <span class="name">setPrefixAndSuffixMatch</span><span class="params">(<span name="value">value: <span class="extype" name="scala.Boolean">Boolean</span></span>)</span><span class="result">: <a href="" class="extype" name="com.johnsnowlabs.nlp.annotators.context.ContextualParserApproach">ContextualParserApproach</a>.this.type</span>
-      </span>
-      
-      <p class="shortcomment cmt">Whether to match both prefix and suffix to annotate the hit (Default: false)
-</p>
-=======
+        <i class="material-icons"></i>
+      </a>
+    </span>
+      <span class="modifier_kind">
+        <span class="modifier"></span>
+        <span class="kind">def</span>
+      </span>
+      <span class="symbol">
         <span class="name">setShortestContextMatch</span><span class="params">(<span name="value">value: <span class="extype" name="scala.Boolean">Boolean</span></span>)</span><span class="result">: <a href="" class="extype" name="com.johnsnowlabs.nlp.annotators.context.ContextualParserApproach">ContextualParserApproach</a>.this.type</span>
       </span>
       
@@ -1983,7 +1931,6 @@
       </span>
       
       
->>>>>>> 5e41363b
     </li><li name="scala.AnyRef#synchronized" visbl="pub" class="indented0 " data-isabs="false" fullComment="yes" group="Ungrouped">
       <a id="synchronized[T0](x$1:=&gt;T0):T0"></a><a id="synchronized[T0](⇒T0):T0"></a>
       <span class="permalink">
