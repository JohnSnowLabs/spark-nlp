--- conflicted
+++ resolved
@@ -3,15 +3,9 @@
         <head>
           <meta http-equiv="X-UA-Compatible" content="IE=edge" />
           <meta name="viewport" content="width=device-width, initial-scale=1.0, maximum-scale=1.0, user-scalable=no" />
-<<<<<<< HEAD
-          <title>Spark NLP 3.5.3 ScalaDoc  - com.johnsnowlabs.nlp.annotators.resolution.SentenceEntityResolverModel</title>
-          <meta name="description" content="Spark NLP 3.5.3 ScalaDoc - com.johnsnowlabs.nlp.annotators.resolution.SentenceEntityResolverModel" />
-          <meta name="keywords" content="Spark NLP 3.5.3 ScalaDoc com.johnsnowlabs.nlp.annotators.resolution.SentenceEntityResolverModel" />
-=======
           <title>Spark NLP 4.0.2 ScalaDoc  - com.johnsnowlabs.nlp.annotators.resolution.SentenceEntityResolverModel</title>
           <meta name="description" content="Spark NLP 4.0.2 ScalaDoc - com.johnsnowlabs.nlp.annotators.resolution.SentenceEntityResolverModel" />
           <meta name="keywords" content="Spark NLP 4.0.2 ScalaDoc com.johnsnowlabs.nlp.annotators.resolution.SentenceEntityResolverModel" />
->>>>>>> 5e41363b
           <meta http-equiv="content-type" content="text/html; charset=UTF-8" />
           
       
@@ -34,11 +28,7 @@
         </head>
         <body>
       <div id="search">
-<<<<<<< HEAD
-        <span id="doc-title">Spark NLP 3.5.3 ScalaDoc<span id="doc-version"></span></span>
-=======
         <span id="doc-title">Spark NLP 4.0.2 ScalaDoc<span id="doc-version"></span></span>
->>>>>>> 5e41363b
         <span class="close-results"><span class="left">&lt;</span> Back</span>
         <div id="textfilter">
           <span class="input">
@@ -790,7 +780,6 @@
       <div class="fullcomment"><dl class="attributes block"> <dt>Definition Classes</dt><dd>CheckLicense</dd></dl></div>
     </li><li name="com.johnsnowlabs.license.CheckLicense#checkValidScopeAndEnvironment" visbl="pub" class="indented0 " data-isabs="false" fullComment="yes" group="Ungrouped">
       <a id="checkValidScopeAndEnvironment(scope:String,spark:Option[org.apache.spark.sql.SparkSession],checkLp:Boolean):Unit"></a><a id="checkValidScopeAndEnvironment(String,Option[SparkSession],Boolean):Unit"></a>
-<<<<<<< HEAD
       <span class="permalink">
       <a href="../../../../../com/johnsnowlabs/nlp/annotators/resolution/SentenceEntityResolverModel.html#checkValidScopeAndEnvironment(scope:String,spark:Option[org.apache.spark.sql.SparkSession],checkLp:Boolean):Unit" title="Permalink">
         <i class="material-icons"></i>
@@ -809,37 +798,14 @@
       <a id="checkValidScopesAndEnvironment(scopes:Seq[String],spark:Option[org.apache.spark.sql.SparkSession],checkLp:Boolean):Unit"></a><a id="checkValidScopesAndEnvironment(Seq[String],Option[SparkSession],Boolean):Unit"></a>
       <span class="permalink">
       <a href="../../../../../com/johnsnowlabs/nlp/annotators/resolution/SentenceEntityResolverModel.html#checkValidScopesAndEnvironment(scopes:Seq[String],spark:Option[org.apache.spark.sql.SparkSession],checkLp:Boolean):Unit" title="Permalink">
-=======
-      <span class="permalink">
-      <a href="../../../../../com/johnsnowlabs/nlp/annotators/resolution/SentenceEntityResolverModel.html#checkValidScopeAndEnvironment(scope:String,spark:Option[org.apache.spark.sql.SparkSession],checkLp:Boolean):Unit" title="Permalink">
->>>>>>> 5e41363b
-        <i class="material-icons"></i>
-      </a>
-    </span>
-      <span class="modifier_kind">
-        <span class="modifier"></span>
-        <span class="kind">def</span>
-      </span>
-      <span class="symbol">
-<<<<<<< HEAD
-=======
-        <span class="name">checkValidScopeAndEnvironment</span><span class="params">(<span name="scope">scope: <span class="extype" name="scala.Predef.String">String</span></span>, <span name="spark">spark: <span class="extype" name="scala.Option">Option</span>[<span class="extype" name="org.apache.spark.sql.SparkSession">SparkSession</span>]</span>, <span name="checkLp">checkLp: <span class="extype" name="scala.Boolean">Boolean</span></span>)</span><span class="result">: <span class="extype" name="scala.Unit">Unit</span></span>
-      </span>
-      
-      <div class="fullcomment"><dl class="attributes block"> <dt>Definition Classes</dt><dd>CheckLicense</dd></dl></div>
-    </li><li name="com.johnsnowlabs.license.CheckLicense#checkValidScopesAndEnvironment" visbl="pub" class="indented0 " data-isabs="false" fullComment="yes" group="Ungrouped">
-      <a id="checkValidScopesAndEnvironment(scopes:Seq[String],spark:Option[org.apache.spark.sql.SparkSession],checkLp:Boolean):Unit"></a><a id="checkValidScopesAndEnvironment(Seq[String],Option[SparkSession],Boolean):Unit"></a>
-      <span class="permalink">
-      <a href="../../../../../com/johnsnowlabs/nlp/annotators/resolution/SentenceEntityResolverModel.html#checkValidScopesAndEnvironment(scopes:Seq[String],spark:Option[org.apache.spark.sql.SparkSession],checkLp:Boolean):Unit" title="Permalink">
-        <i class="material-icons"></i>
-      </a>
-    </span>
-      <span class="modifier_kind">
-        <span class="modifier"></span>
-        <span class="kind">def</span>
-      </span>
-      <span class="symbol">
->>>>>>> 5e41363b
+        <i class="material-icons"></i>
+      </a>
+    </span>
+      <span class="modifier_kind">
+        <span class="modifier"></span>
+        <span class="kind">def</span>
+      </span>
+      <span class="symbol">
         <span class="name">checkValidScopesAndEnvironment</span><span class="params">(<span name="scopes">scopes: <span class="extype" name="scala.Seq">Seq</span>[<span class="extype" name="scala.Predef.String">String</span>]</span>, <span name="spark">spark: <span class="extype" name="scala.Option">Option</span>[<span class="extype" name="org.apache.spark.sql.SparkSession">SparkSession</span>]</span>, <span name="checkLp">checkLp: <span class="extype" name="scala.Boolean">Boolean</span></span>)</span><span class="result">: <span class="extype" name="scala.Unit">Unit</span></span>
       </span>
       
