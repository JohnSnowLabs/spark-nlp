--- conflicted
+++ resolved
@@ -3,15 +3,9 @@
         <head>
           <meta http-equiv="X-UA-Compatible" content="IE=edge" />
           <meta name="viewport" content="width=device-width, initial-scale=1.0, maximum-scale=1.0, user-scalable=no" />
-<<<<<<< HEAD
-          <title>Spark NLP 3.5.3 ScalaDoc  - com.johnsnowlabs.nlp.annotators.re</title>
-          <meta name="description" content="Spark NLP 3.5.3 ScalaDoc - com.johnsnowlabs.nlp.annotators.re" />
-          <meta name="keywords" content="Spark NLP 3.5.3 ScalaDoc com.johnsnowlabs.nlp.annotators.re" />
-=======
           <title>Spark NLP 4.0.2 ScalaDoc  - com.johnsnowlabs.nlp.annotators.re</title>
           <meta name="description" content="Spark NLP 4.0.2 ScalaDoc - com.johnsnowlabs.nlp.annotators.re" />
           <meta name="keywords" content="Spark NLP 4.0.2 ScalaDoc com.johnsnowlabs.nlp.annotators.re" />
->>>>>>> 5e41363b
           <meta http-equiv="content-type" content="text/html; charset=UTF-8" />
           
       
@@ -34,11 +28,7 @@
         </head>
         <body>
       <div id="search">
-<<<<<<< HEAD
-        <span id="doc-title">Spark NLP 3.5.3 ScalaDoc<span id="doc-version"></span></span>
-=======
         <span id="doc-title">Spark NLP 4.0.2 ScalaDoc<span id="doc-version"></span></span>
->>>>>>> 5e41363b
         <span class="close-results"><span class="left">&lt;</span> Back</span>
         <div id="textfilter">
           <span class="input">
@@ -1042,15 +1032,9 @@
   .load(<span class="lit">"/tmp/spark_sbert_zero_shot"</span>)
   .setRelationalCategories(
     <span class="std">Map</span>(
-<<<<<<< HEAD
-      <span class="lit">"CURE"</span> -&gt; <span class="std">Array</span>(<span class="lit">"{{TREATMENT}} cures {{PROBLEM}}."</span>),
-      <span class="lit">"IMPROVE"</span> -&gt; <span class="std">Array</span>(<span class="lit">"{{TREATMENT}} improves {{PROBLEM}}."</span>, <span class="lit">"{{TREATMENT}} cures {{PROBLEM}}."</span>),
-      <span class="lit">"REVEAL"</span> -&gt; <span class="std">Array</span>(<span class="lit">"{{TEST}} reveals {{PROBLEM}}."</span>)
-=======
       <span class="lit">"CURE"</span> -&gt; <span class="std">Array</span>(<span class="lit">"{TREATMENT} cures {PROBLEM}."</span>),
       <span class="lit">"IMPROVE"</span> -&gt; <span class="std">Array</span>(<span class="lit">"{TREATMENT} improves {PROBLEM}."</span>, <span class="lit">"{TREATMENT} cures {PROBLEM}."</span>),
       <span class="lit">"REVEAL"</span> -&gt; <span class="std">Array</span>(<span class="lit">"{TEST} reveals {PROBLEM}."</span>)
->>>>>>> 5e41363b
       ))
   .setPredictionThreshold(<span class="num">0.9</span>f)
   .setMultiLabel(<span class="kw">false</span>)
