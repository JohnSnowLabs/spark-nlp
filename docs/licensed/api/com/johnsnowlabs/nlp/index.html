<!DOCTYPE html >
<html>
        <head>
          <meta http-equiv="X-UA-Compatible" content="IE=edge" />
          <meta name="viewport" content="width=device-width, initial-scale=1.0, maximum-scale=1.0, user-scalable=no" />
<<<<<<< HEAD
          <title>Spark NLP 3.5.3 ScalaDoc  - com.johnsnowlabs.nlp</title>
          <meta name="description" content="Spark NLP 3.5.3 ScalaDoc - com.johnsnowlabs.nlp" />
          <meta name="keywords" content="Spark NLP 3.5.3 ScalaDoc com.johnsnowlabs.nlp" />
=======
          <title>Spark NLP 4.0.2 ScalaDoc  - com.johnsnowlabs.nlp</title>
          <meta name="description" content="Spark NLP 4.0.2 ScalaDoc - com.johnsnowlabs.nlp" />
          <meta name="keywords" content="Spark NLP 4.0.2 ScalaDoc com.johnsnowlabs.nlp" />
>>>>>>> 5e41363b
          <meta http-equiv="content-type" content="text/html; charset=UTF-8" />
          
      
      <link href="../../../lib/index.css" media="screen" type="text/css" rel="stylesheet" />
      <link href="../../../lib/template.css" media="screen" type="text/css" rel="stylesheet" />
      <link href="../../../lib/diagrams.css" media="screen" type="text/css" rel="stylesheet" id="diagrams-css" />
      <script type="text/javascript" src="../../../lib/jquery.min.js"></script>
      <script type="text/javascript" src="../../../lib/jquery.panzoom.min.js"></script>
      <script type="text/javascript" src="../../../lib/jquery.mousewheel.min.js"></script>
      <script type="text/javascript" src="../../../lib/index.js"></script>
      <script type="text/javascript" src="../../../index.js"></script>
      <script type="text/javascript" src="../../../lib/scheduler.js"></script>
      <script type="text/javascript" src="../../../lib/template.js"></script>
      
      <script type="text/javascript">
        /* this variable can be used by the JS to determine the path to the root document */
        var toRoot = '../../../';
      </script>
    
        </head>
        <body>
      <div id="search">
<<<<<<< HEAD
        <span id="doc-title">Spark NLP 3.5.3 ScalaDoc<span id="doc-version"></span></span>
=======
        <span id="doc-title">Spark NLP 4.0.2 ScalaDoc<span id="doc-version"></span></span>
>>>>>>> 5e41363b
        <span class="close-results"><span class="left">&lt;</span> Back</span>
        <div id="textfilter">
          <span class="input">
            <input autocapitalize="none" placeholder="Search" id="index-input" type="text" accesskey="/" />
            <i class="clear material-icons"></i>
            <i id="search-icon" class="material-icons"></i>
          </span>
        </div>
    </div>
      <div id="search-results">
        <div id="search-progress">
          <div id="progress-fill"></div>
        </div>
        <div id="results-content">
          <div id="entity-results"></div>
          <div id="member-results"></div>
        </div>
      </div>
      <div id="content-scroll-container" style="-webkit-overflow-scrolling: touch;">
        <div id="content-container" style="-webkit-overflow-scrolling: touch;">
          <div id="subpackage-spacer">
            <div id="packages">
              <h1>Packages</h1>
              <ul>
                <li name="_root_.root" visbl="pub" class="indented0 " data-isabs="false" fullComment="yes" group="Ungrouped">
      <a id="_root_"></a><a id="root:_root_"></a>
      <span class="permalink">
      <a href="../../../index.html" title="Permalink">
        <i class="material-icons"></i>
      </a>
    </span>
      <span class="modifier_kind">
        <span class="modifier"></span>
        <span class="kind">package</span>
      </span>
      <span class="symbol">
        <a title="" href="../../../index.html"><span class="name">root</span></a>
      </span>
      
      <div class="fullcomment"><dl class="attributes block"> <dt>Definition Classes</dt><dd><a href="../../../index.html" class="extype" name="_root_">root</a></dd></dl></div>
    </li><li name="_root_.com" visbl="pub" class="indented1 " data-isabs="false" fullComment="yes" group="Ungrouped">
      <a id="com"></a><a id="com:com"></a>
      <span class="permalink">
      <a href="../../../com/index.html" title="Permalink">
        <i class="material-icons"></i>
      </a>
    </span>
      <span class="modifier_kind">
        <span class="modifier"></span>
        <span class="kind">package</span>
      </span>
      <span class="symbol">
        <a title="" href="../../index.html"><span class="name">com</span></a>
      </span>
      
      <div class="fullcomment"><dl class="attributes block"> <dt>Definition Classes</dt><dd><a href="../../../index.html" class="extype" name="_root_">root</a></dd></dl></div>
    </li><li name="com.johnsnowlabs" visbl="pub" class="indented2 " data-isabs="false" fullComment="yes" group="Ungrouped">
      <a id="johnsnowlabs"></a><a id="johnsnowlabs:johnsnowlabs"></a>
      <span class="permalink">
      <a href="../../../com/johnsnowlabs/index.html" title="Permalink">
        <i class="material-icons"></i>
      </a>
    </span>
      <span class="modifier_kind">
        <span class="modifier"></span>
        <span class="kind">package</span>
      </span>
      <span class="symbol">
        <a title="" href="../index.html"><span class="name">johnsnowlabs</span></a>
      </span>
      
      <div class="fullcomment"><dl class="attributes block"> <dt>Definition Classes</dt><dd><a href="../../index.html" class="extype" name="com">com</a></dd></dl></div>
    </li><li name="com.johnsnowlabs.ml" visbl="pub" class="indented3 " data-isabs="false" fullComment="yes" group="Ungrouped">
      <a id="ml"></a><a id="ml:ml"></a>
      <span class="permalink">
      <a href="../../../com/johnsnowlabs/ml/index.html" title="Permalink">
        <i class="material-icons"></i>
      </a>
    </span>
      <span class="modifier_kind">
        <span class="modifier"></span>
        <span class="kind">package</span>
      </span>
      <span class="symbol">
        <a title="" href="../ml/index.html"><span class="name">ml</span></a>
      </span>
      
      <div class="fullcomment"><dl class="attributes block"> <dt>Definition Classes</dt><dd><a href="../index.html" class="extype" name="com.johnsnowlabs">johnsnowlabs</a></dd></dl></div>
    </li><li name="com.johnsnowlabs.nlp" visbl="pub" class="indented3 current" data-isabs="false" fullComment="yes" group="Ungrouped">
      <a id="nlp"></a><a id="nlp:nlp"></a>
      <span class="permalink">
      <a href="../../../com/johnsnowlabs/nlp/index.html" title="Permalink">
        <i class="material-icons"></i>
      </a>
    </span>
      <span class="modifier_kind">
        <span class="modifier"></span>
        <span class="kind">package</span>
      </span>
      <span class="symbol">
        <span class="name">nlp</span>
      </span>
      
      <div class="fullcomment"><dl class="attributes block"> <dt>Definition Classes</dt><dd><a href="../index.html" class="extype" name="com.johnsnowlabs">johnsnowlabs</a></dd></dl></div>
    </li><li name="com.johnsnowlabs.nlp.annotators" visbl="pub" class="indented4 " data-isabs="false" fullComment="no" group="Ungrouped">
      <a id="annotators"></a><a id="annotators:annotators"></a>
      <span class="permalink">
      <a href="../../../com/johnsnowlabs/nlp/annotators/index.html" title="Permalink">
        <i class="material-icons"></i>
      </a>
    </span>
      <span class="modifier_kind">
        <span class="modifier"></span>
        <span class="kind">package</span>
      </span>
      <span class="symbol">
        <a title="" href="annotators/index.html"><span class="name">annotators</span></a>
      </span>
      
      
    </li><li name="com.johnsnowlabs.nlp.eval" visbl="pub" class="indented4 " data-isabs="false" fullComment="no" group="Ungrouped">
      <a id="eval"></a><a id="eval:eval"></a>
      <span class="permalink">
      <a href="../../../com/johnsnowlabs/nlp/eval/index.html" title="Permalink">
        <i class="material-icons"></i>
      </a>
    </span>
      <span class="modifier_kind">
        <span class="modifier"></span>
        <span class="kind">package</span>
      </span>
      <span class="symbol">
        <a title="" href="eval/index.html"><span class="name">eval</span></a>
      </span>
      
      
    </li><li name="com.johnsnowlabs.nlp.jsl" visbl="pub" class="indented4 " data-isabs="false" fullComment="no" group="Ungrouped">
      <a id="jsl"></a><a id="jsl:jsl"></a>
      <span class="permalink">
      <a href="../../../com/johnsnowlabs/nlp/jsl/index.html" title="Permalink">
        <i class="material-icons"></i>
      </a>
    </span>
      <span class="modifier_kind">
        <span class="modifier"></span>
        <span class="kind">package</span>
      </span>
      <span class="symbol">
        <a title="" href="jsl/index.html"><span class="name">jsl</span></a>
      </span>
      
      
    </li><li name="com.johnsnowlabs.nlp.param" visbl="pub" class="indented4 " data-isabs="false" fullComment="no" group="Ungrouped">
      <a id="param"></a><a id="param:param"></a>
      <span class="permalink">
      <a href="../../../com/johnsnowlabs/nlp/param/index.html" title="Permalink">
        <i class="material-icons"></i>
      </a>
    </span>
      <span class="modifier_kind">
        <span class="modifier"></span>
        <span class="kind">package</span>
      </span>
      <span class="symbol">
        <a title="" href="param/index.html"><span class="name">param</span></a>
      </span>
      
      
    </li><li name="com.johnsnowlabs.nlp.pretrained" visbl="pub" class="indented4 " data-isabs="false" fullComment="no" group="Ungrouped">
      <a id="pretrained"></a><a id="pretrained:pretrained"></a>
      <span class="permalink">
      <a href="../../../com/johnsnowlabs/nlp/pretrained/index.html" title="Permalink">
        <i class="material-icons"></i>
      </a>
    </span>
      <span class="modifier_kind">
        <span class="modifier"></span>
        <span class="kind">package</span>
      </span>
      <span class="symbol">
        <a title="" href="pretrained/index.html"><span class="name">pretrained</span></a>
      </span>
      
      
    </li><li name="com.johnsnowlabs.nlp.training" visbl="pub" class="indented4 " data-isabs="false" fullComment="no" group="Ungrouped">
      <a id="training"></a><a id="training:training"></a>
      <span class="permalink">
      <a href="../../../com/johnsnowlabs/nlp/training/index.html" title="Permalink">
        <i class="material-icons"></i>
      </a>
    </span>
      <span class="modifier_kind">
        <span class="modifier"></span>
        <span class="kind">package</span>
      </span>
      <span class="symbol">
        <a title="" href="training/index.html"><span class="name">training</span></a>
      </span>
      
      
    </li><li class="current-entities indented3">
                        <span class="separator"></span>
                        <a class="class" href="AnnotationMerger.html" title=""></a>
                        <a href="AnnotationMerger.html" title="">AnnotationMerger</a>
                      </li><li class="current-entities indented3">
<<<<<<< HEAD
=======
                        <a class="object" href="Doc2ChunkInternal$.html" title="This is the companion object of Doc2ChunkInternal."></a>
                        <a class="class" href="Doc2ChunkInternal.html" title=""></a>
                        <a href="Doc2ChunkInternal.html" title="">Doc2ChunkInternal</a>
                      </li><li class="current-entities indented3">
>>>>>>> 5e41363b
                        <span class="separator"></span>
                        <a class="class" href="FeaturesAssembler.html" title="The FeaturesAssembler is used to collect features from different columns."></a>
                        <a href="FeaturesAssembler.html" title="The FeaturesAssembler is used to collect features from different columns.">FeaturesAssembler</a>
                      </li><li class="current-entities indented3">
                        <a class="object" href="Router$.html" title=""></a>
                        <a class="class" href="Router.html" title="This class allows to filter any annotation based on the medatata fields."></a>
                        <a href="Router.html" title="This class allows to filter any annotation based on the medatata fields.">Router</a>
                      </li><li name="com.johnsnowlabs.storage" visbl="pub" class="indented3 " data-isabs="false" fullComment="yes" group="Ungrouped">
      <a id="storage"></a><a id="storage:storage"></a>
      <span class="permalink">
      <a href="../../../com/johnsnowlabs/storage/index.html" title="Permalink">
        <i class="material-icons"></i>
      </a>
    </span>
      <span class="modifier_kind">
        <span class="modifier"></span>
        <span class="kind">package</span>
      </span>
      <span class="symbol">
        <a title="" href="../storage/index.html"><span class="name">storage</span></a>
      </span>
      
      <div class="fullcomment"><dl class="attributes block"> <dt>Definition Classes</dt><dd><a href="../index.html" class="extype" name="com.johnsnowlabs">johnsnowlabs</a></dd></dl></div>
    </li><li name="com.johnsnowlabs.util" visbl="pub" class="indented3 " data-isabs="false" fullComment="yes" group="Ungrouped">
      <a id="util"></a><a id="util:util"></a>
      <span class="permalink">
      <a href="../../../com/johnsnowlabs/util/index.html" title="Permalink">
        <i class="material-icons"></i>
      </a>
    </span>
      <span class="modifier_kind">
        <span class="modifier"></span>
        <span class="kind">package</span>
      </span>
      <span class="symbol">
        <a title="" href="../util/index.html"><span class="name">util</span></a>
      </span>
      
      <div class="fullcomment"><dl class="attributes block"> <dt>Definition Classes</dt><dd><a href="../index.html" class="extype" name="com.johnsnowlabs">johnsnowlabs</a></dd></dl></div>
    </li>
              </ul>
            </div>
          </div>
          <div id="content">
            <body class="package value">
      <div id="definition">
        <div class="big-circle package">p</div>
        <p id="owner"><a href="../../index.html" class="extype" name="com">com</a>.<a href="../index.html" class="extype" name="com.johnsnowlabs">johnsnowlabs</a></p>
        <h1>nlp<span class="permalink">
      <a href="../../../com/johnsnowlabs/nlp/index.html" title="Permalink">
        <i class="material-icons"></i>
      </a>
    </span></h1>
        
      </div>

      <h4 id="signature" class="signature">
      <span class="modifier_kind">
        <span class="modifier"></span>
        <span class="kind">package</span>
      </span>
      <span class="symbol">
        <span class="name">nlp</span>
      </span>
      </h4>

      
          <div id="comment" class="fullcommenttop"></div>
        

      <div id="mbrsel">
        <div class="toggle"></div>
        <div id="memberfilter">
          <i class="material-icons arrow"></i>
          <span class="input">
            <input id="mbrsel-input" placeholder="Filter all members" type="text" accesskey="/" />
          </span>
          <i class="clear material-icons"></i>
        </div>
        <div id="filterby">
          <div id="order">
            <span class="filtertype">Ordering</span>
            <ol>
              
              <li class="alpha in"><span>Alphabetic</span></li>
              
            </ol>
          </div>
          
          <div id="visbl">
              <span class="filtertype">Visibility</span>
              <ol><li class="public in"><span>Public</span></li><li class="all out"><span>All</span></li></ol>
            </div>
        </div>
      </div>

      <div id="template">
        <div id="allMembers">
        

        <div id="types" class="types members">
              <h3>Type Members</h3>
              <ol><li name="com.johnsnowlabs.nlp.AnnotationMerger" visbl="pub" class="indented0 " data-isabs="false" fullComment="no" group="Ungrouped">
      <a id="AnnotationMergerextendsAnnotatorModel[com.johnsnowlabs.nlp.AnnotationMerger]withCheckLicensewithHasMultipleInputAnnotationColswithHasSimpleAnnotate[com.johnsnowlabs.nlp.AnnotationMerger]"></a><a id="AnnotationMerger:AnnotationMerger"></a>
      <span class="permalink">
      <a href="../../../com/johnsnowlabs/nlp/AnnotationMerger.html" title="Permalink">
        <i class="material-icons"></i>
      </a>
    </span>
      <span class="modifier_kind">
        <span class="modifier"></span>
        <span class="kind">class</span>
      </span>
      <span class="symbol">
        <a title="" href="AnnotationMerger.html"><span class="name">AnnotationMerger</span></a><span class="result"> extends <span class="extype" name="com.johnsnowlabs.nlp.AnnotatorModel">AnnotatorModel</span>[<a href="AnnotationMerger.html" class="extype" name="com.johnsnowlabs.nlp.AnnotationMerger">AnnotationMerger</a>] with <span class="extype" name="com.johnsnowlabs.license.CheckLicense">CheckLicense</span> with <span class="extype" name="com.johnsnowlabs.nlp.HasMultipleInputAnnotationCols">HasMultipleInputAnnotationCols</span> with <span class="extype" name="com.johnsnowlabs.nlp.HasSimpleAnnotate">HasSimpleAnnotate</span>[<a href="AnnotationMerger.html" class="extype" name="com.johnsnowlabs.nlp.AnnotationMerger">AnnotationMerger</a>]</span>
      </span>
      
      
<<<<<<< HEAD
=======
    </li><li name="com.johnsnowlabs.nlp.Doc2ChunkInternal" visbl="pub" class="indented0 " data-isabs="false" fullComment="no" group="Ungrouped">
      <a id="Doc2ChunkInternalextendsModel[com.johnsnowlabs.nlp.Doc2ChunkInternal]withRawAnnotator[com.johnsnowlabs.nlp.Doc2ChunkInternal]"></a><a id="Doc2ChunkInternal:Doc2ChunkInternal"></a>
      <span class="permalink">
      <a href="../../../com/johnsnowlabs/nlp/Doc2ChunkInternal.html" title="Permalink">
        <i class="material-icons"></i>
      </a>
    </span>
      <span class="modifier_kind">
        <span class="modifier"></span>
        <span class="kind">class</span>
      </span>
      <span class="symbol">
        <a title="" href="Doc2ChunkInternal.html"><span class="name">Doc2ChunkInternal</span></a><span class="result"> extends <span class="extype" name="org.apache.spark.ml.Model">Model</span>[<a href="Doc2ChunkInternal.html" class="extype" name="com.johnsnowlabs.nlp.Doc2ChunkInternal">Doc2ChunkInternal</a>] with <span class="extype" name="com.johnsnowlabs.nlp.RawAnnotator">RawAnnotator</span>[<a href="Doc2ChunkInternal.html" class="extype" name="com.johnsnowlabs.nlp.Doc2ChunkInternal">Doc2ChunkInternal</a>]</span>
      </span>
      
      
>>>>>>> 5e41363b
    </li><li name="com.johnsnowlabs.nlp.FeaturesAssembler" visbl="pub" class="indented0 " data-isabs="false" fullComment="yes" group="Ungrouped">
      <a id="FeaturesAssemblerextendsTransformerwithDefaultParamsWritablewithHasOutputAnnotatorTypewithHasOutputAnnotationColwithHasStorageRefwithCheckLicense"></a><a id="FeaturesAssembler:FeaturesAssembler"></a>
      <span class="permalink">
      <a href="../../../com/johnsnowlabs/nlp/FeaturesAssembler.html" title="Permalink">
        <i class="material-icons"></i>
      </a>
    </span>
      <span class="modifier_kind">
        <span class="modifier"></span>
        <span class="kind">class</span>
      </span>
      <span class="symbol">
        <a title="The FeaturesAssembler is used to collect features from different columns." href="FeaturesAssembler.html"><span class="name">FeaturesAssembler</span></a><span class="result"> extends <span class="extype" name="org.apache.spark.ml.Transformer">Transformer</span> with <span class="extype" name="org.apache.spark.ml.util.DefaultParamsWritable">DefaultParamsWritable</span> with <span class="extype" name="com.johnsnowlabs.nlp.HasOutputAnnotatorType">HasOutputAnnotatorType</span> with <span class="extype" name="com.johnsnowlabs.nlp.HasOutputAnnotationCol">HasOutputAnnotationCol</span> with <span class="extype" name="com.johnsnowlabs.storage.HasStorageRef">HasStorageRef</span> with <span class="extype" name="com.johnsnowlabs.license.CheckLicense">CheckLicense</span></span>
      </span>
      
      <p class="shortcomment cmt">The FeaturesAssembler is used to collect features from different columns.</p><div class="fullcomment"><div class="comment cmt"><p>The FeaturesAssembler is used to collect features from different columns. It can collect features from single value
columns (anything which can be cast to a float, if casts fails then the value is set to 0), array columns or
SparkNLP annotations (if the annotation is an embedding, it takes the embedding, otherwise tries to cast the
<code>result</code> field). The output of the transformer is a <code>FEATURE_VECTOR</code> annotation (the numeric vector is in the
<code>embeddings</code> field).
</p></div></div>
    </li><li name="com.johnsnowlabs.nlp.Router" visbl="pub" class="indented0 " data-isabs="false" fullComment="yes" group="Ungrouped">
      <a id="RouterextendsAnnotatorModel[com.johnsnowlabs.nlp.Router]withHasSimpleAnnotate[com.johnsnowlabs.nlp.Router]withParamsAndFeaturesWritablewithCheckLicense"></a><a id="Router:Router"></a>
      <span class="permalink">
      <a href="../../../com/johnsnowlabs/nlp/Router.html" title="Permalink">
        <i class="material-icons"></i>
      </a>
    </span>
      <span class="modifier_kind">
        <span class="modifier"></span>
        <span class="kind">class</span>
      </span>
      <span class="symbol">
        <a title="This class allows to filter any annotation based on the medatata fields." href="Router.html"><span class="name">Router</span></a><span class="result"> extends <span class="extype" name="com.johnsnowlabs.nlp.AnnotatorModel">AnnotatorModel</span>[<a href="Router.html" class="extype" name="com.johnsnowlabs.nlp.Router">Router</a>] with <span class="extype" name="com.johnsnowlabs.nlp.HasSimpleAnnotate">HasSimpleAnnotate</span>[<a href="Router.html" class="extype" name="com.johnsnowlabs.nlp.Router">Router</a>] with <span class="extype" name="com.johnsnowlabs.nlp.ParamsAndFeaturesWritable">ParamsAndFeaturesWritable</span> with <span class="extype" name="com.johnsnowlabs.license.CheckLicense">CheckLicense</span></span>
      </span>
      
      <p class="shortcomment cmt">This class allows to filter any annotation based on the medatata fields.</p><div class="fullcomment"><div class="comment cmt"><p>This class allows to filter any annotation based on the medatata fields.</p><pre><span class="kw">val</span> testData = ResourceHelper.spark.createDataFrame(<span class="std">Seq</span>(
   (<span class="num">1</span>, <span class="lit">"\"Jesus live in Leon. Madrid is the capital of Spain"</span>)
 )).toDF(<span class="lit">"id"</span>, <span class="lit">"text"</span>)

 <span class="kw">val</span> document = <span class="kw">new</span> DocumentAssembler()
   .setInputCol(<span class="lit">"text"</span>)
   .setOutputCol(<span class="lit">"document"</span>)

 <span class="kw">val</span> sentence = <span class="kw">new</span> SentenceDetector()
   .setInputCols(<span class="lit">"document"</span>)
   .setOutputCol(<span class="lit">"sentence"</span>)

 <span class="kw">val</span> regexMatcher = <span class="kw">new</span> RegexMatcher()
   .setExternalRules(ExternalResource(<span class="lit">"src/test/resources/regex-matcher/rules2.txt"</span>, ReadAs.TEXT, <span class="std">Map</span>(<span class="lit">"delimiter"</span> -&gt; <span class="lit">","</span>)))
   .setInputCols(<span class="std">Array</span>(<span class="lit">"sentence"</span>))
   .setOutputCol(<span class="lit">"regex"</span>)
   .setStrategy(<span class="lit">"MATCH_ALL"</span>)

 <span class="kw">val</span> chunk2Doc = <span class="kw">new</span> Chunk2Doc().setInputCols(<span class="lit">"regex"</span>).setOutputCol(<span class="lit">"doc_chunk"</span>)

 <span class="kw">val</span> embeddings = BertSentenceEmbeddings.pretrained(<span class="lit">"sent_small_bert_L2_128"</span>)
   .setInputCols(<span class="lit">"doc_chunk"</span>)
   .setOutputCol(<span class="lit">"bert"</span>)
   .setCaseSensitive(<span class="kw">false</span>)
   .setMaxSentenceLength(<span class="num">32</span>)

 <span class="kw">val</span> routerName = <span class="kw">new</span> Router()
   .setInputType(<span class="lit">"sentence_embeddings"</span>)
   .setInputCols(<span class="std">Array</span>(<span class="lit">"bert"</span>))
   .setMetadataField(<span class="lit">"identifier"</span>)
   .setFilterFieldsElements(<span class="std">Array</span>(<span class="lit">"name"</span>))
   .setOutputCol(<span class="lit">"names"</span>)
 <span class="kw">val</span> routerCity = <span class="kw">new</span> Router()
   .setInputType(<span class="lit">"sentence_embeddings"</span>)
   .setInputCols(<span class="std">Array</span>(<span class="lit">"bert"</span>))
   .setMetadataField(<span class="lit">"identifier"</span>)
   .setFilterFieldsElements(<span class="std">Array</span>(<span class="lit">"city"</span>))
   .setOutputCol(<span class="lit">"cities"</span>)</pre></div></div>
    </li></ol>
            </div>

        

        <div class="values members">
              <h3>Value Members</h3>
              <ol>
                <li name="com.johnsnowlabs.nlp.Doc2ChunkInternal" visbl="pub" class="indented0 " data-isabs="false" fullComment="yes" group="Ungrouped">
      <a id="Doc2ChunkInternal"></a><a id="Doc2ChunkInternal:Doc2ChunkInternal"></a>
      <span class="permalink">
      <a href="../../../com/johnsnowlabs/nlp/Doc2ChunkInternal$.html" title="Permalink">
        <i class="material-icons"></i>
      </a>
    </span>
      <span class="modifier_kind">
        <span class="modifier"></span>
        <span class="kind">object</span>
      </span>
      <span class="symbol">
        <a title="This is the companion object of Doc2ChunkInternal." href="Doc2ChunkInternal$.html"><span class="name">Doc2ChunkInternal</span></a><span class="result"> extends <span class="extype" name="org.apache.spark.ml.util.DefaultParamsReadable">DefaultParamsReadable</span>[<a href="Doc2ChunkInternal.html" class="extype" name="com.johnsnowlabs.nlp.Doc2ChunkInternal">Doc2ChunkInternal</a>] with <span class="extype" name="scala.Serializable">Serializable</span></span>
      </span>
      
      <p class="shortcomment cmt">This is the companion object of <a href="Doc2ChunkInternal.html" class="extype" name="com.johnsnowlabs.nlp.Doc2ChunkInternal">Doc2ChunkInternal</a>.</p><div class="fullcomment"><div class="comment cmt"><p>This is the companion object of <a href="Doc2ChunkInternal.html" class="extype" name="com.johnsnowlabs.nlp.Doc2ChunkInternal">Doc2ChunkInternal</a>. Please refer to that class for the
documentation.
</p></div></div>
    </li><li name="com.johnsnowlabs.nlp.Router" visbl="pub" class="indented0 " data-isabs="false" fullComment="no" group="Ungrouped">
      <a id="Router"></a><a id="Router:Router"></a>
      <span class="permalink">
      <a href="../../../com/johnsnowlabs/nlp/Router$.html" title="Permalink">
        <i class="material-icons"></i>
      </a>
    </span>
      <span class="modifier_kind">
        <span class="modifier"></span>
        <span class="kind">object</span>
      </span>
      <span class="symbol">
        <a title="" href="Router$.html"><span class="name">Router</span></a><span class="result"> extends <span class="extype" name="com.johnsnowlabs.nlp.ParamsAndFeaturesReadable">ParamsAndFeaturesReadable</span>[<a href="Router.html" class="extype" name="com.johnsnowlabs.nlp.Router">Router</a>] with <span class="extype" name="scala.Serializable">Serializable</span></span>
      </span>
      
      
    </li>
              </ol>
            </div>

        

        
        </div>

        <div id="inheritedMembers">
        
        
        </div>

        <div id="groupedMembers">
        <div class="group" name="Ungrouped">
              <h3>Ungrouped</h3>
              
            </div>
        </div>

      </div>

      <div id="tooltip"></div>

      <div id="footer">  </div>
    </body>
          </div>
        </div>
      </div>
    </body>
      </html><|MERGE_RESOLUTION|>--- conflicted
+++ resolved
@@ -3,15 +3,9 @@
         <head>
           <meta http-equiv="X-UA-Compatible" content="IE=edge" />
           <meta name="viewport" content="width=device-width, initial-scale=1.0, maximum-scale=1.0, user-scalable=no" />
-<<<<<<< HEAD
-          <title>Spark NLP 3.5.3 ScalaDoc  - com.johnsnowlabs.nlp</title>
-          <meta name="description" content="Spark NLP 3.5.3 ScalaDoc - com.johnsnowlabs.nlp" />
-          <meta name="keywords" content="Spark NLP 3.5.3 ScalaDoc com.johnsnowlabs.nlp" />
-=======
           <title>Spark NLP 4.0.2 ScalaDoc  - com.johnsnowlabs.nlp</title>
           <meta name="description" content="Spark NLP 4.0.2 ScalaDoc - com.johnsnowlabs.nlp" />
           <meta name="keywords" content="Spark NLP 4.0.2 ScalaDoc com.johnsnowlabs.nlp" />
->>>>>>> 5e41363b
           <meta http-equiv="content-type" content="text/html; charset=UTF-8" />
           
       
@@ -34,11 +28,7 @@
         </head>
         <body>
       <div id="search">
-<<<<<<< HEAD
-        <span id="doc-title">Spark NLP 3.5.3 ScalaDoc<span id="doc-version"></span></span>
-=======
         <span id="doc-title">Spark NLP 4.0.2 ScalaDoc<span id="doc-version"></span></span>
->>>>>>> 5e41363b
         <span class="close-results"><span class="left">&lt;</span> Back</span>
         <div id="textfilter">
           <span class="input">
@@ -244,13 +234,10 @@
                         <a class="class" href="AnnotationMerger.html" title=""></a>
                         <a href="AnnotationMerger.html" title="">AnnotationMerger</a>
                       </li><li class="current-entities indented3">
-<<<<<<< HEAD
-=======
                         <a class="object" href="Doc2ChunkInternal$.html" title="This is the companion object of Doc2ChunkInternal."></a>
                         <a class="class" href="Doc2ChunkInternal.html" title=""></a>
                         <a href="Doc2ChunkInternal.html" title="">Doc2ChunkInternal</a>
                       </li><li class="current-entities indented3">
->>>>>>> 5e41363b
                         <span class="separator"></span>
                         <a class="class" href="FeaturesAssembler.html" title="The FeaturesAssembler is used to collect features from different columns."></a>
                         <a href="FeaturesAssembler.html" title="The FeaturesAssembler is used to collect features from different columns.">FeaturesAssembler</a>
@@ -369,8 +356,6 @@
       </span>
       
       
-<<<<<<< HEAD
-=======
     </li><li name="com.johnsnowlabs.nlp.Doc2ChunkInternal" visbl="pub" class="indented0 " data-isabs="false" fullComment="no" group="Ungrouped">
       <a id="Doc2ChunkInternalextendsModel[com.johnsnowlabs.nlp.Doc2ChunkInternal]withRawAnnotator[com.johnsnowlabs.nlp.Doc2ChunkInternal]"></a><a id="Doc2ChunkInternal:Doc2ChunkInternal"></a>
       <span class="permalink">
@@ -387,7 +372,6 @@
       </span>
       
       
->>>>>>> 5e41363b
     </li><li name="com.johnsnowlabs.nlp.FeaturesAssembler" visbl="pub" class="indented0 " data-isabs="false" fullComment="yes" group="Ungrouped">
       <a id="FeaturesAssemblerextendsTransformerwithDefaultParamsWritablewithHasOutputAnnotatorTypewithHasOutputAnnotationColwithHasStorageRefwithCheckLicense"></a><a id="FeaturesAssembler:FeaturesAssembler"></a>
       <span class="permalink">
