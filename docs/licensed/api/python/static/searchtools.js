/*
 * searchtools.js
 * ~~~~~~~~~~~~~~~~
 *
 * Sphinx JavaScript utilities for the full-text search.
 *
 * :copyright: Copyright 2007-2022 by the Sphinx team, see AUTHORS.
 * :license: BSD, see LICENSE for details.
 *
 */
"use strict";

/**
 * Simple result scoring code.
 */
if (typeof Scorer === "undefined") {
  var Scorer = {
    // Implement the following function to further tweak the score for each result
    // The function takes a result array [docname, title, anchor, descr, score, filename]
    // and returns the new score.
    /*
    score: result => {
      const [docname, title, anchor, descr, score, filename] = result
      return score
    },
    */

    // query matches the full name of an object
    objNameMatch: 11,
    // or matches in the last dotted part of the object name
    objPartialMatch: 6,
    // Additive scores depending on the priority of the object
    objPrio: {
      0: 15, // used to be importantResults
      1: 5, // used to be objectResults
      2: -5, // used to be unimportantResults
    },
    //  Used when the priority is not in the mapping.
    objPrioDefault: 0,

    // query found in title
    title: 15,
    partialTitle: 7,
    // query found in terms
    term: 5,
    partialTerm: 2,
  };
}

const _removeChildren = (element) => {
  while (element && element.lastChild) element.removeChild(element.lastChild);
};

/**
 * See https://developer.mozilla.org/en-US/docs/Web/JavaScript/Guide/Regular_Expressions#escaping
 */
const _escapeRegExp = (string) =>
  string.replace(/[.*+\-?^${}()|[\]\\]/g, "\\$&"); // $& means the whole matched string

const _displayItem = (item, highlightTerms, searchTerms) => {
  const docBuilder = DOCUMENTATION_OPTIONS.BUILDER;
  const docUrlRoot = DOCUMENTATION_OPTIONS.URL_ROOT;
  const docFileSuffix = DOCUMENTATION_OPTIONS.FILE_SUFFIX;
  const docLinkSuffix = DOCUMENTATION_OPTIONS.LINK_SUFFIX;
  const showSearchSummary = DOCUMENTATION_OPTIONS.SHOW_SEARCH_SUMMARY;

  const [docName, title, anchor, descr] = item;

  let listItem = document.createElement("li");
  let requestUrl;
  let linkUrl;
  if (docBuilder === "dirhtml") {
    // dirhtml builder
    let dirname = docName + "/";
    if (dirname.match(/\/index\/$/))
      dirname = dirname.substring(0, dirname.length - 6);
    else if (dirname === "index/") dirname = "";
    requestUrl = docUrlRoot + dirname;
    linkUrl = requestUrl;
  } else {
    // normal html builders
    requestUrl = docUrlRoot + docName + docFileSuffix;
    linkUrl = docName + docLinkSuffix;
  }
  const params = new URLSearchParams();
  params.set("highlight", [...highlightTerms].join(" "));
  let linkEl = listItem.appendChild(document.createElement("a"));
  linkEl.href = linkUrl + "?" + params.toString() + anchor;
  linkEl.innerHTML = title;
  if (descr)
<<<<<<< HEAD
    listItem.appendChild(document.createElement("span")).innerText =
=======
    listItem.appendChild(document.createElement("span")).innerHTML =
>>>>>>> 5e41363b
      " (" + descr + ")";
  else if (showSearchSummary)
    fetch(requestUrl)
      .then((responseData) => responseData.text())
      .then((data) => {
        if (data)
          listItem.appendChild(
            Search.makeSearchSummary(data, searchTerms, highlightTerms)
          );
      });
  Search.output.appendChild(listItem);
};
const _finishSearch = (resultCount) => {
  Search.stopPulse();
  Search.title.innerText = _("Search Results");
  if (!resultCount)
    Search.status.innerText = Documentation.gettext(
      "Your search did not match any documents. Please make sure that all words are spelled correctly and that you've selected enough categories."
    );
  else
    Search.status.innerText = _(
      `Search finished, found ${resultCount} page(s) matching the search query.`
    );
};
const _displayNextItem = (
  results,
  resultCount,
  highlightTerms,
  searchTerms
) => {
  // results left, load the summary and display it
  // this is intended to be dynamic (don't sub resultsCount)
  if (results.length) {
    _displayItem(results.pop(), highlightTerms, searchTerms);
    setTimeout(
      () => _displayNextItem(results, resultCount, highlightTerms, searchTerms),
      5
    );
  }
  // search finished, update title and status message
  else _finishSearch(resultCount);
};

/**
 * Default splitQuery function. Can be overridden in ``sphinx.search`` with a
 * custom function per language.
 *
 * The regular expression works by splitting the string on consecutive characters
 * that are not Unicode letters, numbers, underscores, or emoji characters.
 * This is the same as ``\W+`` in Python, preserving the surrogate pair area.
 */
if (typeof splitQuery === "undefined") {
  var splitQuery = (query) => query
      .split(/[^\p{Letter}\p{Number}_\p{Emoji_Presentation}]+/gu)
      .filter(term => term)  // remove remaining empty strings
}

/**
 * Search Module
 */
const Search = {
  _index: null,
  _queued_query: null,
  _pulse_status: -1,

  htmlToText: (htmlString) => {
<<<<<<< HEAD
    const htmlElement = document
      .createRange()
      .createContextualFragment(htmlString);
    _removeChildren(htmlElement.querySelectorAll(".headerlink"));
=======
    const htmlElement = new DOMParser().parseFromString(htmlString, 'text/html');
    htmlElement.querySelectorAll(".headerlink").forEach((el) => { el.remove() });
>>>>>>> 5e41363b
    const docContent = htmlElement.querySelector('[role="main"]');
    if (docContent !== undefined) return docContent.textContent;
    console.warn(
      "Content block not found. Sphinx search tries to obtain it via '[role=main]'. Could you check your theme or template."
    );
    return "";
  },

  init: () => {
    const query = new URLSearchParams(window.location.search).get("q");
    document
      .querySelectorAll('input[name="q"]')
      .forEach((el) => (el.value = query));
    if (query) Search.performSearch(query);
  },

  loadIndex: (url) =>
    (document.body.appendChild(document.createElement("script")).src = url),

  setIndex: (index) => {
    Search._index = index;
    if (Search._queued_query !== null) {
      const query = Search._queued_query;
      Search._queued_query = null;
      Search.query(query);
    }
  },

  hasIndex: () => Search._index !== null,

  deferQuery: (query) => (Search._queued_query = query),

  stopPulse: () => (Search._pulse_status = -1),

  startPulse: () => {
    if (Search._pulse_status >= 0) return;

    const pulse = () => {
      Search._pulse_status = (Search._pulse_status + 1) % 4;
      Search.dots.innerText = ".".repeat(Search._pulse_status);
      if (Search._pulse_status >= 0) window.setTimeout(pulse, 500);
    };
    pulse();
  },

  /**
   * perform a search for something (or wait until index is loaded)
   */
  performSearch: (query) => {
    // create the required interface elements
    const searchText = document.createElement("h2");
    searchText.textContent = _("Searching");
    const searchSummary = document.createElement("p");
    searchSummary.classList.add("search-summary");
    searchSummary.innerText = "";
    const searchList = document.createElement("ul");
    searchList.classList.add("search");

    const out = document.getElementById("search-results");
    Search.title = out.appendChild(searchText);
    Search.dots = Search.title.appendChild(document.createElement("span"));
    Search.status = out.appendChild(searchSummary);
    Search.output = out.appendChild(searchList);

    const searchProgress = document.getElementById("search-progress");
    // Some themes don't use the search progress node
    if (searchProgress) {
      searchProgress.innerText = _("Preparing search...");
    }
    Search.startPulse();

    // index already loaded, the browser was quick!
    if (Search.hasIndex()) Search.query(query);
    else Search.deferQuery(query);
  },

  /**
   * execute search (requires search index to be loaded)
   */
  query: (query) => {
    // stem the search terms and add them to the correct list
    const stemmer = new Stemmer();
    const searchTerms = new Set();
    const excludedTerms = new Set();
    const highlightTerms = new Set();
    const objectTerms = new Set(splitQuery(query.toLowerCase().trim()));
    splitQuery(query.trim()).forEach((queryTerm) => {
      const queryTermLower = queryTerm.toLowerCase();

      // maybe skip this "word"
      // stopwords array is from language_data.js
      if (
        stopwords.indexOf(queryTermLower) !== -1 ||
        queryTerm.match(/^\d+$/)
      )
        return;

      // stem the word
      let word = stemmer.stemWord(queryTermLower);
      // select the correct list
      if (word[0] === "-") excludedTerms.add(word.substr(1));
      else {
        searchTerms.add(word);
        highlightTerms.add(queryTermLower);
      }
    });

    // console.debug("SEARCH: searching for:");
    // console.info("required: ", [...searchTerms]);
    // console.info("excluded: ", [...excludedTerms]);

    // array of [docname, title, anchor, descr, score, filename]
    let results = [];
    _removeChildren(document.getElementById("search-progress"));

    // lookup as object
    objectTerms.forEach((term) =>
      results.push(...Search.performObjectSearch(term, objectTerms))
    );

    // lookup as search terms in fulltext
    results.push(...Search.performTermsSearch(searchTerms, excludedTerms));

    // let the scorer override scores with a custom scoring function
    if (Scorer.score) results.forEach((item) => (item[4] = Scorer.score(item)));

    // now sort the results by score (in opposite order of appearance, since the
    // display function below uses pop() to retrieve items) and then
    // alphabetically
    results.sort((a, b) => {
      const leftScore = a[4];
      const rightScore = b[4];
      if (leftScore === rightScore) {
        // same score: sort alphabetically
        const leftTitle = a[1].toLowerCase();
        const rightTitle = b[1].toLowerCase();
        if (leftTitle === rightTitle) return 0;
        return leftTitle > rightTitle ? -1 : 1; // inverted is intentional
      }
      return leftScore > rightScore ? 1 : -1;
    });

    // remove duplicate search results
    // note the reversing of results, so that in the case of duplicates, the highest-scoring entry is kept
    let seen = new Set();
    results = results.reverse().reduce((acc, result) => {
      let resultStr = result.slice(0, 4).concat([result[5]]).map(v => String(v)).join(',');
      if (!seen.has(resultStr)) {
        acc.push(result);
        seen.add(resultStr);
      }
      return acc;
    }, []);

    results = results.reverse();

    // for debugging
    //Search.lastresults = results.slice();  // a copy
    // console.info("search results:", Search.lastresults);

    // print the results
    _displayNextItem(results, results.length, highlightTerms, searchTerms);
  },

  /**
   * search for object names
   */
  performObjectSearch: (object, objectTerms) => {
    const filenames = Search._index.filenames;
    const docNames = Search._index.docnames;
    const objects = Search._index.objects;
    const objNames = Search._index.objnames;
    const titles = Search._index.titles;

    const results = [];

    const objectSearchCallback = (prefix, match) => {
      const name = match[4]
      const fullname = (prefix ? prefix + "." : "") + name;
      const fullnameLower = fullname.toLowerCase();
      if (fullnameLower.indexOf(object) < 0) return;

      let score = 0;
      const parts = fullnameLower.split(".");

      // check for different match types: exact matches of full name or
      // "last name" (i.e. last dotted part)
      if (fullnameLower === object || parts.slice(-1)[0] === object)
        score += Scorer.objNameMatch;
      else if (parts.slice(-1)[0].indexOf(object) > -1)
        score += Scorer.objPartialMatch; // matches in last name

      const objName = objNames[match[1]][2];
      const title = titles[match[0]];

      // If more than one term searched for, we require other words to be
      // found in the name/title/description
      const otherTerms = new Set(objectTerms);
      otherTerms.delete(object);
      if (otherTerms.size > 0) {
        const haystack = `${prefix} ${name} ${objName} ${title}`.toLowerCase();
        if (
          [...otherTerms].some((otherTerm) => haystack.indexOf(otherTerm) < 0)
        )
          return;
      }

      let anchor = match[3];
      if (anchor === "") anchor = fullname;
      else if (anchor === "-") anchor = objNames[match[1]][1] + "-" + fullname;

      const descr = objName + _(", in ") + title;

      // add custom score for some objects according to scorer
      if (Scorer.objPrio.hasOwnProperty(match[2]))
        score += Scorer.objPrio[match[2]];
      else score += Scorer.objPrioDefault;

      results.push([
        docNames[match[0]],
        fullname,
        "#" + anchor,
        descr,
        score,
        filenames[match[0]],
      ]);
    };
    Object.keys(objects).forEach((prefix) =>
      objects[prefix].forEach((array) =>
        objectSearchCallback(prefix, array)
      )
    );
    return results;
  },

  /**
   * search for full-text terms in the index
   */
  performTermsSearch: (searchTerms, excludedTerms) => {
    // prepare search
    const terms = Search._index.terms;
    const titleTerms = Search._index.titleterms;
    const docNames = Search._index.docnames;
    const filenames = Search._index.filenames;
    const titles = Search._index.titles;

    const scoreMap = new Map();
    const fileMap = new Map();

    // perform the search on the required terms
    searchTerms.forEach((word) => {
      const files = [];
      const arr = [
        { files: terms[word], score: Scorer.term },
        { files: titleTerms[word], score: Scorer.title },
      ];
      // add support for partial matches
      if (word.length > 2) {
        const escapedWord = _escapeRegExp(word);
        Object.keys(terms).forEach((term) => {
          if (term.match(escapedWord) && !terms[word])
            arr.push({ files: terms[term], score: Scorer.partialTerm });
        });
        Object.keys(titleTerms).forEach((term) => {
          if (term.match(escapedWord) && !titleTerms[word])
            arr.push({ files: titleTerms[word], score: Scorer.partialTitle });
        });
      }

      // no match but word was a required one
      if (arr.every((record) => record.files === undefined)) return;

      // found search word in contents
      arr.forEach((record) => {
        if (record.files === undefined) return;

        let recordFiles = record.files;
        if (recordFiles.length === undefined) recordFiles = [recordFiles];
        files.push(...recordFiles);

        // set score for the word in each file
        recordFiles.forEach((file) => {
          if (!scoreMap.has(file)) scoreMap.set(file, {});
          scoreMap.get(file)[word] = record.score;
        });
      });

      // create the mapping
      files.forEach((file) => {
        if (fileMap.has(file) && fileMap.get(file).indexOf(word) === -1)
          fileMap.get(file).push(word);
        else fileMap.set(file, [word]);
      });
    });

    // now check if the files don't contain excluded terms
    const results = [];
    for (const [file, wordList] of fileMap) {
      // check if all requirements are matched

      // as search terms with length < 3 are discarded
      const filteredTermCount = [...searchTerms].filter(
        (term) => term.length > 2
      ).length;
      if (
        wordList.length !== searchTerms.size &&
        wordList.length !== filteredTermCount
      )
        continue;

      // ensure that none of the excluded terms is in the search result
      if (
        [...excludedTerms].some(
          (term) =>
            terms[term] === file ||
            titleTerms[term] === file ||
            (terms[term] || []).includes(file) ||
            (titleTerms[term] || []).includes(file)
        )
      )
        break;

      // select one (max) score for the file.
      const score = Math.max(...wordList.map((w) => scoreMap.get(file)[w]));
      // add result to the result list
      results.push([
        docNames[file],
        titles[file],
        "",
        null,
        score,
        filenames[file],
      ]);
    }
    return results;
  },

  /**
   * helper function to return a node containing the
   * search summary for a given text. keywords is a list
   * of stemmed words, highlightWords is the list of normal, unstemmed
   * words. the first one is used to find the occurrence, the
   * latter for highlighting it.
   */
  makeSearchSummary: (htmlText, keywords, highlightWords) => {
<<<<<<< HEAD
    const text = Search.htmlToText(htmlText).toLowerCase();
    if (text === "") return null;

    const actualStartPosition = [...keywords]
      .map((k) => text.indexOf(k.toLowerCase()))
=======
    const text = Search.htmlToText(htmlText);
    if (text === "") return null;

    const textLower = text.toLowerCase();
    const actualStartPosition = [...keywords]
      .map((k) => textLower.indexOf(k.toLowerCase()))
>>>>>>> 5e41363b
      .filter((i) => i > -1)
      .slice(-1)[0];
    const startWithContext = Math.max(actualStartPosition - 120, 0);

    const top = startWithContext === 0 ? "" : "...";
    const tail = startWithContext + 240 < text.length ? "..." : "";

<<<<<<< HEAD
    let summary = document.createElement("div");
    summary.classList.add("context");
    summary.innerText = top + text.substr(startWithContext, 240).trim() + tail;
=======
    let summary = document.createElement("p");
    summary.classList.add("context");
    summary.textContent = top + text.substr(startWithContext, 240).trim() + tail;
>>>>>>> 5e41363b

    highlightWords.forEach((highlightWord) =>
      _highlightText(summary, highlightWord, "highlighted")
    );

    return summary;
  },
};

_ready(Search.init);<|MERGE_RESOLUTION|>--- conflicted
+++ resolved
@@ -88,11 +88,7 @@
   linkEl.href = linkUrl + "?" + params.toString() + anchor;
   linkEl.innerHTML = title;
   if (descr)
-<<<<<<< HEAD
-    listItem.appendChild(document.createElement("span")).innerText =
-=======
     listItem.appendChild(document.createElement("span")).innerHTML =
->>>>>>> 5e41363b
       " (" + descr + ")";
   else if (showSearchSummary)
     fetch(requestUrl)
@@ -159,15 +155,8 @@
   _pulse_status: -1,
 
   htmlToText: (htmlString) => {
-<<<<<<< HEAD
-    const htmlElement = document
-      .createRange()
-      .createContextualFragment(htmlString);
-    _removeChildren(htmlElement.querySelectorAll(".headerlink"));
-=======
     const htmlElement = new DOMParser().parseFromString(htmlString, 'text/html');
     htmlElement.querySelectorAll(".headerlink").forEach((el) => { el.remove() });
->>>>>>> 5e41363b
     const docContent = htmlElement.querySelector('[role="main"]');
     if (docContent !== undefined) return docContent.textContent;
     console.warn(
@@ -513,20 +502,12 @@
    * latter for highlighting it.
    */
   makeSearchSummary: (htmlText, keywords, highlightWords) => {
-<<<<<<< HEAD
-    const text = Search.htmlToText(htmlText).toLowerCase();
-    if (text === "") return null;
-
-    const actualStartPosition = [...keywords]
-      .map((k) => text.indexOf(k.toLowerCase()))
-=======
     const text = Search.htmlToText(htmlText);
     if (text === "") return null;
 
     const textLower = text.toLowerCase();
     const actualStartPosition = [...keywords]
       .map((k) => textLower.indexOf(k.toLowerCase()))
->>>>>>> 5e41363b
       .filter((i) => i > -1)
       .slice(-1)[0];
     const startWithContext = Math.max(actualStartPosition - 120, 0);
@@ -534,15 +515,9 @@
     const top = startWithContext === 0 ? "" : "...";
     const tail = startWithContext + 240 < text.length ? "..." : "";
 
-<<<<<<< HEAD
-    let summary = document.createElement("div");
-    summary.classList.add("context");
-    summary.innerText = top + text.substr(startWithContext, 240).trim() + tail;
-=======
     let summary = document.createElement("p");
     summary.classList.add("context");
     summary.textContent = top + text.substr(startWithContext, 240).trim() + tail;
->>>>>>> 5e41363b
 
     highlightWords.forEach((highlightWord) =>
       _highlightText(summary, highlightWord, "highlighted")
