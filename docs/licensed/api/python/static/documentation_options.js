var DOCUMENTATION_OPTIONS = {
    URL_ROOT: document.getElementById("documentation_options").getAttribute('data-url_root'),
<<<<<<< HEAD
    VERSION: '3.3.0',
=======
    VERSION: '4.0.0',
>>>>>>> 5e41363b
    LANGUAGE: 'en',
    COLLAPSE_INDEX: false,
    BUILDER: 'html',
    FILE_SUFFIX: '.html',
    LINK_SUFFIX: '.html',
    HAS_SOURCE: true,
    SOURCELINK_SUFFIX: '.txt',
    NAVIGATION_WITH_KEYS: true,
    SHOW_SEARCH_SUMMARY: true,
<<<<<<< HEAD
    ENABLE_SEARCH_SHORTCUTS: false,
=======
    ENABLE_SEARCH_SHORTCUTS: true,
>>>>>>> 5e41363b
};<|MERGE_RESOLUTION|>--- conflicted
+++ resolved
@@ -1,10 +1,6 @@
 var DOCUMENTATION_OPTIONS = {
     URL_ROOT: document.getElementById("documentation_options").getAttribute('data-url_root'),
-<<<<<<< HEAD
-    VERSION: '3.3.0',
-=======
     VERSION: '4.0.0',
->>>>>>> 5e41363b
     LANGUAGE: 'en',
     COLLAPSE_INDEX: false,
     BUILDER: 'html',
@@ -14,9 +10,5 @@
     SOURCELINK_SUFFIX: '.txt',
     NAVIGATION_WITH_KEYS: true,
     SHOW_SEARCH_SUMMARY: true,
-<<<<<<< HEAD
-    ENABLE_SEARCH_SHORTCUTS: false,
-=======
     ENABLE_SEARCH_SHORTCUTS: true,
->>>>>>> 5e41363b
 };