--- conflicted
+++ resolved
@@ -145,50 +145,9 @@
    </i>
   </label>
   <ul>
-<<<<<<< HEAD
-   <li class="toctree-l2">
-    <a class="reference internal" href="sparknlp_jsl.annotator.AnnotationMerger.html">
-     sparknlp_jsl.annotator.AnnotationMerger
-    </a>
-   </li>
-   <li class="toctree-l2">
-    <a class="reference internal" href="sparknlp_jsl.annotator.AssertionDLApproach.html">
-     sparknlp_jsl.annotator.AssertionDLApproach
-    </a>
-   </li>
-   <li class="toctree-l2">
-    <a class="reference internal" href="sparknlp_jsl.annotator.AssertionDLModel.html">
-     sparknlp_jsl.annotator.AssertionDLModel
-    </a>
-   </li>
-   <li class="toctree-l2">
-    <a class="reference internal" href="sparknlp_jsl.annotator.AssertionFilterer.html">
-     sparknlp_jsl.annotator.AssertionFilterer
-    </a>
-   </li>
-   <li class="toctree-l2">
-    <a class="reference internal" href="sparknlp_jsl.annotator.AssertionLogRegApproach.html">
-     sparknlp_jsl.annotator.AssertionLogRegApproach
-    </a>
-   </li>
-   <li class="toctree-l2">
-    <a class="reference internal" href="sparknlp_jsl.annotator.AssertionLogRegModel.html">
-     sparknlp_jsl.annotator.AssertionLogRegModel
-    </a>
-   </li>
-   <li class="toctree-l2">
-    <a class="reference internal" href="sparknlp_jsl.annotator.AverageEmbeddings.html">
-     sparknlp_jsl.annotator.AverageEmbeddings
-    </a>
-   </li>
-   <li class="toctree-l2">
-    <a class="reference internal" href="sparknlp_jsl.annotator.BertSentenceChunkEmbeddings.html">
-     sparknlp_jsl.annotator.BertSentenceChunkEmbeddings
-=======
    <li class="toctree-l2 has-children">
     <a class="reference internal" href="sparknlp_jsl.annotator.annotation_merger.html">
      sparknlp_jsl.annotator.annotation_merger
->>>>>>> 5e41363b
     </a>
     <input class="toctree-checkbox" id="toctree-checkbox-2" name="toctree-checkbox-2" type="checkbox"/>
     <label for="toctree-checkbox-2">
@@ -229,28 +188,8 @@
     </a>
    </li>
    <li class="toctree-l2">
-<<<<<<< HEAD
-    <a class="reference internal" href="sparknlp_jsl.annotator.ChunkMapperApproach.html">
-     sparknlp_jsl.annotator.ChunkMapperApproach
-    </a>
-   </li>
-   <li class="toctree-l2">
-    <a class="reference internal" href="sparknlp_jsl.annotator.ChunkMapperFilterer.html">
-     sparknlp_jsl.annotator.ChunkMapperFilterer
-    </a>
-   </li>
-   <li class="toctree-l2">
-    <a class="reference internal" href="sparknlp_jsl.annotator.ChunkMapperModel.html">
-     sparknlp_jsl.annotator.ChunkMapperModel
-    </a>
-   </li>
-   <li class="toctree-l2">
-    <a class="reference internal" href="sparknlp_jsl.annotator.ChunkMergeApproach.html">
-     sparknlp_jsl.annotator.ChunkMergeApproach
-=======
     <a class="reference internal" href="sparknlp_jsl.annotator.disambiguation.html">
      sparknlp_jsl.annotator.disambiguation
->>>>>>> 5e41363b
     </a>
    </li>
    <li class="toctree-l2">
@@ -386,18 +325,8 @@
   </label>
   <ul>
    <li class="toctree-l2">
-<<<<<<< HEAD
-    <a class="reference internal" href="sparknlp_jsl.annotator.EntityChunkEmbeddings.html">
-     sparknlp_jsl.annotator.EntityChunkEmbeddings
-    </a>
-   </li>
-   <li class="toctree-l2">
-    <a class="reference internal" href="sparknlp_jsl.annotator.GenericClassifierApproach.html">
-     sparknlp_jsl.annotator.GenericClassifierApproach
-=======
     <a class="reference internal" href="sparknlp_jsl.training.AnnotationToolJsonReader.html">
      sparknlp_jsl.training.AnnotationToolJsonReader
->>>>>>> 5e41363b
     </a>
    </li>
    <li class="toctree-l2">
@@ -423,33 +352,8 @@
   </label>
   <ul>
    <li class="toctree-l2">
-<<<<<<< HEAD
-    <a class="reference internal" href="sparknlp_jsl.annotator.MedicalBertForSequenceClassification.html">
-     sparknlp_jsl.annotator.MedicalBertForSequenceClassification
-    </a>
-   </li>
-   <li class="toctree-l2">
-    <a class="reference internal" href="sparknlp_jsl.annotator.MedicalBertForTokenClassifier.html">
-     sparknlp_jsl.annotator.MedicalBertForTokenClassifier
-    </a>
-   </li>
-   <li class="toctree-l2">
-    <a class="reference internal" href="sparknlp_jsl.annotator.MedicalDistilBertForSequenceClassification.html">
-     sparknlp_jsl.annotator.MedicalDistilBertForSequenceClassification
-    </a>
-   </li>
-   <li class="toctree-l2">
-    <a class="reference internal" href="sparknlp_jsl.annotator.MedicalGraphBuilderModel.html">
-     sparknlp_jsl.annotator.MedicalGraphBuilderModel
-    </a>
-   </li>
-   <li class="toctree-l2">
-    <a class="reference internal" href="sparknlp_jsl.annotator.MedicalNerApproach.html">
-     sparknlp_jsl.annotator.MedicalNerApproach
-=======
     <a class="reference internal" href="sparknlp_jsl._tf_graph_builders.graph_builders.AssertionTFGraphBuilder.html">
      sparknlp_jsl._tf_graph_builders.graph_builders.AssertionTFGraphBuilder
->>>>>>> 5e41363b
     </a>
    </li>
    <li class="toctree-l2">
@@ -495,179 +399,6 @@
   </a>
   <input class="toctree-checkbox" id="toctree-checkbox-10" name="toctree-checkbox-10" type="checkbox"/>
   <label for="toctree-checkbox-10">
-   <i class="fas fa-chevron-down">
-   </i>
-  </label>
-  <ul>
-   <li class="toctree-l2">
-    <a class="reference internal" href="sparknlp_jsl._tf_graph_builders.graph_builders.AssertionTFGraphBuilder.html">
-     sparknlp_jsl._tf_graph_builders.graph_builders.AssertionTFGraphBuilder
-    </a>
-   </li>
-   <li class="toctree-l2">
-    <a class="reference internal" href="sparknlp_jsl._tf_graph_builders.graph_builders.GenericClassifierTFGraphBuilder.html">
-     sparknlp_jsl._tf_graph_builders.graph_builders.GenericClassifierTFGraphBuilder
-    </a>
-   </li>
-   <li class="toctree-l2">
-    <a class="reference internal" href="sparknlp_jsl._tf_graph_builders.graph_builders.NerTFGraphBuilder.html">
-     sparknlp_jsl._tf_graph_builders.graph_builders.NerTFGraphBuilder
-    </a>
-   </li>
-   <li class="toctree-l2">
-    <a class="reference internal" href="sparknlp_jsl._tf_graph_builders.graph_builders.RelationExtractionTFGraphBuilder.html">
-     sparknlp_jsl._tf_graph_builders.graph_builders.RelationExtractionTFGraphBuilder
-    </a>
-   </li>
-   <li class="toctree-l2">
-<<<<<<< HEAD
-    <a class="reference internal" href="sparknlp_jsl.annotator.ResolverMerger.html">
-     sparknlp_jsl.annotator.ResolverMerger
-    </a>
-   </li>
-   <li class="toctree-l2">
-    <a class="reference internal" href="sparknlp_jsl.annotator.Router.html">
-     sparknlp_jsl.annotator.Router
-=======
-    <a class="reference internal" href="sparknlp_jsl._tf_graph_builders.graph_builders.TFGraphBuilder.html">
-     sparknlp_jsl._tf_graph_builders.graph_builders.TFGraphBuilder
->>>>>>> 5e41363b
-    </a>
-   </li>
-   <li class="toctree-l2">
-    <a class="reference internal" href="sparknlp_jsl._tf_graph_builders.graph_builders.TFGraphBuilderFactory.html">
-     sparknlp_jsl._tf_graph_builders.graph_builders.TFGraphBuilderFactory
-    </a>
-   </li>
-   <li class="toctree-l2">
-    <a class="reference internal" href="sparknlp_jsl._tf_graph_builders.graph_builders.TensorflowAddonsNeeded.html">
-     sparknlp_jsl._tf_graph_builders.graph_builders.TensorflowAddonsNeeded
-    </a>
-   </li>
-   <li class="toctree-l2">
-<<<<<<< HEAD
-    <a class="reference internal" href="sparknlp_jsl.annotator.SentenceResolverParams.html">
-     sparknlp_jsl.annotator.SentenceResolverParams
-    </a>
-   </li>
-   <li class="toctree-l2">
-    <a class="reference internal" href="sparknlp_jsl.annotator.TFGraphBuilder.html">
-     sparknlp_jsl.annotator.TFGraphBuilder
-    </a>
-   </li>
-   <li class="toctree-l2">
-    <a class="reference internal" href="sparknlp_jsl.annotator.ZeroShotRelationExtractionModel.html">
-     sparknlp_jsl.annotator.ZeroShotRelationExtractionModel
-    </a>
-   </li>
-  </ul>
- </li>
- <li class="toctree-l1 current active has-children">
-  <a class="reference internal" href="sparknlp_jsl.base.html">
-   sparknlp_jsl.base
-  </a>
-  <input checked="" class="toctree-checkbox" id="toctree-checkbox-2" name="toctree-checkbox-2" type="checkbox"/>
-  <label for="toctree-checkbox-2">
-   <i class="fas fa-chevron-down">
-   </i>
-  </label>
-  <ul class="current">
-   <li class="toctree-l2 current active">
-    <a class="current reference internal" href="#">
-     sparknlp_jsl.base.FeaturesAssembler
-=======
-    <a class="reference internal" href="sparknlp_jsl._tf_graph_builders.graph_builders.WrongTFVersion.html">
-     sparknlp_jsl._tf_graph_builders.graph_builders.WrongTFVersion
->>>>>>> 5e41363b
-    </a>
-   </li>
-  </ul>
- </li>
- <li class="toctree-l1 has-children">
-  <a class="reference internal" href="sparknlp_jsl.training.html">
-   sparknlp_jsl.training
-  </a>
-  <input class="toctree-checkbox" id="toctree-checkbox-3" name="toctree-checkbox-3" type="checkbox"/>
-  <label for="toctree-checkbox-3">
-   <i class="fas fa-chevron-down">
-   </i>
-  </label>
-  <ul>
-   <li class="toctree-l2">
-    <a class="reference internal" href="sparknlp_jsl.training.AnnotationToolJsonReader.html">
-     sparknlp_jsl.training.AnnotationToolJsonReader
-    </a>
-   </li>
-   <li class="toctree-l2">
-    <a class="reference internal" href="sparknlp_jsl.training.CantemistReader.html">
-     sparknlp_jsl.training.CantemistReader
-    </a>
-   </li>
-   <li class="toctree-l2">
-    <a class="reference internal" href="sparknlp_jsl.training.CodiEspReader.html">
-     sparknlp_jsl.training.CodiEspReader
-    </a>
-   </li>
-  </ul>
- </li>
- <li class="toctree-l1 has-children">
-  <a class="reference internal" href="sparknlp_jsl._tf_graph_builders.graph_builders.html">
-   sparknlp_jsl._tf_graph_builders.graph_builders
-  </a>
-  <input class="toctree-checkbox" id="toctree-checkbox-4" name="toctree-checkbox-4" type="checkbox"/>
-  <label for="toctree-checkbox-4">
-   <i class="fas fa-chevron-down">
-   </i>
-  </label>
-  <ul>
-   <li class="toctree-l2">
-    <a class="reference internal" href="sparknlp_jsl._tf_graph_builders.graph_builders.AssertionTFGraphBuilder.html">
-     sparknlp_jsl._tf_graph_builders.graph_builders.AssertionTFGraphBuilder
-    </a>
-   </li>
-   <li class="toctree-l2">
-    <a class="reference internal" href="sparknlp_jsl._tf_graph_builders.graph_builders.GenericClassifierTFGraphBuilder.html">
-     sparknlp_jsl._tf_graph_builders.graph_builders.GenericClassifierTFGraphBuilder
-    </a>
-   </li>
-   <li class="toctree-l2">
-    <a class="reference internal" href="sparknlp_jsl._tf_graph_builders.graph_builders.NerTFGraphBuilder.html">
-     sparknlp_jsl._tf_graph_builders.graph_builders.NerTFGraphBuilder
-    </a>
-   </li>
-   <li class="toctree-l2">
-    <a class="reference internal" href="sparknlp_jsl._tf_graph_builders.graph_builders.RelationExtractionTFGraphBuilder.html">
-     sparknlp_jsl._tf_graph_builders.graph_builders.RelationExtractionTFGraphBuilder
-    </a>
-   </li>
-   <li class="toctree-l2">
-    <a class="reference internal" href="sparknlp_jsl._tf_graph_builders.graph_builders.TFGraphBuilder.html">
-     sparknlp_jsl._tf_graph_builders.graph_builders.TFGraphBuilder
-    </a>
-   </li>
-   <li class="toctree-l2">
-    <a class="reference internal" href="sparknlp_jsl._tf_graph_builders.graph_builders.TFGraphBuilderFactory.html">
-     sparknlp_jsl._tf_graph_builders.graph_builders.TFGraphBuilderFactory
-    </a>
-   </li>
-   <li class="toctree-l2">
-    <a class="reference internal" href="sparknlp_jsl._tf_graph_builders.graph_builders.TensorflowAddonsNeeded.html">
-     sparknlp_jsl._tf_graph_builders.graph_builders.TensorflowAddonsNeeded
-    </a>
-   </li>
-   <li class="toctree-l2">
-    <a class="reference internal" href="sparknlp_jsl._tf_graph_builders.graph_builders.WrongTFVersion.html">
-     sparknlp_jsl._tf_graph_builders.graph_builders.WrongTFVersion
-    </a>
-   </li>
-  </ul>
- </li>
- <li class="toctree-l1 has-children">
-  <a class="reference internal" href="sparknlp_jsl._tf_graph_builders.graph_builders.html">
-   sparknlp_jsl._tf_graph_builders.graph_builders
-  </a>
-  <input class="toctree-checkbox" id="toctree-checkbox-5" name="toctree-checkbox-5" type="checkbox"/>
-  <label for="toctree-checkbox-5">
    <i class="fas fa-chevron-down">
    </i>
   </label>
@@ -1116,11 +847,7 @@
   
   <div class="footer-item">
     <p class="sphinx-version">
-<<<<<<< HEAD
-Created using <a href="http://sphinx-doc.org/">Sphinx</a> 5.0.1.<br>
-=======
 Created using <a href="http://sphinx-doc.org/">Sphinx</a> 5.0.2.<br>
->>>>>>> 5e41363b
 </p>
   </div>
   
