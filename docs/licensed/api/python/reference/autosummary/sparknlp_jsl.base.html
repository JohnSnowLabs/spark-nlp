--- conflicted
+++ resolved
@@ -40,11 +40,7 @@
     <link rel="index" title="Index" href="../../genindex.html" />
     <link rel="search" title="Search" href="../../search.html" />
     <link rel="next" title="sparknlp_jsl.base.FeaturesAssembler" href="sparknlp_jsl.base.FeaturesAssembler.html" />
-<<<<<<< HEAD
-    <link rel="prev" title="sparknlp_jsl.annotator.ZeroShotRelationExtractionModel" href="sparknlp_jsl.annotator.ZeroShotRelationExtractionModel.html" />
-=======
     <link rel="prev" title="sparknlp_jsl.annotator.tf_graph_builder.TFGraphBuilder" href="sparknlp_jsl.annotator.tf_graph_builder.TFGraphBuilder.html" />
->>>>>>> 5e41363b
 <meta name="viewport" content="width=device-width, initial-scale=1" />
 <meta name="docsearch:language" content="en">
   </head>
@@ -149,60 +145,9 @@
    </i>
   </label>
   <ul>
-<<<<<<< HEAD
-   <li class="toctree-l2">
-    <a class="reference internal" href="sparknlp_jsl.annotator.AnnotationMerger.html">
-     sparknlp_jsl.annotator.AnnotationMerger
-    </a>
-   </li>
-   <li class="toctree-l2">
-    <a class="reference internal" href="sparknlp_jsl.annotator.AssertionDLApproach.html">
-     sparknlp_jsl.annotator.AssertionDLApproach
-    </a>
-   </li>
-   <li class="toctree-l2">
-    <a class="reference internal" href="sparknlp_jsl.annotator.AssertionDLModel.html">
-     sparknlp_jsl.annotator.AssertionDLModel
-    </a>
-   </li>
-   <li class="toctree-l2">
-    <a class="reference internal" href="sparknlp_jsl.annotator.AssertionFilterer.html">
-     sparknlp_jsl.annotator.AssertionFilterer
-    </a>
-   </li>
-   <li class="toctree-l2">
-    <a class="reference internal" href="sparknlp_jsl.annotator.AssertionLogRegApproach.html">
-     sparknlp_jsl.annotator.AssertionLogRegApproach
-    </a>
-   </li>
-   <li class="toctree-l2">
-    <a class="reference internal" href="sparknlp_jsl.annotator.AssertionLogRegModel.html">
-     sparknlp_jsl.annotator.AssertionLogRegModel
-    </a>
-   </li>
-   <li class="toctree-l2">
-    <a class="reference internal" href="sparknlp_jsl.annotator.AverageEmbeddings.html">
-     sparknlp_jsl.annotator.AverageEmbeddings
-    </a>
-   </li>
-   <li class="toctree-l2">
-    <a class="reference internal" href="sparknlp_jsl.annotator.BertSentenceChunkEmbeddings.html">
-     sparknlp_jsl.annotator.BertSentenceChunkEmbeddings
-    </a>
-   </li>
-   <li class="toctree-l2">
-    <a class="reference internal" href="sparknlp_jsl.annotator.Chunk2Token.html">
-     sparknlp_jsl.annotator.Chunk2Token
-    </a>
-   </li>
-   <li class="toctree-l2">
-    <a class="reference internal" href="sparknlp_jsl.annotator.ChunkConverter.html">
-     sparknlp_jsl.annotator.ChunkConverter
-=======
    <li class="toctree-l2 has-children">
     <a class="reference internal" href="sparknlp_jsl.annotator.annotation_merger.html">
      sparknlp_jsl.annotator.annotation_merger
->>>>>>> 5e41363b
     </a>
     <input class="toctree-checkbox" id="toctree-checkbox-2" name="toctree-checkbox-2" type="checkbox"/>
     <label for="toctree-checkbox-2">
@@ -233,28 +178,8 @@
     </a>
    </li>
    <li class="toctree-l2">
-<<<<<<< HEAD
-    <a class="reference internal" href="sparknlp_jsl.annotator.ChunkMapperApproach.html">
-     sparknlp_jsl.annotator.ChunkMapperApproach
-    </a>
-   </li>
-   <li class="toctree-l2">
-    <a class="reference internal" href="sparknlp_jsl.annotator.ChunkMapperFilterer.html">
-     sparknlp_jsl.annotator.ChunkMapperFilterer
-    </a>
-   </li>
-   <li class="toctree-l2">
-    <a class="reference internal" href="sparknlp_jsl.annotator.ChunkMapperModel.html">
-     sparknlp_jsl.annotator.ChunkMapperModel
-    </a>
-   </li>
-   <li class="toctree-l2">
-    <a class="reference internal" href="sparknlp_jsl.annotator.ChunkMergeApproach.html">
-     sparknlp_jsl.annotator.ChunkMergeApproach
-=======
     <a class="reference internal" href="sparknlp_jsl.annotator.context.html">
      sparknlp_jsl.annotator.context
->>>>>>> 5e41363b
     </a>
    </li>
    <li class="toctree-l2">
@@ -383,18 +308,8 @@
   </label>
   <ul>
    <li class="toctree-l2">
-<<<<<<< HEAD
-    <a class="reference internal" href="sparknlp_jsl.annotator.EntityChunkEmbeddings.html">
-     sparknlp_jsl.annotator.EntityChunkEmbeddings
-    </a>
-   </li>
-   <li class="toctree-l2">
-    <a class="reference internal" href="sparknlp_jsl.annotator.GenericClassifierApproach.html">
-     sparknlp_jsl.annotator.GenericClassifierApproach
-=======
     <a class="reference internal" href="sparknlp_jsl.base.FeaturesAssembler.html">
      sparknlp_jsl.base.FeaturesAssembler
->>>>>>> 5e41363b
     </a>
    </li>
   </ul>
@@ -420,33 +335,8 @@
     </a>
    </li>
    <li class="toctree-l2">
-<<<<<<< HEAD
-    <a class="reference internal" href="sparknlp_jsl.annotator.MedicalBertForSequenceClassification.html">
-     sparknlp_jsl.annotator.MedicalBertForSequenceClassification
-    </a>
-   </li>
-   <li class="toctree-l2">
-    <a class="reference internal" href="sparknlp_jsl.annotator.MedicalBertForTokenClassifier.html">
-     sparknlp_jsl.annotator.MedicalBertForTokenClassifier
-    </a>
-   </li>
-   <li class="toctree-l2">
-    <a class="reference internal" href="sparknlp_jsl.annotator.MedicalDistilBertForSequenceClassification.html">
-     sparknlp_jsl.annotator.MedicalDistilBertForSequenceClassification
-    </a>
-   </li>
-   <li class="toctree-l2">
-    <a class="reference internal" href="sparknlp_jsl.annotator.MedicalGraphBuilderModel.html">
-     sparknlp_jsl.annotator.MedicalGraphBuilderModel
-    </a>
-   </li>
-   <li class="toctree-l2">
-    <a class="reference internal" href="sparknlp_jsl.annotator.MedicalNerApproach.html">
-     sparknlp_jsl.annotator.MedicalNerApproach
-=======
     <a class="reference internal" href="sparknlp_jsl.training.CodiEspReader.html">
      sparknlp_jsl.training.CodiEspReader
->>>>>>> 5e41363b
     </a>
    </li>
   </ul>
@@ -509,172 +399,6 @@
   </a>
   <input class="toctree-checkbox" id="toctree-checkbox-10" name="toctree-checkbox-10" type="checkbox"/>
   <label for="toctree-checkbox-10">
-   <i class="fas fa-chevron-down">
-   </i>
-  </label>
-  <ul>
-   <li class="toctree-l2">
-    <a class="reference internal" href="sparknlp_jsl._tf_graph_builders.graph_builders.AssertionTFGraphBuilder.html">
-     sparknlp_jsl._tf_graph_builders.graph_builders.AssertionTFGraphBuilder
-    </a>
-   </li>
-   <li class="toctree-l2">
-    <a class="reference internal" href="sparknlp_jsl._tf_graph_builders.graph_builders.GenericClassifierTFGraphBuilder.html">
-     sparknlp_jsl._tf_graph_builders.graph_builders.GenericClassifierTFGraphBuilder
-    </a>
-   </li>
-   <li class="toctree-l2">
-    <a class="reference internal" href="sparknlp_jsl._tf_graph_builders.graph_builders.NerTFGraphBuilder.html">
-     sparknlp_jsl._tf_graph_builders.graph_builders.NerTFGraphBuilder
-    </a>
-   </li>
-   <li class="toctree-l2">
-<<<<<<< HEAD
-    <a class="reference internal" href="sparknlp_jsl.annotator.ResolverMerger.html">
-     sparknlp_jsl.annotator.ResolverMerger
-    </a>
-   </li>
-   <li class="toctree-l2">
-    <a class="reference internal" href="sparknlp_jsl.annotator.Router.html">
-     sparknlp_jsl.annotator.Router
-=======
-    <a class="reference internal" href="sparknlp_jsl._tf_graph_builders.graph_builders.RelationExtractionTFGraphBuilder.html">
-     sparknlp_jsl._tf_graph_builders.graph_builders.RelationExtractionTFGraphBuilder
->>>>>>> 5e41363b
-    </a>
-   </li>
-   <li class="toctree-l2">
-    <a class="reference internal" href="sparknlp_jsl._tf_graph_builders.graph_builders.TFGraphBuilder.html">
-     sparknlp_jsl._tf_graph_builders.graph_builders.TFGraphBuilder
-    </a>
-   </li>
-   <li class="toctree-l2">
-    <a class="reference internal" href="sparknlp_jsl._tf_graph_builders.graph_builders.TFGraphBuilderFactory.html">
-     sparknlp_jsl._tf_graph_builders.graph_builders.TFGraphBuilderFactory
-    </a>
-   </li>
-   <li class="toctree-l2">
-    <a class="reference internal" href="sparknlp_jsl._tf_graph_builders.graph_builders.TensorflowAddonsNeeded.html">
-     sparknlp_jsl._tf_graph_builders.graph_builders.TensorflowAddonsNeeded
-    </a>
-   </li>
-<<<<<<< HEAD
-   <li class="toctree-l2">
-    <a class="reference internal" href="sparknlp_jsl.annotator.TFGraphBuilder.html">
-     sparknlp_jsl.annotator.TFGraphBuilder
-    </a>
-   </li>
-   <li class="toctree-l2">
-    <a class="reference internal" href="sparknlp_jsl.annotator.ZeroShotRelationExtractionModel.html">
-     sparknlp_jsl.annotator.ZeroShotRelationExtractionModel
-    </a>
-   </li>
-  </ul>
- </li>
- <li class="toctree-l1 current active has-children">
-  <a class="current reference internal" href="#">
-   sparknlp_jsl.base
-  </a>
-  <input checked="" class="toctree-checkbox" id="toctree-checkbox-2" name="toctree-checkbox-2" type="checkbox"/>
-  <label for="toctree-checkbox-2">
-   <i class="fas fa-chevron-down">
-   </i>
-  </label>
-  <ul>
-=======
->>>>>>> 5e41363b
-   <li class="toctree-l2">
-    <a class="reference internal" href="sparknlp_jsl._tf_graph_builders.graph_builders.WrongTFVersion.html">
-     sparknlp_jsl._tf_graph_builders.graph_builders.WrongTFVersion
-    </a>
-   </li>
-  </ul>
- </li>
- <li class="toctree-l1 has-children">
-  <a class="reference internal" href="sparknlp_jsl.training.html">
-   sparknlp_jsl.training
-  </a>
-  <input class="toctree-checkbox" id="toctree-checkbox-3" name="toctree-checkbox-3" type="checkbox"/>
-  <label for="toctree-checkbox-3">
-   <i class="fas fa-chevron-down">
-   </i>
-  </label>
-  <ul>
-   <li class="toctree-l2">
-    <a class="reference internal" href="sparknlp_jsl.training.AnnotationToolJsonReader.html">
-     sparknlp_jsl.training.AnnotationToolJsonReader
-    </a>
-   </li>
-   <li class="toctree-l2">
-    <a class="reference internal" href="sparknlp_jsl.training.CantemistReader.html">
-     sparknlp_jsl.training.CantemistReader
-    </a>
-   </li>
-   <li class="toctree-l2">
-    <a class="reference internal" href="sparknlp_jsl.training.CodiEspReader.html">
-     sparknlp_jsl.training.CodiEspReader
-    </a>
-   </li>
-  </ul>
- </li>
- <li class="toctree-l1 has-children">
-  <a class="reference internal" href="sparknlp_jsl._tf_graph_builders.graph_builders.html">
-   sparknlp_jsl._tf_graph_builders.graph_builders
-  </a>
-  <input class="toctree-checkbox" id="toctree-checkbox-4" name="toctree-checkbox-4" type="checkbox"/>
-  <label for="toctree-checkbox-4">
-   <i class="fas fa-chevron-down">
-   </i>
-  </label>
-  <ul>
-   <li class="toctree-l2">
-    <a class="reference internal" href="sparknlp_jsl._tf_graph_builders.graph_builders.AssertionTFGraphBuilder.html">
-     sparknlp_jsl._tf_graph_builders.graph_builders.AssertionTFGraphBuilder
-    </a>
-   </li>
-   <li class="toctree-l2">
-    <a class="reference internal" href="sparknlp_jsl._tf_graph_builders.graph_builders.GenericClassifierTFGraphBuilder.html">
-     sparknlp_jsl._tf_graph_builders.graph_builders.GenericClassifierTFGraphBuilder
-    </a>
-   </li>
-   <li class="toctree-l2">
-    <a class="reference internal" href="sparknlp_jsl._tf_graph_builders.graph_builders.NerTFGraphBuilder.html">
-     sparknlp_jsl._tf_graph_builders.graph_builders.NerTFGraphBuilder
-    </a>
-   </li>
-   <li class="toctree-l2">
-    <a class="reference internal" href="sparknlp_jsl._tf_graph_builders.graph_builders.RelationExtractionTFGraphBuilder.html">
-     sparknlp_jsl._tf_graph_builders.graph_builders.RelationExtractionTFGraphBuilder
-    </a>
-   </li>
-   <li class="toctree-l2">
-    <a class="reference internal" href="sparknlp_jsl._tf_graph_builders.graph_builders.TFGraphBuilder.html">
-     sparknlp_jsl._tf_graph_builders.graph_builders.TFGraphBuilder
-    </a>
-   </li>
-   <li class="toctree-l2">
-    <a class="reference internal" href="sparknlp_jsl._tf_graph_builders.graph_builders.TFGraphBuilderFactory.html">
-     sparknlp_jsl._tf_graph_builders.graph_builders.TFGraphBuilderFactory
-    </a>
-   </li>
-   <li class="toctree-l2">
-    <a class="reference internal" href="sparknlp_jsl._tf_graph_builders.graph_builders.TensorflowAddonsNeeded.html">
-     sparknlp_jsl._tf_graph_builders.graph_builders.TensorflowAddonsNeeded
-    </a>
-   </li>
-   <li class="toctree-l2">
-    <a class="reference internal" href="sparknlp_jsl._tf_graph_builders.graph_builders.WrongTFVersion.html">
-     sparknlp_jsl._tf_graph_builders.graph_builders.WrongTFVersion
-    </a>
-   </li>
-  </ul>
- </li>
- <li class="toctree-l1 has-children">
-  <a class="reference internal" href="sparknlp_jsl._tf_graph_builders.graph_builders.html">
-   sparknlp_jsl._tf_graph_builders.graph_builders
-  </a>
-  <input class="toctree-checkbox" id="toctree-checkbox-5" name="toctree-checkbox-5" type="checkbox"/>
-  <label for="toctree-checkbox-5">
    <i class="fas fa-chevron-down">
    </i>
   </label>
@@ -801,19 +525,11 @@
               <footer class="bd-footer-article">
                   <!-- Previous / next buttons -->
 <div class='prev-next-area'>
-<<<<<<< HEAD
-  <a class='left-prev' id="prev-link" href="sparknlp_jsl.annotator.ZeroShotRelationExtractionModel.html" title="previous page">
-      <i class="fas fa-angle-left"></i>
-      <div class="prev-next-info">
-          <p class="prev-next-subtitle">previous</p>
-          <p class="prev-next-title">sparknlp_jsl.annotator.ZeroShotRelationExtractionModel</p>
-=======
   <a class='left-prev' id="prev-link" href="sparknlp_jsl.annotator.tf_graph_builder.TFGraphBuilder.html" title="previous page">
       <i class="fas fa-angle-left"></i>
       <div class="prev-next-info">
           <p class="prev-next-subtitle">previous</p>
           <p class="prev-next-title">sparknlp_jsl.annotator.tf_graph_builder.TFGraphBuilder</p>
->>>>>>> 5e41363b
       </div>
   </a>
   <a class='right-next' id="next-link" href="sparknlp_jsl.base.FeaturesAssembler.html" title="next page">
@@ -846,11 +562,7 @@
   
   <div class="footer-item">
     <p class="sphinx-version">
-<<<<<<< HEAD
-Created using <a href="http://sphinx-doc.org/">Sphinx</a> 5.0.1.<br>
-=======
 Created using <a href="http://sphinx-doc.org/">Sphinx</a> 5.0.2.<br>
->>>>>>> 5e41363b
 </p>
   </div>
   
