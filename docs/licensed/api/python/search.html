--- conflicted
+++ resolved
@@ -5,11 +5,7 @@
   <head>
     <meta charset="utf-8" />
     <meta name="viewport" content="width=device-width, initial-scale=1.0" />
-<<<<<<< HEAD
-    <title>Search &#8212; Spark NLP 3.3.0 documentation</title>
-=======
     <title>Search &#8212; Spark NLP 4.0.0 documentation</title>
->>>>>>> 5e41363b
 <script>
   document.documentElement.dataset.mode = localStorage.getItem("mode") || "";
   document.documentElement.dataset.theme = localStorage.getItem("theme") || "light"
@@ -28,10 +24,7 @@
     href="static/vendor/fontawesome/5.13.0/webfonts/fa-brands-400.woff2">
 
     <link rel="stylesheet" type="text/css" href="static/pygments.css" />
-<<<<<<< HEAD
-=======
     <link rel="stylesheet" type="text/css" href="static/graphviz.css" />
->>>>>>> 5e41363b
     <link rel="stylesheet" type="text/css" href="static/css/custom.css" />
 
   <!-- Pre-loaded scripts that we'll load fully later -->
@@ -223,21 +216,13 @@
   
   <div class="footer-item">
     <p class="copyright">
-<<<<<<< HEAD
-    &copy; Copyright 2021, John Snow Labs.<br>
-=======
     &copy; Copyright 2022, John Snow Labs.<br>
->>>>>>> 5e41363b
 </p>
   </div>
   
   <div class="footer-item">
     <p class="sphinx-version">
-<<<<<<< HEAD
-Created using <a href="http://sphinx-doc.org/">Sphinx</a> 5.0.1.<br>
-=======
 Created using <a href="http://sphinx-doc.org/">Sphinx</a> 5.1.1.<br>
->>>>>>> 5e41363b
 </p>
   </div>
   
