--- conflicted
+++ resolved
@@ -16,118 +16,6 @@
     url: https://github.com/JohnSnowLabs/spark-nlp
   - title: '<span style="color: #FF8A00;"><i class="fab fa-slack-hash fa-2x"></i></span>'
     url: https://www.johnsnowlabs.com/slack-redirect/
-<<<<<<< HEAD
-docs-en:
-  - title:     Spark NLP
-    children:
-      - title:  Getting Started
-        url:    /docs/en/quickstart
-      - title:  Install Spark NLP
-        url:    /docs/en/install
-      - title:  General Concepts
-        url:    /docs/en/concepts
-      - title:  Annotators
-        url:    /docs/en/annotators
-      - title:  Transformers
-        url:    /docs/en/transformers
-      - title:  Training
-        url:    /docs/en/training        
-      - title:  Logging
-        url:    /docs/en/thirdpartyprojects
-      - title:  Pipelines
-        url:    /docs/en/pipelines
-      - title:  Models
-        url:    /models
-      - title:  Helpers
-        url:    /docs/en/auxiliary
-      - title: Scala API (Scaladoc)
-        url: /api/
-      - title: Python API (Sphinx)
-        url: /api/python/  
-      - title: Spark NLP Display
-        url: /docs/en/display
-      - title:  Developers
-        url:  /docs/en/developers
-      - title: Release Notes
-        url: /docs/en/release_notes
-  - title: Annotation Lab
-    children:
-      - title:  Getting Started
-        url:    /docs/en/alab/alab
-      - title:  Start Page 
-        url:    /docs/en/alab/start_page
-      - title:  User Management
-        url:    /docs/en/alab/user_management
-      - title:  Project Setup
-        url:    /docs/en/alab/project_setup
-      - title:  NLP Models Hub  
-        url:    /docs/en/alab/models_hub
-      - title:  Preannotations with Spark NLP
-        url:    /docs/en/alab/preannotations
-      - title:  Active Learning
-        url:    /docs/en/alab/active_learning
-      - title:  Import Documents 
-        url:    /docs/en/alab/import
-      - title:  Tasks
-        url:    /docs/en/alab/tasks
-      - title:  Annotate
-        url:    /docs/en/alab/annotation
-      - title:  Analytics   
-        url:    /docs/en/alab/analytics        
-      - title:  Export Data  
-        url:    /docs/en/alab/export
-      - title:  Workflow Setup   
-        url:    /docs/en/alab/workflow
-      - title:  License Setup  
-        url:    /docs/en/alab/byol
-      - title:  Security and Privacy
-        url:    /docs/en/alab/security        
-      - title:  Video Tutorials   
-        url:    /docs/en/alab/tutorials        
-  - title: Spark NLP for Healthcare
-    children:
-      - title:  Getting Started
-        url:    /docs/en/license_getting_started
-      - title: Installation
-        url: /docs/en/licensed_install
-      - title:  Annotators
-        url:    /docs/en/licensed_annotators
-      - title: Training
-        url: /docs/en/licensed_annotators
-      - title:  Models
-        url:    /docs/en/licensed_models
-      - title:  Evaluation
-        url:    /docs/en/evaluation
-      - title: Scala API (Scaladoc)
-        url: /licensed/api/
-      - title: Python API (Sphinx)
-        url: /licensed/api/python
-      - title:  Version Compatibility
-        url:    /docs/en/licensed_version_compatibility
-      - title: Release Notes
-        url: /docs/en/licensed_release_notes
-  - title: Spark OCR
-    children:
-      - title:  Getting Started
-        url:    /docs/en/ocr
-      - title:  Installation
-        url:    /docs/en/ocr_install
-      - title:  Version Compatibility
-        url:    /docs/en/version_compatibility
-      - title:  Pipeline components
-        url:    /docs/en/ocr_pipeline_components
-      - title:  Table recognition
-        url:    /docs/en/ocr_table_recognition
-      - title:  Visual document understanding
-        url:    /docs/en/ocr_visual_document_understanding
-      - title:  Object detection
-        url:    /docs/en/ocr_object_detection
-      - title:  Structures and helpers
-        url:    /docs/en/ocr_structures
-      - title:  Release notes
-        url:    /docs/en/ocr_release_notes
-=======
->>>>>>> 0a94aa69
 
 
 extras:
@@ -167,7 +55,7 @@
       - title: Scala API (Scaladoc)
         url: /api/
       - title: Python API (Sphinx)
-        url: /api/python/  
+        url: /api/python/
       - title: Spark NLP Display
         url: /docs/en/display
       - title:  Developers
@@ -180,21 +68,21 @@
     children:
       - title:  Getting Started
         url:    /docs/en/alab/quickstart
-      - title:  Installation 
+      - title:  Installation
         url:    /docs/en/alab/install
-      - title:  Start Page 
+      - title:  Start Page
         url:    /docs/en/alab/start_page
       - title:  User Management
         url:    /docs/en/alab/user_management
       - title:  Project Setup
         url:    /docs/en/alab/project_setup
-      - title:  NLP Models Hub  
+      - title:  NLP Models Hub
         url:    /docs/en/alab/models_hub
       - title:  Preannotations with Spark NLP
         url:    /docs/en/alab/preannotations
       - title:  Active Learning
         url:    /docs/en/alab/active_learning
-      - title:  Import Documents 
+      - title:  Import Documents
         url:    /docs/en/alab/import
       - title:  Tasks
         url:    /docs/en/alab/tasks
@@ -202,26 +90,26 @@
         url:    /docs/en/alab/annotation
       - title:  Visual NER
         url:    /docs/en/alab/visual_ner
-      - title:  Annotation Settings   
-        url:    /docs/en/alab/settings        
-      - title:  Analytics   
-        url:    /docs/en/alab/analytics        
-      - title:  Export Data  
+      - title:  Annotation Settings
+        url:    /docs/en/alab/settings
+      - title:  Analytics
+        url:    /docs/en/alab/analytics
+      - title:  Export Data
         url:    /docs/en/alab/export
-      - title:  Workflow Setup   
-        url:    /docs/en/alab/workflow      
-      - title:  License Setup  
+      - title:  Workflow Setup
+        url:    /docs/en/alab/workflow
+      - title:  License Setup
         url:    /docs/en/alab/byol
-      - title:  API Integration 
+      - title:  API Integration
         url:    /docs/en/alab/api
-      - title:  Security and Privacy 
-        url:    /docs/en/alab/security  
-      - title:  Video Tutorials   
+      - title:  Security and Privacy
+        url:    /docs/en/alab/security
+      - title:  Video Tutorials
         url:    /docs/en/alab/tutorials
-      - title:  Release Notes   
+      - title:  Release Notes
         url:    /docs/en/alab/release_notes
 
-sparknlp-healthcare:      
+sparknlp-healthcare:
   - title: Spark NLP for Healthcare
     children:
       - title:  Getting Started
@@ -247,7 +135,7 @@
       - title: Cluster Speed Benchmarks
         url: /docs/en/benchmark
       - title: GPU vs CPU benchmark on ClassifierDL
-        url: /docs/en/CPUvsGPUbenchmarkClassifierDL 
+        url: /docs/en/CPUvsGPUbenchmarkClassifierDL
 
 
 spark-ocr:
