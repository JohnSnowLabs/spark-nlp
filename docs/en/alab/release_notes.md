---
layout: docs
comment: no
header: true
seotitle: Release Notes | John Snow Labs
title: Release Notes
permalink: /docs/en/alab/release_notes
key: docs-training
<<<<<<< HEAD
modify_date: "2022-04-05"
=======
modify_date: "2022-08-09"
>>>>>>> 5e41363b
use_language_switcher: "Python-Scala"
show_nav: true
sidebar:
    nav: annotation-lab
---
<<<<<<< HEAD
## 3.2.0

Release date: **31-05-2022**

We are very excited to announce the release of Annotation Lab v3.2.0 which includes new and exciting features such as Project cloning and Project backup, Evaluation of Pretrained Models, and Search feature in the Visual NER Project. Support for Multiple files import, ability to view statuses of Model Servers and Training Jobs, and prioritization of completions for CONLL export. Spark NLP and Spark OCR libraries were also upgraded, and some security fixes and stabilizations were also implemented. Here are the highlights:

### Highlights

- Import/export of an entire Project. All project-related items (tasks, project configuration, project members, task assignments) can be imported/exported. In addition, users can also clone an existing project.
- Evaluate Named Entity Models. Project Owner and/or Manager can now test and evaluate annotated tasks against the Pretrained NER models in the Training & Active Learning Settings tab, configured NER models will be tested against the tasks tagged as test.
- Statuses of Training and Preannotation Server. A new column, status, is added to the server page that gives the status of training and preannotation servers. Also if any issues are encountered during server initialization, those are displayed on mouse-over the status value.
- Import Multiple Files. Project Owners or Managers can now upload multiple files at once in bulk.
- Prioritize Annotators For Data Export. When multiple completions are available for the same task, the CONLL export will include completions from higher priority members.
- Network Policies have been implemented which specify how a pod is allowed to communicate with various network "entities" over the network. The entities that are required to function in Annotation Lab were clearly identified and only traffic coming from them is now allowed.
- Support for airgap licenses with scope. Previously airgap licenses with scopes were missrecognized as floating licenses.
- Upgraded Spark NLP and Spark NLP for Health Care v3.4.1 and Spark OCR v3.12.0 


## 3.1.1

Release date: **09-05-2022**

We are very excited to announce the release of Annotation Lab v3.1.1 which includes Support excel import, CVE fixes and stabilization. Here are the highlights:

### Highlights
- Fix more CVEs of docker images
- Change ClusterRole and ClusterRolebinding to Role and Rolebinding for backup
- When a trained model is deployed by active learning, "active-learning" is seen in Deployedby column
- Fix for visibility icon used for connected words

 
## 3.1.0

Release date: **04-05-2022**

We are very excited to release Annotation Lab v3.1.0 which includes support for training large documents, improvements for Visual NER Projects, security fixes and stabilizations. Here are the highlights:

### Highlights

- Support Training of large documents. Spark NLP feature called Memory Optimization Approach is enabled when the training data is greater then 5MB which enables training of model on machines with lower memory resources.
- Improvements in Visual NER Projects:
  - Users can provide title in the input JSON along with the URL for tasks to import. This sets the title of the task accordingly.
  - JSON export for the Visual NER projects contains both chunk and token-level annotations.
  - Sample tasks can be imported into the Visual NER project using any available OCR server (created by another project).
  - Multi-chunk annotation can be done without changing the start token when the end token is the last word on the document.
  - For Visual NER project, users can export tasks in the VOC format for multi-page tasks with/without completions.
- During restoring backup file in the previous versions, the SECRETS (kubernetes) of the old machine needed manual transfer to the target machine. With v3.1.0, all the SECRETS are backed-up automatically along with database backup and hence they are restored without any hassle.
- Integration with my.johnsnowlabs.com, this means the available licenses can be easily imported by Admin users of Annotation Lab without having to download or copy them manually.
- The maximum number of words/tokens that can be set in a single page in labeling screen is now limited to 1000.
- For a large number of multiple relations, the previous version of Annotation Lab used Prev and Next identifiers which was not optimal for mapping to the correct pairs. For increased usability and clarity , the pair connections now use numerical values.
- While creating new (Contextual Parser) Rules using dictionary, the uploaded CSV file is validated based on: CSV should not contain any null values, CSV should either be a single row or single column.
- Admin users are now able to remove unused licenses. 

## 3.0.1 

Release date: **12-04-2022**

Annotation Lab v3.0.1 includes some CVE issues are fixed along with application bug fixes

### Bug Fixes 
- When licensed model is trained, label "label" was added to prediction entities
- Expired license icon is seen after the user enters new floating license
- In airgaped machine, deployed licensed preannotation server is shown as open source in active-servers page

## 3.0.0

Release date: **06-04-2022**

We are very excited to release Annotation Lab 3.0.0 with support for Floating Licenses and for parallel training and preannotation jobs, created on demand by Project Owners and Managers across various projects. Below are more details about the release.

### Highlights

- Annotation Lab now supports [floating licenses](/docs/en/alab/byol#support-for-floating-licenses) with different scopes (ocr: training, ocr: inference, healthcare: inference, healthcare: training). Depending on the scope of the available license, users can perform model training and/or deploy preannotation servers. Licenses are a must only for training Spark NLP for Healthcare models and for deploying Spark NLP for Healthcare models as preannotation servers.
- [Parallel Trainings](/docs/en/alab/active_learning#deploy-a-new-training-job) and [Preannotations](/docs/en/alab/preannotations#start-preannotation). Annotation Lab now offers support for running model training and document preannotation across multiple projects and/or teams in parallel. If the infrastructure dedicated to the Annotation Lab includes sufficient resources, each team/project can run smoothly without being blocked.
- On demand deployment of preannotation servers and training jobs:
  - [Deploy a new training job](/docs/en/alab/active_learning#deploy-a-new-training-job)
  - [Deploy a new preannotation server](/docs/en/alab/preannotations#start-preannotation)
  - [OCR and Visual NER servers](/docs/en/alab/visual_ner#ocr-and-visual-ner-servers)
- The infrastucture page now hosts a new tab for managing [preannotation, training and OCR servers.](/docs/en/alab/infrastructure#management-of-preannotation-and-training-servers)
- New options available on [preannotate](/docs/en/alab/preannotations#start-preannotation) action. 
- Updates for the [license page](/docs/en/alab/byol#license-page). 

## 2.8.0

Release date: **19-03-2022**

Annotation Lab 2.8.0 simplifies the annotation workflows, adds dynamic pagination features, supports cross-page NER annotation and relation definition for text projects, adds UI features for infrastructure configuration and backup, updates the way the analytics dashboards are processed, offers improved support for rules and support for model training in German and Spanish.

### Highlights

New features offered by Annotation Lab:
- [Dynamic Task Pagination](/docs/en/alab/import#dynamic-task-pagination) replaced the `<pagebreak>` style pagination. 
- [Cross Page Annotation](/docs/en/alab/annotation#cross-page-annotation) is now supported for NER and Relation annotations. 
- [Simplified workflow](/docs/en/alab/annotation#simplified-workflow) are now supported for simpler projects. Furthermore, overall work progress has been added on the Labeling Page. 
- [Infrastucture](/docs/en/alab/infrastructure) used for preannotation and training can now be configured from the Annotation Lab UI.
- Support for [training German and Spanish models](/docs/en/alab/active_learning#train-german-and-spanish-models). 
- Some [changes in Analytics Dashboard](/docs/en/alab/analytics#disabled-analytics) were implemented. By default, the Analytics dashboard page is now disabled. Users can request Admin to enable the Analytics page. The refresh of the charts is done manually.
- [Import & Export Rules](/docs/en/alab/models_hub#import-and-export-rules) from the Model Hub page.
- [Download model dependencies](/docs/en/alab/models_hub#download-of-model-dependencies) is now automatic. 
- The [project configuration box](/docs/en/alab/settings#project-configuration-box) can now be edited in full screen mode. 
- [Trim leading and ending spaces in annotated chunks](/docs/en/alab/annotation#trim-leading-and-ending-spaces-in-annotated-chunks).
- [Reserved words](/docs/en/alab/project_setup#reserved-words-cannot-be-used-in-project-names) cannot be used in project names.
- Task numbering now start from 1.
- 'a' was removed as hotkey for VisualNER multi-chunk selection. Going forward only use 'shift' key for chunk selection. 
- Only alphanumeric characters can be used as the Task Tag Names.
- Allow the export of tasks without completions. 

### Bug Fixes

- On the Labeling Page, the following issues related to completions were identified and fixed:
  - In the Visual NER Project, when an annotator clicks on the Next button to load the next available task, the PDF was not correctly loaded and the text selection doesn't work properly. 
  - Shortcut keys were not working when creating new completions.
  - It happened that completions were no longer visible after creating relations. 
- Previously, after each project configuration edit, when validating the correctness of the configuration the cursor position was reset to the end of the config file. The user had to manually move the cursor back to its previous position to continue editing. Now, the cursor position is saved so that the editing can continue with ease.
- Removing a user from the "UserAdmins" group was not possible. This has been fixed. Any user can be added or removed from the "UserAdmins". 
- In previous versions, choosing an already existing name for the current project did not show any error messages. Now, an error message appears on the right side of the screen asking users to choose another name for the project.
- In the previous version, when a user was deleted and a new user with the same name was created through Keycloak, on the next login the UI did not load. Now, this issue was fixed. 
- Validations were added to Swagger API for completions data such that random values could not be added to completion data via API.
- Previously, when a rule was edited, previously deployed preannotation pipelines using the edited rules were not updated to use the latest version of the rule. Now the user is notified about the edited rule via an alert message "Redeploy preannotation server to apply these changes" on the rule edit form so that the users can redeploy the preannotation model. 

## 2.7.2 

Release date: **28-02-2022**

Annotation Lab v2.7.2 includes Visual NER improvements 

### Bug Fixes 
- The text token in Visual NER project were missing in some cases when the labeling setting "Select regions after creating" was disabled. Now the setting is always enabled when labeling a Visual NER project. 
- Previously, without any changes made by the user on the configuration page "unsaved changes" message used to pop up. Now, the message only pops up when there is an unsaved configuration change. 

## 2.7.1

Release date: **22-02-2022**
 
Annotation Lab v2.7.1 introduces an upgrade to K3s v1.22.4 and support for Redhat. It also includes improvements and fixes for identified bug. Below are the highlights of this release. 

### Highlights 
- For new installations, Annotation Lab is now installed on top of K3s v1.22.4. In near future we will provide similar support for existing installations. AWS market place also runs using the upgraded version. 
- With this release Annotation lab can be installed on RedHat servers. 
- Annotation lab 2.7.1 included release version of Spark NLP 3.4.1 and Spark NLP for Healthcare 

### Bug Fixes 
- In the previous release, saving Visual NER project configuration took a long time. With this release, the issue has been fixed and the Visual NER project can be created instantly. 
- Due to a bug in Relation Constraint, all the relations we visible when the UI was refreshed. This issue has been resolved and only a valid list of relations is shown after the UI is refreshed. 
- Previously, labels with spaces at the end were considered different. This has been fixed such that the label name with or without space at the end is treated as the same label. 
- Importing multiple images as a zip file was not working correctly in the case of Visual NER. This  issue was fixed.
- This version also fixes issues in Transfer Learning/Fine Tuning some NER models. 

## 2.7.0

Release date: **17-02-2022**

Annotation Lab 2.7.0 is here! This is another feature reach release from John Snow Labs - Annotation Lab Team. It is powered by the latest Spark NLP and Spark NLP for Healthcare libraries and offers improved support for Rule Base Annotation. With the upgrade of Spark NLP libraries, the Models Hub page inside the application gets more than 100 new models for English along with the introduction of Spanish and German models. In Visual NER projects it is now easier to annotate cross line chunks. As always, there are many security and stabilizations shipped.

### Highlights
- Annotation Lab 2.7.0 includes Spark NLP 3.4.1 and Spark NLP for Healthcare. Model training is now significantly faster and issues related to Rule-based annotation have been solved. The Models Hub has increased the list of models and old incompatible models are now marked as "incompatible". If there are any incompatible models downloaded on the machine, we recommend deleting them.
- Spanish and German Models have been added to Models Hub. In previous versions of the Annotation Lab, the Models Hub only offered English language models. But from version 2.7.0, models for two other languages are included as well, namely Spanish and German. It is possible to download or upload these models and use them for preannotation, in the same way as for English language models.

- Rule-Based Annotation improvement. Rule-based annotation, introduced in 2.6.0 with limited options, was improved in this release. The Rule creation UI form was simplified and extended, and help tips were added on each field. While creating a rule, the user can define the scope of the rule as being `sentence` or `document`. A new toggle parameter `Complete Match Regex` is added to the rules. It can be toggled on to preannotate the entity that exactly matches the regex or dictionary value regardless of the `Match Scope`. Also case-sensitive is always true (and hence the toggle is hidden in this case) for REGEX while the case-sensitive toggle for dictionary can be toggled on or off. Users can now download the uploaded dictionary of an existing rule. In the previous release, if a dictionary-based rule was defined with an invalid CSV file, the preannotation server would crash and would only recover when the rule was removed from the configuration. This issue has been fixed and it is also possible to upload both vertical and horizontal CSV files consisting of multi-token dictionary values.

- Flexible annotations for Visual NER Projects. The chunk annotation feature added to Visual NER projects, allows the annotation of several consecutive tokens as one chunk. It also supports multiple lines selection. Users can now select multiple tokens and annotate them together in Visual NER Projects. The label assigned to a connected group can be updated. This change will apply to all regions in the group.

- Constraints for relation labeling can be defined. While annotating projects with `Relations` between `Entities`, defining constraints (the direction, the domain, the co-domain) of relations is important. Annotation Lab 2.7.0 offers a way to define such constraints by editing the Project Configuration. The Project Owner or Project Managers can specify which `Relation` needs to be bound to which `Labels` and in which direction. This will hide some Relations in Labeling Page for NER Labels which will simplify the annotation process and will avoid the creation of any incorrect relations in the scope of the project.

### Security
Security issues related to SQL Injection Vulnerability and Host Header Attack were fixed in this release.

### Bug Fixes
- Issues related to chunk annotation; Incorrect bounding boxes, Multiple stacking of bounding boxes, Inconsistent IDs of the regions, unchanged labels of one connected region to other were identified and fixed and annotators can now select multiple tokens at once and annotate them as a single chunk
- In the previous release, after an Assertion Status model was trained, it would get deployed without the NER model and hence the preannotation was not working as expected. Going forward, the trained Assertion Model cannot be deployed for projects without a NER model. For this to happen, the "Yes" button in the confirmation box for deploying an assertion model right after training is enabled only when the Project Configuration consists of at least one NER model.
- A bug in the default Project templates (Project Setup page) was preventing users to create projects using “Conditional classification” and “Pairwise comparison" templates. These default Project templates can be used with no trouble as any other 40+ default templates.
- Reviewers were able to view unassigned submitted tasks via the "Next" button on the Labeling page. This bug is also fixed now and the reviewers can only see tasks that are assigned to them both on the Task List page or while navigating through the "Next" button.
- For better user experience, the labeling page has been optimized and the tasks on the page render quicker than in previous versions. When adding a user to the UserAdmins group, the delay in enabling the checkbox has been fixed.

## 2.6.0
Annotation Lab v2.6.0 improves the performance of the `Project Setup` page, adds a "View as" option in the `Labeling` Page, improves the layout of OCR-ed documents, adds the option to stop training and model server deployment from UI. Many more cool features are also delivered in this version to enhance usability and stabilize the product. Here are details of features and bug fixes included in this release.

### Highlights
- Performance improvement in Setup page. In previous versions of Annotation Lab, changes in Project Configuration would take a long time to validate if that project included a high volume of completions. The configuration validation time is now almost instant, even for projects with thousand of tasks. Multiple tests were conducted on projects with more than 13K+ tasks and thousands of extractions per task. For all of those test situations, the validation of the Project Configuration took under 2 seconds. Those tests results were replicated for all types of projects including NER, Image, Audio, Classification, and HTML projects.
- New "View as" option in the labeling screen. When a user has multiple roles (Manager, Annotator, Reviewer), the Labeling Page should present and render different content and specific UX, depending on the role impersonated by the user. For a better user experience, this version adds a "View as" switch in the Labeling Page. Once the "View as" option is used to select a certain role, the selection is preserved even when the tab is closed or refreshed.
- OCR Layout improvement. In previous versions of the Annotation Lab, layout was not preserved in OCRed tasks. Recognized texts would be placed in a top to bottom approach without considering the paragraph each token belonged to. From this version on, we are using layout-preserving transformers from Spark OCR. As a result, tokens that belong to the same paragraph are now grouped together, producing more meaningful output.
- Ability to stop training and model server deployment. Up until now, training and model server deployment could be stopped by system admins only. This version of Annotation Lab provides Project Owners/Managers with the option to stop these processes simply by clicking a button in the UI. This option is necessary in many cases, such as when a manager/project owner starts the training process on a big project that takes a lot of resources and time, blocking access to preannotations to the other projects. 
- Display meaningful message when training fails due to memory issues. In case the training of a model fails due to memory issues, the reason for the failure are available via the UI (i.e. out of memory error).
- Allow combining NER labels and Classification classes from Spark NLP pipeline config. The earlier version had an issue with adding `choice` from the predefined classification model to an existing NER project. This issue has been fixed in this version.

### Bug Fixes
- Previously there was a UI reloading issue when a User was removed from the "Annotators" user group, which has now been fixed. The user can log in without the reloading issue, a warning is shown in UI regarding the missing annotator privilege.
- Also, setting up the `HTML NER Tagging` project was not possible in the earlier version which has been fixed in this release.
- On the labeling page, the renamed title of the next served task was not displayed. Similarly, in the Import page, the count of the tasks imported was missing in the Import Status dialog box. Now both these issues are fixed.

## 2.5.0

Annotation Lab v2.5.0 introduces support for rule based annotations, new search feature and COCO format export for Visual NER projects. It also includes fixes for the recently identified security issues and other known bugs. Below are the highlights of this release.

### Highlights
- Rule Based Annotations. Spark NLP for Healthcare supports rule-based annotations via the ContextualParser Annotator. In this release Annotationlab adds support for creating and using ContextualParser rules in NER project. Any user with admin privilegis can see rules under the `Available Rules` tab on the Models Hub page and can create new rules using the `+ Add Rule` button. After adding a rule on `Models Hub` page, the `Project Owner` or `Manager` can add the rule to the configuration of the project where he wants to use it. This can be done via the Rules tab from the `Project Setup` page under the `Project Configuration` tab. A valid Spark NLP for Healthcare licence is required to deploy rules from project config. Two types of rules are supported:1. `Regex Based`: User can enter the Regex which matches to the entities of the required label; and 2. `Dictionary Based`: User can create a dictionary of labels and user can upload the CSV of the list of entity that comes under the label.
- Search through Visual NER Projects. For the Visual NER Projects, it is now possible to search for a keyword inside of image/pdf based tasks using the search box available on the top of the `Labeling` page. Currently, the search is performed on the current page only. 
Furthermore, we have also extended the keyword-based task search already available for text-based projects for Visual NER Projects. On the `Tasks` page, use the search bar on the upper right side of the screen like you would do in other text-based projects, to identify all image/pdf tasks containing a given text.
- COCO export for pdf tasks in `Visual NER Projects`. Up until now, the COCO format export was limited to simple image documents. With version 2.5.0, this functionality is extended to single-page or multi-page pdf documents. 
- In **Classification Project**, users are now able to use different layouts for the list of choices:
   - **`layout="select"`**: It will change choices from list of choices inline to dropdown layout. Possible values are `"select", "inline", "vertical"`
   - **`choice="multiple"`**: Allow user to select multiple values from dropdown. Possible values are: `"single", "single-radio", "multiple"`
- Better Toasts, Confirmation-Boxes and Masking UI on potentially longer operations.

### Security Fixes
- Annotationlab v2.5.0 got different Common Vulnerabilities and Exposures(CVE) issues fixed. As always, in this release we performed security scans to detect CVE issues, upgraded python packages to eliminate known vulnerabilities and also we made sure the CVE-2021-44228 (Log4j2 issue) is not present in any images used by Annotation Lab.
- A reported issue when logout endpoint was sometimes redirected to insecure http after access token expired was also fixed.

### Bug Fixes

- The `Filters` option in the `Models Hub` page was not working properly. Now the "Free/Licensed" filter can be selected/deselected without getting any error.
- After creating relations and saving/updating annotations for the Visual NER projects with multi-paged pdf files, the annotations and relations were not saved. 
- An issue with missing text tokens in the exported JSON file for the Visual NER projects also have been fixed.


## 2.4.0

Annotation Lab v2.4.0 adds relation creation features for Visual NER projects and redesigns the Spark NLP Pipeline Config on the Project Setup Page. Several bug fixes and stabilizations are also included. Following are the highlights:

### Highlights
- Relations on Visual NER Projects. Annotators can create relations between annotated tokens/regions in Visual NER projects. This functionality is similar to what we already had in text-based projects. It is also possible to assign relation labels using the contextual widget (the "+" sign displayed next to the relation arrow).
- SparkNLP Pipeline Config page was redesigned. The SparkNLP Pipeline Config in the Setup Page was redesigned to ease filtering, collapsing, and expanding models and labels. For a more intuitive use, the Add Label button was moved to the top right side of the tab and no longer scrolls with the config list.
- This version also adds many improvements to the new Setup Page. The Training and Active Learning Tabs are only available to projects for which Annotation Lab supports training. When unsaved changes are present in the configuration, the user cannot move to the Training and Active Learning Tab and/or Training cannot be started. When the OCR server was not deployed, imports in the Visual NER project were failing. With this release, when a valid Spark OCR license is present, the OCR server is deployed and the import of pdf and image files is executed.

### Bug fixes
- When a login session is timed out and cookies are expired, users had to refresh the page to get the login screen. This known issue has been fixed and the user will be redirected to the login page.
- When a task was assigned to an annotator who does not have completions for it, the task status was shown incorrectly. This was fixed in this version.
- While preannotating tasks with some specific types of models, only the first few lines were annotated. We have fixed the Spark NLP pipeline for such models and now the entire document gets preannotations. When Spark NLP for Healthcare license was expired, the deployment was allowed but it used to fail. Now a proper message is shown to Project Owners/Managers and the deployment is not started in such cases.
- Inconsistencies were present in training logs and some embeddings were not successfully used for models training.
- Along with these fixes, several UI bugs are also fixed in this release.


## 2.3.0
### Highlights

- Multipage PDF annotation. Annotation Lab 2.3.0 supports the complete flow of import, annotation, and export for multi-page PDF files. Users have two options for importing a new PDF file into the Visual NER project:
  - Import PDF file from local storage
  - Add a link to the PDF file in the file attribute. 


After import, the user can see a task on the task page with a file name. On the labeling page, the user can view the PDF file with pagination so that the user can annotate the PDF one page at a time. After completing the annotation, the user can submit a task and it is ready to be exported to JSON and the user can import this exported file into any Visual NER project. [Note: Export in COCO format is not yet supported for PDF file]
- Redesign of the Project Setup Page. With the addition of many new features on every release, the Project Setup page became crowded and difficult to digest by users. In this release we have split its main components into multiple tabs: Project Description, Sharing, Configuration, and Training.
- Train and Test Dataset. Project Owner/Manager can tag the tasks that will be used for train and for test purposes. For this, two predefined tags will be available in all projects: `Train` and `Test`.
- Enhanced Relation Annotation. The user experience while annotating relations on the Labeling page has been improved. Annotators can now select the  desired relation(s) by clicking the plus "+" sign present next to the relations arrow.
- Other UX improvements: 
  - Multiple items selection with Shift Key in Models Hub and Tasks page,
  - Click instead of hover on more options in Models Hub and Tasks page,
  - Tabbed View on the ModelsHub page.

### Bug fixes
- Validations related to Training Settings across different types of projects were fixed.
- It is not very common to upload an expired license given a valid license is already present. But in case users did that there was an issue while using a license in the spark session because only the last uploaded license was used. Now it has been fixed to use any valid license no matter the order of upload.
- Sometimes search and filters in the ModelsHub page were not working. Also, there was an issue while removing defined labels on the Upload Models Form. Both of these issues are fixed.


## 2.2.2
### Highlights
- Support for pretrained Relation Extraction and Assertion Status models. A valid Spark NLP for HealthCare License is needed to download pretrained models via the Models Hub page. After download, they can be added to the Project Config and used for preannotations.
- Support for uploading local images. Until this version, only images from remote URLs could be uploaded for Image projects. With this version the Annotation Lab supports uploading images from you local storage/computer. It is possible to either import one image or multiple images by zipping them together. The maximum image file size is 16 MB. If you need to upload files exceding the default configuration, please contact your system administrator who will change the limit size in the installation artifact and run the upgrade script.
- Improved support for Visual NER projects. A sample task can be imported from the Import page by clicking the "Add Sample Task" button. Also default config for the Visual NER project contains zoom feature which supports maximum possible width for low resolution images when zooming.
- Improved Relation Labeling. Creating numerous relations in a single task can look a bit clumsy. The limited space in Labeling screen, the relation arrows and different relation types all at once could create difficulty to visualize them properly. We improved the UX for this feature:
  - Spaces between two lines if relations are present
  - Ability to Filter by certain relations
  - When hovered on one relation, only that is focused
- Miscellaneous. Generally when a first completion in a task is submitted, it is very likely for that completion to be the ground truth for that task. Starting with this version, the first submitted completion gets automatically starred. Hitting submit button on next completion, annotator are asked to either just submit or submit and star it.
=======
>>>>>>> 5e41363b

<div class="h3-box" markdown="1">

## 3.4.1

Release date: **05-08-2022**

Annotation Lab v3.4.1 has beed released and it includes Models Hub and Visual NER bug fixes. Here are the highlights of this release:

### Highlights
- Confidence score of labels predicted by Visual NER model is now displayed in the labeling page.
- Missing image issues that appeared when deleting a task in Visual NER project has been fixed.
- Jumpy screen on annotating Visual NER tasks is resolved.
- Addition of new models supported in Spark NLP 4.0.0
- Upgrade TensorFlow to 2.7.1 and PySpark to 3.2.0


</div><div class="prev_ver h3-box" markdown="1">

## Versions

</div>

<ul class="pagination owl-carousel pagination_big">
    <li><a href="annotation_labs_releases/release_notes_3_4_0">3.4.0</a></li>
    <li><a href="annotation_labs_releases/release_notes_3_3_1">3.3.1</a></li>
    <li><a href="annotation_labs_releases/release_notes_3_3_0">3.3.0</a></li>
    <li><a href="annotation_labs_releases/release_notes_3_2_0">3.2.0</a></li>
    <li><a href="annotation_labs_releases/release_notes_3_1_1">3.1.1</a></li>
    <li><a href="annotation_labs_releases/release_notes_3_1_0">3.1.0</a></li>
    <li><a href="annotation_labs_releases/release_notes_3_0_1">3.0.1</a></li>
    <li><a href="annotation_labs_releases/release_notes_3_0_0">3.0.0</a></li>
    <li><a href="annotation_labs_releases/release_notes_2_8_0">2.8.0</a></li>
    <li><a href="annotation_labs_releases/release_notes_2_7_2">2.7.2</a></li>
    <li><a href="annotation_labs_releases/release_notes_2_7_1">2.7.1</a></li>
    <li><a href="annotation_labs_releases/release_notes_2_7_0">2.7.0</a></li>
    <li><a href="annotation_labs_releases/release_notes_2_6_0">2.6.0</a></li>
    <li><a href="annotation_labs_releases/release_notes_2_5_0">2.5.0</a></li>
    <li><a href="annotation_labs_releases/release_notes_2_4_0">2.4.0</a></li>
    <li><a href="annotation_labs_releases/release_notes_2_3_0">2.3.0</a></li>
    <li><a href="annotation_labs_releases/release_notes_2_2_2">2.2.2</a></li>
    <li><a href="annotation_labs_releases/release_notes_2_1_0">2.1.0</a></li>
    <li><a href="annotation_labs_releases/release_notes_2_0_1">2.0.1</a></li>
</ul><|MERGE_RESOLUTION|>--- conflicted
+++ resolved
@@ -6,284 +6,12 @@
 title: Release Notes
 permalink: /docs/en/alab/release_notes
 key: docs-training
-<<<<<<< HEAD
-modify_date: "2022-04-05"
-=======
 modify_date: "2022-08-09"
->>>>>>> 5e41363b
 use_language_switcher: "Python-Scala"
 show_nav: true
 sidebar:
     nav: annotation-lab
 ---
-<<<<<<< HEAD
-## 3.2.0
-
-Release date: **31-05-2022**
-
-We are very excited to announce the release of Annotation Lab v3.2.0 which includes new and exciting features such as Project cloning and Project backup, Evaluation of Pretrained Models, and Search feature in the Visual NER Project. Support for Multiple files import, ability to view statuses of Model Servers and Training Jobs, and prioritization of completions for CONLL export. Spark NLP and Spark OCR libraries were also upgraded, and some security fixes and stabilizations were also implemented. Here are the highlights:
-
-### Highlights
-
-- Import/export of an entire Project. All project-related items (tasks, project configuration, project members, task assignments) can be imported/exported. In addition, users can also clone an existing project.
-- Evaluate Named Entity Models. Project Owner and/or Manager can now test and evaluate annotated tasks against the Pretrained NER models in the Training & Active Learning Settings tab, configured NER models will be tested against the tasks tagged as test.
-- Statuses of Training and Preannotation Server. A new column, status, is added to the server page that gives the status of training and preannotation servers. Also if any issues are encountered during server initialization, those are displayed on mouse-over the status value.
-- Import Multiple Files. Project Owners or Managers can now upload multiple files at once in bulk.
-- Prioritize Annotators For Data Export. When multiple completions are available for the same task, the CONLL export will include completions from higher priority members.
-- Network Policies have been implemented which specify how a pod is allowed to communicate with various network "entities" over the network. The entities that are required to function in Annotation Lab were clearly identified and only traffic coming from them is now allowed.
-- Support for airgap licenses with scope. Previously airgap licenses with scopes were missrecognized as floating licenses.
-- Upgraded Spark NLP and Spark NLP for Health Care v3.4.1 and Spark OCR v3.12.0 
-
-
-## 3.1.1
-
-Release date: **09-05-2022**
-
-We are very excited to announce the release of Annotation Lab v3.1.1 which includes Support excel import, CVE fixes and stabilization. Here are the highlights:
-
-### Highlights
-- Fix more CVEs of docker images
-- Change ClusterRole and ClusterRolebinding to Role and Rolebinding for backup
-- When a trained model is deployed by active learning, "active-learning" is seen in Deployedby column
-- Fix for visibility icon used for connected words
-
- 
-## 3.1.0
-
-Release date: **04-05-2022**
-
-We are very excited to release Annotation Lab v3.1.0 which includes support for training large documents, improvements for Visual NER Projects, security fixes and stabilizations. Here are the highlights:
-
-### Highlights
-
-- Support Training of large documents. Spark NLP feature called Memory Optimization Approach is enabled when the training data is greater then 5MB which enables training of model on machines with lower memory resources.
-- Improvements in Visual NER Projects:
-  - Users can provide title in the input JSON along with the URL for tasks to import. This sets the title of the task accordingly.
-  - JSON export for the Visual NER projects contains both chunk and token-level annotations.
-  - Sample tasks can be imported into the Visual NER project using any available OCR server (created by another project).
-  - Multi-chunk annotation can be done without changing the start token when the end token is the last word on the document.
-  - For Visual NER project, users can export tasks in the VOC format for multi-page tasks with/without completions.
-- During restoring backup file in the previous versions, the SECRETS (kubernetes) of the old machine needed manual transfer to the target machine. With v3.1.0, all the SECRETS are backed-up automatically along with database backup and hence they are restored without any hassle.
-- Integration with my.johnsnowlabs.com, this means the available licenses can be easily imported by Admin users of Annotation Lab without having to download or copy them manually.
-- The maximum number of words/tokens that can be set in a single page in labeling screen is now limited to 1000.
-- For a large number of multiple relations, the previous version of Annotation Lab used Prev and Next identifiers which was not optimal for mapping to the correct pairs. For increased usability and clarity , the pair connections now use numerical values.
-- While creating new (Contextual Parser) Rules using dictionary, the uploaded CSV file is validated based on: CSV should not contain any null values, CSV should either be a single row or single column.
-- Admin users are now able to remove unused licenses. 
-
-## 3.0.1 
-
-Release date: **12-04-2022**
-
-Annotation Lab v3.0.1 includes some CVE issues are fixed along with application bug fixes
-
-### Bug Fixes 
-- When licensed model is trained, label "label" was added to prediction entities
-- Expired license icon is seen after the user enters new floating license
-- In airgaped machine, deployed licensed preannotation server is shown as open source in active-servers page
-
-## 3.0.0
-
-Release date: **06-04-2022**
-
-We are very excited to release Annotation Lab 3.0.0 with support for Floating Licenses and for parallel training and preannotation jobs, created on demand by Project Owners and Managers across various projects. Below are more details about the release.
-
-### Highlights
-
-- Annotation Lab now supports [floating licenses](/docs/en/alab/byol#support-for-floating-licenses) with different scopes (ocr: training, ocr: inference, healthcare: inference, healthcare: training). Depending on the scope of the available license, users can perform model training and/or deploy preannotation servers. Licenses are a must only for training Spark NLP for Healthcare models and for deploying Spark NLP for Healthcare models as preannotation servers.
-- [Parallel Trainings](/docs/en/alab/active_learning#deploy-a-new-training-job) and [Preannotations](/docs/en/alab/preannotations#start-preannotation). Annotation Lab now offers support for running model training and document preannotation across multiple projects and/or teams in parallel. If the infrastructure dedicated to the Annotation Lab includes sufficient resources, each team/project can run smoothly without being blocked.
-- On demand deployment of preannotation servers and training jobs:
-  - [Deploy a new training job](/docs/en/alab/active_learning#deploy-a-new-training-job)
-  - [Deploy a new preannotation server](/docs/en/alab/preannotations#start-preannotation)
-  - [OCR and Visual NER servers](/docs/en/alab/visual_ner#ocr-and-visual-ner-servers)
-- The infrastucture page now hosts a new tab for managing [preannotation, training and OCR servers.](/docs/en/alab/infrastructure#management-of-preannotation-and-training-servers)
-- New options available on [preannotate](/docs/en/alab/preannotations#start-preannotation) action. 
-- Updates for the [license page](/docs/en/alab/byol#license-page). 
-
-## 2.8.0
-
-Release date: **19-03-2022**
-
-Annotation Lab 2.8.0 simplifies the annotation workflows, adds dynamic pagination features, supports cross-page NER annotation and relation definition for text projects, adds UI features for infrastructure configuration and backup, updates the way the analytics dashboards are processed, offers improved support for rules and support for model training in German and Spanish.
-
-### Highlights
-
-New features offered by Annotation Lab:
-- [Dynamic Task Pagination](/docs/en/alab/import#dynamic-task-pagination) replaced the `<pagebreak>` style pagination. 
-- [Cross Page Annotation](/docs/en/alab/annotation#cross-page-annotation) is now supported for NER and Relation annotations. 
-- [Simplified workflow](/docs/en/alab/annotation#simplified-workflow) are now supported for simpler projects. Furthermore, overall work progress has been added on the Labeling Page. 
-- [Infrastucture](/docs/en/alab/infrastructure) used for preannotation and training can now be configured from the Annotation Lab UI.
-- Support for [training German and Spanish models](/docs/en/alab/active_learning#train-german-and-spanish-models). 
-- Some [changes in Analytics Dashboard](/docs/en/alab/analytics#disabled-analytics) were implemented. By default, the Analytics dashboard page is now disabled. Users can request Admin to enable the Analytics page. The refresh of the charts is done manually.
-- [Import & Export Rules](/docs/en/alab/models_hub#import-and-export-rules) from the Model Hub page.
-- [Download model dependencies](/docs/en/alab/models_hub#download-of-model-dependencies) is now automatic. 
-- The [project configuration box](/docs/en/alab/settings#project-configuration-box) can now be edited in full screen mode. 
-- [Trim leading and ending spaces in annotated chunks](/docs/en/alab/annotation#trim-leading-and-ending-spaces-in-annotated-chunks).
-- [Reserved words](/docs/en/alab/project_setup#reserved-words-cannot-be-used-in-project-names) cannot be used in project names.
-- Task numbering now start from 1.
-- 'a' was removed as hotkey for VisualNER multi-chunk selection. Going forward only use 'shift' key for chunk selection. 
-- Only alphanumeric characters can be used as the Task Tag Names.
-- Allow the export of tasks without completions. 
-
-### Bug Fixes
-
-- On the Labeling Page, the following issues related to completions were identified and fixed:
-  - In the Visual NER Project, when an annotator clicks on the Next button to load the next available task, the PDF was not correctly loaded and the text selection doesn't work properly. 
-  - Shortcut keys were not working when creating new completions.
-  - It happened that completions were no longer visible after creating relations. 
-- Previously, after each project configuration edit, when validating the correctness of the configuration the cursor position was reset to the end of the config file. The user had to manually move the cursor back to its previous position to continue editing. Now, the cursor position is saved so that the editing can continue with ease.
-- Removing a user from the "UserAdmins" group was not possible. This has been fixed. Any user can be added or removed from the "UserAdmins". 
-- In previous versions, choosing an already existing name for the current project did not show any error messages. Now, an error message appears on the right side of the screen asking users to choose another name for the project.
-- In the previous version, when a user was deleted and a new user with the same name was created through Keycloak, on the next login the UI did not load. Now, this issue was fixed. 
-- Validations were added to Swagger API for completions data such that random values could not be added to completion data via API.
-- Previously, when a rule was edited, previously deployed preannotation pipelines using the edited rules were not updated to use the latest version of the rule. Now the user is notified about the edited rule via an alert message "Redeploy preannotation server to apply these changes" on the rule edit form so that the users can redeploy the preannotation model. 
-
-## 2.7.2 
-
-Release date: **28-02-2022**
-
-Annotation Lab v2.7.2 includes Visual NER improvements 
-
-### Bug Fixes 
-- The text token in Visual NER project were missing in some cases when the labeling setting "Select regions after creating" was disabled. Now the setting is always enabled when labeling a Visual NER project. 
-- Previously, without any changes made by the user on the configuration page "unsaved changes" message used to pop up. Now, the message only pops up when there is an unsaved configuration change. 
-
-## 2.7.1
-
-Release date: **22-02-2022**
- 
-Annotation Lab v2.7.1 introduces an upgrade to K3s v1.22.4 and support for Redhat. It also includes improvements and fixes for identified bug. Below are the highlights of this release. 
-
-### Highlights 
-- For new installations, Annotation Lab is now installed on top of K3s v1.22.4. In near future we will provide similar support for existing installations. AWS market place also runs using the upgraded version. 
-- With this release Annotation lab can be installed on RedHat servers. 
-- Annotation lab 2.7.1 included release version of Spark NLP 3.4.1 and Spark NLP for Healthcare 
-
-### Bug Fixes 
-- In the previous release, saving Visual NER project configuration took a long time. With this release, the issue has been fixed and the Visual NER project can be created instantly. 
-- Due to a bug in Relation Constraint, all the relations we visible when the UI was refreshed. This issue has been resolved and only a valid list of relations is shown after the UI is refreshed. 
-- Previously, labels with spaces at the end were considered different. This has been fixed such that the label name with or without space at the end is treated as the same label. 
-- Importing multiple images as a zip file was not working correctly in the case of Visual NER. This  issue was fixed.
-- This version also fixes issues in Transfer Learning/Fine Tuning some NER models. 
-
-## 2.7.0
-
-Release date: **17-02-2022**
-
-Annotation Lab 2.7.0 is here! This is another feature reach release from John Snow Labs - Annotation Lab Team. It is powered by the latest Spark NLP and Spark NLP for Healthcare libraries and offers improved support for Rule Base Annotation. With the upgrade of Spark NLP libraries, the Models Hub page inside the application gets more than 100 new models for English along with the introduction of Spanish and German models. In Visual NER projects it is now easier to annotate cross line chunks. As always, there are many security and stabilizations shipped.
-
-### Highlights
-- Annotation Lab 2.7.0 includes Spark NLP 3.4.1 and Spark NLP for Healthcare. Model training is now significantly faster and issues related to Rule-based annotation have been solved. The Models Hub has increased the list of models and old incompatible models are now marked as "incompatible". If there are any incompatible models downloaded on the machine, we recommend deleting them.
-- Spanish and German Models have been added to Models Hub. In previous versions of the Annotation Lab, the Models Hub only offered English language models. But from version 2.7.0, models for two other languages are included as well, namely Spanish and German. It is possible to download or upload these models and use them for preannotation, in the same way as for English language models.
-
-- Rule-Based Annotation improvement. Rule-based annotation, introduced in 2.6.0 with limited options, was improved in this release. The Rule creation UI form was simplified and extended, and help tips were added on each field. While creating a rule, the user can define the scope of the rule as being `sentence` or `document`. A new toggle parameter `Complete Match Regex` is added to the rules. It can be toggled on to preannotate the entity that exactly matches the regex or dictionary value regardless of the `Match Scope`. Also case-sensitive is always true (and hence the toggle is hidden in this case) for REGEX while the case-sensitive toggle for dictionary can be toggled on or off. Users can now download the uploaded dictionary of an existing rule. In the previous release, if a dictionary-based rule was defined with an invalid CSV file, the preannotation server would crash and would only recover when the rule was removed from the configuration. This issue has been fixed and it is also possible to upload both vertical and horizontal CSV files consisting of multi-token dictionary values.
-
-- Flexible annotations for Visual NER Projects. The chunk annotation feature added to Visual NER projects, allows the annotation of several consecutive tokens as one chunk. It also supports multiple lines selection. Users can now select multiple tokens and annotate them together in Visual NER Projects. The label assigned to a connected group can be updated. This change will apply to all regions in the group.
-
-- Constraints for relation labeling can be defined. While annotating projects with `Relations` between `Entities`, defining constraints (the direction, the domain, the co-domain) of relations is important. Annotation Lab 2.7.0 offers a way to define such constraints by editing the Project Configuration. The Project Owner or Project Managers can specify which `Relation` needs to be bound to which `Labels` and in which direction. This will hide some Relations in Labeling Page for NER Labels which will simplify the annotation process and will avoid the creation of any incorrect relations in the scope of the project.
-
-### Security
-Security issues related to SQL Injection Vulnerability and Host Header Attack were fixed in this release.
-
-### Bug Fixes
-- Issues related to chunk annotation; Incorrect bounding boxes, Multiple stacking of bounding boxes, Inconsistent IDs of the regions, unchanged labels of one connected region to other were identified and fixed and annotators can now select multiple tokens at once and annotate them as a single chunk
-- In the previous release, after an Assertion Status model was trained, it would get deployed without the NER model and hence the preannotation was not working as expected. Going forward, the trained Assertion Model cannot be deployed for projects without a NER model. For this to happen, the "Yes" button in the confirmation box for deploying an assertion model right after training is enabled only when the Project Configuration consists of at least one NER model.
-- A bug in the default Project templates (Project Setup page) was preventing users to create projects using “Conditional classification” and “Pairwise comparison" templates. These default Project templates can be used with no trouble as any other 40+ default templates.
-- Reviewers were able to view unassigned submitted tasks via the "Next" button on the Labeling page. This bug is also fixed now and the reviewers can only see tasks that are assigned to them both on the Task List page or while navigating through the "Next" button.
-- For better user experience, the labeling page has been optimized and the tasks on the page render quicker than in previous versions. When adding a user to the UserAdmins group, the delay in enabling the checkbox has been fixed.
-
-## 2.6.0
-Annotation Lab v2.6.0 improves the performance of the `Project Setup` page, adds a "View as" option in the `Labeling` Page, improves the layout of OCR-ed documents, adds the option to stop training and model server deployment from UI. Many more cool features are also delivered in this version to enhance usability and stabilize the product. Here are details of features and bug fixes included in this release.
-
-### Highlights
-- Performance improvement in Setup page. In previous versions of Annotation Lab, changes in Project Configuration would take a long time to validate if that project included a high volume of completions. The configuration validation time is now almost instant, even for projects with thousand of tasks. Multiple tests were conducted on projects with more than 13K+ tasks and thousands of extractions per task. For all of those test situations, the validation of the Project Configuration took under 2 seconds. Those tests results were replicated for all types of projects including NER, Image, Audio, Classification, and HTML projects.
-- New "View as" option in the labeling screen. When a user has multiple roles (Manager, Annotator, Reviewer), the Labeling Page should present and render different content and specific UX, depending on the role impersonated by the user. For a better user experience, this version adds a "View as" switch in the Labeling Page. Once the "View as" option is used to select a certain role, the selection is preserved even when the tab is closed or refreshed.
-- OCR Layout improvement. In previous versions of the Annotation Lab, layout was not preserved in OCRed tasks. Recognized texts would be placed in a top to bottom approach without considering the paragraph each token belonged to. From this version on, we are using layout-preserving transformers from Spark OCR. As a result, tokens that belong to the same paragraph are now grouped together, producing more meaningful output.
-- Ability to stop training and model server deployment. Up until now, training and model server deployment could be stopped by system admins only. This version of Annotation Lab provides Project Owners/Managers with the option to stop these processes simply by clicking a button in the UI. This option is necessary in many cases, such as when a manager/project owner starts the training process on a big project that takes a lot of resources and time, blocking access to preannotations to the other projects. 
-- Display meaningful message when training fails due to memory issues. In case the training of a model fails due to memory issues, the reason for the failure are available via the UI (i.e. out of memory error).
-- Allow combining NER labels and Classification classes from Spark NLP pipeline config. The earlier version had an issue with adding `choice` from the predefined classification model to an existing NER project. This issue has been fixed in this version.
-
-### Bug Fixes
-- Previously there was a UI reloading issue when a User was removed from the "Annotators" user group, which has now been fixed. The user can log in without the reloading issue, a warning is shown in UI regarding the missing annotator privilege.
-- Also, setting up the `HTML NER Tagging` project was not possible in the earlier version which has been fixed in this release.
-- On the labeling page, the renamed title of the next served task was not displayed. Similarly, in the Import page, the count of the tasks imported was missing in the Import Status dialog box. Now both these issues are fixed.
-
-## 2.5.0
-
-Annotation Lab v2.5.0 introduces support for rule based annotations, new search feature and COCO format export for Visual NER projects. It also includes fixes for the recently identified security issues and other known bugs. Below are the highlights of this release.
-
-### Highlights
-- Rule Based Annotations. Spark NLP for Healthcare supports rule-based annotations via the ContextualParser Annotator. In this release Annotationlab adds support for creating and using ContextualParser rules in NER project. Any user with admin privilegis can see rules under the `Available Rules` tab on the Models Hub page and can create new rules using the `+ Add Rule` button. After adding a rule on `Models Hub` page, the `Project Owner` or `Manager` can add the rule to the configuration of the project where he wants to use it. This can be done via the Rules tab from the `Project Setup` page under the `Project Configuration` tab. A valid Spark NLP for Healthcare licence is required to deploy rules from project config. Two types of rules are supported:1. `Regex Based`: User can enter the Regex which matches to the entities of the required label; and 2. `Dictionary Based`: User can create a dictionary of labels and user can upload the CSV of the list of entity that comes under the label.
-- Search through Visual NER Projects. For the Visual NER Projects, it is now possible to search for a keyword inside of image/pdf based tasks using the search box available on the top of the `Labeling` page. Currently, the search is performed on the current page only. 
-Furthermore, we have also extended the keyword-based task search already available for text-based projects for Visual NER Projects. On the `Tasks` page, use the search bar on the upper right side of the screen like you would do in other text-based projects, to identify all image/pdf tasks containing a given text.
-- COCO export for pdf tasks in `Visual NER Projects`. Up until now, the COCO format export was limited to simple image documents. With version 2.5.0, this functionality is extended to single-page or multi-page pdf documents. 
-- In **Classification Project**, users are now able to use different layouts for the list of choices:
-   - **`layout="select"`**: It will change choices from list of choices inline to dropdown layout. Possible values are `"select", "inline", "vertical"`
-   - **`choice="multiple"`**: Allow user to select multiple values from dropdown. Possible values are: `"single", "single-radio", "multiple"`
-- Better Toasts, Confirmation-Boxes and Masking UI on potentially longer operations.
-
-### Security Fixes
-- Annotationlab v2.5.0 got different Common Vulnerabilities and Exposures(CVE) issues fixed. As always, in this release we performed security scans to detect CVE issues, upgraded python packages to eliminate known vulnerabilities and also we made sure the CVE-2021-44228 (Log4j2 issue) is not present in any images used by Annotation Lab.
-- A reported issue when logout endpoint was sometimes redirected to insecure http after access token expired was also fixed.
-
-### Bug Fixes
-
-- The `Filters` option in the `Models Hub` page was not working properly. Now the "Free/Licensed" filter can be selected/deselected without getting any error.
-- After creating relations and saving/updating annotations for the Visual NER projects with multi-paged pdf files, the annotations and relations were not saved. 
-- An issue with missing text tokens in the exported JSON file for the Visual NER projects also have been fixed.
-
-
-## 2.4.0
-
-Annotation Lab v2.4.0 adds relation creation features for Visual NER projects and redesigns the Spark NLP Pipeline Config on the Project Setup Page. Several bug fixes and stabilizations are also included. Following are the highlights:
-
-### Highlights
-- Relations on Visual NER Projects. Annotators can create relations between annotated tokens/regions in Visual NER projects. This functionality is similar to what we already had in text-based projects. It is also possible to assign relation labels using the contextual widget (the "+" sign displayed next to the relation arrow).
-- SparkNLP Pipeline Config page was redesigned. The SparkNLP Pipeline Config in the Setup Page was redesigned to ease filtering, collapsing, and expanding models and labels. For a more intuitive use, the Add Label button was moved to the top right side of the tab and no longer scrolls with the config list.
-- This version also adds many improvements to the new Setup Page. The Training and Active Learning Tabs are only available to projects for which Annotation Lab supports training. When unsaved changes are present in the configuration, the user cannot move to the Training and Active Learning Tab and/or Training cannot be started. When the OCR server was not deployed, imports in the Visual NER project were failing. With this release, when a valid Spark OCR license is present, the OCR server is deployed and the import of pdf and image files is executed.
-
-### Bug fixes
-- When a login session is timed out and cookies are expired, users had to refresh the page to get the login screen. This known issue has been fixed and the user will be redirected to the login page.
-- When a task was assigned to an annotator who does not have completions for it, the task status was shown incorrectly. This was fixed in this version.
-- While preannotating tasks with some specific types of models, only the first few lines were annotated. We have fixed the Spark NLP pipeline for such models and now the entire document gets preannotations. When Spark NLP for Healthcare license was expired, the deployment was allowed but it used to fail. Now a proper message is shown to Project Owners/Managers and the deployment is not started in such cases.
-- Inconsistencies were present in training logs and some embeddings were not successfully used for models training.
-- Along with these fixes, several UI bugs are also fixed in this release.
-
-
-## 2.3.0
-### Highlights
-
-- Multipage PDF annotation. Annotation Lab 2.3.0 supports the complete flow of import, annotation, and export for multi-page PDF files. Users have two options for importing a new PDF file into the Visual NER project:
-  - Import PDF file from local storage
-  - Add a link to the PDF file in the file attribute. 
-
-
-After import, the user can see a task on the task page with a file name. On the labeling page, the user can view the PDF file with pagination so that the user can annotate the PDF one page at a time. After completing the annotation, the user can submit a task and it is ready to be exported to JSON and the user can import this exported file into any Visual NER project. [Note: Export in COCO format is not yet supported for PDF file]
-- Redesign of the Project Setup Page. With the addition of many new features on every release, the Project Setup page became crowded and difficult to digest by users. In this release we have split its main components into multiple tabs: Project Description, Sharing, Configuration, and Training.
-- Train and Test Dataset. Project Owner/Manager can tag the tasks that will be used for train and for test purposes. For this, two predefined tags will be available in all projects: `Train` and `Test`.
-- Enhanced Relation Annotation. The user experience while annotating relations on the Labeling page has been improved. Annotators can now select the  desired relation(s) by clicking the plus "+" sign present next to the relations arrow.
-- Other UX improvements: 
-  - Multiple items selection with Shift Key in Models Hub and Tasks page,
-  - Click instead of hover on more options in Models Hub and Tasks page,
-  - Tabbed View on the ModelsHub page.
-
-### Bug fixes
-- Validations related to Training Settings across different types of projects were fixed.
-- It is not very common to upload an expired license given a valid license is already present. But in case users did that there was an issue while using a license in the spark session because only the last uploaded license was used. Now it has been fixed to use any valid license no matter the order of upload.
-- Sometimes search and filters in the ModelsHub page were not working. Also, there was an issue while removing defined labels on the Upload Models Form. Both of these issues are fixed.
-
-
-## 2.2.2
-### Highlights
-- Support for pretrained Relation Extraction and Assertion Status models. A valid Spark NLP for HealthCare License is needed to download pretrained models via the Models Hub page. After download, they can be added to the Project Config and used for preannotations.
-- Support for uploading local images. Until this version, only images from remote URLs could be uploaded for Image projects. With this version the Annotation Lab supports uploading images from you local storage/computer. It is possible to either import one image or multiple images by zipping them together. The maximum image file size is 16 MB. If you need to upload files exceding the default configuration, please contact your system administrator who will change the limit size in the installation artifact and run the upgrade script.
-- Improved support for Visual NER projects. A sample task can be imported from the Import page by clicking the "Add Sample Task" button. Also default config for the Visual NER project contains zoom feature which supports maximum possible width for low resolution images when zooming.
-- Improved Relation Labeling. Creating numerous relations in a single task can look a bit clumsy. The limited space in Labeling screen, the relation arrows and different relation types all at once could create difficulty to visualize them properly. We improved the UX for this feature:
-  - Spaces between two lines if relations are present
-  - Ability to Filter by certain relations
-  - When hovered on one relation, only that is focused
-- Miscellaneous. Generally when a first completion in a task is submitted, it is very likely for that completion to be the ground truth for that task. Starting with this version, the first submitted completion gets automatically starred. Hitting submit button on next completion, annotator are asked to either just submit or submit and star it.
-=======
->>>>>>> 5e41363b
 
 <div class="h3-box" markdown="1">
 
