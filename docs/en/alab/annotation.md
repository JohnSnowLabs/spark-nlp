---
layout: docs
comment: no
header: true
seotitle: Annotation Lab | John Snow Labs
title: Text Annotation
permalink: /docs/en/alab/annotation
key: docs-training
modify_date: "2020-11-18"
use_language_switcher: "Python-Scala"
show_nav: true
sidebar:
    nav: annotation-lab
---

## Overview

The Annotator Lab is designed to keep a human expert as productive as possible. It minimizes the number of mouse clicks, keystrokes, and eye movements in the main workflow, based on iterative feedback from daily users.

Keyboard shortcuts are supported for all annotations – this enables having one hand on keyboard, one hand on mouse, and eyes on screen at all time. One-click completion and automated switching to the next task keeps experts in the loop.

<img class="image image--xl" src="/assets/images/annotation_lab/annotation_main.png" style="width:100%; align:center; box-shadow: 0 3px 6px rgba(0,0,0,0.16), 0 3px 6px rgba(0,0,0,0.23);"/>

On the upper side of the **Labeling** screen, you can find the list of labels defined for the project. In the center of the screen the content of the task is displayed. On the right side there are several widgets:
- **Completions**
- **Predictions**
- **Confidence**
- **Results**

### Completions

A **completion** is a list of annotations manually defined by a user for a given task. When the work on a task is done (e.g. all entities have been highlighted in the document or the task has been assigned one or more classes in the case of classification projects) the user clicks on the **Save** button. 

Starting Annotation Lab 1.2.0, we introduced the idea of completion submission. In the past, annotators could change or delete completions as many times as they wanted with no restriction. From now on, a submitted completion is no longer editable and cannot be deleted. Creating a new copy of the submitted completion is the only option to edit it. An annotator can modify or delete his/her completions only if the completions are not submitted yet. 

<img class="image image--xl" src="/assets/images/annotation_lab/submit.png" style="width:100%; align:center; box-shadow: 0 3px 6px rgba(0,0,0,0.16), 0 3px 6px rgba(0,0,0,0.23);"/>

This is an important feature for ensuring a complete audit trail of all user actions. Now, it is possible to track the history and details of any deleted completions, which was not possible in previous releases. This means it is possible to see the name of the completion creator, date of creation, and deletion.

<img class="image image--xl" src="/assets/images/annotation_lab/history.png" style="width:60%; align:center; box-shadow: 0 3px 6px rgba(0,0,0,0.16), 0 3px 6px rgba(0,0,0,0.23);"/>

### Predictions
A **prediction** is a list of annotations created automatically, via the use of Spark NLP pretrained models. Predictions are created using the "Preannotate" button form the **Task** view. Predictions are read only - users can see them but cannot modify them in any way. 
For reusing predictions to bootstrap the annotation process, users can copy them into a new completion which is editable. 

<<<<<<< HEAD
=======
### Confidence
With v3.3.0, running preannotations on a text project provides one extra piece of information for the automatic annotations - the confidence score. This score is used to show the confidence the model has for each of the labeled chunks. It is calculated based on the benchmarking information of the model used to preannotate and on the score of each prediction. The confidence score is available when working on Named Entity Recognition, Relation, Assertion, and Classification projects and is also generated when using NER Rules.

<img class="image image--xl" src="/assets/images/annotation_lab/confidence.png" style="width:100%; align:center; box-shadow: 0 3px 6px rgba(0,0,0,0.16), 0 3px 6px rgba(0,0,0,0.23);"/>

On the Labeling screen, when selecting the Prediction widget, users can see that all preannotation in the Results section with a score assigned to them . By using the Confidence slider, users can filter out low confidence labels before starting to edit/correct the labels. Both the “Accept Prediction” action and the “Copy Prediction to Completion” feature apply to the filtered annotations via the confidence slider.

>>>>>>> 5e41363b

### Results
The results widget has two sections. 

The first section - **Regions** - gives a list overview of all annotated chunks. When you click on one annotation it gets automatically highlighted in the document. Annotations can be edited or removed if necessary.

The second section - **Relations** - lists all the relations that have been labeled. When the user moves the mouse over one relation it is highlighted in the document. 

## View As Feature

For users that have multiple roles (Annotator and Reviewer), the labeling view can get confusing. To eliminate this confusion, From 2.6.0, the *View As* filter is added in labeling page too. When selecting *View As Annotator* option, the task is shown as if the only role the currently logged-in user has is Annotator. The same applies to *View As Reviewer*. Once the “View as” option is used to select a certain role, the selection is preserved even when the tab is closed or refreshed. This option is available only if the currently logged-in user has multiple roles. 

<img class="image image--xl" src="/assets/images/annotation_lab/2.6.0/view_as_labeling.png" style="width:100%; align:center; box-shadow: 0 3px 6px rgba(0,0,0,0.16), 0 3px 6px rgba(0,0,0,0.23);"/>


## NER Labels
To extract information using NER labels, first click on the label to select it or press the shortcut key assigned to it and then, with the mouse, select the relevant part of the text. Wrong extractions can be easily edited by clicking on them to select them and then by selecting the new label you want to assign to the text. 

<img class="image image--xl" src="/assets/images/annotation_lab/add_label.png" style="width:100%; align:center; box-shadow: 0 3px 6px rgba(0,0,0,0.16), 0 3px 6px rgba(0,0,0,0.23);"/>

For deleting a label, select it by clicking on it and press backspace. 

### Trim leading and ending spaces in annotated chunks

When annotating text, it is possible and probable that the annotation is not very precise and the chunks contain leading/trailing spaces and punctuation marks. As of 2.8.0 all the leading/trailing spaces and punctuation marks are excluded by default. A new configuration option is added to the Settings in the Labeling page for this purpose. It can be used to disable this feature if necessary.

 ![trim_spaces_punctuations](https://user-images.githubusercontent.com/26042994/158371039-0e5d0722-192e-4d46-81a1-efddba79ccf5.gif)



## Assertion Labels

To add an assertion label to an extracted entity, select the label and use it to do the same exact extraction as the NER label. After this, the extracted entity will have two labels: one for NER and one for assertion. In the example below, the chunks "heart disease", "kidney disease", "stroke" etc. ware extracted using first a blue yellow label and then a red assertion label (**Absent**).

 
<img class="image image--xl" src="/assets/images/annotation_lab/assertion.png" style="width:100%; align:center; box-shadow: 0 3px 6px rgba(0,0,0,0.16), 0 3px 6px rgba(0,0,0,0.23);"/>


## Relation Extraction
Creating relations with the Annotation Lab is very simple. First select one labeled entity, then press **r** and select the second labeled entity. 

<img class="image image--xl" src="/assets/images/annotation_lab/relations.png" style="width:100%; align:center; box-shadow: 0 3px 6px rgba(0,0,0,0.16), 0 3px 6px rgba(0,0,0,0.23);"/>

You can add a label to the relation, change its direction or delete it using the contextual menu displayed next to the relation arrow or using the relation box.
<img class="image image--xl" src="/assets/images/annotation_lab/2.3.0/relations.gif" style="width:50%; align:center; box-shadow: 0 3px 6px rgba(0,0,0,0.16), 0 3px 6px rgba(0,0,0,0.23);"/>


<img class="image image--xl" src="/assets/images/annotation_lab/relations2.png" style="width:50%; align:center; box-shadow: 0 3px 6px rgba(0,0,0,0.16), 0 3px 6px rgba(0,0,0,0.23);"/>


## Cross page Annotation

Since release 2.8.0 Annotation Lab supports cross page NER annotation for Text projects. This means that Annotators can annotate a chunk starting at the bottom of one page and finishing on the next page. This feature is also offered for Relations. Previously, relations were created between chunks located on the same page. But now, relations can be created among tokens located on different pages.
The way to do this is to first [change the pagination settings](/docs/en/alab/import#dynamic-task-pagination) to include a higher number of tokens on one page, then create the annotation using the regular annotation approach and finally go back to the original pagination settings. The annotation is persisted after the update of the pagination.
  
 <img class="image image--xl" src="/assets/images/annotation_lab/2.8.0/158549847-b6434489-102e-4245-b751-3f07e6e7c39e.gif" style="width:100%; align:center; box-shadow: 0 3px 6px rgba(0,0,0,0.16), 0 3px 6px rgba(0,0,0,0.23);"/>


## Pre-annotations  
When you setup a project to use existing Spark NLP models for pre-annotation, you can run the designated models on all of your tasks by pressing the Preannotate button located on the upper side of the task view. 
 
<img class="image image--xl" src="/assets/images/annotation_lab/image028.jpg" style="width:100%; align:center; box-shadow: 0 3px 6px rgba(0,0,0,0.16), 0 3px 6px rgba(0,0,0,0.23);"/>

As a result, all predicted labels for a given task will be available in the Prediction widget, on the main annotation screen. The predictions are not editable, you can only view them and navigate them or compare them with older predictions. However, you can create a new completion based on a given prediction. All labels and relations from such a new completion are now editable. 
 
<img class="image image--xl" src="/assets/images/annotation_lab/image029.png" style="width:50%; align:center; box-shadow: 0 3px 6px rgba(0,0,0,0.16), 0 3px 6px rgba(0,0,0,0.23);"/>


## Simplified workflow

**Direct Submit:**

Using the classical annotation workflow, when an annotator works on a task, a series of actions are necessary for creating a new annotation and submitting it as ground truth:
-   Create the completion
-   Save the completion, 
-   Submit the completion,
-   Confirm submission, 
-   Load next task. 

This process is adapted for more complex workflows and larger tasks. For cases of simpler projects, involving smaller tasks, Annotation Lab now offers a simplified workflow. Annotators can now submit a completion with just one click.


- The project owner/manager can activate this option from the Settings of the Setup page (Project Configuration). Once enabled, annotators can see the submit button on the labeling page. 
- A second option is available on the same Project Configuration screen for project owner/manager: "Serve next task after completion submission". Once enabled, annotators can see the next task on the labeling page after submitting the completion for the current task.

<img class="image image--xl" src="/assets/images/annotation_lab/2.8.0/158314384-801a8ed5-f0e1-410b-a13e-fc46884ab503.gif" style="width:50%; align:center; box-shadow: 0 3px 6px rgba(0,0,0,0.16), 0 3px 6px rgba(0,0,0,0.23);"/>

--- 

**Accept Prediction:**

When predictions are available for a task, Annotator will be offered the option to accept the predictions with just one click and navigate automatically to the next task. When users click on Accept Prediction, a new completion is created based on the prediction, then submitted as ground truth and the next task in line (assigned to the current annotator/reviewer and with Incomplete or In progress status) is automatically served.

<img class="image image--xl" src="/assets/images/annotation_lab/2.8.0/158314467-bf6c359c-04a7-44d6-8d97-eaeb5314b914.gif" style="width:50%; align:center; box-shadow: 0 3px 6px rgba(0,0,0,0.16), 0 3px 6px rgba(0,0,0,0.23);"/>

---

**Minor update on Shortcuts:**

- Annotator can **save/update** completion using `CTRL+Enter`
- Annotator can **Submit** completion using `ALT+Enter`

---

**Overall work progress:**

Annotator/Reviewer can now see their overall work progress from within the labeling page. The status is calculated with respect to their assigned work. 

- **For Annotator View:**
![image](https://user-images.githubusercontent.com/45035063/158314725-67a5f9fb-8540-4528-8ae3-8cb1ddb7464d.png)

- **For Reviewer View:**
![image](https://user-images.githubusercontent.com/45035063/158314820-b8711b88-b041-4517-a7bc-83a203b6235f.png)




## Annotation Screen customizations

The `Annotation Page` is highly customizable. Project Owners and Managers can change the layout of their projects based on their needs. 

### Search filter for a large number of labels


When a project has a large number of NER/Assertion labels in the taxonomy, the display of the taxonomy takes a lot of screen space and it is difficult for annotators to navigate through all labels. To tackle this challenge, Annotation Lab supports search for labels in NER projects (an autocomplete search option).
To add the search bar for a large number of NER Labels or Choices use the `Filter` tag as shown in the following XML configuration.

```
<Filter/>
<View>

*** enclose labels tags here ***

</View>

**** enclose text tags here**
```

**Parameters:**

The following parameters/attributes can be used within the `Filter` tag.


Param|  Type|   Default Description|
---|----|---|
placeholder|    string  "&quot;Quick Filter&quot;"  |Placeholder text for filter
minlength   |number 3   |Size of the filter
style   |string     |CSS style of the string
hotkey  |string     |Hotkey to use to focus on the filter text area

**Usage Example:**

```
<Filter placeholder="Quick Filter"/>
```



<img class="image image--xl" src="/assets/images/annotation_lab/2.6.0/filter.png" style="width:100%; align:center; box-shadow: 0 3px 6px rgba(0,0,0,0.16), 0 3px 6px rgba(0,0,0,0.23);"/>

For obtaining the above display on a NER project, the config should look as follows:

```
<View>
    <Filter name="fl" toName="label" hotkey="shift+f" minlength="1" />  
      <Labels name="label" toName="text">
        <Label value="CARDINAL" model="ner_onto_100" background="#af906b"/>
        <Label value="EVENT" model="ner_onto_100" background="#f384e1"/>
        ...
        <Label value="LANGUAGE" model="ner_onto_100" background="#c0dad2"/>
      </Labels>

  <Text name="text" value="$text"/>
</View>
```

Notice how users can search for the desired label using the filter bar:
<img class="image image--xl" src="/assets/images/annotation_lab/2.6.0/ner_label_search.gif" style="width:100%; align:center; box-shadow: 0 3px 6px rgba(0,0,0,0.16), 0 3px 6px rgba(0,0,0,0.23);"/>


### Resizable labels area and textbox area 

While annotating longer text documents annotators may need to scroll to the top of the document for selecting the label to use, and then  scroll down to create a label. Also, if the text is large, annotators have to scroll to a certain section because the textbox size is fixed. In those cases, the annotation experience can be improved by creating a scrollable labeling area and textbox area.

To add the scroll bar, the `View` tag with `overflow-y:scroll` attribute can be used as shown in the following XML config structure:

```
<View style="background:white; height: 100px; overflow-y:scroll; resize:vertical; position:sticky; top:0;">

*** enclose labels tags here ***

</View>

<View style="resize:vertical; margin-top:10px; max-height:400px; overflow-y:scroll;">

**** enclose text tags here**
</View>
```

Once it has been added and saved to the Project Configuration, the scroll bar should be visible.

<img class="image image--xl" src="/assets/images/annotation_lab/2.6.0/scroll_bar.png" style="width:100%; align:center; box-shadow: 0 3px 6px rgba(0,0,0,0.16), 0 3px 6px rgba(0,0,0,0.23);"/>

**Example**
Using the following Project Configuration 

```
<View>
  <Filter name="fl" toName="label" hotkey="shift+f" minlength="1" />
  <View style="background:white; height: 100px; overflow-y:scroll; resize:vertical; position:sticky; top:0;">
      <Labels name="label" toName="text">
          <Label value="CARDINAL" model="ner_onto_100" background="#af906b"/>
          <Label value="EVENT" model="ner_onto_100" background="#f384e1"/>
          <Label value="WORK_OF_ART" model="ner_onto_100" background="#0fbca4"/>
          ...
          <Label value="LANGUAGE" model="ner_onto_100" background="#c0dad2"/>
      </Labels>
  </View>
  <View style="resize:vertical; margin-top:10px; max-height:400px; overflow-y:scroll;">
      <Text name="text" value="$text"></Text>
  </View>
</View>
```

we'll obtain the output illustrated below:
<img class="image image--xl" src="/assets/images/annotation_lab/2.6.0/scroll_and_filter.gif" style="width:100%; align:center; box-shadow: 0 3px 6px rgba(0,0,0,0.16), 0 3px 6px rgba(0,0,0,0.23);"/><|MERGE_RESOLUTION|>--- conflicted
+++ resolved
@@ -43,8 +43,6 @@
 A **prediction** is a list of annotations created automatically, via the use of Spark NLP pretrained models. Predictions are created using the "Preannotate" button form the **Task** view. Predictions are read only - users can see them but cannot modify them in any way. 
 For reusing predictions to bootstrap the annotation process, users can copy them into a new completion which is editable. 
 
-<<<<<<< HEAD
-=======
 ### Confidence
 With v3.3.0, running preannotations on a text project provides one extra piece of information for the automatic annotations - the confidence score. This score is used to show the confidence the model has for each of the labeled chunks. It is calculated based on the benchmarking information of the model used to preannotate and on the score of each prediction. The confidence score is available when working on Named Entity Recognition, Relation, Assertion, and Classification projects and is also generated when using NER Rules.
 
@@ -52,7 +50,6 @@
 
 On the Labeling screen, when selecting the Prediction widget, users can see that all preannotation in the Results section with a score assigned to them . By using the Confidence slider, users can filter out low confidence labels before starting to edit/correct the labels. Both the “Accept Prediction” action and the “Copy Prediction to Completion” feature apply to the filtered annotations via the confidence slider.
 
->>>>>>> 5e41363b
 
 ### Results
 The results widget has two sections. 
