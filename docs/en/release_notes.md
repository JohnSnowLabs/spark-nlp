---
layout: docs
header: true
seotitle: Spark NLP
title: Spark NLP release notes 3.4.0
permalink: /docs/en/release_notes
key: docs-release-notes
<<<<<<< HEAD
modify_date: "2022-01-06"
=======
modify_date: "2022-06-16"
>>>>>>> 5e41363b
show_nav: true
sidebar:
    nav: sparknlp
---

<<<<<<< HEAD
### 3.4.0

#### John Snow Labs Spark-NLP 3.4.0: New OpenAI GPT-2, new ALBERT, XLNet, RoBERTa, XLM-RoBERTa, and Longformer for Sequence Classification, support for Spark 3.2, new distributed Word2Vec, extend support to more Databricks & EMR runtimes, new state-of-the-art transformer models, bug fixes, and lots more!

Overview

We are very excited to release Spark NLP 3.4.0! This has been one of the biggest releases we have ever done and we are so proud to share this with our community at the dawn of 2022! 🎉

Spark NLP 3.4.0 extends the support for Apache Spark 3.2.x major releases on Scala 2.12. We now support all 5 major Apache Spark and PySpark releases of 2.3.x, 2.4.x, 3.0.x, 3.1.x, and 3.2.x at once helping our community to migrate from earlier Apache Spark versions to newer releases without being worried about Spark NLP end of life support. We also extend support for new Databricks and EMR instances on Spark 3.2.x clusters.

This release also comes with a brand new GPT2Transformer using OpenAI GPT-2 models for prediction at scale,  new ALBERT, XLNet, RoBERTa, XLM-RoBERTa, and Longformer annotators to use existing or fine-tuned models for Sequence Classification, new distributed and trainable Word2Vec annotators, new state-of-the-art transformer models in many languages, a new param to useBestModel in NerDL during training, bug fixes, and lots more!

As always, we would like to thank our community for their feedback, questions, and feature requests.

Major features and improvements

* **NEW:** Introducing **GPT2Transformer** annotator in Spark NLP 🚀  for Text Generation purposes. `GPT2Transformer` uses OpenAI GPT-2 models from HuggingFace 🤗  for prediction at scale in Spark NLP 🚀 . `GPT-2` is a transformer model trained on a very large corpus of English data in a self-supervised fashion. This means it was trained on the raw texts only, with no humans labelling them in any way (which is why it can use lots of publicly available data) with an automatic process to generate inputs and labels from those texts. More precisely, it was trained to guess the next word in sentences
* **NEW:** Introducing **RoBertaForSequenceClassification** annotator in Spark NLP 🚀. `RoBertaForSequenceClassification` can load RoBERTa Models with a sequence classification/regression head on top (a linear layer on top of the pooled output) e.g. for multi-class document classification tasks. This annotator is compatible with all the models trained/fine-tuned by using `RobertaForSequenceClassification` for **PyTorch** or `TFRobertaForSequenceClassification` for **TensorFlow** models in HuggingFace 🤗
* **NEW:** Introducing **XlmRoBertaForSequenceClassification** annotator in Spark NLP 🚀. `XlmRoBertaForSequenceClassification` can load XLM-RoBERTa Models with a sequence classification/regression head on top (a linear layer on top of the pooled output) e.g. for multi-class document classification tasks. This annotator is compatible with all the models trained/fine-tuned by using `XLMRobertaForSequenceClassification` for **PyTorch** or `TFXLMRobertaForSequenceClassification` for **TensorFlow** models in HuggingFace 🤗
* **NEW:** Introducing **LongformerForSequenceClassification** annotator in Spark NLP 🚀. `LongformerForSequenceClassification` can load ALBERT Models with a sequence classification/regression head on top (a linear layer on top of the pooled output) e.g. for multi-class document classification tasks. This annotator is compatible with all the models trained/fine-tuned by using `LongformerForSequenceClassification` for **PyTorch** or `TFLongformerForSequenceClassification` for **TensorFlow** models in HuggingFace 🤗
* **NEW:** Introducing **AlbertForSequenceClassification** annotator in Spark NLP 🚀. `AlbertForSequenceClassification` can load ALBERT Models with a sequence classification/regression head on top (a linear layer on top of the pooled output) e.g. for multi-class document classification tasks. This annotator is compatible with all the models trained/fine-tuned by using `AlbertForSequenceClassification` for **PyTorch** or `TFAlbertForSequenceClassification` for **TensorFlow** models in HuggingFace 🤗
* **NEW:** Introducing **XlnetForSequenceClassification** annotator in Spark NLP 🚀. `XlnetForSequenceClassification` can load XLNet Models with a sequence classification/regression head on top (a linear layer on top of the pooled output) e.g. for multi-class document classification tasks. This annotator is compatible with all the models trained/fine-tuned by using `XLNetForSequenceClassification` for **PyTorch** or `TFXLNetForSequenceClassification` for **TensorFlow** models in HuggingFace 🤗
* **NEW:** Introducing trainable and distributed Word2Vec annotators based on Word2Vec in Spark ML. You can train Word2Vec in a cluster on multiple machines to handle large-scale datasets and use the trained model for token-level classifications such as NerDL
* Introducing `useBestModel` param in NerDLApproach annotator. This param in the NerDLApproach preserves and restores the model that has achieved the best performance at the end of the training. The priority is metrics from testDataset (micro F1), metrics from validationSplit (micro F1), and if none is set it will keep track of loss during the training
* Support Apache Spark and PySpark 3.2.x on Scala 2.12. Spark NLP by default is shipped for Spark 3.0.x/3.1.x, but now you have `spark-nlp-spark32` and `spark-nlp-gpu-spark32` packages
* Adding a new param to sparknlp.start() function in Python for Apache Spark 3.2.x (`spark32=True`)
* Update Colab and Kaggle scripts for faster setup. We no longer need to remove Java 11 in order to install Java 8 since Spark NLP works on Java 11. This makes the installation of Spark NLP on Colab and Kaggle as fast as `pip install spark-nlp pyspark==3.1.2`
* Add new scripts/notebook to generate custom TensroFlow graphs for `ContextSpellCheckerApproach` annotator
* Add a new `graphFolder` param to `ContextSpellCheckerApproach` annotator. This param allows to train ContextSpellChecker from a custom made TensorFlow graph
* Support DBFS file system in `graphFolder` param. Starting Spark NLP 3.4.0 you can point NerDLApproach or ContextSpellCheckerApproach to a TF graph hosted on Databricks
* Add a new feature to all classifiers (`ForTokenClassification` and `ForSequenceClassification`) to retrieve classes from the pretrained models
```python
sequenceClassifier = XlmRoBertaForSequenceClassification \
      .pretrained('xlm_roberta_base_sequence_classifier_ag_news', 'en') \
      .setInputCols(['token', 'document']) \
      .setOutputCol('class')

print(sequenceClassifier.getClasses())

#Sports, Business, World, Sci/Tech
```

* Add `inputFormats` param to DateMatcher and MultiDateMatcher annotators. DateMatcher and MultiDateMatcher can now define a list of acceptable input formats via date patterns to search in the text. Consequently, the output format will be defining the output pattern for the unique output format.

```python
date_matcher = DateMatcher() \
    .setInputCols(['document']) \
    .setOutputCol("date") \
    .setInputFormats(["yyyy", "yyyy/dd/MM", "MM/yyyy"]) \
    .setOutputFormat("yyyyMM") \ #previously called `.setDateFormat`
    .setSourceLanguage("en")

```
* Enable batch processing in T5Transformer and MarianTransformer annotators
* Add Schema to `readDataset` in CoNLL() class
* Welcoming 6x new Databricks runtimes to our Spark NLP family:
  * Databricks 10.0
  * Databricks 10.0 ML GPU
  * Databricks 10.1
  * Databricks 10.1 ML GPU
  * Databricks 10.2
  * Databricks 10.2 ML GPU
* Welcoming 3x new EMR 6.x series to our Spark NLP family:
  * EMR 5.33.1 (Apache Spark 2.4.7 / Hadoop 2.10.1)
  * EMR 6.3.1 (Apache Spark 3.1.1 / Hadoop 3.2.1)
  * EMR 6.4.0 (Apache Spark 3.1.2 / Hadoop 3.2.1)

**For more details please check the official [release notes](https://github.com/JohnSnowLabs/spark-nlp/releases/tag/3.4.0)**

<div class="prev_ver h3-box" markdown="1">

## Versions

</div>

<ul class="pagination">
    <li>
        <a href="spark_nlp_versions/release_notes_3_3_4">Version 3.3.4</a>
    </li>
    <li>
        <strong>Version 3.4.0</strong>
    </li>
</ul>

<ul class="pagination pagination_big">
  <li class="active"><a href="spark_nlp_versions/release_notes_3_4_0">3.4.0</a></li>
  <li><a href="spark_nlp_versions/release_notes_3_3_4">3.3.4</a></li>
  <li><a href="spark_nlp_versions/release_notes_3_3_3">3.3.3</a></li>
  <li><a href="spark_nlp_versions/release_notes_3_3_2">3.3.2</a></li>
  <li><a href="spark_nlp_versions/release_notes_3_3_1">3.3.1</a></li>
  <li><a href="spark_nlp_versions/release_notes_3_3_0">3.3.0</a></li>
  <li><a href="spark_nlp_versions/release_notes_3_2_3">3.2.3</a></li>
  <li><a href="spark_nlp_versions/release_notes_3_2_2">3.2.2</a></li>
  <li><a href="spark_nlp_versions/release_notes_3_2_1">3.2.1</a></li>
  <li><a href="spark_nlp_versions/release_notes_3_2_0">3.2.0</a></li>
  <li><a href="spark_nlp_versions/release_notes_3_1_3">3.1.3</a></li>
  <li><a href="spark_nlp_versions/release_notes_3_1_2">3.1.2</a></li>
  <li><a href="spark_nlp_versions/release_notes_3_1_1">3.1.1</a></li>
  <li><a href="spark_nlp_versions/release_notes_3_1_0">3.1.0</a></li>
  <li><a href="spark_nlp_versions/release_notes_3_0_3">3.0.3</a></li>
  <li><a href="spark_nlp_versions/release_notes_3_0_2">3.0.2</a></li>
  <li><a href="spark_nlp_versions/release_notes_3_0_1">3.0.1</a></li>
  <li><a href="spark_nlp_versions/release_notes_3_0_0">3.0.0</a></li>
  <li><a href="spark_nlp_versions/release_notes_2_7_5">2.7.5</a></li>
  <li><a href="spark_nlp_versions/release_notes_2_7_4">2.7.4</a></li>
  <li><a href="spark_nlp_versions/release_notes_2_7_3">2.7.3</a></li>
  <li><a href="spark_nlp_versions/release_notes_2_7_2">2.7.2</a></li>
  <li><a href="spark_nlp_versions/release_notes_2_7_1">2.7.1</a></li>
  <li><a href="spark_nlp_versions/release_notes_2_7_0">2.7.0</a></li>
  <li><a href="spark_nlp_versions/release_notes_2_6_5">2.6.5</a></li>
  <li><a href="spark_nlp_versions/release_notes_2_6_4">2.6.4</a></li>
  <li><a href="spark_nlp_versions/release_notes_2_6_3">2.6.3</a></li>
  <li><a href="spark_nlp_versions/release_notes_2_6_2">2.6.2</a></li>
  <li><a href="spark_nlp_versions/release_notes_2_6_1">2.6.1</a></li>
  <li><a href="spark_nlp_versions/release_notes_2_6_0">2.6.0</a></li>
  <li><a href="spark_nlp_versions/release_notes_2_5_5">2.5.5</a></li>
  <li><a href="spark_nlp_versions/release_notes_2_5_4">2.5.4</a></li>
  <li><a href="spark_nlp_versions/release_notes_2_5_3">2.5.3</a></li>
  <li><a href="spark_nlp_versions/release_notes_2_5_2">2.5.2</a></li>
  <li><a href="spark_nlp_versions/release_notes_2_5_1">2.5.1</a></li>
  <li><a href="spark_nlp_versions/release_notes_2_5_0">2.5.0</a></li>
  <li><a href="spark_nlp_versions/release_notes_2_4_5">2.4.5</a></li>
  <li><a href="spark_nlp_versions/release_notes_2_4_4">2.4.4</a></li>
  <li><a href="spark_nlp_versions/release_notes_2_4_3">2.4.3</a></li>
  <li><a href="spark_nlp_versions/release_notes_2_4_2">2.4.2</a></li>
  <li><a href="spark_nlp_versions/release_notes_2_4_1">2.4.1</a></li>
  <li><a href="spark_nlp_versions/release_notes_2_4_0">2.4.0</a></li>
</ul>
=======
**For all official releases please visit GitHub [release notes](https://github.com/JohnSnowLabs/spark-nlp/releases/)**
>>>>>>> 5e41363b
<|MERGE_RESOLUTION|>--- conflicted
+++ resolved
@@ -2,148 +2,13 @@
 layout: docs
 header: true
 seotitle: Spark NLP
-title: Spark NLP release notes 3.4.0
+title: Spark NLP release notes
 permalink: /docs/en/release_notes
 key: docs-release-notes
-<<<<<<< HEAD
-modify_date: "2022-01-06"
-=======
 modify_date: "2022-06-16"
->>>>>>> 5e41363b
 show_nav: true
 sidebar:
     nav: sparknlp
 ---
 
-<<<<<<< HEAD
-### 3.4.0
-
-#### John Snow Labs Spark-NLP 3.4.0: New OpenAI GPT-2, new ALBERT, XLNet, RoBERTa, XLM-RoBERTa, and Longformer for Sequence Classification, support for Spark 3.2, new distributed Word2Vec, extend support to more Databricks & EMR runtimes, new state-of-the-art transformer models, bug fixes, and lots more!
-
-Overview
-
-We are very excited to release Spark NLP 3.4.0! This has been one of the biggest releases we have ever done and we are so proud to share this with our community at the dawn of 2022! 🎉
-
-Spark NLP 3.4.0 extends the support for Apache Spark 3.2.x major releases on Scala 2.12. We now support all 5 major Apache Spark and PySpark releases of 2.3.x, 2.4.x, 3.0.x, 3.1.x, and 3.2.x at once helping our community to migrate from earlier Apache Spark versions to newer releases without being worried about Spark NLP end of life support. We also extend support for new Databricks and EMR instances on Spark 3.2.x clusters.
-
-This release also comes with a brand new GPT2Transformer using OpenAI GPT-2 models for prediction at scale,  new ALBERT, XLNet, RoBERTa, XLM-RoBERTa, and Longformer annotators to use existing or fine-tuned models for Sequence Classification, new distributed and trainable Word2Vec annotators, new state-of-the-art transformer models in many languages, a new param to useBestModel in NerDL during training, bug fixes, and lots more!
-
-As always, we would like to thank our community for their feedback, questions, and feature requests.
-
-Major features and improvements
-
-* **NEW:** Introducing **GPT2Transformer** annotator in Spark NLP 🚀  for Text Generation purposes. `GPT2Transformer` uses OpenAI GPT-2 models from HuggingFace 🤗  for prediction at scale in Spark NLP 🚀 . `GPT-2` is a transformer model trained on a very large corpus of English data in a self-supervised fashion. This means it was trained on the raw texts only, with no humans labelling them in any way (which is why it can use lots of publicly available data) with an automatic process to generate inputs and labels from those texts. More precisely, it was trained to guess the next word in sentences
-* **NEW:** Introducing **RoBertaForSequenceClassification** annotator in Spark NLP 🚀. `RoBertaForSequenceClassification` can load RoBERTa Models with a sequence classification/regression head on top (a linear layer on top of the pooled output) e.g. for multi-class document classification tasks. This annotator is compatible with all the models trained/fine-tuned by using `RobertaForSequenceClassification` for **PyTorch** or `TFRobertaForSequenceClassification` for **TensorFlow** models in HuggingFace 🤗
-* **NEW:** Introducing **XlmRoBertaForSequenceClassification** annotator in Spark NLP 🚀. `XlmRoBertaForSequenceClassification` can load XLM-RoBERTa Models with a sequence classification/regression head on top (a linear layer on top of the pooled output) e.g. for multi-class document classification tasks. This annotator is compatible with all the models trained/fine-tuned by using `XLMRobertaForSequenceClassification` for **PyTorch** or `TFXLMRobertaForSequenceClassification` for **TensorFlow** models in HuggingFace 🤗
-* **NEW:** Introducing **LongformerForSequenceClassification** annotator in Spark NLP 🚀. `LongformerForSequenceClassification` can load ALBERT Models with a sequence classification/regression head on top (a linear layer on top of the pooled output) e.g. for multi-class document classification tasks. This annotator is compatible with all the models trained/fine-tuned by using `LongformerForSequenceClassification` for **PyTorch** or `TFLongformerForSequenceClassification` for **TensorFlow** models in HuggingFace 🤗
-* **NEW:** Introducing **AlbertForSequenceClassification** annotator in Spark NLP 🚀. `AlbertForSequenceClassification` can load ALBERT Models with a sequence classification/regression head on top (a linear layer on top of the pooled output) e.g. for multi-class document classification tasks. This annotator is compatible with all the models trained/fine-tuned by using `AlbertForSequenceClassification` for **PyTorch** or `TFAlbertForSequenceClassification` for **TensorFlow** models in HuggingFace 🤗
-* **NEW:** Introducing **XlnetForSequenceClassification** annotator in Spark NLP 🚀. `XlnetForSequenceClassification` can load XLNet Models with a sequence classification/regression head on top (a linear layer on top of the pooled output) e.g. for multi-class document classification tasks. This annotator is compatible with all the models trained/fine-tuned by using `XLNetForSequenceClassification` for **PyTorch** or `TFXLNetForSequenceClassification` for **TensorFlow** models in HuggingFace 🤗
-* **NEW:** Introducing trainable and distributed Word2Vec annotators based on Word2Vec in Spark ML. You can train Word2Vec in a cluster on multiple machines to handle large-scale datasets and use the trained model for token-level classifications such as NerDL
-* Introducing `useBestModel` param in NerDLApproach annotator. This param in the NerDLApproach preserves and restores the model that has achieved the best performance at the end of the training. The priority is metrics from testDataset (micro F1), metrics from validationSplit (micro F1), and if none is set it will keep track of loss during the training
-* Support Apache Spark and PySpark 3.2.x on Scala 2.12. Spark NLP by default is shipped for Spark 3.0.x/3.1.x, but now you have `spark-nlp-spark32` and `spark-nlp-gpu-spark32` packages
-* Adding a new param to sparknlp.start() function in Python for Apache Spark 3.2.x (`spark32=True`)
-* Update Colab and Kaggle scripts for faster setup. We no longer need to remove Java 11 in order to install Java 8 since Spark NLP works on Java 11. This makes the installation of Spark NLP on Colab and Kaggle as fast as `pip install spark-nlp pyspark==3.1.2`
-* Add new scripts/notebook to generate custom TensroFlow graphs for `ContextSpellCheckerApproach` annotator
-* Add a new `graphFolder` param to `ContextSpellCheckerApproach` annotator. This param allows to train ContextSpellChecker from a custom made TensorFlow graph
-* Support DBFS file system in `graphFolder` param. Starting Spark NLP 3.4.0 you can point NerDLApproach or ContextSpellCheckerApproach to a TF graph hosted on Databricks
-* Add a new feature to all classifiers (`ForTokenClassification` and `ForSequenceClassification`) to retrieve classes from the pretrained models
-```python
-sequenceClassifier = XlmRoBertaForSequenceClassification \
-      .pretrained('xlm_roberta_base_sequence_classifier_ag_news', 'en') \
-      .setInputCols(['token', 'document']) \
-      .setOutputCol('class')
-
-print(sequenceClassifier.getClasses())
-
-#Sports, Business, World, Sci/Tech
-```
-
-* Add `inputFormats` param to DateMatcher and MultiDateMatcher annotators. DateMatcher and MultiDateMatcher can now define a list of acceptable input formats via date patterns to search in the text. Consequently, the output format will be defining the output pattern for the unique output format.
-
-```python
-date_matcher = DateMatcher() \
-    .setInputCols(['document']) \
-    .setOutputCol("date") \
-    .setInputFormats(["yyyy", "yyyy/dd/MM", "MM/yyyy"]) \
-    .setOutputFormat("yyyyMM") \ #previously called `.setDateFormat`
-    .setSourceLanguage("en")
-
-```
-* Enable batch processing in T5Transformer and MarianTransformer annotators
-* Add Schema to `readDataset` in CoNLL() class
-* Welcoming 6x new Databricks runtimes to our Spark NLP family:
-  * Databricks 10.0
-  * Databricks 10.0 ML GPU
-  * Databricks 10.1
-  * Databricks 10.1 ML GPU
-  * Databricks 10.2
-  * Databricks 10.2 ML GPU
-* Welcoming 3x new EMR 6.x series to our Spark NLP family:
-  * EMR 5.33.1 (Apache Spark 2.4.7 / Hadoop 2.10.1)
-  * EMR 6.3.1 (Apache Spark 3.1.1 / Hadoop 3.2.1)
-  * EMR 6.4.0 (Apache Spark 3.1.2 / Hadoop 3.2.1)
-
-**For more details please check the official [release notes](https://github.com/JohnSnowLabs/spark-nlp/releases/tag/3.4.0)**
-
-<div class="prev_ver h3-box" markdown="1">
-
-## Versions
-
-</div>
-
-<ul class="pagination">
-    <li>
-        <a href="spark_nlp_versions/release_notes_3_3_4">Version 3.3.4</a>
-    </li>
-    <li>
-        <strong>Version 3.4.0</strong>
-    </li>
-</ul>
-
-<ul class="pagination pagination_big">
-  <li class="active"><a href="spark_nlp_versions/release_notes_3_4_0">3.4.0</a></li>
-  <li><a href="spark_nlp_versions/release_notes_3_3_4">3.3.4</a></li>
-  <li><a href="spark_nlp_versions/release_notes_3_3_3">3.3.3</a></li>
-  <li><a href="spark_nlp_versions/release_notes_3_3_2">3.3.2</a></li>
-  <li><a href="spark_nlp_versions/release_notes_3_3_1">3.3.1</a></li>
-  <li><a href="spark_nlp_versions/release_notes_3_3_0">3.3.0</a></li>
-  <li><a href="spark_nlp_versions/release_notes_3_2_3">3.2.3</a></li>
-  <li><a href="spark_nlp_versions/release_notes_3_2_2">3.2.2</a></li>
-  <li><a href="spark_nlp_versions/release_notes_3_2_1">3.2.1</a></li>
-  <li><a href="spark_nlp_versions/release_notes_3_2_0">3.2.0</a></li>
-  <li><a href="spark_nlp_versions/release_notes_3_1_3">3.1.3</a></li>
-  <li><a href="spark_nlp_versions/release_notes_3_1_2">3.1.2</a></li>
-  <li><a href="spark_nlp_versions/release_notes_3_1_1">3.1.1</a></li>
-  <li><a href="spark_nlp_versions/release_notes_3_1_0">3.1.0</a></li>
-  <li><a href="spark_nlp_versions/release_notes_3_0_3">3.0.3</a></li>
-  <li><a href="spark_nlp_versions/release_notes_3_0_2">3.0.2</a></li>
-  <li><a href="spark_nlp_versions/release_notes_3_0_1">3.0.1</a></li>
-  <li><a href="spark_nlp_versions/release_notes_3_0_0">3.0.0</a></li>
-  <li><a href="spark_nlp_versions/release_notes_2_7_5">2.7.5</a></li>
-  <li><a href="spark_nlp_versions/release_notes_2_7_4">2.7.4</a></li>
-  <li><a href="spark_nlp_versions/release_notes_2_7_3">2.7.3</a></li>
-  <li><a href="spark_nlp_versions/release_notes_2_7_2">2.7.2</a></li>
-  <li><a href="spark_nlp_versions/release_notes_2_7_1">2.7.1</a></li>
-  <li><a href="spark_nlp_versions/release_notes_2_7_0">2.7.0</a></li>
-  <li><a href="spark_nlp_versions/release_notes_2_6_5">2.6.5</a></li>
-  <li><a href="spark_nlp_versions/release_notes_2_6_4">2.6.4</a></li>
-  <li><a href="spark_nlp_versions/release_notes_2_6_3">2.6.3</a></li>
-  <li><a href="spark_nlp_versions/release_notes_2_6_2">2.6.2</a></li>
-  <li><a href="spark_nlp_versions/release_notes_2_6_1">2.6.1</a></li>
-  <li><a href="spark_nlp_versions/release_notes_2_6_0">2.6.0</a></li>
-  <li><a href="spark_nlp_versions/release_notes_2_5_5">2.5.5</a></li>
-  <li><a href="spark_nlp_versions/release_notes_2_5_4">2.5.4</a></li>
-  <li><a href="spark_nlp_versions/release_notes_2_5_3">2.5.3</a></li>
-  <li><a href="spark_nlp_versions/release_notes_2_5_2">2.5.2</a></li>
-  <li><a href="spark_nlp_versions/release_notes_2_5_1">2.5.1</a></li>
-  <li><a href="spark_nlp_versions/release_notes_2_5_0">2.5.0</a></li>
-  <li><a href="spark_nlp_versions/release_notes_2_4_5">2.4.5</a></li>
-  <li><a href="spark_nlp_versions/release_notes_2_4_4">2.4.4</a></li>
-  <li><a href="spark_nlp_versions/release_notes_2_4_3">2.4.3</a></li>
-  <li><a href="spark_nlp_versions/release_notes_2_4_2">2.4.2</a></li>
-  <li><a href="spark_nlp_versions/release_notes_2_4_1">2.4.1</a></li>
-  <li><a href="spark_nlp_versions/release_notes_2_4_0">2.4.0</a></li>
-</ul>
-=======
-**For all official releases please visit GitHub [release notes](https://github.com/JohnSnowLabs/spark-nlp/releases/)**
->>>>>>> 5e41363b
+**For all official releases please visit GitHub [release notes](https://github.com/JohnSnowLabs/spark-nlp/releases/)**