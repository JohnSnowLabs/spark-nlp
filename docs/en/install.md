---
layout: docs
header: true
title: Installation
permalink: /docs/en/install
key: docs-install
<<<<<<< HEAD
modify_date: "2020-10-01"
=======
modify_date: "2020-09-30"
>>>>>>> 70a73d6f
---

## Spark NLP Cheat Sheet

```bash
# Install Spark NLP from PyPI
$pip install spark-nlp==2.6.2

# Install Spark NLP from Anacodna/Conda
conda install -c johnsnowlabs spark-nlp

# Load Spark NLP with Spark Shell
spark-shell --packages com.johnsnowlabs.nlp:spark-nlp_2.11:2.6.2

# Load Spark NLP with PySpark
pyspark --packages com.johnsnowlabs.nlp:spark-nlp_2.11:2.6.2

# Load Spark NLP with Spark Submit
spark-submit --packages com.johnsnowlabs.nlp:spark-nlp_2.11:2.6.2

# Load Spark NLP as external JAR after compiling and building Spark NLP by `sbt assembly`
spark-shell --jar spark-nlp-assembly-2.6.2
```

**NOTE**: To use Spark NLP on Apache Spark 2.3.x you should instead use the following packages:

- CPU: `com.johnsnowlabs.nlp:spark-nlp-spark23_2.11:2.6.2`
- GPU: `com.johnsnowlabs.nlp:spark-nlp-gpu-spark23_2.11:2.6.2`

## Python

<div class="h3-box" markdown="1">

### Quick Install

Let's create a new Conda environment to manage all the dependencies there. You can use Python Virtual Environment if you prefer or not have any enviroment.

```bash
$ java -version
# should be Java 8 (Oracle or OpenJDK)
$ conda create -n sparknlp python=3.6 -y
$ conda activate sparknlp
$ pip install spark-nlp==2.6.2 pyspark==2.4.4
```

Of course you will need to have jupyter installed in your system:

```bash
pip install jupyter
```

Now you should be ready to create a jupyter notebook running from terminal:

```bash
jupyter notebook
```

</div><div class="h3-box" markdown="1">

### Start Spark NLP Session from python

If you need to manually start SparkSession because you have other configuraations and `sparknlp.start()` is not including them, you can manually start the SparkSession:

```python
spark = SparkSession.builder \
    .appName("Spark NLP")\
    .master("local[4]")\
    .config("spark.driver.memory","16G")\
    .config("spark.driver.maxResultSize", "0") \
    .config("spark.jars.packages", "com.johnsnowlabs.nlp:spark-nlp_2.11:2.6.2")\
    .config("spark.kryoserializer.buffer.max", "1000M")\
    .getOrCreate()
```

</div>

## Scala and Java

<div class="h3-box" markdown="1">

Our package is deployed to maven central. In order to add this package
as a dependency in your application:

**spark-nlp** on Apacahe Spark 2.4.x:

```xml
<!-- https://mvnrepository.com/artifact/com.johnsnowlabs.nlp/spark-nlp -->
<dependency>
    <groupId>com.johnsnowlabs.nlp</groupId>
    <artifactId>spark-nlp_2.11</artifactId>
    <version>2.6.2</version>
</dependency>
```

**spark-nlp-gpu:**

```xml
<!-- https://mvnrepository.com/artifact/com.johnsnowlabs.nlp/spark-nlp-gpu -->
<dependency>
    <groupId>com.johnsnowlabs.nlp</groupId>
    <artifactId>spark-nlp-gpu_2.11</artifactId>
    <version>2.6.2</version>
</dependency>
```

**spark-nlp** on Apacahe Spark 2.3.x:

```xml
<!-- https://mvnrepository.com/artifact/com.johnsnowlabs.nlp/spark-nlp-spark23 -->
<dependency>
    <groupId>com.johnsnowlabs.nlp</groupId>
    <artifactId>spark-nlp-spark23_2.11</artifactId>
    <version>2.6.2</version>
</dependency>
```

**spark-nlp-gpu:**

```xml
<!-- https://mvnrepository.com/artifact/com.johnsnowlabs.nlp/spark-nlp-gpu-spark23 -->
<dependency>
    <groupId>com.johnsnowlabs.nlp</groupId>
    <artifactId>spark-nlp-gpu-spark23_2.11</artifactId>
    <version>2.6.2</version>
</dependency>
```

</div><div class="h3-box" markdown="1">

### SBT

**spark-nlp** on Apacahe Spark 2.4.x:

```shell
// https://mvnrepository.com/artifact/com.johnsnowlabs.nlp/spark-nlp
libraryDependencies += "com.johnsnowlabs.nlp" %% "spark-nlp" % "2.6.2"
```

**spark-nlp-gpu:**

```shell
// https://mvnrepository.com/artifact/com.johnsnowlabs.nlp/spark-nlp-gpu
libraryDependencies += "com.johnsnowlabs.nlp" %% "spark-nlp-gpu" % "2.6.2"
```

**spark-nlp** on Apacahe Spark 2.3.x:

```shell
// https://mvnrepository.com/artifact/com.johnsnowlabs.nlp/spark-nlp-spark23
libraryDependencies += "com.johnsnowlabs.nlp" %% "spark-nlp-spark23" % "2.6.2"
```

**spark-nlp-gpu:**

```shell
// https://mvnrepository.com/artifact/com.johnsnowlabs.nlp/spark-nlp-gpu-spark23
libraryDependencies += "com.johnsnowlabs.nlp" %% "spark-nlp-gpu-spark23" % "2.6.2"
```

Maven Central: [https://mvnrepository.com/artifact/com.johnsnowlabs.nlp](https://mvnrepository.com/artifact/com.johnsnowlabs.nlp)

</div>

## Databricks

<div class="h3-box" markdown="1">

### Databricks Support

Spark NLP 2.6.2 has been tested and is compatible with the following runtimes: 6.2, 6.2 ML, 6.3, 6.3 ML, 6.4, 6.4 ML, 6.5, 6.5 ML

</div>
<div class="h3-box" markdown="1">

### Install Spark NLP on Databricks

1. Create a cluster if you don't have one already
2. On a new cluster or existing one you need to add the following to the `Advanced Options -> Spark` tab, in `Spark.Config` box:

    ```bash
    spark.kryoserializer.buffer.max 1000M
    spark.serializer org.apache.spark.serializer.KryoSerializer
    ```
      -  For Spark NLP Licensed version, also add the following to the `Advanced Options -> Spark` tab, in `Environment Variables` box:

    ```bash
    AWS_ACCESS_KEY_ID=xxx
    AWS_SECRET_ACCESS_KEY=yyy
    SPARK_NLP_LICENSE=zzz
    ```

3. In `Libraries` tab inside your cluster you need to follow these steps:
<<<<<<< HEAD

    3.1. Insatll New -> PyPI -> `spark-nlp` -> Install

    3.2. Install New -> Maven -> Coordinates -> `com.johnsnowlabs.nlp:spark-nlp_2.11:2.6.2` -> Install

=======
 - Install New -> PyPI -> `spark-nlp` -> Install
 - Install New -> Maven -> Coordinates -> `com.johnsnowlabs.nlp:spark-nlp_2.11:2.6.1` -> Install
 - For Spark NLP Licensed version, also do the following:
        - Install New -> Python Whl -> upload `https://pypi.johnsnowlabs.com/${secret.code}/spark_nlp_jsl-${version}-py3-none-any.whl`
        - Install New -> Jar -> upload `https://pypi.johnsnowlabs.com/${secret.code}/spark-nlp-jsl-${version}.jar`
>>>>>>> 70a73d6f
4. Now you can attach your notebook to the cluster and use Spark NLP!

</div>

### Databricks Notebooks

You can view all the Databricks notebooks from this address:

[https://johnsnowlabs.github.io/spark-nlp-workshop/databricks/index.html](https://johnsnowlabs.github.io/spark-nlp-workshop/databricks/index.html)

Note: You can import these notebooks by using their URLs.

<|MERGE_RESOLUTION|>--- conflicted
+++ resolved
@@ -4,11 +4,7 @@
 title: Installation
 permalink: /docs/en/install
 key: docs-install
-<<<<<<< HEAD
-modify_date: "2020-10-01"
-=======
 modify_date: "2020-09-30"
->>>>>>> 70a73d6f
 ---
 
 ## Spark NLP Cheat Sheet
@@ -201,19 +197,11 @@
     ```
 
 3. In `Libraries` tab inside your cluster you need to follow these steps:
-<<<<<<< HEAD
-
-    3.1. Insatll New -> PyPI -> `spark-nlp` -> Install
-
-    3.2. Install New -> Maven -> Coordinates -> `com.johnsnowlabs.nlp:spark-nlp_2.11:2.6.2` -> Install
-
-=======
  - Install New -> PyPI -> `spark-nlp` -> Install
  - Install New -> Maven -> Coordinates -> `com.johnsnowlabs.nlp:spark-nlp_2.11:2.6.1` -> Install
  - For Spark NLP Licensed version, also do the following:
         - Install New -> Python Whl -> upload `https://pypi.johnsnowlabs.com/${secret.code}/spark_nlp_jsl-${version}-py3-none-any.whl`
         - Install New -> Jar -> upload `https://pypi.johnsnowlabs.com/${secret.code}/spark-nlp-jsl-${version}.jar`
->>>>>>> 70a73d6f
 4. Now you can attach your notebook to the cluster and use Spark NLP!
 
 </div>
