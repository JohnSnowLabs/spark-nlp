--- conflicted
+++ resolved
@@ -49,16 +49,10 @@
 | model name                                     | description                                                                                         | predicted entities                     |
 |------------------------------------------------|-----------------------------------------------------------------------------------------------------|----------------------------------------|
 | [ner_sdoh_wip](https://nlp.johnsnowlabs.com/2023/02/11/ner_sdoh_wip_en.html) | Extracts terminology related to Social Determinants of Health from various kinds of biomedical documents. | `Other_SDoH_Keywords` `Education` `Population_Group` `Quality_Of_Life` `Housing` `Substance_Frequency` `Smoking` `Eating_Disorder` `Obesity` `Healthcare_Institution` `Financial_Status` `Age` `Chidhood_Event` `Exercise` `Communicable_Disease` `Hypertension` `Other_Disease` `Violence_Or_Abuse` `Spiritual_Beliefs` `Employment` `Social_Exclusion` `Access_To_Care` `Marital_Status` `Diet` `Social_Support` `Disability` `Mental_Health` `Alcohol` `Insurance_Status` `Substance_Quantity` `Hyperlipidemia` `Family_Member` `Legal_Issues` `Race_Ethnicity` `Gender` `Geographic_Entity` `Sexual_Orientation` `Transportation` `Sexual_Activity` `Language` `Substance_Use`|
-<<<<<<< HEAD
 | [ner_sdoh_social_environment_wip](https://nlp.johnsnowlabs.com/2023/02/10/ner_sdoh_social_environment_wip_en.html)     | Extracts social environment terminologies related to Social Determinants of Health from various kinds of biomedical documents.     | `Social_Support` `Chidhood_Event` `Social_Exclusion` `Violence_Abuse_Legal`        |
 | [ner_sdoh_demographics_wip](https://nlp.johnsnowlabs.com/2023/02/10/ner_sdoh_demographics_wip_en.html)                 | Extracts demographic information related to Social Determinants of Health from various kinds of biomedical documents.              | `Family_Member` `Age` `Gender` `Geographic_Entity` `Race_Ethnicity`  `Language` `Spiritual_Beliefs`   |
 | [ner_sdoh_income_social_status_wip](https://nlp.johnsnowlabs.com/2023/02/10/ner_sdoh_income_social_status_wip_en.html) | Extracts income and social status information related to Social Determinants of Health from various kinds of biomedical documents. | `Education` `Marital_Status` `Financial_Status` `Population_Group` `Employment` |
-=======
-| [ner_sdoh_social_environment_wip](https://nlp.johnsnowlabs.com/2023/02/10/ner_sdoh_social_environment_wip_en.html)     | Extracts social environment terminologies related to Social Determinants of Health from various kinds of biomedical documents.     | `Social_Support` `Chidhood_Event` `Social_Exclusion` ` Violence_Abuse_Legal`        |
-| [ner_sdoh_demographics_wip](https://nlp.johnsnowlabs.com/2023/02/10/ner_sdoh_demographics_wip_en.html)                 | Extracts demographic information related to Social Determinants of Health from various kinds of biomedical documents.              | `Family_Member` `Age` `Gender` `Geographic_Entity` `Race_Ethnicity`  `Language` `Spiritual_Beliefs`   |
-| [ner_sdoh_income_social_status_wip](https://nlp.johnsnowlabs.com/2023/02/10/ner_sdoh_income_social_status_wip_en.html) | Extracts income and social status information related to Social Determinants of Health from various kinds of biomedical documents. | `Education` `Marital_Status` `Financial_Status` `Population_Group` `Employment` |
-
->>>>>>> 18fb633e
+
 
 
 *Example*:
