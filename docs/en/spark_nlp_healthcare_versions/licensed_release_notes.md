---
layout: docs
header: true
seotitle: Spark NLP for Healthcare | John Snow Labs
title: Spark NLP for Healthcare Release Notes
permalink: /docs/en/spark_nlp_healthcare_versions/licensed_release_notes
key: docs-licensed-release-notes
<<<<<<< HEAD
modify_date: 2023-02-13
=======
modify_date: 2023-01-26
>>>>>>> c60c6f53
show_nav: true
sidebar:
    nav: sparknlp-healthcare
---

<div class="h3-box" markdown="1">

<<<<<<< HEAD
## 4.3.0

#### Highlights

+ 12 new clinical models and pipelines added & updated (8 new clinical named entity recognition models including 4 social determinants of health models)
+ New Chunk Mapper model for mapping RxNorm codes to drug brand names
+ New text classification annotators (architectures) for training text classification models using SVM and Logistic Regression with sentence embeddings
+ One-liner clinical deidentification module
+ Certification_Training notebooks (written in johnsnowlabs library) moved to parent workshop folder
+ Different validation split per epoch in `MedicalNerApproach`
+ Core improvements and bug fixes
    - New read_conll method for reading conll files as `Conll.readDataset` does but it returns pandas dataframe with document(task) ids.
    - Updated documentation
    - Allow using `FeatureAssembler` in pretrained pipelines.
    - Fixed `RelationExtractionModel` running in LightPipeline
    - Fixed `get_conll_data` method issue
=======
## 4.2.8

#### Highlights

+ 4 new clinical named entity recognition models (3 oncology, 1 others)
+ 5 new Social Determenant of Health text classification models
+ New `DocumentMLClassifierApproach` annotator for training text classification models using SVM and Logistic Regression using TfIdf
+ New `Resolution2Chunk` annotator to map entity resolver outputs (terminology codes) to other clinical terminologies
+ New `DocMapperModel` annotator allows to use any mapper model in `DOCUMENT` type
+ Option to return `Deidentification` output as a single document 
+ Inter-Annotator Agreement (IAA) metrics module that works with NLP Lab seamlessly
+ Assertion dataset preparation module now supports chunk start and end indices, rather than token indices
+ Added `ner_source` in the `ChunkConverter` metadata
+ Core improvements and bug fixes
    - Added chunk confidence score in the `RelationExtractionModel` metadata
    - Added confidence score in the `DocumentLogRegClassifierApproach` metadata
    - Fixed non-deterministic Relation Extraction DL Models (30+ models updated in the model hub)
    - Fixed incompatible PretrainedPipelines with PySpark v3.2.x and v3.3.x 
    - Fixed `ZIP` label issue on `faker` mode with `setZipCodeTag` parameter in `Deidentification` 
    - Fixed obfuscated numbers have the same number of chars as the original ones 
    - Fixed name obfuscation hashes in `Deidentification` for romanian language 
    - Fixed LightPipeline validation parameter for internal annotators
    - LightPipeline support for `GenericClassifier` (`FeatureAssembler`) 
>>>>>>> c60c6f53
+ New and updated notebooks
    - New [Clinical Deidentification Utility Module Notebook](https://github.com/JohnSnowLabs/spark-nlp-workshop/blob/master/tutorials/Certification_Trainings/Healthcare/4.5.Clinical_Deidentification_Utility_Module.ipynb).
    - Updated [Clinical_Named_Entity_Recognition_Model](https://github.com/JohnSnowLabs/spark-nlp-workshop/blob/master/tutorials/Certification_Trainings/Healthcare/1.Clinical_Named_Entity_Recognition_Model.ipynb) with `Conll.readDataset` examples.
    - Updated [Clinical Text Classification with Spark NLP](https://github.com/JohnSnowLabs/spark-nlp-workshop/blob/master/tutorials/Certification_Trainings/Healthcare/30.Clinical_Text_Classification_with_Spark_NLP.ipynb) with new `GenericLogRegClassifierApproach` and `GenericSVMClassifierApproach` examples.
+ New and updated demos
<<<<<<< HEAD
    - [SOCIAL DETERMINANT NER](https://demo.johnsnowlabs.com/healthcare/SOCIAL_DETERMINANT_NER/) demo
    - [SOCIAL DETERMINANT CLASSIFICATION](https://demo.johnsnowlabs.com/healthcare/SOCIAL_DETERMINANT_CLASSIFICATION/) demo
    - [SOCIAL DETERMINANT GENERIC CLASSIFICATION](https://demo.johnsnowlabs.com/healthcare/SOCIAL_DETERMINANT_GENERIC_CLASSIFICATION/) demo
+ 13 new clinical models and pipelines added & updated in total


#### 12 New Clinical Models And Pipelines Added & Updated (8 New Clinical Named Entity Recognition Models Including 4 Social Determinants of Health Models)


+ We are releasing 4 new SDOH NER models that were trained by using `embeddings_clinical` embeddings model.

=======
    - [SOCIAL DETERMINANT](https://demo.johnsnowlabs.com/healthcare/SOCIAL_DETERMINANT/) demo
+ 9 new clinical models and pipelines added & updated in total


#### 4 New Clinical Named Entity Recognition Models (3 Oncology, 1 Others)

- We are releasing 3 new oncological NER models that were trained by using `embeddings_healthcare_100d` embeddings model.
>>>>>>> c60c6f53

| model name                                     | description                                                                                         | predicted entities                     |
|------------------------------------------------|-----------------------------------------------------------------------------------------------------|----------------------------------------|
| [ner_sdoh_wip](https://nlp.johnsnowlabs.com/2023/02/11/ner_sdoh_wip_en.html) | Extracts terminology related to Social Determinants of Health from various kinds of biomedical documents. | `Other_SDoH_Keywords` `Education` `Population_Group` `Quality_Of_Life` `Housing` `Substance_Frequency` `Smoking` `Eating_Disorder` `Obesity` `Healthcare_Institution` `Financial_Status` `Age` `Chidhood_Event` `Exercise` `Communicable_Disease` `Hypertension` `Other_Disease` `Violence_Or_Abuse` `Spiritual_Beliefs` `Employment` `Social_Exclusion` `Access_To_Care` `Marital_Status` `Diet` `Social_Support` `Disability` `Mental_Health` `Alcohol` `Insurance_Status` `Substance_Quantity` `Hyperlipidemia` `Family_Member` `Legal_Issues` `Race_Ethnicity` `Gender` `Geographic_Entity` `Sexual_Orientation` `Transportation` `Sexual_Activity` `Language` `Substance_Use`|
| [ner_sdoh_social_environment_wip](https://nlp.johnsnowlabs.com/2023/02/10/ner_sdoh_social_environment_wip_en.html)     | Extracts social environment terminologies related to Social Determinants of Health from various kinds of biomedical documents.     | `Social_Support` `Chidhood_Event` `Social_Exclusion` `Violence_Abuse_Legal`        |
| [ner_sdoh_demographics_wip](https://nlp.johnsnowlabs.com/2023/02/10/ner_sdoh_demographics_wip_en.html)                 | Extracts demographic information related to Social Determinants of Health from various kinds of biomedical documents.              | `Family_Member` `Age` `Gender` `Geographic_Entity` `Race_Ethnicity`  `Language` `Spiritual_Beliefs`   |
| [ner_sdoh_income_social_status_wip](https://nlp.johnsnowlabs.com/2023/02/10/ner_sdoh_income_social_status_wip_en.html) | Extracts income and social status information related to Social Determinants of Health from various kinds of biomedical documents. | `Education` `Marital_Status` `Financial_Status` `Population_Group` `Employment` |


*Example*:

```python
...
clinical_embeddings = WordEmbeddingsModel.pretrained("embeddings_clinical", "en", "clinical/models")\
    .setInputCols(["sentence", "token"])\
    .setOutputCol("embeddings")

ner_model = MedicalNerModel.pretrained("ner_sdoh_wip", "en", "clinical/models")\
    .setInputCols(["sentence", "token","embeddings"])\
    .setOutputCol("ner")

sample_texts ="Smith is a 55 years old, divorced Mexcian American woman with financial problems. She speaks spanish. She lives in an apartment. She has been struggling with diabetes for the past 10 years and has recently been experiencing frequent hospitalizations due to uncontrolled blood sugar levels. Smith works as a cleaning assistant and does not have access to health insurance or paid sick leave. She has a son student at college. Pt with likely long-standing depression. She is aware she needs rehab. Pt reprots having her catholic faith as a means of support as well.  She has long history of etoh abuse, beginning in her teens. She reports she has been a daily drinker for 30 years, most recently drinking beer daily. She smokes a pack of cigarettes a day. She had DUI back in April and was due to be in court this week."
```

*Result*:

```bash
+------------------+-----+---+-------------------+
|chunk             |begin|end|ner_label          |
+------------------+-----+---+-------------------+
|55 years old      |11   |22 |Age                |
|divorced          |25   |32 |Marital_Status     |
|Mexcian American  |34   |49 |Race_Ethnicity     |
|financial problems|62   |79 |Financial_Status   |
|spanish           |93   |99 |Language           |
|apartment         |118  |126|Housing            |
|diabetes          |158  |165|Other_Disease      |
|cleaning assistant|307  |324|Employment         |
|health insurance  |354  |369|Insurance_Status   |
|son               |401  |403|Family_Member      |
|student           |405  |411|Education          |
|college           |416  |422|Education          |
|depression        |454  |463|Mental_Health      |
|rehab             |489  |493|Access_To_Care     |
|catholic faith    |518  |531|Spiritual_Beliefs  |
|support           |547  |553|Social_Support     |
|etoh abuse        |589  |598|Alcohol            |
|teens             |618  |622|Age                |
|drinker           |658  |664|Alcohol            |
|drinking beer     |694  |706|Alcohol            |
|daily             |708  |712|Substance_Frequency|
|smokes            |719  |724|Smoking            |
|a pack            |726  |731|Substance_Quantity |
|cigarettes        |736  |745|Smoking            |
|a day             |747  |751|Substance_Frequency|
|DUI               |762  |764|Legal_Issues       |
+------------------+-----+---+-------------------+
```

<<<<<<< HEAD
+ We are releasing 8 new NER models which are trained by European Clinical Case Corpus (E3C), a project aimed at offering a freely available multilingual corpus of semantically annotated clinical narratives.

    - ner_eu_clinical_case: This model extracts 6 different clinical entities based on medical taxonomies.
=======

- We are releasing new oncological NER models that used for model training is provided by European Clinical Case Corpus (E3C), a project aimed at offering a freely available multilingual corpus of semantically annotated clinical narratives.


*Example*:

```python
...
ner = MedicalNerModel.pretrained('ner_eu_clinical_case', "en", "clinical/models") \
	.setInputCols(["sentence", "token", "embeddings"]) \
	.setOutputCol("ner")

text = """A 3-year-old boy with autistic disorder on hospital of pediatric ward A at university hospital. He has no family history of illness or autistic spectrum disorder."""
```

*Result*:

```bash
+------------------------------+------------------+
|chunk                         |ner_label         |
+------------------------------+------------------+
|A 3-year-old boy              |patient           |
|autistic disorder             |clinical_condition|
|He                            |patient           |
|illness                       |clinical_event    |
|autistic spectrum disorder    |clinical_condition|
+------------------------------+------------------+
```


#### 5 New Social Determinant of Health Text Classification  Models
>>>>>>> c60c6f53

    - ner_eu_clinical_condition: This model extracts one entity – clinical / medical conditions.

| model name                    | lang | predicted entities    |
|------------------------------ |------|-----------------------|
| [ner_eu_clinical_case](https://nlp.johnsnowlabs.com/2023/02/01/ner_eu_clinical_case_es.html)      | es   | `clinical_condition` `clinical_event` `bodypart` `units_measurements` `patient` `date_time` |
| [ner_eu_clinical_case](https://nlp.johnsnowlabs.com/2023/02/01/ner_eu_clinical_case_fr.html)      | fr   | `clinical_condition` `clinical_event` `bodypart` `units_measurements` `patient` `date_time` |
| [ner_eu_clinical_case](https://nlp.johnsnowlabs.com/2023/02/02/ner_eu_clinical_case_eu.html)      | eu   | `clinical_condition` `clinical_event` `bodypart` `units_measurements` `patient` `date_time` |
| [ner_eu_clinical_condition](https://nlp.johnsnowlabs.com/2023/02/06/ner_eu_clinical_condition_en.html) | en   | `clinical_condition`  |
| [ner_eu_clinical_condition](https://nlp.johnsnowlabs.com/2023/02/06/ner_eu_clinical_condition_es.html) | es   | `clinical_condition`  |
| [ner_eu_clinical_condition](https://nlp.johnsnowlabs.com/2023/02/06/ner_eu_clinical_condition_eu.html) | eu   | `clinical_condition`  |
| [ner_eu_clinical_condition](https://nlp.johnsnowlabs.com/2023/02/06/ner_eu_clinical_condition_fr.html) | fr   | `clinical_condition`  |
| [ner_eu_clinical_condition](https://nlp.johnsnowlabs.com/2023/02/06/ner_eu_clinical_condition_it.html) | it   | `clinical_condition`  |

<<<<<<< HEAD
=======
| model name                                           	            | description                                                                                                                         | predicted entities          |
|------------------------------------------------------------------ |------------------------------------------------------------------------------------------------------------------------------------ |---------------------------- |
| [genericclassifier_sdoh_alcohol_usage_sbiobert_cased_mli](https://nlp.johnsnowlabs.com/2023/01/14/genericclassifier_sdoh_alcohol_usage_sbiobert_cased_mli_en.html)       | This model is intended for detecting alcohol use in clinical notes and trained by using GenericClassifierApproach annotator. | `Present` `Past` `Never` `None`  |
| [genericclassifier_sdoh_alcohol_usage_binary_sbiobert_cased_mli](https://nlp.johnsnowlabs.com/2023/01/14/genericclassifier_sdoh_alcohol_usage_binary_sbiobert_cased_mli_en.html)| This model is intended for detecting alcohol use in clinical notes and trained by using GenericClassifierApproach annotator.  | `Present` `Never` `None`  |
| [genericclassifier_sdoh_tobacco_usage_sbiobert_cased_mli](https://nlp.johnsnowlabs.com/2023/01/14/genericclassifier_sdoh_tobacco_usage_sbiobert_cased_mli_en.html)       | This model is intended for detecting tobacco use in clinical notes and trained by using GenericClassifierApproach annotator | `Present` `Past` `Never` `None` |
| [genericclassifier_sdoh_economics_binary_sbiobert_cased_mli](https://nlp.johnsnowlabs.com/2023/01/14/genericclassifier_sdoh_economics_binary_sbiobert_cased_mli_en.html)    | This model classifies related to social economics status in the clinical documents and trained by using GenericClassifierApproach annotator. |  `True` `False` |
| [genericclassifier_sdoh_substance_usage_binary_sbiobert_cased_mli](https://nlp.johnsnowlabs.com/2023/01/14/genericclassifier_sdoh_substance_usage_binary_sbiobert_cased_mli_en.html)| This model is intended for detecting substance use in clinical notes and trained by using GenericClassifierApproach annotator. | `Present` `None` |
>>>>>>> c60c6f53

*Example*:

```python
word_embeddings = WordEmbeddingsModel.pretrained("w2v_cc_300d","es")\
	.setInputCols(["sentence","token"])\
	.setOutputCol("embeddings")

ner = MedicalNerModel.pretrained("ner_eu_clinical_case", "es", "clinical/models") \
	.setInputCols(["sentence", "token", "embeddings"]) \
	.setOutputCol("ner")

sample_text = """Paciente de 59 años que refiere dificultad para caminar desde hace un mes aproximadamente. Presenta debilidad y dolor en los miembros inferiores, que mejora tras detenerse, acompañándose en ocasiones de lumbalgia no irradiada. En la exploración neurológica presenta habla hipofónica, facial centrado. Debido a la mala perfusión secundaria a la sepsis aparecieron lesiones necróticas en extremidades superiores y principalmente inferiores distales. Motilidad ocular interna y externa normal."""
```

*Result*:

```bash
+---------------------------+------------------+
|chunk                      |ner_label         |
+---------------------------+------------------+
|Paciente de 59 años        |patient           |
|refiere                    |clinical_event    |
|dificultad para caminar    |clinical_event    |
|hace un mes aproximadamente|date_time         |
|debilidad                  |clinical_event    |
|dolor                      |clinical_event    |
|los miembros inferiores    |bodypart          |
|mejora                     |clinical_event    |
|detenerse                  |clinical_event    |
|lumbalgia                  |clinical_event    |
|irradiada                  |clinical_event    |
|exploración                |clinical_event    |
|habla                      |clinical_event    |
|hipofónica                 |clinical_event    |
|perfusión                  |clinical_event    |
|sepsis                     |clinical_event    |
|lesiones                   |clinical_event    |
|extremidades superiores    |bodypart          |
|inferiores distales        |bodypart          |
|Motilidad                  |clinical_event    |
|normal                     |units_measurements|
+---------------------------+------------------+

```



#### New Chunk Mapper Model for Mapping RxNorm Codes to Drug Brand Names

We are releasing `rxnorm_drug_brandname_mapper` pretrained model that maps RxNorm and RxNorm Extension codes with their corresponding drug brand names. <br/>
It returns 2 types of brand names called `rxnorm_brandname` and `rxnorm_extension_brandname` for the corresponding RxNorm or RxNorm Extension code.

*Example*:

```python
...

chunkerMapper = ChunkMapperModel.pretrained("rxnorm_drug_brandname_mapper", "en", "clinical/models")\
       .setInputCols(["rxnorm_chunk"])\
       .setOutputCol("mappings")\
       .setRels(["rxnorm_brandname", "rxnorm_extension_brandname"])

sample_text= ['metformin', 'advil']
```

*Result:*

```bash
+--------------+-------------+--------------------------------------------------+--------------------------+
|     drug_name|rxnorm_result|                                    mapping_result|                 relation |
+--------------+-------------+--------------------------------------------------+--------------------------+
|     metformin|         6809|Actoplus Met (metformin):::Avandamet (metformin...|          rxnorm_brandname|
|     metformin|         6809|A FORMIN (metformin):::ABERIN MAX (metformin)::...|rxnorm_extension_brandname|
|         advil|       153010|                                     Advil (Advil)|          rxnorm_brandname|
|         advil|       153010|                                              NONE|rxnorm_extension_brandname|
+--------------+-------------+--------------------------------------------------+--------------------------+
 ```



#### New Text Classification Annotators (Architectures) For Training Text Classification Models Using SVM and Logistic Regression With Sentence Embeddings

+ We have a new text classification architecture called `GenericLogRegClassifierApproach` that implements a multinomial *Logistic Regression* with sentence embeddings. This is a single layer neural network with the logistic function at the output. The input to the model is `FeatureVector` (from any sentence embeddings) and the output is `Category` annotations with labels and corresponding confidence scores. Training data requires "text" and their "label" columns only and the trained model will be a `GenericLogRegClassifierModel()`.


+ We have another text classification architecture called `GenericSVMClassifierApproach` that implements *SVM (Support Vector Machine)* classification. The input to the model is `FeatureVector` (from any sentence embeddings) and the output is `Category` annotations with labels and corresponding confidence scores. Taining data requires "text" and their "label" columns only and the trained model will be a `GenericSVMClassifierModel()`.

Input types: `FEATURE_VECTOR`
Output type: `CATEGORY`


*Example*:

```python

features_asm =  sparknlp_jsl.base.FeaturesAssembler()\
    .setInputCols(["sentence_embeddings"])\
    .setOutputCol("feature_vector")

gcf_graph_builder = sparknlp_jsl.annotators.TFGraphBuilder()\
    .setModelName("logreg_classifier")\
    .setInputCols(["feature_vector"]) \
    .setLabelColumn("label")\
    .setGraphFolder("/tmp/")\
    .setGraphFile("log_reg_graph.pb")\

log_reg_approach = sparknlp_jsl.annotators.GenericLogRegClassifierApproach()\
    .setLabelColumn("label")\
    .setInputCols(["feature_vector"])\
    .setOutputCol("prediction")\
    .setModelFile(f"/tmp/log_reg_graph.pb")\
    .setEpochsNumber(10)\
    .setBatchSize(1)\
    .setLearningRate(0.001)

```


#### One-Liner Clinical Deidentification Module

Spark NLP for Healthcare provides functionality to apply Deidentification using one-liner module called `Deid`. <br/>

The `Deid` module is a tool for deidentifying Protected Health Information (PHI) from data in a file path. It can be used with or without ant Spark NLP NER pipelines. It can apply deidentification and obfuscation on different columns at the same time.
It returns the deidentification & obfuscation results as a spark dataframe as well as a `csv` or `json file` saved locally.
The module also includes functionality for applying Structured Deidentification task to data from a file path. <br/>

The function, `deidentify()`, can be used with a custom pipeline or without defining any custom pipeline. <br/>
`structured_deidentifier()` function can be used for the Structured Deidentification task. <br/>


Please see [this notebook](https://github.com/JohnSnowLabs/spark-nlp-workshop/blob/master/tutorials/Certification_Trainings/Healthcare/4.5.Clinical_Deidentification_Utility_Module.ipynb) for the detailed usage and explanation of all parameters. <br/>
Check here for the [documentation](https://nlp.johnsnowlabs.com/docs/en/utility_helper_modules) of the module.

- Deidentification with a custom pipeline

*Example*:

```python
from sparknlp_jsl import Deid

deid_implementor= Deid(
# required: Spark session with spark-nlp-jsl jar
spark
)

res= deid_implementor.deidentify(
# required: The path of the input file. Default is None. File type must be 'csv' or 'json'.
input_file_path="data.csv",

#optional:  The path of the output file. Default is 'deidentified.csv'. File type must be 'csv' or 'json'.
output_file_path="deidentified.csv",

#optional: The separator of the input csv file. Default is "\t".
separator=",",

#optional: A custom pipeline model to be used for deidentification. If not specified, the default is None.
custom_pipeline=nlpModel,

#optional: Fields to be deidentified and their deidentification modes, by default {"text": "mask"}
fields={"text_column_1": "text_column_1_deidentified", "text_column_2": "text_column_2_deidentified"},

#optional:  The masking policy. Default is "entity_labels".
masking_policy="fixed_length_chars",

#optional: The fixed mask length. Default is 4.
fixed_mask_length=4)

```

*Result:*

```bash
+---+----------------------------------------------------------------------+----------------------------------------------+----------------------------------------------------------------------+----------------------------------------------------------------------+
| ID|                                                         text_column_1|                    text_column_1_deidentified|                                                         text_column_2|                                            text_column_2_deidentified|
+---+----------------------------------------------------------------------+----------------------------------------------+----------------------------------------------------------------------+----------------------------------------------------------------------+
|  0|Record date : 2093-01-13 , David Hale , M.D . , Name : Hendrickson ...|Record date : ** , ** , M.D . , Name : ** MR .|Date : 01/13/93 PCP : Oliveira , 25 years-old , Record date : 2079-...|Date : 10-16-1991 PCP : Alveda Castles , 26 years-old , Record date...|
+---+----------------------------------------------------------------------+----------------------------------------------+----------------------------------------------------------------------+----------------------------------------------------------------------+

```

- Deidentification with no custom pipeline

*Example*:


```python
from sparknlp_jsl import Deid

deid_implementor= Deid(
# required: Spark session with spark-nlp-jsl jar
spark
)

res= deid_implementor.deidentify(
# required: The path of the input file. Default is None. File type must be 'csv' or 'json'.
input_file_path="data.csv",

#optional:  The path of the output file. Default is 'deidentified.csv'. File type must be 'csv' or 'json'.
output_file_path="deidentified.csv",

#optional: The separator of the input csv file. Default is "\t".
separator=",",

#optional: Fields to be deidentified and their deidentification modes, by default {"text": "mask"}
fields={"text": "mask"},

#optional: The masking policy. Default is "entity_labels".
masking_policy="entity_labels")

```

*Result:*

```
+---+----------------------------------------------------------------------+----------------------------------------------------------------------+
| ID|                                                         text_original|                                                             text_deid|
+---+----------------------------------------------------------------------+----------------------------------------------------------------------+
|  0|                                                                     "|                                                                     "|
|  1|Record date : 2093-01-13 , David Hale , M.D . , Name : Hendrickson ...|Record date : <DATE> , <DOCTOR> , M.D . , Name : <PATIENT> , MR # <...|
|  2|                                                                     "|                                                                     "|
+---+----------------------------------------------------------------------+----------------------------------------------------------------------+

```


- Structured Deidentification

*Example*:

```python
from sparknlp_jsl import Deid

deid_implementor= Deid(
# required: Spark session with spark-nlp-jsl jar
spark
)

res= deid_implementor.structured_deidentifier(

#required: The path of the input file. Default is None. File type must be 'csv' or 'json'.
input_file_path="data.csv",

#optional:  The path of the output file. Default is 'deidentified.csv'. File type must be 'csv' or 'json'.
output_file_path="deidentified.csv",

#optional: The separator of the input csv file. Default is "\t".
separator=",",

#optional: A dictionary that contains the column names and the tags that should be used for deidentification. Default is {"NAME":"PATIENT","AGE":"AGE"}
columns_dict= {"NAME": "ID", "DOB": "DATE"},

#optional: The seed value for the random number generator. Default is {"NAME": 23, "AGE": 23}
columns_seed= {"NAME": 23, "DOB": 23},

#optional: The source of the reference file. Default is faker.
ref_source="faker",

#optional: The number of days to be shifted. Default is None
shift_days=5)

```

*Result:*

```bash
+----------+------------+--------------------+---+----------------+
|      NAME|         DOB|             ADDRESS|SBP|             TEL|
+----------+------------+--------------------+---+----------------+
|[N2649912]|[18/02/1977]|       711 Nulla St.|140|      673 431234|
| [W466004]|[28/02/1977]|     1 Green Avenue.|140|+23 (673) 431234|
| [M403810]|[16/04/1900]|Calle del Liberta...|100|      912 345623|
+----------+------------+--------------------+---+----------------+
```

#### Different Validation Split Per Epoch In `MedicalNerApproach`

The validation splits in `MedicalNerApproach` used to be static and same for every epoch. Now we can control with behaviour with a new parameter called `setRandomValidationSplitPerEpoch(bool)` and allow users  to set random validation splits per epoch.

#### Certification_Training Notebooks (Written In Johnsnowlabs Library) Moved to Parent Workshop Folder

- re-organize and re-locate [open-source-nlp](https://github.com/JohnSnowLabs/spark-nlp-workshop/tree/master/open-source-nlp) folder
- re-organize and re-locate [healthcare-nlp](https://github.com/JohnSnowLabs/spark-nlp-workshop/tree/master/healthcare-nlp) folder

<<<<<<< HEAD



#### Core Improvements and Bug Fixes

- New read_conll method for reading conll files as `Conll.readDataset` does but it returns dataframe with document(task) ids.
- Updated documentation
- Allow using `FeatureAssembler` in pretrained pipelines.
- Fixed `RelationExtractionModel` running in LightPipeline
- Fixed `get_conll_data` method issue
=======
#### Core Improvements and Bug Fixes

- Added chunk confidence score in the `RelationExtractionModel` metadata
- Added confidence score in the `DocumentLogRegClassifierApproach` metadata
- Fixed non-deterministic Relation Extraction DL Models (30+ models updated in the model hub)
- Fixed incompatible PretrainedPipelines with PySpark v3.2.x and v3.3.x 
- Fixed `ZIP` label issue on `faker` mode with `setZipCodeTag` parameter in `Deidentification` 
- Fixed obfuscated numbers have the same number of chars as the original ones 
- Fixed name obfuscation hashes in `Deidentification` for romanian language 
- Fixed LightPipeline validation parameter for internal annotators
- LightPipeline support for `GenericClassifier` (`FeatureAssembler`)
>>>>>>> c60c6f53


#### New and Updated Notebooks

- New [Clinical Deidentification Utility Module Notebook](https://github.com/JohnSnowLabs/spark-nlp-workshop/blob/master/tutorials/Certification_Trainings/Healthcare/4.5.Clinical_Deidentification_Utility_Module.ipynb).
- Updated [Clinical_Named_Entity_Recognition_Model](https://github.com/JohnSnowLabs/spark-nlp-workshop/blob/master/tutorials/Certification_Trainings/Healthcare/1.Clinical_Named_Entity_Recognition_Model.ipynb) with `Conll.readDataset` examples.
- Updated [Clinical Text Classification with Spark NLP](https://github.com/JohnSnowLabs/spark-nlp-workshop/blob/master/tutorials/Certification_Trainings/Healthcare/30.Clinical_Text_Classification_with_Spark_NLP.ipynb) with new `GenericLogRegClassifierApproach` and `GenericSVMClassifierApproach` examples.


#### New and Updated Demos

+ [SOCIAL DETERMINANT NER](https://demo.johnsnowlabs.com/healthcare/SOCIAL_DETERMINANT_NER/) demo
+ [SOCIAL DETERMINANT CLASSIFICATION](https://demo.johnsnowlabs.com/healthcare/SOCIAL_DETERMINANT_CLASSIFICATION/) demo
+ [SOCIAL DETERMINANT GENERIC CLASSIFICATION](https://demo.johnsnowlabs.com/healthcare/SOCIAL_DETERMINANT_GENERIC_CLASSIFICATION/) demo


#### 12 New Clinical Models and Pipelines Added & Updated in Total

+ `ner_eu_clinical_case`-> es
+ `ner_eu_clinical_case`-> fr
+ `ner_eu_clinical_case`-> eu
+ `ner_eu_clinical_condition`-> en
+ `ner_eu_clinical_condition`-> es
+ `ner_eu_clinical_condition`-> fr
+ `ner_eu_clinical_condition`-> eu
+ `ner_eu_clinical_condition`-> it
+ `ner_sdoh_demographics_wip`
+ `ner_sdoh_income_social_status_wip`
+ `ner_sdoh_social_environment_wip`
+ `ner_sdoh_wip`
+ `rxnorm_drug_brandname_mapper`


<<<<<<< HEAD

=======
#### 9 New Clinical Models and Pipelines Added & Updated in Total

+ `ner_oncology_anatomy_general_healthcare`
+ `ner_oncology_biomarker_healthcare`
+ `ner_oncology_unspecific_posology_healthcare`
+ `ner_eu_clinical_case`
+ `genericclassifier_sdoh_economics_binary_sbiobert_cased_mli`
+ `genericclassifier_sdoh_substance_usage_binary_sbiobert_cased_mli`
+ `genericclassifier_sdoh_tobacco_usage_sbiobert_cased_mli`
+ `genericclassifier_sdoh_alcohol_usage_sbiobert_cased_mli`
+ `genericclassifier_sdoh_alcohol_usage_binary_sbiobert_cased_mli`
>>>>>>> c60c6f53

For all Spark NLP for Healthcare models, please check: [Models Hub Page](https://nlp.johnsnowlabs.com/models?edition=Healthcare+NLP)



</div>
<div class="prev_ver h3-box" markdown="1">

## Previous versions

</div>
{%- include docs-healthcare-pagination.html -%}<|MERGE_RESOLUTION|>--- conflicted
+++ resolved
@@ -5,11 +5,7 @@
 title: Spark NLP for Healthcare Release Notes
 permalink: /docs/en/spark_nlp_healthcare_versions/licensed_release_notes
 key: docs-licensed-release-notes
-<<<<<<< HEAD
-modify_date: 2023-02-13
-=======
 modify_date: 2023-01-26
->>>>>>> c60c6f53
 show_nav: true
 sidebar:
     nav: sparknlp-healthcare
@@ -17,24 +13,6 @@
 
 <div class="h3-box" markdown="1">
 
-<<<<<<< HEAD
-## 4.3.0
-
-#### Highlights
-
-+ 12 new clinical models and pipelines added & updated (8 new clinical named entity recognition models including 4 social determinants of health models)
-+ New Chunk Mapper model for mapping RxNorm codes to drug brand names
-+ New text classification annotators (architectures) for training text classification models using SVM and Logistic Regression with sentence embeddings
-+ One-liner clinical deidentification module
-+ Certification_Training notebooks (written in johnsnowlabs library) moved to parent workshop folder
-+ Different validation split per epoch in `MedicalNerApproach`
-+ Core improvements and bug fixes
-    - New read_conll method for reading conll files as `Conll.readDataset` does but it returns pandas dataframe with document(task) ids.
-    - Updated documentation
-    - Allow using `FeatureAssembler` in pretrained pipelines.
-    - Fixed `RelationExtractionModel` running in LightPipeline
-    - Fixed `get_conll_data` method issue
-=======
 ## 4.2.8
 
 #### Highlights
@@ -58,25 +36,11 @@
     - Fixed name obfuscation hashes in `Deidentification` for romanian language 
     - Fixed LightPipeline validation parameter for internal annotators
     - LightPipeline support for `GenericClassifier` (`FeatureAssembler`) 
->>>>>>> c60c6f53
 + New and updated notebooks
-    - New [Clinical Deidentification Utility Module Notebook](https://github.com/JohnSnowLabs/spark-nlp-workshop/blob/master/tutorials/Certification_Trainings/Healthcare/4.5.Clinical_Deidentification_Utility_Module.ipynb).
-    - Updated [Clinical_Named_Entity_Recognition_Model](https://github.com/JohnSnowLabs/spark-nlp-workshop/blob/master/tutorials/Certification_Trainings/Healthcare/1.Clinical_Named_Entity_Recognition_Model.ipynb) with `Conll.readDataset` examples.
-    - Updated [Clinical Text Classification with Spark NLP](https://github.com/JohnSnowLabs/spark-nlp-workshop/blob/master/tutorials/Certification_Trainings/Healthcare/30.Clinical_Text_Classification_with_Spark_NLP.ipynb) with new `GenericLogRegClassifierApproach` and `GenericSVMClassifierApproach` examples.
+    -  New [Clinical Text Classification with Spark_NLP Notebook](https://github.com/JohnSnowLabs/spark-nlp-workshop/blob/master/tutorials/Certification_Trainings/Healthcare/30.Clinical_Text_Classification_with_Spark_NLP.ipynb) 
+    - New [Clinical Text Classification with DocumentMLClassifier Notebook](https://colab.research.google.com/github/JohnSnowLabs/spark-nlp-workshop/blob/master/tutorials/Certification_Trainings/Healthcare/30.1.Text_Classification_with_DocumentMLClassifier.ipynb)
+    - Updated [ALAB Notebook](https://github.com/JohnSnowLabs/spark-nlp-workshop/blob/master/tutorials/Annotation_Lab/Complete_ALab_Module_SparkNLP_JSL.ipynb) 
 + New and updated demos
-<<<<<<< HEAD
-    - [SOCIAL DETERMINANT NER](https://demo.johnsnowlabs.com/healthcare/SOCIAL_DETERMINANT_NER/) demo
-    - [SOCIAL DETERMINANT CLASSIFICATION](https://demo.johnsnowlabs.com/healthcare/SOCIAL_DETERMINANT_CLASSIFICATION/) demo
-    - [SOCIAL DETERMINANT GENERIC CLASSIFICATION](https://demo.johnsnowlabs.com/healthcare/SOCIAL_DETERMINANT_GENERIC_CLASSIFICATION/) demo
-+ 13 new clinical models and pipelines added & updated in total
-
-
-#### 12 New Clinical Models And Pipelines Added & Updated (8 New Clinical Named Entity Recognition Models Including 4 Social Determinants of Health Models)
-
-
-+ We are releasing 4 new SDOH NER models that were trained by using `embeddings_clinical` embeddings model.
-
-=======
     - [SOCIAL DETERMINANT](https://demo.johnsnowlabs.com/healthcare/SOCIAL_DETERMINANT/) demo
 + 9 new clinical models and pipelines added & updated in total
 
@@ -84,71 +48,43 @@
 #### 4 New Clinical Named Entity Recognition Models (3 Oncology, 1 Others)
 
 - We are releasing 3 new oncological NER models that were trained by using `embeddings_healthcare_100d` embeddings model.
->>>>>>> c60c6f53
 
 | model name                                     | description                                                                                         | predicted entities                     |
-|------------------------------------------------|-----------------------------------------------------------------------------------------------------|----------------------------------------|
-| [ner_sdoh_wip](https://nlp.johnsnowlabs.com/2023/02/11/ner_sdoh_wip_en.html) | Extracts terminology related to Social Determinants of Health from various kinds of biomedical documents. | `Other_SDoH_Keywords` `Education` `Population_Group` `Quality_Of_Life` `Housing` `Substance_Frequency` `Smoking` `Eating_Disorder` `Obesity` `Healthcare_Institution` `Financial_Status` `Age` `Chidhood_Event` `Exercise` `Communicable_Disease` `Hypertension` `Other_Disease` `Violence_Or_Abuse` `Spiritual_Beliefs` `Employment` `Social_Exclusion` `Access_To_Care` `Marital_Status` `Diet` `Social_Support` `Disability` `Mental_Health` `Alcohol` `Insurance_Status` `Substance_Quantity` `Hyperlipidemia` `Family_Member` `Legal_Issues` `Race_Ethnicity` `Gender` `Geographic_Entity` `Sexual_Orientation` `Transportation` `Sexual_Activity` `Language` `Substance_Use`|
-| [ner_sdoh_social_environment_wip](https://nlp.johnsnowlabs.com/2023/02/10/ner_sdoh_social_environment_wip_en.html)     | Extracts social environment terminologies related to Social Determinants of Health from various kinds of biomedical documents.     | `Social_Support` `Chidhood_Event` `Social_Exclusion` `Violence_Abuse_Legal`        |
-| [ner_sdoh_demographics_wip](https://nlp.johnsnowlabs.com/2023/02/10/ner_sdoh_demographics_wip_en.html)                 | Extracts demographic information related to Social Determinants of Health from various kinds of biomedical documents.              | `Family_Member` `Age` `Gender` `Geographic_Entity` `Race_Ethnicity`  `Language` `Spiritual_Beliefs`   |
-| [ner_sdoh_income_social_status_wip](https://nlp.johnsnowlabs.com/2023/02/10/ner_sdoh_income_social_status_wip_en.html) | Extracts income and social status information related to Social Determinants of Health from various kinds of biomedical documents. | `Education` `Marital_Status` `Financial_Status` `Population_Group` `Employment` |
-
-
-*Example*:
-
-```python
-...
-clinical_embeddings = WordEmbeddingsModel.pretrained("embeddings_clinical", "en", "clinical/models")\
-    .setInputCols(["sentence", "token"])\
-    .setOutputCol("embeddings")
-
-ner_model = MedicalNerModel.pretrained("ner_sdoh_wip", "en", "clinical/models")\
-    .setInputCols(["sentence", "token","embeddings"])\
+|----------------------------------------------- |-----------------------------------------------------------------------------------------------------|--------------------------------------- |
+| [ner_oncology_anatomy_general_healthcare](https://nlp.johnsnowlabs.com/2023/01/11/ner_oncology_anatomy_general_healthcare_en.html)    | Extracts anatomical entities using an unspecific label                                              | `Anatomical_Site` `Direction`          |
+| [ner_oncology_biomarker_healthcare](https://nlp.johnsnowlabs.com/2023/01/11/ner_oncology_biomarker_healthcare_en.html)          | Extracts mentions of biomarkers and biomarker results in oncological texts.                         | `Biomarker_Result` `Biomarker`         |
+| [ner_oncology_unspecific_posology_healthcare](https://nlp.johnsnowlabs.com/2023/01/11/ner_oncology_unspecific_posology_healthcare_en.html)| Extracts mentions of treatments and posology information using unspecific labels (low granularity). | `Posology_Information` `Cancer_Therapy`|
+
+*Example*:
+
+```python
+...
+word_embeddings = WordEmbeddingsModel()\
+    .pretrained("embeddings_healthcare_100d", "en", "clinical/models")\
+    .setInputCols(["sentence", "token"]) \
+    .setOutputCol("embeddings")  
+
+ner = MedicalNerModel\
+    .pretrained("ner_oncology_anatomy_general_healthcare", "en", "clinical/models") \
+    .setInputCols(["sentence", "token", "embeddings"]) \
     .setOutputCol("ner")
 
-sample_texts ="Smith is a 55 years old, divorced Mexcian American woman with financial problems. She speaks spanish. She lives in an apartment. She has been struggling with diabetes for the past 10 years and has recently been experiencing frequent hospitalizations due to uncontrolled blood sugar levels. Smith works as a cleaning assistant and does not have access to health insurance or paid sick leave. She has a son student at college. Pt with likely long-standing depression. She is aware she needs rehab. Pt reprots having her catholic faith as a means of support as well.  She has long history of etoh abuse, beginning in her teens. She reports she has been a daily drinker for 30 years, most recently drinking beer daily. She smokes a pack of cigarettes a day. She had DUI back in April and was due to be in court this week."
-```
-
-*Result*:
-
-```bash
-+------------------+-----+---+-------------------+
-|chunk             |begin|end|ner_label          |
-+------------------+-----+---+-------------------+
-|55 years old      |11   |22 |Age                |
-|divorced          |25   |32 |Marital_Status     |
-|Mexcian American  |34   |49 |Race_Ethnicity     |
-|financial problems|62   |79 |Financial_Status   |
-|spanish           |93   |99 |Language           |
-|apartment         |118  |126|Housing            |
-|diabetes          |158  |165|Other_Disease      |
-|cleaning assistant|307  |324|Employment         |
-|health insurance  |354  |369|Insurance_Status   |
-|son               |401  |403|Family_Member      |
-|student           |405  |411|Education          |
-|college           |416  |422|Education          |
-|depression        |454  |463|Mental_Health      |
-|rehab             |489  |493|Access_To_Care     |
-|catholic faith    |518  |531|Spiritual_Beliefs  |
-|support           |547  |553|Social_Support     |
-|etoh abuse        |589  |598|Alcohol            |
-|teens             |618  |622|Age                |
-|drinker           |658  |664|Alcohol            |
-|drinking beer     |694  |706|Alcohol            |
-|daily             |708  |712|Substance_Frequency|
-|smokes            |719  |724|Smoking            |
-|a pack            |726  |731|Substance_Quantity |
-|cigarettes        |736  |745|Smoking            |
-|a day             |747  |751|Substance_Frequency|
-|DUI               |762  |764|Legal_Issues       |
-+------------------+-----+---+-------------------+
-```
-
-<<<<<<< HEAD
-+ We are releasing 8 new NER models which are trained by European Clinical Case Corpus (E3C), a project aimed at offering a freely available multilingual corpus of semantically annotated clinical narratives.
-
-    - ner_eu_clinical_case: This model extracts 6 different clinical entities based on medical taxonomies.
-=======
+text = "The patient presented a mass in her left breast, and a possible metastasis in her lungs and in her liver."
+```
+
+*Result*:
+
+```bash
++------------------+----------------+
+|chunk             |ner_label       |
++------------------+----------------+
+|left              |Direction       |
+|breast            |Anatomical_Site |
+|lungs             |Anatomical_Site |
+|liver             |Anatomical_Site |
++------------------+----------------+
+```
+
 
 - We are releasing new oncological NER models that used for model training is provided by European Clinical Case Corpus (E3C), a project aimed at offering a freely available multilingual corpus of semantically annotated clinical narratives.
 
@@ -180,23 +116,10 @@
 
 
 #### 5 New Social Determinant of Health Text Classification  Models
->>>>>>> c60c6f53
-
-    - ner_eu_clinical_condition: This model extracts one entity – clinical / medical conditions.
-
-| model name                    | lang | predicted entities    |
-|------------------------------ |------|-----------------------|
-| [ner_eu_clinical_case](https://nlp.johnsnowlabs.com/2023/02/01/ner_eu_clinical_case_es.html)      | es   | `clinical_condition` `clinical_event` `bodypart` `units_measurements` `patient` `date_time` |
-| [ner_eu_clinical_case](https://nlp.johnsnowlabs.com/2023/02/01/ner_eu_clinical_case_fr.html)      | fr   | `clinical_condition` `clinical_event` `bodypart` `units_measurements` `patient` `date_time` |
-| [ner_eu_clinical_case](https://nlp.johnsnowlabs.com/2023/02/02/ner_eu_clinical_case_eu.html)      | eu   | `clinical_condition` `clinical_event` `bodypart` `units_measurements` `patient` `date_time` |
-| [ner_eu_clinical_condition](https://nlp.johnsnowlabs.com/2023/02/06/ner_eu_clinical_condition_en.html) | en   | `clinical_condition`  |
-| [ner_eu_clinical_condition](https://nlp.johnsnowlabs.com/2023/02/06/ner_eu_clinical_condition_es.html) | es   | `clinical_condition`  |
-| [ner_eu_clinical_condition](https://nlp.johnsnowlabs.com/2023/02/06/ner_eu_clinical_condition_eu.html) | eu   | `clinical_condition`  |
-| [ner_eu_clinical_condition](https://nlp.johnsnowlabs.com/2023/02/06/ner_eu_clinical_condition_fr.html) | fr   | `clinical_condition`  |
-| [ner_eu_clinical_condition](https://nlp.johnsnowlabs.com/2023/02/06/ner_eu_clinical_condition_it.html) | it   | `clinical_condition`  |
-
-<<<<<<< HEAD
-=======
+
+We are releasing 5 new models that can be used in Social Determinant of Health related classification tasks.
+
+
 | model name                                           	            | description                                                                                                                         | predicted entities          |
 |------------------------------------------------------------------ |------------------------------------------------------------------------------------------------------------------------------------ |---------------------------- |
 | [genericclassifier_sdoh_alcohol_usage_sbiobert_cased_mli](https://nlp.johnsnowlabs.com/2023/01/14/genericclassifier_sdoh_alcohol_usage_sbiobert_cased_mli_en.html)       | This model is intended for detecting alcohol use in clinical notes and trained by using GenericClassifierApproach annotator. | `Present` `Past` `Never` `None`  |
@@ -204,303 +127,271 @@
 | [genericclassifier_sdoh_tobacco_usage_sbiobert_cased_mli](https://nlp.johnsnowlabs.com/2023/01/14/genericclassifier_sdoh_tobacco_usage_sbiobert_cased_mli_en.html)       | This model is intended for detecting tobacco use in clinical notes and trained by using GenericClassifierApproach annotator | `Present` `Past` `Never` `None` |
 | [genericclassifier_sdoh_economics_binary_sbiobert_cased_mli](https://nlp.johnsnowlabs.com/2023/01/14/genericclassifier_sdoh_economics_binary_sbiobert_cased_mli_en.html)    | This model classifies related to social economics status in the clinical documents and trained by using GenericClassifierApproach annotator. |  `True` `False` |
 | [genericclassifier_sdoh_substance_usage_binary_sbiobert_cased_mli](https://nlp.johnsnowlabs.com/2023/01/14/genericclassifier_sdoh_substance_usage_binary_sbiobert_cased_mli_en.html)| This model is intended for detecting substance use in clinical notes and trained by using GenericClassifierApproach annotator. | `Present` `None` |
->>>>>>> c60c6f53
-
-*Example*:
-
-```python
-word_embeddings = WordEmbeddingsModel.pretrained("w2v_cc_300d","es")\
-	.setInputCols(["sentence","token"])\
-	.setOutputCol("embeddings")
-
-ner = MedicalNerModel.pretrained("ner_eu_clinical_case", "es", "clinical/models") \
-	.setInputCols(["sentence", "token", "embeddings"]) \
-	.setOutputCol("ner")
-
-sample_text = """Paciente de 59 años que refiere dificultad para caminar desde hace un mes aproximadamente. Presenta debilidad y dolor en los miembros inferiores, que mejora tras detenerse, acompañándose en ocasiones de lumbalgia no irradiada. En la exploración neurológica presenta habla hipofónica, facial centrado. Debido a la mala perfusión secundaria a la sepsis aparecieron lesiones necróticas en extremidades superiores y principalmente inferiores distales. Motilidad ocular interna y externa normal."""
-```
-
-*Result*:
-
-```bash
-+---------------------------+------------------+
-|chunk                      |ner_label         |
-+---------------------------+------------------+
-|Paciente de 59 años        |patient           |
-|refiere                    |clinical_event    |
-|dificultad para caminar    |clinical_event    |
-|hace un mes aproximadamente|date_time         |
-|debilidad                  |clinical_event    |
-|dolor                      |clinical_event    |
-|los miembros inferiores    |bodypart          |
-|mejora                     |clinical_event    |
-|detenerse                  |clinical_event    |
-|lumbalgia                  |clinical_event    |
-|irradiada                  |clinical_event    |
-|exploración                |clinical_event    |
-|habla                      |clinical_event    |
-|hipofónica                 |clinical_event    |
-|perfusión                  |clinical_event    |
-|sepsis                     |clinical_event    |
-|lesiones                   |clinical_event    |
-|extremidades superiores    |bodypart          |
-|inferiores distales        |bodypart          |
-|Motilidad                  |clinical_event    |
-|normal                     |units_measurements|
-+---------------------------+------------------+
-
-```
-
-
-
-#### New Chunk Mapper Model for Mapping RxNorm Codes to Drug Brand Names
-
-We are releasing `rxnorm_drug_brandname_mapper` pretrained model that maps RxNorm and RxNorm Extension codes with their corresponding drug brand names. <br/>
-It returns 2 types of brand names called `rxnorm_brandname` and `rxnorm_extension_brandname` for the corresponding RxNorm or RxNorm Extension code.
-
-*Example*:
-
-```python
-...
-
-chunkerMapper = ChunkMapperModel.pretrained("rxnorm_drug_brandname_mapper", "en", "clinical/models")\
-       .setInputCols(["rxnorm_chunk"])\
-       .setOutputCol("mappings")\
-       .setRels(["rxnorm_brandname", "rxnorm_extension_brandname"])
-
-sample_text= ['metformin', 'advil']
-```
-
-*Result:*
-
-```bash
-+--------------+-------------+--------------------------------------------------+--------------------------+
-|     drug_name|rxnorm_result|                                    mapping_result|                 relation |
-+--------------+-------------+--------------------------------------------------+--------------------------+
-|     metformin|         6809|Actoplus Met (metformin):::Avandamet (metformin...|          rxnorm_brandname|
-|     metformin|         6809|A FORMIN (metformin):::ABERIN MAX (metformin)::...|rxnorm_extension_brandname|
-|         advil|       153010|                                     Advil (Advil)|          rxnorm_brandname|
-|         advil|       153010|                                              NONE|rxnorm_extension_brandname|
-+--------------+-------------+--------------------------------------------------+--------------------------+
- ```
-
-
-
-#### New Text Classification Annotators (Architectures) For Training Text Classification Models Using SVM and Logistic Regression With Sentence Embeddings
-
-+ We have a new text classification architecture called `GenericLogRegClassifierApproach` that implements a multinomial *Logistic Regression* with sentence embeddings. This is a single layer neural network with the logistic function at the output. The input to the model is `FeatureVector` (from any sentence embeddings) and the output is `Category` annotations with labels and corresponding confidence scores. Training data requires "text" and their "label" columns only and the trained model will be a `GenericLogRegClassifierModel()`.
-
-
-+ We have another text classification architecture called `GenericSVMClassifierApproach` that implements *SVM (Support Vector Machine)* classification. The input to the model is `FeatureVector` (from any sentence embeddings) and the output is `Category` annotations with labels and corresponding confidence scores. Taining data requires "text" and their "label" columns only and the trained model will be a `GenericSVMClassifierModel()`.
-
-Input types: `FEATURE_VECTOR`
+
+*Example*:
+
+```python
+...
+features_asm = FeaturesAssembler()\
+    .setInputCols(["sentence_embeddings"])\
+    .setOutputCol("features")
+
+generic_classifier_tobacco = GenericClassifierModel.pretrained("genericclassifier_sdoh_tobacco_usage_sbiobert_cased_mli", 'en', 'clinical/models')\
+    .setInputCols(["features"])\
+    .setOutputCol("class_tobacco")
+    
+generic_classifier_alcohol = GenericClassifierModel.pretrained("genericclassifier_sdoh_alcohol_usage_sbiobert_cased_mli", 'en', 'clinical/models')\
+    .setInputCols(["features"])\
+    .setOutputCol("class_alcohol")
+
+text = ["Retired schoolteacher, now substitutes. Lives with wife in location 1439. Has a 27 yo son and a 25 yo daughter. He uses alcohol and cigarettes",
+        "The patient quit smoking approximately two years ago with an approximately a 40 pack year history, mostly cigar use.",
+        "The patient denies any history of smoking or alcohol abuse. She lives with her one daughter.",
+        "She was previously employed as a hairdresser, though says she hasnt worked in 4 years. Not reported by patient, but there is apparently a history of alochol abuse."
+      ]
+```
+
+*Result*:
+
+```bash
++----------------------------------------------------------------------------------------------------+---------+---------+
+|                                                                                                text|  tobacco|  alcohol|
++----------------------------------------------------------------------------------------------------+---------+---------+
+|Retired schoolteacher, now substitutes. Lives with wife in location 1439. Has a 27 yo son and a 2...|[Present]|[Present]|
+|The patient quit smoking approximately two years ago with an approximately a 40 pack year history...|   [Past]|   [None]|
+|        The patient denies any history of smoking or alcohol abuse. She lives with her one daughter.|  [Never]|  [Never]|
+|She was previously employed as a hairdresser, though says she hasnt worked in 4 years. Not report...|   [None]|   [Past]|
++----------------------------------------------------------------------------------------------------+---------+---------+
+```
+
+
+#### New `DocumentMLClassifierApproach` Annotator For Training Text Classification Models Using SVM And Logistic Regression Using TfIdf
+
+We have a new `DocumentMLClassifierApproach` that can be used for training text classification models with *Logistic Regression* and *SVM* algorithms. Training data requires "text" and their "label" columns only and the trained model will be a `DocumentMLClassifierModel()`.
+
+Input types: `TOKEN`                  
 Output type: `CATEGORY`
 
 
-*Example*:
-
-```python
-
-features_asm =  sparknlp_jsl.base.FeaturesAssembler()\
-    .setInputCols(["sentence_embeddings"])\
-    .setOutputCol("feature_vector")
-
-gcf_graph_builder = sparknlp_jsl.annotators.TFGraphBuilder()\
-    .setModelName("logreg_classifier")\
-    .setInputCols(["feature_vector"]) \
-    .setLabelColumn("label")\
-    .setGraphFolder("/tmp/")\
-    .setGraphFile("log_reg_graph.pb")\
-
-log_reg_approach = sparknlp_jsl.annotators.GenericLogRegClassifierApproach()\
-    .setLabelColumn("label")\
-    .setInputCols(["feature_vector"])\
-    .setOutputCol("prediction")\
-    .setModelFile(f"/tmp/log_reg_graph.pb")\
-    .setEpochsNumber(10)\
-    .setBatchSize(1)\
-    .setLearningRate(0.001)
-
-```
-
-
-#### One-Liner Clinical Deidentification Module
-
-Spark NLP for Healthcare provides functionality to apply Deidentification using one-liner module called `Deid`. <br/>
-
-The `Deid` module is a tool for deidentifying Protected Health Information (PHI) from data in a file path. It can be used with or without ant Spark NLP NER pipelines. It can apply deidentification and obfuscation on different columns at the same time.
-It returns the deidentification & obfuscation results as a spark dataframe as well as a `csv` or `json file` saved locally.
-The module also includes functionality for applying Structured Deidentification task to data from a file path. <br/>
-
-The function, `deidentify()`, can be used with a custom pipeline or without defining any custom pipeline. <br/>
-`structured_deidentifier()` function can be used for the Structured Deidentification task. <br/>
-
-
-Please see [this notebook](https://github.com/JohnSnowLabs/spark-nlp-workshop/blob/master/tutorials/Certification_Trainings/Healthcare/4.5.Clinical_Deidentification_Utility_Module.ipynb) for the detailed usage and explanation of all parameters. <br/>
-Check here for the [documentation](https://nlp.johnsnowlabs.com/docs/en/utility_helper_modules) of the module.
-
-- Deidentification with a custom pipeline
-
-*Example*:
-
-```python
-from sparknlp_jsl import Deid
-
-deid_implementor= Deid(
-# required: Spark session with spark-nlp-jsl jar
-spark
-)
-
-res= deid_implementor.deidentify(
-# required: The path of the input file. Default is None. File type must be 'csv' or 'json'.
-input_file_path="data.csv",
-
-#optional:  The path of the output file. Default is 'deidentified.csv'. File type must be 'csv' or 'json'.
-output_file_path="deidentified.csv",
-
-#optional: The separator of the input csv file. Default is "\t".
-separator=",",
-
-#optional: A custom pipeline model to be used for deidentification. If not specified, the default is None.
-custom_pipeline=nlpModel,
-
-#optional: Fields to be deidentified and their deidentification modes, by default {"text": "mask"}
-fields={"text_column_1": "text_column_1_deidentified", "text_column_2": "text_column_2_deidentified"},
-
-#optional:  The masking policy. Default is "entity_labels".
-masking_policy="fixed_length_chars",
-
-#optional: The fixed mask length. Default is 4.
-fixed_mask_length=4)
-
-```
-
-*Result:*
-
-```bash
-+---+----------------------------------------------------------------------+----------------------------------------------+----------------------------------------------------------------------+----------------------------------------------------------------------+
-| ID|                                                         text_column_1|                    text_column_1_deidentified|                                                         text_column_2|                                            text_column_2_deidentified|
-+---+----------------------------------------------------------------------+----------------------------------------------+----------------------------------------------------------------------+----------------------------------------------------------------------+
-|  0|Record date : 2093-01-13 , David Hale , M.D . , Name : Hendrickson ...|Record date : ** , ** , M.D . , Name : ** MR .|Date : 01/13/93 PCP : Oliveira , 25 years-old , Record date : 2079-...|Date : 10-16-1991 PCP : Alveda Castles , 26 years-old , Record date...|
-+---+----------------------------------------------------------------------+----------------------------------------------+----------------------------------------------------------------------+----------------------------------------------------------------------+
-
-```
-
-- Deidentification with no custom pipeline
-
-*Example*:
-
-
-```python
-from sparknlp_jsl import Deid
-
-deid_implementor= Deid(
-# required: Spark session with spark-nlp-jsl jar
-spark
-)
-
-res= deid_implementor.deidentify(
-# required: The path of the input file. Default is None. File type must be 'csv' or 'json'.
-input_file_path="data.csv",
-
-#optional:  The path of the output file. Default is 'deidentified.csv'. File type must be 'csv' or 'json'.
-output_file_path="deidentified.csv",
-
-#optional: The separator of the input csv file. Default is "\t".
-separator=",",
-
-#optional: Fields to be deidentified and their deidentification modes, by default {"text": "mask"}
-fields={"text": "mask"},
-
-#optional: The masking policy. Default is "entity_labels".
-masking_policy="entity_labels")
-
-```
-
-*Result:*
-
-```
-+---+----------------------------------------------------------------------+----------------------------------------------------------------------+
-| ID|                                                         text_original|                                                             text_deid|
-+---+----------------------------------------------------------------------+----------------------------------------------------------------------+
-|  0|                                                                     "|                                                                     "|
-|  1|Record date : 2093-01-13 , David Hale , M.D . , Name : Hendrickson ...|Record date : <DATE> , <DOCTOR> , M.D . , Name : <PATIENT> , MR # <...|
-|  2|                                                                     "|                                                                     "|
-+---+----------------------------------------------------------------------+----------------------------------------------------------------------+
-
-```
-
-
-- Structured Deidentification
-
-*Example*:
-
-```python
-from sparknlp_jsl import Deid
-
-deid_implementor= Deid(
-# required: Spark session with spark-nlp-jsl jar
-spark
-)
-
-res= deid_implementor.structured_deidentifier(
-
-#required: The path of the input file. Default is None. File type must be 'csv' or 'json'.
-input_file_path="data.csv",
-
-#optional:  The path of the output file. Default is 'deidentified.csv'. File type must be 'csv' or 'json'.
-output_file_path="deidentified.csv",
-
-#optional: The separator of the input csv file. Default is "\t".
-separator=",",
-
-#optional: A dictionary that contains the column names and the tags that should be used for deidentification. Default is {"NAME":"PATIENT","AGE":"AGE"}
-columns_dict= {"NAME": "ID", "DOB": "DATE"},
-
-#optional: The seed value for the random number generator. Default is {"NAME": 23, "AGE": 23}
-columns_seed= {"NAME": 23, "DOB": 23},
-
-#optional: The source of the reference file. Default is faker.
-ref_source="faker",
-
-#optional: The number of days to be shifted. Default is None
-shift_days=5)
-
-```
-
-*Result:*
-
-```bash
-+----------+------------+--------------------+---+----------------+
-|      NAME|         DOB|             ADDRESS|SBP|             TEL|
-+----------+------------+--------------------+---+----------------+
-|[N2649912]|[18/02/1977]|       711 Nulla St.|140|      673 431234|
-| [W466004]|[28/02/1977]|     1 Green Avenue.|140|+23 (673) 431234|
-| [M403810]|[16/04/1900]|Calle del Liberta...|100|      912 345623|
-+----------+------------+--------------------+---+----------------+
-```
-
-#### Different Validation Split Per Epoch In `MedicalNerApproach`
-
-The validation splits in `MedicalNerApproach` used to be static and same for every epoch. Now we can control with behaviour with a new parameter called `setRandomValidationSplitPerEpoch(bool)` and allow users  to set random validation splits per epoch.
-
-#### Certification_Training Notebooks (Written In Johnsnowlabs Library) Moved to Parent Workshop Folder
-
-- re-organize and re-locate [open-source-nlp](https://github.com/JohnSnowLabs/spark-nlp-workshop/tree/master/open-source-nlp) folder
-- re-organize and re-locate [healthcare-nlp](https://github.com/JohnSnowLabs/spark-nlp-workshop/tree/master/healthcare-nlp) folder
-
-<<<<<<< HEAD
-
-
-
-#### Core Improvements and Bug Fixes
-
-- New read_conll method for reading conll files as `Conll.readDataset` does but it returns dataframe with document(task) ids.
-- Updated documentation
-- Allow using `FeatureAssembler` in pretrained pipelines.
-- Fixed `RelationExtractionModel` running in LightPipeline
-- Fixed `get_conll_data` method issue
-=======
+| Parameters               | Description                                                      |
+|--------------------------|------------------------------------------------------------------|
+| labels                   | array to output the label in the original form.                  |
+| labelCol                 | column with the value result we are trying to predict.           |
+| maxIter                  | maximum number of iterations.                                    |
+| tol                      | convergence tolerance after each iteration.                      |
+| fitIntercept             | whether to fit an intercept term, default is true.               |
+| maxTokenNgram            | the max number of tokens for Ngrams                              |
+| minTokenNgram            | the min number of tokens for Ngrams                              |
+| vectorizationModelPath   | specify the vectorization model if it has been already trained.  |
+| classificationModelPath  | specify the classification model if it has been already trained. |
+| classificationModelClass | specify the SparkML classification class; possible values are `logreg`, `svm`  |  
+
+
+*Example*:
+
+```python
+...
+classifier_svm= DocumentMLClassifierApproach() \
+    .setInputCols("token") \
+    .setLabelCol("category") \
+    .setOutputCol("prediction") \
+    .setMaxTokenNgram(1)\
+    .setClassificationModelClass("svm") #or "logreg"
+
+model_svm = Pipeline(stages=[document, token, classifier_svm]).fit(trainingData)
+
+text = [
+    ["This 1-year-old child had a gastrostomy placed due to feeding difficulties."], 
+    ["He is a pleasant young man who has a diagnosis of bulbar cerebral palsy and hypotonia."], 
+    ["The patient is a 45-year-old female whose symptoms are pain in the left shoulder and some neck pain."],
+    ["The patient is a 61-year-old female with history of recurrent uroseptic stones."]
+]
+```
+
+*Result*:
+
+```bash
+
++----------------------------------------------------------------------------------------------------+----------------+
+|text                                                                                                |prediction      |
++----------------------------------------------------------------------------------------------------+----------------+
+|He is a pleasant young man who has a diagnosis of bulbar cerebral palsy and hypotonia.              |Neurology       |
+|This 1-year-old child had a gastrostomy placed due to feeding difficulties.                         |Gastroenterology|
+|The patient is a 61-year-old female with history of recurrent uroseptic stones.                     |Urology         |
+|The patient is a 45-year-old female whose symptoms are pain in the left shoulder and some neck pain.|Orthopedic      |
++----------------------------------------------------------------------------------------------------+----------------+
+
+```
+
+####  Option To Return `Deidentification` Output As a Single Document 
+
+We can return `Deidentification()` output as a single document by setting new `setOutputAsDocument` as `True`. If it is `False`, the outputs will be list of sentences as it is used to be.
+
+*Example*:
+
+```python
+
+deid_obfuscated = DeIdentification()\
+    .setInputCols(["sentence", "token", "ner_chunk_subentity"]) \
+    .setOutputCol("obfuscated") \
+    .setMode("obfuscate")\
+    .setObfuscateDate(True)\
+    .setObfuscateRefFile('obfuscate.txt')\
+    .setObfuscateRefSource("file")\
+    .setUnnormalizedDateMode("obfuscate")\
+    .setOutputAsDocument(True) # or False for sentence level result
+
+text ='''
+Record date : 2093-01-13 , David Hale , M.D . , Name : Hendrickson , Ora MR # 7194334 Date : 01/13/93 . Patient : Oliveira, 25 years-old , Record date : 2079-11-09 . Cocke County Baptist Hospital . 0295 Keats Street
+'''
+
+```
+
+*Result of .setOutputAsDocument(True)*:
+
+```bash
+
+'obfuscated': ['Record date : 2093-01-14 , Beer-Karge , M.D . , Name : Hasan Jacobi Jäckel MR # <MEDICALRECORD> Date : 01-31-1991 . Patient : Herr Anselm Trüb, 51 years-old , Record date : 2080-01-08 . Klinik St. Hedwig . <MEDICALRECORD> Keats Street']
+
+```
+
+*Result of .setOutputAsDocument(False)*:
+
+```bash
+
+'obfuscated': ['Record date : 2093-02-19 , Kaul , M.D . , Name : Frauke Oestrovsky MR # <MEDICALRECORD> Date : 05-08-1971 .',
+               'Patient : Lars Bloch, 33 years-old , Record date : 2079-11-11 .',
+               'University Hospital of Düsseldorf . <MEDICALRECORD> Keats Street']
+
+```
+
+#### New `Resolution2Chunk` Annotator To Map Entity Resolver Outputs (terminology codes) To Other Clinical Terminologies
+
+We have a new `Resolution2Chunk` annotator that maps the entity resolver outputs to other clinical terminologies.
+
+*Example*:
+
+```python
+icd_resolver = SentenceEntityResolverModel.pretrained("sbiobertresolve_icd10cm_augmented_billable_hcc","en", "clinical/models") \
+    .setInputCols(["sentence_embeddings"]) \
+    .setOutputCol("icd10cm_code")\
+    .setDistanceFunction("EUCLIDEAN")
+    
+resolver2chunk = Resolution2Chunk()\
+    .setInputCols(["icd10cm_code"]) \
+    .setOutputCol("resolver2chunk")\
+
+chunkerMapper = ChunkMapperModel.pretrained("icd10cm_snomed_mapper", "en", "clinical/models")\
+    .setInputCols(["resolver2chunk"])\
+    .setOutputCol("mappings")\
+    .setRels(["snomed_code"])
+
+sample_text = """Diabetes Mellitus"""
+```
+
+*Result*:
+
+```bash
++-----------------+-----------------+------------+-----------+
+|text             |ner_chunk        |icd10cm_code|snomed_code|
++-----------------+-----------------+------------+-----------+
+|Diabetes Mellitus|Diabetes Mellitus|E109        |170756003  |
++-----------------+-----------------+------------+-----------+
+```
+
+
+#### New `DocMapperModel` Annotator Allows To Use With Any Mapper Model In `DOCUMENT` Type
+
+Any `ChunkMapperModel` can be used with this new annotator called `DocMapperModel` and as its name suggests, it is used to map short strings via `DocumentAssembler` without using any other annotator between to convert strings to `Chunk` type that `ChunkMapperModel` expects. 
+
+
+*Example*:
+
+```python
+documentAssembler = DocumentAssembler()\
+    .setInputCol("text")\
+    .setOutputCol("document")
+
+model = DocMapperModel.pretrained("drug_brandname_ndc_mapper", "en", "clinical/models")\
+    .setInputCols("document")\
+    .setOutputCol("mappings")
+
+sample_text = "ZYVOX"
+```
+
+*Result*:
+
+```bash
+| Brand_Name   | Strenth_NDC              |
+|:-------------|:-------------------------|
+| ZYVOX        | 600 mg/300mL | 0009-4992 |
+```
+
+
+#### Inter-Annotator Agreement (IAA) metrics module that works with NLP Lab seamlessly          
+
+We added a new `get_IAA_metrics()` method to ALAB module. This method allows you to compare and evaluate the annotations in the seed corpus that all annotators annotated the same documents at the begining of an annotation project. It returns all the results in CSV files. Here are the parameters;
+
+- `spark` : SparkSession.
+- `conll_dir` (str): path to the folder that conll files in.
+- `annotator_names` (list): list of annotator names.
+- `set_ref_annotator` (str): reference annotator name. If present, all comparisons made with respect to it, if it is `None` all annotators will be compared by each other. Default is `None`.
+- `return_NerDLMetrics` (boolean): If `True`, we get the `full_chunk` and - `partial_chunk_per_token` IAA metrics by using NerDLMetrics. If `False`, we get the chunk based metrics using `evaluate` method of `training_log_parser` module and the token based metrics using classification reports, then write the results in "eval_metric_files" folder. Default is `False`. 
+- `save_dir` (str): path to save the token based results dataframes, default is "results_token_based".
+
+For more details and examples, please check [ALAB Notebook](https://github.com/JohnSnowLabs/spark-nlp-workshop/blob/master/tutorials/Annotation_Lab/Complete_ALab_Module_SparkNLP_JSL.ipynb).
+
+
+*Example*:
+
+```python
+alab.get_IAA_metrics(spark, conll_dir = path_to_conll_folder, annotator_names = ["annotator_1","annotator_2","annotator_3","annotator_4"], set_ref_annotator = "annotator_1", return_NerDLMetrics = False, save_dir = "./token_based_results")
+```
+
+
+#### Assertion dataset preparation module now supports chunk start and end indices, rather than token indices.
+
+Here are the new features in `get_assertion_data()`;
+
++ Now it returns the `char_begin` and `char_end` indices of the chunks. These columns can be used in `AssertionDLApproach()` annotator instead of `token_begin` and `token_end` columns for training an Assertion Status Detection model. 
++ Added `included_task_ids` parameter that allows you to prepare the assertion model training dataframe  with only the included tasks. Default is `None`.
++ Added `seed` parameter that allows you to get the same training dataframe at each time when you set `unannotated_label_strategy`. Default is `None`. 
+
+For more details and examples, please check [ALAB Notebook](https://github.com/JohnSnowLabs/spark-nlp-workshop/blob/master/tutorials/Annotation_Lab/Complete_ALab_Module_SparkNLP_JSL.ipynb).
+
+
+
+#### Added `ner_source` in the `ChunkConverter` Metadata
+
+We added `ner_source` in the metadata of `ChunkConverter` output. In this way, the sources of the chunks can be seen if there are multiple components that have the same NER label in the same pipeline. 
+
+*Example*:
+
+```python
+...
+age_contextual_parser = ContextualParserApproach() \
+    .setInputCols(["sentence", "token"]) \
+    .setOutputCol("age_cp") \
+    .setJsonPath("age.json") \
+    .setCaseSensitive(False) \
+    .setPrefixAndSuffixMatch(False)    
+
+chunks_age = ChunkConverter()\
+    .setInputCols("age_cp")\
+    .setOutputCol("age_chunk")
+...
+
+sample_text = """The patient is a 28 years old female with a history of gestational diabetes mellitus was diagnosed in April 2002 in County Baptist Hospital ."""
+```
+
+*Result*:
+
+```python
+[Annotation(chunk, 17, 18, 28, {'tokenIndex': '4', 'entity': 'Age', 'field': 'Age', 'ner_source': 'age_chunk', 'chunk': '0', 'normalized': '', 'sentence': '0', 'confidenceValue': '0.74'})]
+
+```
+
+
 #### Core Improvements and Bug Fixes
 
 - Added chunk confidence score in the `RelationExtractionModel` metadata
@@ -512,43 +403,20 @@
 - Fixed name obfuscation hashes in `Deidentification` for romanian language 
 - Fixed LightPipeline validation parameter for internal annotators
 - LightPipeline support for `GenericClassifier` (`FeatureAssembler`)
->>>>>>> c60c6f53
 
 
 #### New and Updated Notebooks
 
-- New [Clinical Deidentification Utility Module Notebook](https://github.com/JohnSnowLabs/spark-nlp-workshop/blob/master/tutorials/Certification_Trainings/Healthcare/4.5.Clinical_Deidentification_Utility_Module.ipynb).
-- Updated [Clinical_Named_Entity_Recognition_Model](https://github.com/JohnSnowLabs/spark-nlp-workshop/blob/master/tutorials/Certification_Trainings/Healthcare/1.Clinical_Named_Entity_Recognition_Model.ipynb) with `Conll.readDataset` examples.
-- Updated [Clinical Text Classification with Spark NLP](https://github.com/JohnSnowLabs/spark-nlp-workshop/blob/master/tutorials/Certification_Trainings/Healthcare/30.Clinical_Text_Classification_with_Spark_NLP.ipynb) with new `GenericLogRegClassifierApproach` and `GenericSVMClassifierApproach` examples.
++ New [Clinical Text Classification with Spark_NLP Notebook](https://github.com/JohnSnowLabs/spark-nlp-workshop/blob/master/tutorials/Certification_Trainings/Healthcare/30.Clinical_Text_Classification_with_Spark_NLP.ipynb) show how can use medical text with ClassifierDL, MultiClassifierDL, GenericClassifier, and DocumentLogRegClassifier
++ New [Clinical Text Classification with DocumentMLClassifier Notebook](https://colab.research.google.com/github/JohnSnowLabs/spark-nlp-workshop/blob/master/tutorials/Certification_Trainings/Healthcare/30.1.Text_Classification_with_DocumentMLClassifier.ipynb) show how can use medical text with DocumentMLClassifier
++ Updated [ALAB Notebook](https://github.com/JohnSnowLabs/spark-nlp-workshop/blob/master/tutorials/Annotation_Lab/Complete_ALab_Module_SparkNLP_JSL.ipynb) with the changes in `get_assertion_data()` and the new `get_IAA_metrics()` method.
 
 
 #### New and Updated Demos
 
-+ [SOCIAL DETERMINANT NER](https://demo.johnsnowlabs.com/healthcare/SOCIAL_DETERMINANT_NER/) demo
-+ [SOCIAL DETERMINANT CLASSIFICATION](https://demo.johnsnowlabs.com/healthcare/SOCIAL_DETERMINANT_CLASSIFICATION/) demo
-+ [SOCIAL DETERMINANT GENERIC CLASSIFICATION](https://demo.johnsnowlabs.com/healthcare/SOCIAL_DETERMINANT_GENERIC_CLASSIFICATION/) demo
-
-
-#### 12 New Clinical Models and Pipelines Added & Updated in Total
-
-+ `ner_eu_clinical_case`-> es
-+ `ner_eu_clinical_case`-> fr
-+ `ner_eu_clinical_case`-> eu
-+ `ner_eu_clinical_condition`-> en
-+ `ner_eu_clinical_condition`-> es
-+ `ner_eu_clinical_condition`-> fr
-+ `ner_eu_clinical_condition`-> eu
-+ `ner_eu_clinical_condition`-> it
-+ `ner_sdoh_demographics_wip`
-+ `ner_sdoh_income_social_status_wip`
-+ `ner_sdoh_social_environment_wip`
-+ `ner_sdoh_wip`
-+ `rxnorm_drug_brandname_mapper`
-
-
-<<<<<<< HEAD
-
-=======
++ [SOCIAL DETERMINANT](https://demo.johnsnowlabs.com/healthcare/SOCIAL_DETERMINANT/) demo
+
+
 #### 9 New Clinical Models and Pipelines Added & Updated in Total
 
 + `ner_oncology_anatomy_general_healthcare`
@@ -560,7 +428,6 @@
 + `genericclassifier_sdoh_tobacco_usage_sbiobert_cased_mli`
 + `genericclassifier_sdoh_alcohol_usage_sbiobert_cased_mli`
 + `genericclassifier_sdoh_alcohol_usage_binary_sbiobert_cased_mli`
->>>>>>> c60c6f53
 
 For all Spark NLP for Healthcare models, please check: [Models Hub Page](https://nlp.johnsnowlabs.com/models?edition=Healthcare+NLP)
 
