---
layout: docs
header: true
seotitle: Spark OCR | John Snow Labs
title: Spark OCR release notes
permalink: /docs/en/spark_ocr_versions/ocr_release_notes
key: docs-ocr-release-notes
modify_date: "2023-01-13"
show_nav: true
sidebar:
    nav: spark-ocr
---

<div class="h3-box" markdown="1">

## 4.3.1
<<<<<<< HEAD
=======

Release date: 17-02-2023

We're glad to announce that Visual NLP 😎 4.3.1 has been released.

### Highlights
* ImageTextCleaner & ImageTableDetector have improved memory consumption.
* New Annotators supported in LightPipelines.
* Table extraction from Digital PDFs pipeline now entirely supported as a LightPipeline.

### ImageTextCleaner & ImageTableDetector improved memory consumption
* ImageTextCleaner & ImageTableDetector improved memory consumption: we reduced about 30% the memory consumption for this annotator making it more memory friendly and enabling running on memory constrained environments like Colab.

### New Annotators supported in LightPipelines
Now the following annotators are supported in LightPipelines,
* PdfToHocr,
* HocrTokenizer,
* ImageTableDetector,
* ImageScaler,
* HocrToTextTable,

### Table extraction from Digital PDFs pipeline now entirely supported as a LightPipeline.
* Our Table Extraction from digital PDFs pipeline now supports running as a LightPipeline, check the updated notebook: [SparkOCRPdfToTable.ipynb](https://github.com/JohnSnowLabs/spark-ocr-workshop/blob/master/jupyter/SparkOCRPdfToTable.ipynb)

This release is compatible with Spark NLP for Healthcare 4.3.0, and Spark NLP 4.3.0.
>>>>>>> d8b11fe6

Release date: 17-02-2023

We're glad to announce that Visual NLP 😎 4.3.1 has been released.

### Highlights
* ImageTextCleaner & ImageTableDetector have improved memory consumption.
* New Annotators supported in LightPipelines.
* Table extraction from Digital PDFs pipeline now entirely supported as a LightPipeline.

### ImageTextCleaner & ImageTableDetector improved memory consumption
* ImageTextCleaner & ImageTableDetector improved memory consumption: we reduced about 30% the memory consumption for this annotator making it more memory friendly and enabling running on memory constrained environments like Colab.

### New Annotators supported in LightPipelines
Now the following annotators are supported in LightPipelines,
* PdfToHocr,
* HocrTokenizer,
* ImageTableDetector,
* ImageScaler,
* HocrToTextTable,

### Table extraction from Digital PDFs pipeline now entirely supported as a LightPipeline.
* Our Table Extraction from digital PDFs pipeline now supports running as a LightPipeline, check the updated notebook: [SparkOCRPdfToTable.ipynb](https://github.com/JohnSnowLabs/spark-ocr-workshop/blob/master/jupyter/SparkOCRPdfToTable.ipynb)

This release is compatible with Spark NLP for Healthcare 4.3.0, and Spark NLP 4.3.0.


</div><div class="prev_ver h3-box" markdown="1">

## Previous versions

</div>

{%- include docs-sparckocr-pagination.html -%}<|MERGE_RESOLUTION|>--- conflicted
+++ resolved
@@ -5,7 +5,7 @@
 title: Spark OCR release notes
 permalink: /docs/en/spark_ocr_versions/ocr_release_notes
 key: docs-ocr-release-notes
-modify_date: "2023-01-13"
+modify_date: "2023-02-17"
 show_nav: true
 sidebar:
     nav: spark-ocr
@@ -14,34 +14,6 @@
 <div class="h3-box" markdown="1">
 
 ## 4.3.1
-<<<<<<< HEAD
-=======
-
-Release date: 17-02-2023
-
-We're glad to announce that Visual NLP 😎 4.3.1 has been released.
-
-### Highlights
-* ImageTextCleaner & ImageTableDetector have improved memory consumption.
-* New Annotators supported in LightPipelines.
-* Table extraction from Digital PDFs pipeline now entirely supported as a LightPipeline.
-
-### ImageTextCleaner & ImageTableDetector improved memory consumption
-* ImageTextCleaner & ImageTableDetector improved memory consumption: we reduced about 30% the memory consumption for this annotator making it more memory friendly and enabling running on memory constrained environments like Colab.
-
-### New Annotators supported in LightPipelines
-Now the following annotators are supported in LightPipelines,
-* PdfToHocr,
-* HocrTokenizer,
-* ImageTableDetector,
-* ImageScaler,
-* HocrToTextTable,
-
-### Table extraction from Digital PDFs pipeline now entirely supported as a LightPipeline.
-* Our Table Extraction from digital PDFs pipeline now supports running as a LightPipeline, check the updated notebook: [SparkOCRPdfToTable.ipynb](https://github.com/JohnSnowLabs/spark-ocr-workshop/blob/master/jupyter/SparkOCRPdfToTable.ipynb)
-
-This release is compatible with Spark NLP for Healthcare 4.3.0, and Spark NLP 4.3.0.
->>>>>>> d8b11fe6
 
 Release date: 17-02-2023
 
