---
layout: docs
header: true
seotitle: Spark OCR | John Snow Labs
title: Spark OCR release notes
permalink: /docs/en/spark_ocr_versions/ocr_release_notes
key: docs-ocr-release-notes
modify_date: "2023-13-01"
show_nav: true
sidebar:
    nav: spark-ocr
---

<div class="h3-box" markdown="1">

<<<<<<< HEAD
## 4.3.0
=======
## 4.2.1

Release date: 28-11-2022

 
We're glad to announce that Spark-OCR 4.2.1 has been released! This release is almost completely about LightPipelines.
 

#### LightPipeline added to Spark-OCR
Originally introduced by Spark-NLP, this has been one of the most celebrated features by our users. In a nutshell, LightPipelines allow you switching your pipeline from distributed processing to local mode, in a single line of code. Also, results are much easier to post-process as they come in plain Python data structures. 

Now, LightPipelines are available in Spark-OCR as well! This is an initial implementation only covering three of our most popular annotators: ImageToText, PdfToImage, and BinaryToImage. Although not all the annotators from Spark-OCR are included in this initial release, a number of interesting features are being delivered:

* Latency has been dramatically reduced for small input dataset sizes.
* Interoperability with Spark-NLP and Spark-NLP healthcare: you can mix any NLP annotator with supported OCR annotators on the same LightPipeline.

Following is a chart comparing performance of different techniques on batches of different page counts: 8, 16, 24, 32, 40, 48, and 80 pages.

![image](/assets/images/ocr/light_pipelines.png)

For the 8 pages case, on the left side of the chart, LightPipelines average 1.25s per page vs. 4s per page that were scored by a similar Pytesseract implementation. That makes LightPipelines a great candidate to achieve low latency on small sized batches, while still leveraging parallelism.

#### Korean Support
You can start using Korean language by just passing the 'KOR' option to ImageToText,
```python
...
    # Run OCR
    ocr = ImageToText()
    # Set Korean language
    ocr.setLanguage(Language.KOR)
    # Download model from JSL S3
    ocr.setDownloadModelData(True)
```

#### Bug Fixes
* AlabReader has been updated to handle the new structure present in Annotation Lab's exported annotations.

#### New Notebooks
* Check how to use LightPipelines in this notebook: [SparkOcrLightPipelines.ipynb](https://github.com/JohnSnowLabs/spark-ocr-workshop/blob/4.2.1-release-candidate/jupyter/SparkOcrLightPipelines.ipynb)

## 4.2.0
>>>>>>> d0873fbf

Release date: 13-01-2023

We are glad to announce that Spark OCR 4.3.0 has been released!! This big release comes with improvements in Dicom Processing, Visual Question Answering, new Table Extraction annotators, and much more!.

 
### New Features
* PositionFinder now works in LightPipelines.
* New annotator HocrToTextTable to work together with PdfToHocr that allows table extraction from digital PDFs. This allows to extract tables using a mixed pipeline in which tables are detected using visual features, but the text is pulled directly from the digital layer of the PDF yielding near to perfect results, and removing OCR overhead.

* New Dicom Processing improvements,

  * Added support of Dicom documents to BinaryFile Datasource: this allows to write Dicom documents from Spark Dataframes to all data storages supported by Spark, in batch and streaming mode.
  * Added possibility to specify name of the files in BinaryFile Datasource: now we can store images, PDFs, Dicom files directly using Spark capabilities with names of our choice, overcoming the limitation imposed by Spark of naming files according to partitions.
  * Added DicomToMetadata Transformer: it allows to extract metadata from the Dicom documents. This allows to analyze Dicom metadata using Spark capabilities. For example, collect statistic about color schema, number of frames, compression of the images. This is useful for estimating needed resources and time before starting to process a big dataset.
  * Added DicomToImageV3 based on Pydicom with better support of different color schemas. Added support YBR_FULL_422, YBR_FULL images. Also fixed handling pixel data with different pixel size for RGB and Monochrome images.
  * Added support for compression after update pixel data in DicomDrawRegions. This reduces size of output Dicom files by applying JPEGBaseline8Bit compression to the pixel data.
  * Added support for different color schemas in DicomDrawRegions. Added support YBR_FULL_422, YBR_FULL images.
  * Added support for coordinates with rotated bounding box in DicomDrawRegions for compatibility with ImageTextDetectorV2.
* Fixed ImageTextDetectorV2 for images without text.
* New Donut based VisualQuestionAnswering annotator. 

Supports two modes of operation: it can receive an array of questions in the same row as the input image; in this way, each input image can be queried by an arbitrary set of user-defined questions, and also questions can be defined globally outside the Dataframe. This will cause that all images will be queried by the same set of questions.
Running time is about a half the time per question when compared to the open-source version.
Optimized model is smaller(about a half) of the original open-source version, making it easier to download and distribute in a cluster.
Two models available: `docvqa_donut_base` and `docvqa_donut_base_opt`(quantized).
LightPipelines support.
 	

#### Bug Fixes

* Empty tables now handled properly in ImageCellsToTextTable.
* Pretrained models for VisualDocumentNerV21 are now accessible.

#### New/updated Notebooks

* [SparkOcrVisualQuestionAnswering.ipynb](https://github.com/JohnSnowLabs/spark-ocr-workshop/blob/master/jupyter/SparkOcrVisualQuestionAnswering.ipynb), this notebook shows examples on how to use Donut based visual question answering in Spark-OCR.

* [SparkOCRPdfToTable.ipynb](https://github.com/JohnSnowLabs/spark-ocr-workshop/blob/master/jupyter/SparkOCRPdfToTable.ipynb), this notebook shows how PdfToHocr and HocrToTextTable can be put together to do table extraction without OCR, by just relying on the digital layer of text in the PDF. Still, existent well tested table detection models, continue to be used for finding the tables.

* [SparkOcrImageTableRecognitionWHOCR.ipynb](https://github.com/JohnSnowLabs/spark-ocr-workshop/blob/master/jupyter/SparkOcrImageTableRecognitionWHOCR.ipynb), this notebook shows table detection, and the HocrToTextTable in action. Compared to previous implementations, now the OCR method is external, and it can be replaced by different implementations(even handwritten!).

This release is compatible with Spark NLP for Healthcare 4.2.4, and Spark NLP 4.2.4.

</div><div class="prev_ver h3-box" markdown="1">

## Previous versions

</div>

{%- include docs-sparckocr-pagination.html -%}<|MERGE_RESOLUTION|>--- conflicted
+++ resolved
@@ -13,51 +13,8 @@
 
 <div class="h3-box" markdown="1">
 
-<<<<<<< HEAD
+
 ## 4.3.0
-=======
-## 4.2.1
-
-Release date: 28-11-2022
-
- 
-We're glad to announce that Spark-OCR 4.2.1 has been released! This release is almost completely about LightPipelines.
- 
-
-#### LightPipeline added to Spark-OCR
-Originally introduced by Spark-NLP, this has been one of the most celebrated features by our users. In a nutshell, LightPipelines allow you switching your pipeline from distributed processing to local mode, in a single line of code. Also, results are much easier to post-process as they come in plain Python data structures. 
-
-Now, LightPipelines are available in Spark-OCR as well! This is an initial implementation only covering three of our most popular annotators: ImageToText, PdfToImage, and BinaryToImage. Although not all the annotators from Spark-OCR are included in this initial release, a number of interesting features are being delivered:
-
-* Latency has been dramatically reduced for small input dataset sizes.
-* Interoperability with Spark-NLP and Spark-NLP healthcare: you can mix any NLP annotator with supported OCR annotators on the same LightPipeline.
-
-Following is a chart comparing performance of different techniques on batches of different page counts: 8, 16, 24, 32, 40, 48, and 80 pages.
-
-![image](/assets/images/ocr/light_pipelines.png)
-
-For the 8 pages case, on the left side of the chart, LightPipelines average 1.25s per page vs. 4s per page that were scored by a similar Pytesseract implementation. That makes LightPipelines a great candidate to achieve low latency on small sized batches, while still leveraging parallelism.
-
-#### Korean Support
-You can start using Korean language by just passing the 'KOR' option to ImageToText,
-```python
-...
-    # Run OCR
-    ocr = ImageToText()
-    # Set Korean language
-    ocr.setLanguage(Language.KOR)
-    # Download model from JSL S3
-    ocr.setDownloadModelData(True)
-```
-
-#### Bug Fixes
-* AlabReader has been updated to handle the new structure present in Annotation Lab's exported annotations.
-
-#### New Notebooks
-* Check how to use LightPipelines in this notebook: [SparkOcrLightPipelines.ipynb](https://github.com/JohnSnowLabs/spark-ocr-workshop/blob/4.2.1-release-candidate/jupyter/SparkOcrLightPipelines.ipynb)
-
-## 4.2.0
->>>>>>> d0873fbf
 
 Release date: 13-01-2023
 
