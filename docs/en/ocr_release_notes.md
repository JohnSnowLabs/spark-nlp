---
layout: docs
header: true
seotitle: Spark OCR | John Snow Labs
title: Spark OCR release notes
permalink: /docs/en/ocr_release_notes
key: docs-ocr-release-notes
modify_date: "2020-04-08"
show_nav: true
sidebar:
    nav: spark-ocr
---

<<<<<<< HEAD
## 3.14.0

Release date: 13-06-2022

#### Overview

We are glad to announce that Spark OCR 3.14.0 has been released!.
This release focuses around Visual Document Classification models, native Image Preprocessing on the JVM, and bug fixes.

#### New Features

*VisualDocumentClassifierv2:
  * New annotator for classifying documents based on multimodal(text + images) features.
  
*VisualDocumentClassifierv3: 
  * New annotator for classifying documents based on image features.
 
*ImageTransformer:
  * New transformer that provides different image transformations on the JVM. Supported transforms are Scaling, Adaptive Thresholding, Median Blur, Dilation, Erosion, and Object Removal.


#### New notebooks

+ [SparkOCRVisualDocumentClassifierv2.ipynb](https://github.com/JohnSnowLabs/spark-ocr-workshop/blob/3.14.0-release-candidate/jupyter/SparkOCRVisualDocumentClassifierv2.ipynb), example of Visual Document Classification using multimodal (text + visual) features.
+ [SparkOCRVisualDocumentClassifierv3.ipynb](https://github.com/JohnSnowLabs/spark-ocr-workshop/blob/3.14.0-release-candidate/jupyter/SparkOCRVisualDocumentClassifierv3.ipynb), example of Visual Document Classification using only visual features.
+ [SparkOCRCPUImageOperations.ipynb](https://github.com/JohnSnowLabs/spark-ocr-workshop/blob/3.14.0-release-candidate/jupyter/SparkOCRCPUImageOperations.ipynb), example of ImageTransformer.



## 3.13.0

Release date: 25-05-2022

We are glad to announce that Spark OCR 3.13.0 has been released!.
=======
## 3.13.0

we are glad to announce that Spark OCR 3.13.0 has been released!.
>>>>>>> cbdc8dcf
This release focuses around VisualDocumentNer models, adding ability to fine-tune, fixing bugs, and to leverage the Annotation Lab to generate training data.

#### New Features

*VisualDocumentNerV21:
  * Now you can fine tune models VisualDocumentNerV21 models on your own dataset.
  
*AlabReaders: 
  * New class to allow training data from the Annotation Lab to be imported into Spark OCR. Currently, the reader supports Visual Ner only.


#### Bug Fixes

* Feature extraction on VisualDocumentNer has been improved.

#### New notebooks

* [SparkOcrFormRecognitionFineTuning.ipynb](https://github.com/JohnSnowLabs/spark-ocr-workshop/blob/3.13.0-release-candidate/jupyter/FormRecognition/SparkOcrFormRecognitionFineTuning.ipynb), end to end example on Visual Document Ner Fine-Tuning.
* [Databricks notebooks](https://github.com/JohnSnowLabs/spark-ocr-workshop/tree/master/databricks) on Github Spark-OCR Workshop repository have been updated, and fixed.

<<<<<<< HEAD
=======

>>>>>>> cbdc8dcf
## 3.12.0

Release date: 14-04-2022

#### Overview
We're glad to announce that Spark OCR 3.12.0 has been released!
This release comes with new models for Handwritten Text Recognition, Spark 3.2 support, bug fixes, and notebook examples.

#### New Features

* Added to the ImageTextDetectorV2:
  * New parameter 'mergeIntersects': merge bounding boxes corresponding to detected text regions, when multiple bounding boxes that belong to the same text line overlap.
  * New parameter 'forceProcessing': now you can force processing of the results to avoid repeating the computation of results in pipelines where the same results are consumed by different transformers.
  * New feature: sizeThreshold parameter sets the expected size for the recognized text. From now on, text size will be automatically detected when sizeThreshold is set to -1.

* Added to the ImageToTextV2:
  * New parameter 'usePandasUdf': support PandasUdf to allow batch processing internally.
  * New support for formatted output, and HOCR. 
ocr.setOutputFormat(OcrOutputFormat.HOCR)
ocr.setOutputFormat(OcrOutputFormat.FORMATTED_TEXT)

* Support for Spark 3.2:
  * We added support for the latest Spark version, check installation instructions below.
  * Known problems & workarounds:
  
[SPARK-38330](https://issues.apache.org/jira/browse/SPARK-38330): S3 access issues, there's a workaround using the following settings,

```
//Scala
spark.sparkContext.hadoopConfiguration.set("fs.s3a.path.style.access", "true")

#Python
spark.sparkContext._jsc.hadoopConfiguration().set("fs.s3a.path.style.access", "true")
```

[SPARK-37577](https://issues.apache.org/jira/browse/SPARK-37577): changes in default behavior of query optimizer, it is already handled in start() function, or if you start the context manually, setting the following Spark properties,
```
#Python
spark.conf.set("spark.sql.optimizer.expression.nestedPruning.enabled", False)
spark.conf.set("spark.sql.optimizer.nestedSchemaPruning.enabled", False)
```

* Improved documentation on the website.

#### New Models

ocr_small_printed: Text recognition small model for printed text based on ImageToTextV2
ocr_small_handwritten: Text recognition small model for handwritten text based on ImageToTextV2
ocr_base_handwritten: Text recognition base model for handwritten text based on ImageToTextV2

#### Bug Fixes

* display_table() function failing to display tables coming from digital PDFs.

#### New notebooks

* [SparkOcrImageToTextV2OutputFormats.ipynb](https://github.com/JohnSnowLabs/spark-ocr-workshop/blob/3120-release-candidate/jupyter/TextRecognition/SparkOcrImageToTextV2OutputFormats.ipynb), different output formats for ImageToTextV2.

<div class="prev_ver h3-box" markdown="1">

## Previos versions

</div>

<ul class="pagination">
    <li>
        <a href="spark_ocr_versions/release_notes_3_11_0">Versions 3.11.0</a>
    </li>
    <li>
        <strong>Versions 3.12.0</strong>
    </li>
</ul>
<ul class="pagination pagination_big">
  <li class="active"><a href="spark_ocr_versions/release_notes_3_12_0">3.12.0</a></li>
  <li><a href="spark_ocr_versions/release_notes_3_11_0">3.11.0</a></li>
  <li><a href="spark_ocr_versions/release_notes_3_10_0">3.10.0</a></li>
  <li><a href="spark_ocr_versions/release_notes_3_9_1">3.9.1</a></li>
  <li><a href="spark_ocr_versions/release_notes_3_9_0">3.9.0</a></li>
  <li><a href="spark_ocr_versions/release_notes_3_8_0">3.8.0</a></li>
  <li><a href="spark_ocr_versions/release_notes_3_7_0">3.7.0</a></li>
  <li><a href="spark_ocr_versions/release_notes_3_6_0">3.6.0</a></li>
  <li><a href="spark_ocr_versions/release_notes_3_5_0">3.5.0</a></li>
  <li><a href="spark_ocr_versions/release_notes_3_4_0">3.4.0</a></li>
  <li><a href="spark_ocr_versions/release_notes_3_3_0">3.3.0</a></li>
  <li><a href="spark_ocr_versions/release_notes_3_2_0">3.2.0</a></li>
  <li><a href="spark_ocr_versions/release_notes_3_1_0">3.1.0</a></li>
  <li><a href="spark_ocr_versions/release_notes_3_0_0">3.0.0</a></li>
  <li><a href="spark_ocr_versions/release_notes_1_11_0">1.11.0</a></li>
  <li><a href="spark_ocr_versions/release_notes_1_10_0">1.10.0</a></li>
  <li><a href="spark_ocr_versions/release_notes_1_9_0">1.9.0</a></li>
  <li><a href="spark_ocr_versions/release_notes_1_8_0">1.8.0</a></li>
  <li><a href="spark_ocr_versions/release_notes_1_7_0">1.7.0</a></li>
  <li><a href="spark_ocr_versions/release_notes_1_6_0">1.6.0</a></li>
  <li><a href="spark_ocr_versions/release_notes_1_5_0">1.5.0</a></li>
  <li><a href="spark_ocr_versions/release_notes_1_4_0">1.4.0</a></li>
  <li><a href="spark_ocr_versions/release_notes_1_3_0">1.3.0</a></li>
  <li><a href="spark_ocr_versions/release_notes_1_2_0">1.2.0</a></li>
  <li><a href="spark_ocr_versions/release_notes_1_1_2">1.1.2</a></li>
  <li><a href="spark_ocr_versions/release_notes_1_1_1">1.1.1</a></li>
  <li><a href="spark_ocr_versions/release_notes_1_1_0">1.1.0</a></li>
  <li><a href="spark_ocr_versions/release_notes_1_0_0">1.0.0</a></li>
</ul><|MERGE_RESOLUTION|>--- conflicted
+++ resolved
@@ -11,7 +11,7 @@
     nav: spark-ocr
 ---
 
-<<<<<<< HEAD
+
 ## 3.14.0
 
 Release date: 13-06-2022
@@ -46,11 +46,6 @@
 Release date: 25-05-2022
 
 We are glad to announce that Spark OCR 3.13.0 has been released!.
-=======
-## 3.13.0
-
-we are glad to announce that Spark OCR 3.13.0 has been released!.
->>>>>>> cbdc8dcf
 This release focuses around VisualDocumentNer models, adding ability to fine-tune, fixing bugs, and to leverage the Annotation Lab to generate training data.
 
 #### New Features
@@ -71,10 +66,6 @@
 * [SparkOcrFormRecognitionFineTuning.ipynb](https://github.com/JohnSnowLabs/spark-ocr-workshop/blob/3.13.0-release-candidate/jupyter/FormRecognition/SparkOcrFormRecognitionFineTuning.ipynb), end to end example on Visual Document Ner Fine-Tuning.
 * [Databricks notebooks](https://github.com/JohnSnowLabs/spark-ocr-workshop/tree/master/databricks) on Github Spark-OCR Workshop repository have been updated, and fixed.
 
-<<<<<<< HEAD
-=======
-
->>>>>>> cbdc8dcf
 ## 3.12.0
 
 Release date: 14-04-2022
