---
layout: docs
header: true
seotitle: Spark NLP for Healthcare | John Snow Labs
title: Spark NLP for Healthcare Release Notes
permalink: /docs/en/licensed_release_notes
key: docs-licensed-release-notes
modify_date: 2021-07-14
show_nav: true
sidebar:
    nav: sparknlp-healthcare
---

<<<<<<< HEAD
## 3.5.3

#### Highlights

+ New `rxnorm_mapper` model
+ New `ChunkMapperFilterer` annotator to filter `ChunkMapperModel` results
+ New features
  - Add the `setReplaceLabels` parameter that allows replacing the non-conventional labels without using an external source file in the `NerConverterInternal()`.
  - Case sensitivity can be set in `ChunkMapperApproach` and `ChunkMapperModel` through `setLowerCase()` parameter.
  - Return multiple relations at a time in `ChunkMapperModel` models via `setRels()` parameter.
  - Filter the multi-token chunks separated with whitespace in `ChunkMapperApproach` by `setAllowMultiTokenChunk()` parameter.
+ New license validation policy in License Validator.
+ Bug fixes
+ Updated notebooks
+ List of recently updated or added models
=======
## 4.0.2

#### Highlights

+ 16 new text classification models for English and Spanish social media text related to public health topics (stress, domestic violence, vaccine status, drug reviews etc.)
+ Pretrained medication NER pipeline to augment posology NER models with Drugbank dataset
+ Pretrained medication resolver pipeline to extract RxNorm, UMLS, NDC, SNOMED CT codes and action/treatments.
+ New disease NER model for Spanish language
+ 5 new chunk mapper models to convert clinical entities to relevant medical terminology (UMLS)
+ 5 new pretrained resolver pipelines to convert clinical entities to relevant medical terminology (UMLS)
+ New Relation Extraction model to detect Drug and ADE relations
+ New module for converting Annotation Lab (ALAB) exports into formats suitable for training new models
+ Updated De-identification pretrained pipelines
+ New `setBlackList()` parameter in `ChunkFilterer()` annotator
+ New `Doc2ChunkInternal()` annotator
+ Listing clinical pretrained models and pipelines with one-liner
+ Bug fixes
+ New and updated notebooks
+ List of recently updated or added models **(40+ new models and pipelines)**


#### 16 New Classification Models for English and Spanish Social Media Texts Related to Public Health Topics (Stress, Domestic Violence, Vaccine Status, Drug Reviews etc.)

+ We are releasing 11 new `MedicalBertForSequenceClassification` models to classify text from social media data for English and Spanish languages.

| model name                                                                                                                                                                    | description                                                                             | predicted entities                                         |
|-------------------------------------------------------------------------------------------------------------------------------------------------------------------------------|-----------------------------------------------------------------------------------------|------------------------------------------------------------|
|[bert_sequence_classifier_ade_augmented](https://nlp.johnsnowlabs.com/2022/07/27/bert_sequence_classifier_ade_augmented_en_3_0.html)                                           | this model classify tweets reporting ADEs (Adverse Drug Events).                        | `ADE` `noADE`                                              |
|[bert_sequence_classifier_health_mandates_stance_tweet](https://nlp.johnsnowlabs.com/2022/07/28/bert_sequence_classifier_health_mandates_stance_tweet_en_3_0.html)             | this model classifies stance in tweets about health mandates.                             | `FAVOR` `AGAINST` `NONE`                                   |
|[bert_sequence_classifier_health_mandates_premise_tweet](https://nlp.johnsnowlabs.com/2022/07/29/bert_sequence_classifier_health_mandates_premise_tweet_en_3_0.html)           | this model classifies premise in tweets about health mandates.                            | `has_premse` `has_no_premse`                               |
|[bert_sequence_classifier_treatement_changes_sentiment_tweet](https://nlp.johnsnowlabs.com/2022/07/28/bert_sequence_classifier_treatement_changes_sentiment_tweet_en_3_0.html) | this model classifies treatment changes reviews in tweets as `negative` and `positive`.  | `positive` `negative`                                      |
|[bert_sequence_classifier_drug_reviews_webmd](https://nlp.johnsnowlabs.com/2022/07/28/bert_sequence_classifier_drug_reviews_webmd_en_3_0.html)                                 | this model classifies drug reviews from WebMD as `negative` and `positive`.               | `positive` `negative`                                      |
|[bert_sequence_classifier_self_reported_age_tweet](https://nlp.johnsnowlabs.com/2022/07/26/bert_sequence_classifier_self_reported_age_tweet_en_3_0.html)                       | this model classifies if there is a self-reported age in social media data.                   | `self_report_age` `no_report`                              |
|[bert_sequence_classifier_self_reported_symptoms_tweet](https://nlp.johnsnowlabs.com/2022/07/28/bert_sequence_classifier_self_reported_symptoms_tweet_es_3_0.html)             | this model classifies self-reported COVID-19 symptoms in Spanish language tweets.         | `Lit-News_mentions` `Self_reports non_personal_reports`    |
|[bert_sequence_classifier_self_reported_vaccine_status_tweet](https://nlp.johnsnowlabs.com/2022/07/29/bert_sequence_classifier_self_reported_vaccine_status_tweet_en_3_0.html) | this model classifies self-reported COVID-19 vaccination status in tweets.                | `Vaccine_chatter` `Self_reports`                           |
|[bert_sequence_classifier_self_reported_partner_violence_tweet](https://nlp.johnsnowlabs.com/2022/07/28/bert_sequence_classifier_self_reported_partner_violence_tweet_en_3_0.html)| this model classifies self-reported Intimate partner violence (IPV) in tweets.          | `intimate_partner_violence` `non_intimate_partner_violence`|
|[bert_sequence_classifier_exact_age_reddit](https://nlp.johnsnowlabs.com/2022/07/26/bert_sequence_classifier_exact_age_reddit_en_3_0.html )                                    | this model classifies if there is a self-reported age in social media forum posts (Reddit).   | `self_report_age` `no_report`                   |
|[bert_sequence_classifier_self_reported_stress_tweet](https://nlp.johnsnowlabs.com/2022/07/29/bert_sequence_classifier_self_reported_stress_tweet_en_3_0.html )                | this model classifies stress in social media (Twitter) posts in the self-disclosure category.| `stressed` `not-stressed`                   |


*Example* :

```python
...
sequenceClassifier = MedicalBertForSequenceClassification.pretrained("bert_sequence_classifier_exact_age_reddit", "en", "clinical/models")\
    .setInputCols(["document", "token"])\
    .setOutputCol("class")\
...
sample_text = ["Is it bad for a 19 year old it's been getting worser.",
               "I was about 10. So not quite as young as you but young."]
```
>>>>>>> 5e41363b

#### New `rxnorm_mapper` Model

<<<<<<< HEAD
We are releasing `rxnorm_mapper` model that maps clinical entities and concepts to corresponding rxnorm codes.

See [Model Hub Page](https://nlp.johnsnowlabs.com/2022/06/07/rxnorm_mapper_en_3_0.html) for details.

*Example* :
```python
...
chunkerMapper = ChunkMapperModel.pretrained("rxnorm_mapper", "en", "clinical/models")\
       .setInputCols(["ner_chunk"])\
       .setOutputCol("mappings")\
       .setRel("rxnorm_code")
...

sample_text = "The patient was given Zyrtec 10 MG, Adapin 10 MG Oral Capsule, Septi-Soothe 0.5 Topical Spray"
```

*Results* :

```bash
 +------------------------------+---------------+
 |chunk                         |rxnorm_mappings|
 +------------------------------+---------------+
 |Zyrtec 10 MG                  |1011483        |
 |Adapin 10 MG Oral Capsule     |1000050        |
 |Septi-Soothe 0.5 Topical Spray|1000046        |
 +------------------------------+---------------+
```

#### New `ChunkMapperFilterer` Annotator to Filter `ChunkMapperModel` Results
`ChunkMapperFilterer` annotator allows filtering of the chunks that were passed through the `ChunkMapperModel`.
If `setReturnCriteria()` is set as `"success"`, only the chunks which are mapped by `ChunkMapperModel` are returned. Otherwise, if `setReturnCriteria()` is set as `"fail"`, only the chunks which are not mapped by ChunkMapperModel are returned.

*Example* :
```python
...
cfModel = ChunkMapperFilterer() \
            .setInputCols(["ner_chunk","mappings"]) \
            .setOutputCol("chunks_filtered")\
            .setReturnCriteria("success") #or "fail"
...
sample_text = "The patient was given Warfarina Lusa and amlodipine 10 mg. Also, he was given Aspagin, coumadin 5 mg and metformin"

```



`.setReturnCriteria("success")` *Results* :

```bash
+-----+---+--------------+--------------+
|begin|end|        entity|      mappings|
+-----+---+--------------+--------------+
|   22| 35|          DRUG|Warfarina Lusa|
+-----+---+--------------+--------------+
=======
```bash
+-------------------------------------------------------+-----------------+
|text                                                   |class            |
+-------------------------------------------------------+-----------------+
|Is it bad for a 19 year old its been getting worser.   |[self_report_age]|
|I was about 10. So not quite as young as you but young.|[no_report]      |
+-------------------------------------------------------+-----------------+
```

+ We are releasing 5 new public health classification models.

| model name                                                                                                                                | description                                                                             | predicted entities             |
|-------------------------------------------------------------------------------------------------------------------------------------------|-----------------------------------------------------------------------------------------|--------------------------------|
|[bert_sequence_classifier_health_mentions](https://nlp.johnsnowlabs.com/2022/07/25/bert_sequence_classifier_health_mentions_en_3_0.html)    | This model can classify public health mentions in social media text | `figurative_mention` `other_mention` `health_mention`|
|[classifierdl_health_mentions](https://nlp.johnsnowlabs.com/2022/07/25/classifierdl_health_mentions_en_3_0.html)                           | This model can classify public health mentions in social media text | `figurative_mention` `other_mention` `health_mention`|
|[bert_sequence_classifier_vaccine_sentiment](https://nlp.johnsnowlabs.com/2022/07/28/bert_sequence_classifier_vaccine_sentiment_en_3_0.html)| This model can extract information from COVID-19 Vaccine-related tweets | `neutral` `positive` `negative` |
|[classifierdl_vaccine_sentiment](https://nlp.johnsnowlabs.com/2022/07/28/classifierdl_vaccine_sentiment_en_3_0.html)                       |  This model can extract information from COVID-19 Vaccine-related tweets | `neutral` `positive` `negative` |
|[bert_sequence_classifier_stressor](https://nlp.johnsnowlabs.com/2022/07/27/bert_sequence_classifier_stressor_en_3_0.html)                 | This model can classify source of emotional stress in text. | `Family_Issues` `Financial_Problem` `Health_Fatigue_or_Physical Pain` `Other` `School` `Work` `Social_Relationships`|


*Example* :

```python
...
sequenceClassifier = MedicalBertForSequenceClassification.pretrained("bert_sequence_classifier_health_mentions", "en", "clinical/models")\
     .setInputCols(["document","token"])\
     .setOutputCol("class")
...

sample_text =["Another uncle of mine had a heart attack and passed away. Will be cremated Saturday I think I ve gone numb again RIP Uncle Mike",
              "I don't wanna fall in love. If I ever did that, I think I'd have a heart attack",
              "Aluminum is a light metal that causes dementia and Alzheimer's disease. You should never put aluminum into your body (including deodorants)."]
```

*Results* :

```bash
+--------------------------------------------------------------------------------------------------------------------------------------------+--------------------+
|text                                                                                                                                        |result              |
+--------------------------------------------------------------------------------------------------------------------------------------------+--------------------+
|Another uncle of mine had a heart attack and passed away. Will be cremated Saturday I think I ve gone numb again RIP Uncle Mike             |[health_mention]    |
|I don't wanna fall in love. If I ever did that, I think I'd have a heart attack                                                             |[figurative_mention]|
|Aluminum is a light metal that causes dementia and Alzheimer's disease. You should never put aluminum into your body (including deodorants).|[other_mention]     |
+--------------------------------------------------------------------------------------------------------------------------------------------+--------------------+
```


#### Pretrained Medication NER Pipeline to Augmented Posology NER Models with Drugbank Dataset

We are releasing a medication NER pretrained pipeline to extract medications in clinical text. It's an augmented version of posology NER model with Drugbank datasets and can retun all the medications with a single line of code without building a pipeline with models.

+ `ner_medication_pipeline`: This pretrained pipeline can detect medication entities and label them as `DRUG` in clinical text.

See [Models Hub Page](https://nlp.johnsnowlabs.com/2022/07/26/ner_medication_pipeline_en_3_0.html) for more details.

*Example* :

```python
from sparknlp.pretrained import PretrainedPipeline

medication_pipeline = PretrainedPipeline("ner_medication_pipeline", "en", "clinical/models")

text = """The patient was prescribed metformin 1000 MG, and glipizide 2.5 MG. The other patient was given Fragmin 5000 units, Xenaderm to wounds topically b.i.d. and OxyContin 30 mg."""
```

*Results* :

```bash
|--------------------|-----------|
| chunk              | ner_label |
|--------------------|-----------|
| metformin 1000 MG  | DRUG      |
| glipizide 2.5 MG   | DRUG      |
| Fragmin 5000 units | DRUG      |
| Xenaderm           | DRUG      |
| OxyContin 30 mg    | DRUG      |
|--------------------|-----------|
```

#### Pretrained Medication Resolver Pipeline to Extract RxNorm, UMLS, NDC , SNOMED CT Codes and Action/Treatments

We are releasing a medication resolver pipeline to extract medications and and resolve RxNorm, UMLS, NDC, SNOMED CT codes and action/treatments in clinical text. You can get those codes if available with a single line of code without building a pipeline with models.

+ `medication_resolver_pipeline`: This pretrained pipeline can detect medication entities and resolve codes if available.


*Example* :

```python
from sparknlp.pretrained import PretrainedPipeline

medication_pipeline = PretrainedPipeline("medication_resolver_pipeline", "en", "clinical/models")

text = """The patient was prescribed Mycobutn 150 MG, Salagen 5 MG oral tablet,
The other patient is given Lescol 40 MG and Lidoderm 0.05 MG/MG, triazolam 0.125 MG Oral Tablet, metformin hydrochloride 1000 MG Oral Tablet"""
```

*Results* :

```bash
|---------------------------------------------|----------------|---------------------|--------------------------------------------|----------|-------------|---------------|---------------|----------|
| ner_chunk                                   |   RxNorm_Chunk | Action              | Treatment                                  | UMLS     | SNOMED_CT   | NDC_Product   | NDC_Package   | entity   |
|---------------------------------------------|----------------|---------------------|--------------------------------------------|----------|-------------|---------------|---------------|----------|
| Mycobutn 150 MG                             |         103899 | Antimiycobacterials | Infection                                  | C0353536 | -           | 00013-5301    | 00013-5301-17 | DRUG     |
| Salagen 5 MG oral tablet                    |        1000915 | Antiglaucomatous    | Cancer                                     | C0361693 | -           | 59212-0705    | 59212-0705-10 | DRUG     |
| Lescol 40 MG                                |         103919 | Hypocholesterolemic | Heterozygous Familial Hypercholesterolemia | C0353573 | -           | 00078-0234    | 00078-0234-05 | DRUG     |
| Lidoderm 0.05 MG/MG                         |        1011705 | Anesthetic          | Pain                                       | C0875706 | -           | 00247-2129    | 00247-2129-30 | DRUG     |
| triazolam 0.125 MG Oral Tablet              |         198317 | -                   | -                                          | C0690642 | 373981005   | 00054-4858    | 00054-4858-25 | DRUG     |
| metformin hydrochloride 1000 MG Oral Tablet |         861004 | -                   | -                                          | C0978482 | 376701008   | 00093-7214    | 00185-0221-01 | DRUG     |
|---------------------------------------------|----------------|---------------------|--------------------------------------------|----------|-------------|---------------|---------------|----------|
```


#### New Disease NER Model for Spanish Language

We are releasing a new `MedicalBertForTokenClassifier` model to extract disease entities from social media text in Spanish.

+ `bert_token_classifier_disease_mentions_tweet`: This model can extract disease entities in Spanish tweets and label them as `ENFERMEDAD` (disease).

See [Models Hub Page](https://nlp.johnsnowlabs.com/2022/07/28/bert_token_classifier_disease_mentions_tweet_es_3_0.html) for more details.

*Example* :

```python
...
tokenClassifier = MedicalBertForTokenClassifier.pretrained("bert_token_classifier_disease_mentions_tweet", "es", "clinical/models")\
  .setInputCols("token", "sentence")\
  .setOutputCol("label")\
  .setCaseSensitive(True)
...
example_text = """El diagnóstico fueron varios. Principal: Neumonía en el pulmón derecho. Sinusitis de caballo, Faringitis aguda e infección de orina, también elevada. Gripe No. Estuvo hablando conmigo, sin exagerar, mas de media hora, dándome ánimo y fuerza y que sabe, porque ha visto"""
>>>>>>> 5e41363b
```

`.setReturnCriteria("fail")` *Results* :

```bash
<<<<<<< HEAD
+-----+---+--------+------------+
|begin|end|  entity|  not mapped|
+-----+---+--------+------------+
|   41| 50|    DRUG|  amlodipine|
|   80| 86|    DRUG|     Aspagin|
|   89| 96|    DRUG|    coumadin|
|  115|123|    DRUG|   metformin|
+-----+---+--------+------------+
```


=======
+---------------------+----------+
|chunk                |ner_label |
+---------------------+----------+
|Neumonía en el pulmón|ENFERMEDAD|
|Sinusitis            |ENFERMEDAD|
|Faringitis aguda     |ENFERMEDAD|
|infección de orina   |ENFERMEDAD|
|Gripe                |ENFERMEDAD|
+---------------------+----------+
```


#### 5 new Chunk Mapper Models to Convert Clinical Entities to Relevant Medical Terminology (UMLS)

We are releasing 5 new `ChunkMapperModel` models to map clinical entities with their corresponding UMLS CUI codes.

| Mapper Name                                                                                                      | Source                  | Target   |
|--------------------------------------------------------------------------------------------------------------------|-------------------------|----------|
| [umls_clinical_drugs_mapper](https://nlp.johnsnowlabs.com/2022/07/06/umls_clinical_drugs_mapper_en_3_0.html)       | Drugs                   | UMLS CUI |
| [umls_clinical_findings_mapper](https://nlp.johnsnowlabs.com/2022/07/08/umls_clinical_findings_mapper_en_3_0.html) | Clinical Findings       | UMLS CUI |
| [umls_disease_syndrome_mapper](https://nlp.johnsnowlabs.com/2022/07/11/umls_disease_syndrome_mapper_en_3_0.html)   | Disease and Syndromes   | UMLS CUI |
| [umls_major_concepts_mapper](https://nlp.johnsnowlabs.com/2022/07/11/umls_major_concepts_mapper_en_3_0.html)       | Clinical Major Concepts | UMLS CUI |
| [umls_drug_substance_mapper](https://nlp.johnsnowlabs.com/2022/07/11/umls_drug_substance_mapper_en_3_0.html)       | Drug Substances         | UMLS CUI |

*Example* :

```python
...
ner_model = MedicalNerModel.pretrained("ner_posology_greedy", "en", "clinical/models")\
     .setInputCols(["sentence", "token", "embeddings"])\
     .setOutputCol("clinical_ner")

ner_model_converter = NerConverterInternal()\
     .setInputCols("sentence", "token", "clinical_ner")\
     .setOutputCol("ner_chunk")

chunkerMapper = ChunkMapperModel.pretrained("umls_drug_substance_mapper", "en", "clinical/models")\
       .setInputCols(["ner_chunk"])\
       .setOutputCol("mappings")\
       .setRels(["umls_code"])\
       .setLowerCase(True)
...

example_text = """The patient was given  metformin, lenvatinib and lavender 700 ml/ml"""
```
>>>>>>> 5e41363b

#### New Features:

<<<<<<< HEAD
##### Add `setReplaceLabels` Parameter That Allows Replacing the Non-Conventional Labels Without Using an External Source File in the `NerConverterInternal()`.

Now you can replace the labels in NER models with custom labels by using `.setReplaceLabels` parameter with `NerConverterInternal` annotator. In this way, you will not need to use any other external source file to replace the labels with custom ones.
=======
```bash
+------------------+---------+---------+
|         ner_chunk|ner_label|umls_code|
+------------------+---------+---------+
|         metformin|     DRUG| C0025598|
|        lenvatinib|     DRUG| C2986924|
|lavender 700 ml/ml|     DRUG| C0772360|
+------------------+---------+---------+
```

#### 5 new Pretrained Resolver Pipelines to Convert Clinical Entities to Relevant Medical Terminology (UMLS)

We now have 5 new resolver `PretrainedPipeline` to convert clinical entities to their UMLS CUI codes. You just need to feed your text and it will return the corresponding UMLS codes.

| Pipeline Name                                                                                                                            | Entity                  | Target   |
|------------------------------------------------------------------------------------------------------------------------------------------|-------------------------|----------|
| [umls_drug_resolver_pipeline](https://nlp.johnsnowlabs.com/2022/07/26/umls_drug_resolver_pipeline_en_3_0.html)                           | Drugs                   | UMLS CUI |
| [umls_clinical_findings_resolver_pipeline](https://nlp.johnsnowlabs.com/2022/07/26/umls_clinical_findings_resolver_pipeline_en_3_0.html) | Clinical Findings       | UMLS CUI |
| [umls_disease_syndrome_resolver_pipeline](https://nlp.johnsnowlabs.com/2022/07/26/umls_disease_syndrome_resolver_pipeline_en_3_0.html)   | Disease and Syndromes   | UMLS CUI |
| [umls_major_concepts_resolver_pipeline](https://nlp.johnsnowlabs.com/2022/07/25/umls_major_concepts_resolver_pipeline_en_3_0.html)       | Clinical Major Concepts | UMLS CUI |
| [umls_drug_substance_resolver_pipeline](https://nlp.johnsnowlabs.com/2022/07/25/umls_drug_substance_resolver_pipeline_en_3_0.html)       | Drug Substances         | UMLS CUI |
>>>>>>> 5e41363b

*Example* :

```python
<<<<<<< HEAD
...
clinical_ner = MedicalNerModel.pretrained("ner_jsl", "en", "clinical/models")\
    .setInputCols(["sentence","token", "word_embeddings"])\
    .setOutputCol("ner")

ner_converter_original = NerConverterInternal()\
    .setInputCols(["sentence", "token", "ner"]) \
    .setOutputCol("original_label")

ner_converter_replaced = NerConverterInternal()\
    .setInputCols(["sentence", "token", "ner"]) \
    .setOutputCol("replaced_label")\
    .setReplaceLabels({"Drug_Ingredient" : "Drug",'Drug_BrandName':'Drug'})
...

sample_text = "The patient was given Warfarina Lusa and amlodipine 10 mg. Also, he was given Aspagin, coumadin 5 mg, and metformin"
=======
from sparknlp.pretrained import PretrainedPipeline

pipeline= PretrainedPipeline("umls_clinical_findings_resolver_pipeline", "en", "clinical/models")

sample_text = "HTG-induced pancreatitis associated with an acute hepatitis, and obesity"
```

*Results* :

```bash
+-------------------------+---------+---------+
|chunk                    |ner_label|umls_code|
+-------------------------+---------+---------+
|HTG-induced pancreatitis |PROBLEM  |C1963198 |
|an acute hepatitis       |PROBLEM  |C4750596 |
|obesity                  |PROBLEM  |C1963185 |
+-------------------------+---------+---------+
```


#### New Relation Extraction Model to Detect Drug and ADE relations

We are releasing new `re_ade_conversational` model that can extract relations between `DRUG` and `ADE` entities from conversational texts and tag the relations as `is_related` and `not_related`.

See [Models Hub Page](https://nlp.johnsnowlabs.com/2022/07/27/re_ade_conversational_en_3_0.html) for more details.

*Example* :

```python
...
re_model = RelationExtractionModel().pretrained("re_ade_conversational", "en", 'clinical/models')\
    .setInputCols(["embeddings", "pos_tags", "ner_chunks", "dependencies"])\
    .setOutputCol("relations")\
    .setRelationPairs(["ade-drug", "drug-ade"])
...

sample_text = "E19.32 day 20 rivaroxaban diary. still residual aches and pains; only had 4 paracetamol today."
>>>>>>> 5e41363b
```

*Results* :

```bash
<<<<<<< HEAD
+--------------+-----+---+---------------+--------------+
|chunk         |begin|end|original_label |replaced_label|
+--------------+-----+---+---------------+--------------+
|Warfarina Lusa|22   |35 |Drug_BrandName |Drug          |
|amlodipine    |41   |50 |Drug_Ingredient|Drug          |
|10 mg         |52   |56 |Strength       |Strength      |
|he            |65   |66 |Gender         |Gender        |
|Aspagin       |78   |84 |Drug_BrandName |Drug          |
|coumadin      |87   |94 |Drug_Ingredient|Drug          |
|5 mg          |96   |99 |Strength       |Strength      |
|metformin     |106  |114|Drug_Ingredient|Drug          |
+--------------+-----+---+---------------+--------------+
```


##### Case Sensitivity in `ChunkMapperApproach` and `ChunkMapperModel` Through `setLowerCase()` Parameter

The case status of `ChunkMapperApproach` and `ChunkMapperModel` can be set by using `setLowerCase()` parameter.
=======
|--------------------------|----------|-------------|---------|-------------|
| chunk1                   | entitiy1 | chunk2      | entity2 | relation    |
|--------------------------|----------|-------------|---------|-------------|
| residual aches and pains | ADE      | rivaroxaban | DRUG    | is_related  |
| residual aches and pains | ADE      | paracetamol | DRUG    | not_related |
|--------------------------|----------|-------------|---------|-------------|
```

#### New Module for Converting Annotation Lab (ALAB) Exports Into Suitable Formats for Training New Models

 We have a new `sparknlp_jsl.alab` module with functions for converting ALAB JSON exports into suitable formats for training NER, Assertion and Relation Extraction models.

 *Example* :

```python
from sparknlp_jsl.alab import get_conll_data, get_assertion_data, get_relation_extraction_data

get_conll_data(spark=spark, input_json_path="alab_demo.json", output_name="conll_demo")

assertion_df = get_assertion_data(spark=spark, input_json_path = 'alab_demo.json', assertion_labels = ['ABSENT'], relevant_ner_labels = ['PROBLEM', 'TREATMENT'])

relation_df = get_relation_extraction_data(spark=spark, input_json_path='alab_demo.json')
```

These functions contain over 10 arguments each which give you all the flexibility you need to convert your annotations to trainable formats. These include parameters controlling tokenization, ground truth selections, negative annotations, negative annotation weights, task exclusions, and many more. To find out how to make best use of these functions, head over to [this repository](https://github.com/JohnSnowLabs/spark-nlp-workshop/tree/master/tutorials/Annotation_Lab).

#### Updated De-identification Pretrained Pipelines

 We have updated de-identification pretrained pipelines to provide better performance than ever before. This includes an update to the `clinical_deidentification` pretrained pipeline and a new light-weight version `clinical_deidentification_slim`.

*Example* :

```python
from sparknlp.pretrained import PretrainedPipeline

deid_pipeline = PretrainedPipeline("clinical_deidentification", "en", "clinical/models")
slim_deid_pipeline = PretrainedPipeline("clinical_deidentification_slim", "en", "clinical/models")

sample_text = "Name : Hendrickson, Ora, Record date: 2093-01-13, # 719435"
```

*Results* :

```bash
Name : <PATIENT>, Record date: <DATE>, <MEDICALRECORD>
Name : [**************], Record date: [********], [****]
Name : ****, Record date: ****, ****
Name : Alexia Mcgill, Record date: 2093-02-19, Y138038
```

#### New `setBlackList()` Parameter in `ChunkFilterer()` Annotator

We are releasing a new `setBlackList()` parameter in the `ChunkFilterer()` annotator. `ChunkFilterer()` lets through every chunk except those that match the list of phrases or regex rules in the `setBlackList()` parameter.
>>>>>>> 5e41363b

*Example* :

```python
...
<<<<<<< HEAD
chunkerMapperapproach = ChunkMapperApproach() \
        .setInputCols(["ner_chunk"]) \
        .setOutputCol("mappings") \
        .setDictionary("mappings.json") \
        .setRel("action") \
        .setLowerCase(True) #or False

...

sentences = [["""The patient was given Warfarina lusa and amlodipine 10 mg, coumadin 5 mg.
                 The patient was given Coumadin"""]]
```

`setLowerCase(True)` *Results* :

```bash
+------------------------+-----------+
|chunk                   |mapped     |
+------------------------+-----------+
|Warfarina lusa          |540228     |
|amlodipine              |329526     |
|coumadin                |202421     |
|Coumadin                |202421     |
+------------------------+-----------+

```

`setLowerCase(False)` *Results* :

```bash
+------------------------+-----------+
|chunk                   |mapped     |
+------------------------+-----------+
|Warfarina lusa          |NONE       |
|amlodipine              |329526     |
|coumadin                |NONE       |
|Coumadin                |202421     |
+------------------------+-----------+
```

##### Return Multiple Relations At a Time In ChunkMapper Models Via `setRels()` Parameter
Multiple relations for the same chunk can be set with the `setRels()` parameter in both `ChunkMapperApproach` and `ChunkMapperModel`.

*Example* :
```python
...
chunkerMapperapproach = ChunkMapperApproach() \
        .setInputCols(["ner_chunk"]) \
        .setOutputCol("mappings") \
        .setDictionary("mappings.json") \
        .setRels(["action","treatment"]) \
        .setLowerCase(True) \
...

sample_text = "The patient was given Warfarina Lusa."
```

*Results* :

```bash
+-----+---+--------------+-------------+---------+
|begin|end|        entity|     mappings| relation|
+-----+---+--------------+-------------+---------+
|   22| 35|Warfarina Lusa|Anticoagulant|   action|
|   22| 35|Warfarina Lusa|Heart Disease|treatment|
+-----+---+--------------+-------------+---------+
```

##### Filter the Multi-Token Chunks Separated With Whitespace in `ChunkMapperApproach` and `ChunkMapperModel` by `setAllowMultiTokenChunk()` Parameter

The chunks that include multi-tokens separated by a whitespace, can be filtered by using `setAllowMultiTokenChunk()` parameter.
=======
chunk_filterer = ChunkFilterer()\
    .setInputCols("sentence","ner_chunk")\
    .setOutputCol("chunk_filtered")\
    .setCriteria("isin")\
    .setBlackList(['severe fever', 'severe cough'])
...

example_text= """Patient with severe fever, severe cough, sore throat, stomach pain, and a headache."""
```

*Results* :

```bash
+-------------------------------------------------------------------+---------------------------------------+
|ner_chunk                                                          |chunk_filtered                         |
+-------------------------------------------------------------------+---------------------------------------+
|[severe fever, severe cough, sore throat, stomach pain, a headache]|[sore throat, stomach pain, a headache]|
+-------------------------------------------------------------------+---------------------------------------+
```

#### New `Doc2ChunkInternal()` Annotator

We are releasing a `Doc2ChunkInternal()` annotator. This is a licensed version of the open source `Doc2Chunk()` annotator. You can now customize the tokenization step within `Doc2Chunk()`. This will be quite handy when it comes to training custom assertion models.

*Example* :

```python
...
doc2ChunkInternal = Doc2ChunkInternal()\
.setInputCols("document","token")\
.setStartCol("start")\
.setChunkCol("target")\
.setOutputCol("doc2chunkInternal")

...

df= spark.createDataFrame([
    ["The mass measures 4 x 3.5cm in size more.",8,"size"],
    ["The mass measures 4 x 3.5cm in size more.",9,"size"]]).toDF("sentence","start", "target")

```

*Results* :

```bash
+-----------------------------------------+-----+------+--------------------------------------------------------+-----------------------------------------------------------+
|                                 sentence|start|target|                                       doc2chunkInternal|                                                  doc2chunk|
+-----------------------------------------+-----+------+--------------------------------------------------------+-----------------------------------------------------------+
|The mass measures 4 x 3.5cm in size more.|    8|  size|[{chunk, 31, 34, size, {sentence -> 0, chunk -> 0}, []}]|[{chunk, 31, 34, size, {sentence -> 0, chunk -> 0}, []}]   |
|The mass measures 4 x 3.5cm in size more.|    9|  size|                                                      []|[{chunk, 31, 34, size, {sentence -> 0, chunk -> 0}, []}]   |
+-----------------------------------------+-----+------+--------------------------------------------------------+-----------------------------------------------------------+
```


#### Listing Pretrained Clinical Models and Pipelines with One-Liner

We have new `returnPrivatePipelines()` and `returnPrivateModels()` features under `InternalResourceDownloader` package to return licensed models and pretrained pipelines as a list.

*Example* :

```python
from sparknlp_jsl.pretrained import InternalResourceDownloader

# pipelines = InternalResourceDownloader.returnPrivatePipelines()
assertion_models = InternalResourceDownloader.returnPrivateModels("AssertionDLModel")
```

*Results* :

```bash
[['assertion_ml', 'en', '2.0.2'],
 ['assertion_dl', 'en', '2.0.2'],
 ['assertion_dl_healthcare', 'en', '2.7.2'],
 ['assertion_dl_biobert', 'en', '2.7.2'],
 ['assertion_dl', 'en', '2.7.2'],
 ['assertion_dl_radiology', 'en', '2.7.4'],
 ['assertion_jsl_large', 'en', '3.1.2'],
 ['assertion_jsl', 'en', '3.1.2'],
 ['assertion_dl_scope_L10R10', 'en', '3.4.2'],
 ['assertion_dl_biobert_scope_L10R10', 'en', '3.4.2'],
 ['assertion_oncology_treatment_binary_wip', 'en', '3.5.0']]
```

#### Bug Fixes
+ `ZeroShotRelationExtractionModel`: Fixed the issue that blocks the use of this annotator.
+ `AnnotationToolJsonReader`: Fixed the issue with custom pipeline usage in this annotator.
+ `RelationExtractionApproach`: Fixed issues related to training logs and inference.

#### New and Updated Notebooks
+ [Clinical Named Entity Recognition Notebook](https://github.com/JohnSnowLabs/spark-nlp-workshop/blob/master/tutorials/Certification_Trainings/Healthcare/1.Clinical_Named_Entity_Recognition_Model.ipynb): Added new `getPrivateModel()` feature
+ [Clinical Entity Resolvers Notebook](https://github.com/JohnSnowLabs/spark-nlp-workshop/blob/master/tutorials/Certification_Trainings/Healthcare/3.Clinical_Entity_Resolvers.ipynb): Added an example of **reseolver pretrained pipelines**
+ [Pretrained Clinical Pipelines Notebook](https://github.com/JohnSnowLabs/spark-nlp-workshop/blob/master/tutorials/Certification_Trainings/Healthcare/11.Pretrained_Clinical_Pipelines.ipynb): Pipeline list updated and examples of **resolver pretrained pipelines** were added
+ [Chunk Mapping Notebook](https://github.com/JohnSnowLabs/spark-nlp-workshop/blob/master/tutorials/Certification_Trainings/Healthcare/26.Chunk_Mapping.ipynb): New mapper models added into model list
+ All [certification notebooks](https://github.com/JohnSnowLabs/spark-nlp-workshop/tree/master/tutorials/Certification_Trainings/Healthcare) updated with v4.0.0.

#### List of Recently Updated and Added Models and Pretrained Pipelines
- `bert_token_classifier_ner_anatem`
- `bert_token_classifier_ner_bc2gm_gene`
- `bert_token_classifier_ner_bc4chemd_chemicals`
- `bert_token_classifier_ner_bc5cdr_chemicals`
- `bert_token_classifier_ner_bc5cdr_disease`
- `bert_token_classifier_ner_jnlpba_cellular`
- `bert_token_classifier_ner_linnaeus_species`
- `bert_token_classifier_ner_ncbi_disease`
- `bert_token_classifier_ner_species`
- `bert_sequence_classifier_ade_augmented`
- `bert_sequence_classifier_health_mandates_stance_tweet`
- `bert_sequence_classifier_health_mandates_premise_tweet`
- `bert_sequence_classifier_treatement_changes_sentiment_tweet`
- `bert_sequence_classifier_drug_reviews_webmd`
- `bert_sequence_classifier_self_reported_age_tweet`
- `bert_sequence_classifier_self_reported_symptoms_tweet` => es
- `bert_sequence_classifier_self_reported_vaccine_status_tweet`
- `bert_sequence_classifier_self_reported_partner_violence_tweet`
- `bert_sequence_classifier_exact_age_reddit`
- `bert_sequence_classifier_self_reported_stress_tweet`
- `bert_token_classifier_disease_mentions_tweet` => es
- `bert_token_classifier_ner_ade_tweet_binary`
- `bert_token_classifier_ner_pathogen`
- `clinical_deidentification`
- `clinical_deidentification_slim`
- `umls_clinical_drugs_mapper`
- `umls_clinical_findings_mapper`
- `umls_disease_syndrome_mapper`
- `umls_major_concepts_mapper`
- `umls_drug_substance_mapper`
- `umls_drug_resolver_pipeline`
- `umls_clinical_findings_resolver_pipeline`
- `umls_disease_syndrome_resolver_pipeline`
- `umls_major_concepts_resolver_pipeline`
- `umls_drug_substance_resolver_pipeline`
- `classifierdl_health_mentions`
- `bert_sequence_classifier_health_mentions`
- `ner_medication_pipeline`
- `bert_sequence_classifier_vaccine_sentiment`
- `classifierdl_vaccine_sentiment`
- `bert_sequence_classifier_stressor`
- `re_ade_conversational`
- `medication_resolver_pipeline`



## 4.0.0

#### Highlights

+ 8 new chunk mapper models and 9 new pretrained chunk mapper pipelines to convert one medical terminology to another (Snomed to ICD10, RxNorm to UMLS etc.)
+ 2 new medical NER models (`ner_clinical_trials_abstracts` and `ner_pathogen`) and pretrained NER pipelines
+ 20 new biomedical NER models based on the [LivingNER corpus](https://temu.bsc.es/livingner/2022/05/03/multilingual-corpus/) in **8 languages** (English, Spanish, French, Italian, Portuguese, Romanian, Catalan and Galician)
+ 2 new medical NER models for Romanian language (`ner_clinical`, `ner_clinical_bert`)
+ Deidentification support for **Romanian** language (`ner_deid_subentity`, `ner_deid_subentity_bert` and a pretrained deidentification pipeline)
+ The first public health model: Emotional stress classifier (`bert_sequence_classifier_stress`)
+ `ResolverMerger` annotator to merge the results of `ChunkMapperModel` and `SentenceEntityResolverModel` annotators
+ New Shortest Context Match and Token Index Features in `ContextualParserApproach`
+ Prettified relational categories in `ZeroShotRelationExtractionModel` annotator
+ Create graphs for open source `NerDLApproach` with the `TFGraphBuilder`
+ Spark NLP for Healthcare library installation with Poetry (dependency management and packaging tool)
+ Bug fixes
+ Updated notebooks
+ List of recently updated or added models (**50+ new medical models and pipelines**)



#### 8 New Chunk Mapper Models and 9 New Pretrained Chunk Mapper Pipelines to Convert One Medical Terminology to Another (Snomed to ICD10, RxNorm to UMLS etc.)

We are releasing **8 new `ChunkMapperModel` models and 9 new pretrained pipelines** for mapping clinical codes with their corresponding.

+ Mapper Models:

| Mapper Name           	| Source    	| Target    	|
|-----------------------	|-----------	|-----------	|
| [snomed_icd10cm_mapper](https://nlp.johnsnowlabs.com/2022/06/26/icd10cm_snomed_mapper_en_3_0.html) 	| SNOMED CT 	| ICD-10-CM 	|
| [icd10cm_snomed_mapper](https://nlp.johnsnowlabs.com/2022/06/26/icd10cm_snomed_mapper_en_3_0.html) 	| ICD-10-CM 	| SNOMED CT 	|
| [snomed_icdo_mapper](https://nlp.johnsnowlabs.com/2022/06/26/snomed_icdo_mapper_en_3_0.html)    	| SNOMED CT 	| ICD-O     	|
| [icdo_snomed_mapper](https://nlp.johnsnowlabs.com/2022/06/26/icdo_snomed_mapper_en_3_0.html)    	| ICD-O     	| SNOMED CT 	|
| [rxnorm_umls_mapper](https://nlp.johnsnowlabs.com/2022/06/26/rxnorm_umls_mapper_en_3_0.html)    	| RxNorm    	| UMLS      	|
| [icd10cm_umls_mapper](https://nlp.johnsnowlabs.com/2022/06/26/icd10cm_umls_mapper_en_3_0.html)   	| ICD-10-CM 	| UMLS      	|
| [mesh_umls_mapper](https://nlp.johnsnowlabs.com/2022/06/26/mesh_umls_mapper_en_3_0.html)      	| MeSH      	| UMLS      	|
| [snomed_umls_mapper](https://nlp.johnsnowlabs.com/2022/06/27/snomed_umls_mapper_en_3_0.html)    	| SNOMED CT 	| UMLS      	|

*Example*:

```python
...
snomed_resolver = SentenceEntityResolverModel.pretrained("sbertresolve_snomed_conditions", "en", "clinical/models") \
    .setInputCols(["ner_chunk", "sbert_embeddings"]) \
    .setOutputCol("snomed_code")\
    .setDistanceFunction("EUCLIDEAN")

chunkerMapper = ChunkMapperModel.pretrained("snomed_icd10cm_mapper", "en", "clinical/models")\
    .setInputCols(["snomed_code"])\
    .setOutputCol("icd10cm_mappings")\
    .setRels(["icd10cm_code"])

pipeline = PipelineModel(
    stages = [
        documentAssembler,
        sbert_embedder,
        snomed_resolver,
        chunkerMapper
        ])

light_pipeline= LightPipeline(pipeline)

result = light_pipeline.fullAnnotate("Radiating chest pain")

```

*Results* :

```bash
|    | ner_chunk            |   snomed_code | icd10cm_mappings   |
|---:|:---------------------|--------------:|:-------------------|
|  0 | Radiating chest pain |      10000006 | R07.9              |
```


+ Pretrained Pipelines:

| Pipeline Name          	| Source    	| Target    	|
|------------------------	|-----------	|-----------	|
| [icd10cm_snomed_mapping](https://nlp.johnsnowlabs.com/2022/06/27/icd10cm_snomed_mapping_en_3_0.html) 	| ICD-10-CM 	| SNOMED CT 	|
| [snomed_icd10cm_mapping](https://nlp.johnsnowlabs.com/2022/06/27/snomed_icd10cm_mapping_en_3_0.html) 	| SNOMED CT 	| ICD-10-CM 	|
| [icdo_snomed_mapping](https://nlp.johnsnowlabs.com/2022/06/27/icdo_snomed_mapping_en_3_0.html)    	| ICD-O     	| SNOMED CT 	|
| [snomed_icdo_mapping](https://nlp.johnsnowlabs.com/2022/06/27/snomed_icdo_mapping_en_3_0.html)    	| SNOMED CT 	| ICD-O     	|
| [rxnorm_ndc_mapping](https://nlp.johnsnowlabs.com/2022/06/27/rxnorm_ndc_mapping_en_3_0.html)     	| RxNorm    	| NDC       	|
| [icd10cm_umls_mapping](https://nlp.johnsnowlabs.com/2022/06/27/icd10cm_umls_mapping_en_3_0.html)   	| ICD-10-CM 	| UMLS      	|
| [mesh_umls_mapping](https://nlp.johnsnowlabs.com/2022/06/27/mesh_umls_mapping_en_3_0.html)      	| MeSH      	| UMLS      	|
| [rxnorm_umls_mapping](https://nlp.johnsnowlabs.com/2022/06/27/rxnorm_umls_mapping_en_3_0.html)    	| RxNorm    	| UMLS      	|
| [snomed_umls_mapping](https://nlp.johnsnowlabs.com/2022/06/27/snomed_umls_mapping_en_3_0.html)    	| SOMED CT  	| UMLS      	|


*Example*:

```python
from sparknlp.pretrained import PretrainedPipeline

pipeline= PretrainedPipeline("rxnorm_umls_mapping", "en", "clinical/models")
result= pipeline.annotate("1161611 315677")

```

*Results* :

```bash
{'document': ['1161611 315677'],
 'rxnorm_code': ['1161611', '315677'],
 'umls_code': ['C3215948', 'C0984912']}
```


#### 2 New Medical NER Models (`ner_clinical_trials_abstracts` and `ner_pathogene`) and Pretrained NER Pipelines

+ `ner_clinical_trials_abstracts`: This model can extract concepts related to clinical trial design, diseases, drugs, population, statistics and publication. It can detect `Age`, `AllocationRatio`, `Author`, `BioAndMedicalUnit`, `CTAnalysisApproach`, `CTDesign`, `Confidence`, `Country`, `DisorderOrSyndrome`, `DoseValue`, `Drug`, `DrugTime`, `Duration`, `Journal`, `NumberPatients`, `PMID`, `PValue`, `PercentagePatients`, `PublicationYear`, `TimePoint`, `Value` entities.

See [Model Hub Page](https://nlp.johnsnowlabs.com/2022/06/22/ner_clinical_trials_abstracts_en_3_0.html) for details.

*Example* :

```bash
...
clinical_ner = MedicalNerModel.pretrained("ner_clinical_trials_abstracts", "en", "clinical/models") \
      .setInputCols(["sentence", "token", "embeddings"]) \
      .setOutputCol("ner_tags")
...

sample_text = "A one-year, randomised, multicentre trial comparing insulin glargine with NPH insulin in combination with oral agents in patients with type 2 diabetes."
```

+ `bert_token_classifier_ner_clinical_trials_abstracts`: This model is the BERT-based version of `ner_clinical_trials_abstracts` model and it can detect `Age`, `AllocationRatio`, `Author`, `BioAndMedicalUnit`, `CTAnalysisApproach`, `CTDesign`, `Confidence`, `Country`, `DisorderOrSyndrome`, `DoseValue`, `Drug`, `DrugTime`, `Duration`, `Journal`, `NumberPatients`, `PMID`, `PValue`, `PercentagePatients`, `PublicationYear`, `TimePoint`, `Value` entities.

See [Model Hub Page](https://nlp.johnsnowlabs.com/2022/06/29/bert_token_classifier_ner_clinical_trials_abstracts_en_3_0.html) for details.
>>>>>>> 5e41363b

*Example* :
```python
...
<<<<<<< HEAD
chunkerMapper = ChunkMapperApproach() \
        .setInputCols(["ner_chunk"]) \
        .setOutputCol("mappings") \
        .setDictionary("mappings.json") \
        .setLowerCase(True) \
        .setRels(["action", "treatment"]) \
        .setAllowMultiTokenChunk(False)
...

sample_text = "The patient was given Warfarina Lusa"
```

`setAllowMultiTokenChunk(False)` *Results* :

```bash
+-----+---+--------------+--------+--------+
|begin|end|         chunk|mappings|relation|
+-----+---+--------------+--------+--------+
|   22| 35|Warfarina Lusa|    NONE|    null|
+-----+---+--------------+--------+--------+
```

`setAllowMultiTokenChunk(True)` *Results* :

```bash
+-----+---+--------------+-------------+---------+
|begin|end|         chunk|     mappings| relation|
+-----+---+--------------+-------------+---------+
|   22| 35|Warfarina Lusa|Anticoagulant|   action|
|   22| 35|Warfarina Lusa|Heart Disease|treatment|
+-----+---+--------------+-------------+---------+
```



#### New License Validation Policies in License Validator

A new version of the License Validator has been included in Spark NLP for Healthcare. This License Validator checks the compatibility between the type of your license and the environment you are using, allowing the license to be used only for the environment it was requested (single-node, cluster, databricks, etc) and the number of concurrent sessions (floating or not-floating). You can check which type of license you have in [my.johnsnowlabs.com](https://my.johnsnowlabs.com/) -> My Subscriptions.

If your license stopped working, please contact [support@johnsnowlabs.com](mailto:support@johnsnowlabs.com) so that it can be checked the difference between the environment your license was requested for and the one it's currently being used.

#### Bug Fixes

We fixed some issues in `AnnotationToolJsonReader` tool, `DrugNormalizer` and `ContextualParserApproach` annotators.

+ **`DrugNormalizer`** : Fixed some issues that affect the performance.
+ **`ContextualParserApproach`** : Fixed the issue in the computation of indices for documents with more than one sentence while defining the rule-scope field as a document.
+ **`AnnotationToolJsonReader`** : Fixed an issue where relation labels were not being extracted from the Annotation Lab json file export.

#### Updated Notebooks

+ [Clinical Named Entity Recognition Notebook](https://github.com/JohnSnowLabs/spark-nlp-workshop/blob/master/tutorials/Certification_Trainings/Healthcare/1.Clinical_Named_Entity_Recognition_Model.ipynb) <br/>
 `.setReplaceLabels` parameter example was added.
+ [Chunk Mapping Notebook](https://github.com/JohnSnowLabs/spark-nlp-workshop/blob/master/tutorials/Certification_Trainings/Healthcare/26.Chunk_Mapping.ipynb) <br/>
 New case sensitivity, selecting multiple relations, filtering multi-token chunks and `ChunkMapperFilterer` features were added.

#### List of Recently Updated Models

- `sbiobertresolve_icdo_augmented`
- `rxnorm_mapper`

For all Spark NLP for healthcare models, please check: [Models Hub Page](https://nlp.johnsnowlabs.com/models?edition=Spark+NLP+for+Healthcare)

=======
tokenClassifier = MedicalBertForTokenClassifier.pretrained("bert_token_classifier_ner_clinical_trials_abstracts", "en", "clinical/models")\
       .setInputCols("token", "sentence")\
       .setOutputCol("ner")\
       .setCaseSensitive(True)
...

sample_text = "A one-year, randomised, multicentre trial comparing insulin glargine with NPH insulin in combination with oral agents in patients with type 2 diabetes."
```

+ `ner_clinical_trials_abstracts_pipeline`: This pretrained pipeline is build upon the `ner_clinical_trials_abstracts` model and it can extract `Age`, `AllocationRatio`, `Author`, `BioAndMedicalUnit`, `CTAnalysisApproach`, `CTDesign`, `Confidence`, `Country`, `DisorderOrSyndrome`, `DoseValue`, `Drug`, `DrugTime`, `Duration`, `Journal`, `NumberPatients`, `PMID`, `PValue`, `PercentagePatients`, `PublicationYear`, `TimePoint`, `Value` entities.

See[ Model Hub Page](https://nlp.johnsnowlabs.com/2022/06/27/ner_clinical_trials_abstracts_pipeline_en_3_0.html) for details.

*Example* :

```bash
pipeline = PretrainedPipeline("ner_clinical_trials_abstracts_pipeline", "en", "clinical/models")

result = pipeline.fullAnnotate("A one-year, randomised, multicentre trial comparing insulin glargine with NPH insulin in combination with oral agents in patients with type 2 diabetes.")
```

*Results* :

```bash
+----------------+------------------+
|           chunk|         ner_label|
+----------------+------------------+
|      randomised|          CTDesign|
|     multicentre|          CTDesign|
|insulin glargine|              Drug|
|     NPH insulin|              Drug|
| type 2 diabetes|DisorderOrSyndrome|
+----------------+------------------+
```

+ `ner_pathogen`: This model is trained for detecting medical conditions (influenza, headache, malaria, etc), medicine (aspirin, penicillin, methotrexate) and pathogenes (Corona Virus, Zika Virus, E. Coli, etc) in clinical texts. It can extract `Pathogen`, `MedicalCondition`, `Medicine` entities.

See [Model Hub Page](https://nlp.johnsnowlabs.com/2022/06/28/ner_pathogen_en_3_0.html) for details.

*Example* :

```bash
...
clinical_ner = MedicalNerModel.pretrained("ner_pathogen", "en", "clinical/models") \
      .setInputCols(["sentence", "token", "embeddings"]) \
      .setOutputCol("ner")
...

sample_text = "Racecadotril is an antisecretory medication and it has better tolerability than loperamide. Diarrhea is the condition of having loose, liquid or watery bowel movements each day. Signs of dehydration often begin with loss of the normal stretchiness of the skin. While it has been speculated that rabies virus, Lyssavirus and Ephemerovirus could be transmitted through aerosols, studies have concluded that this is only feasible in limited conditions."
```

+ `ner_pathogen_pipeline`: This pretrained pipeline is build upon the `ner_pathogen` model and it can extract  `Pathogen`, `MedicalCondition`, `Medicine` entities.

See [Model Hub Page](https://nlp.johnsnowlabs.com/2022/06/29/ner_pathogen_pipeline_en_3_0.html) for details.

*Example* :

```bash
pipeline = PretrainedPipeline("ner_pathogen_pipeline", "en", "clinical/models")

result = pipeline.fullAnnotate("Racecadotril is an antisecretory medication and it has better tolerability than loperamide. Diarrhea is the condition of having loose, liquid or watery bowel movements each day. Signs of dehydration often begin with loss of the normal stretchiness of the skin. While it has been speculated that rabies virus, Lyssavirus and Ephemerovirus could be transmitted through aerosols, studies have concluded that this is only feasible in limited conditions.")
```

*Results* :

```bash
+---------------+----------------+
|chunk          |ner_label       |
+---------------+----------------+
|Racecadotril   |Medicine        |
|loperamide     |Medicine        |
|Diarrhea       |MedicalCondition|
|dehydration    |MedicalCondition|
|rabies virus   |Pathogen        |
|Lyssavirus     |Pathogen        |
|Ephemerovirus  |Pathogen        |
+---------------+----------------+
```

+ `ner_biomedical_bc2gm_pipeline` : This pretrained pipeline can extract genes/proteins from medical texts by labelling them as `GENE_PROTEIN`.

See [Model Hub Page](https://nlp.johnsnowlabs.com/2022/06/22/ner_biomedical_bc2gm_pipeline_en_3_0.html) for details.

*Example* :

```python
pipeline = PretrainedPipeline("ner_biomedical_bc2gm_pipeline", "en", "clinical/models")

result = pipeline.fullAnnotate("""Immunohistochemical staining was positive for S-100 in all 9 cases stained, positive for HMB-45 in 9 (90%) of 10, and negative for cytokeratin in all 9 cases in which myxoid melanoma remained in the block after previous sections.""")
```

*Results* :

```bash
+-----------+------------+
|chunk      |ner_label   |
+-----------+------------+
|S-100      |GENE_PROTEIN|
|HMB-45     |GENE_PROTEIN|
|cytokeratin|GENE_PROTEIN|
+-----------+------------+
```

#### 20 New Biomedical NER Models Based on the [LivingNER corpus] in 8 Languages

+ We are releasing 20 new NER and `MedicalBertForTokenClassifier` models for **English, French, Italian, Portuguese, Romanian, Catalan and Galician* languages that are trained on the [LivingNER multilingual corpus](https://temu.bsc.es/livingner/2022/05/03/multilingual-corpus/) and for *Spanish* that is trained on [LivingNER corpus](https://temu.bsc.es/livingner/) is composed of clinical case reports extracted from miscellaneous medical specialties including COVID, oncology, infectious diseases, tropical medicine, urology, pediatrics, and others. These models can detect living species as `HUMAN` and `SPECIES` entities in clinical texts.

Here is the list of model names and their embeddings used while training:

| Language | Annotator                         | Embeddings                                  | Model Name                                        |
| -------- | --------------------------------- | ------------------------------------------- | ------------------------------------------------- |
| es       | MedicalBertForTokenClassification |                                             | [bert\_token\_classifier\_ner\_living\_species](https://nlp.johnsnowlabs.com/2022/06/27/bert_token_classifier_ner_living_species_es_3_0.html) |
| es       | MedicalNerModel                   | bert\_base\_cased\_es                       | [ner\_living\_species\_bert](https://nlp.johnsnowlabs.com/2022/06/22/ner_living_species_bert_es_3_0.html)                    |
| es       | MedicalNerModel                   | roberta\_base\_biomedical\_es               | [ner\_living\_species\_roberta](https://nlp.johnsnowlabs.com/2022/06/22/ner_living_species_roberta_es_3_0.html)                 |
| es       | MedicalNerModel                   | embeddings\_scielo\_300d\_es                | [ner\_living\_species\_300](https://nlp.johnsnowlabs.com/2022/06/22/ner_living_species_300_es_3_0.html)                     |
| es       | MedicalNerModel                   | w2v\_cc\_300d\_es                           | [ner\_living\_species](https://nlp.johnsnowlabs.com/2022/06/22/ner_living_species_es_3_0.html)                          |
| en       | MedicalBertForTokenClassification |                                             | [bert\_token\_classifier\_ner\_living\_species](https://nlp.johnsnowlabs.com/2022/06/26/bert_token_classifier_ner_living_species_en_3_0.html) |
| en       | MedicalNerModel                   | embeddings\_clinical\_en                    | [ner\_living\_species](https://nlp.johnsnowlabs.com/2022/06/22/ner_living_species_en_3_0.html)                          |
| en       | MedicalNerModel                   | biobert\_pubmed\_base\_cased\_en            | [ner\_living\_species\_biobert](https://nlp.johnsnowlabs.com/2022/06/22/ner_living_species_biobert_en_3_0.html)                 |
| fr       | MedicalNerModel                   | w2v\_cc\_300d\_fr                           | [ner\_living\_species](https://nlp.johnsnowlabs.com/2022/06/23/ner_living_species_fr_3_0.html)                          |
| fr       | MedicalNerModel                   | bert\_embeddings\_bert\_base\_fr\_cased     | [ner\_living\_species\_bert](https://nlp.johnsnowlabs.com/2022/06/23/ner_living_species_bert_fr_3_0.html)                    |
| pt       | MedicalBertForTokenClassification |                                             | [bert\_token\_classifier\_ner\_living\_species](https://nlp.johnsnowlabs.com/2022/06/27/bert_token_classifier_ner_living_species_pt_3_0.html) |
| pt       | MedicalNerModel                   | w2v\_cc\_300d\_pt                           | [ner\_living\_species](https://nlp.johnsnowlabs.com/2022/06/22/ner_living_species_pt_3_0.html)                          |
| pt       | MedicalNerModel                   | roberta\_embeddings\_BR\_BERTo\_pt          | [ner\_living\_species\_roberta](https://nlp.johnsnowlabs.com/2022/06/22/ner_living_species_roberta_pt_3_0.html)                 |
| pt       | MedicalNerModel                   | biobert\_embeddings\_biomedical\_pt         | [ner\_living\_species\_bert](https://nlp.johnsnowlabs.com/2022/06/22/ner_living_species_bert_pt_3_0.html)                    |
| it       | MedicalBertForTokenClassification |                                             | [bert\_token\_classifier\_ner\_living\_species](https://nlp.johnsnowlabs.com/2022/06/27/bert_token_classifier_ner_living_species_it_3_0.html) |
| it       | MedicalNerModel                   | bert\_base\_italian\_xxl\_cased\_it         | [ner\_living\_species\_bert](https://nlp.johnsnowlabs.com/2022/06/23/ner_living_species_bert_it_3_0.html)                    |
| it       | MedicalNerModel                   | w2v\_cc\_300d\_it                           | [ner\_living\_species](https://nlp.johnsnowlabs.com/2022/06/23/ner_living_species_it_3_0.html)                          |
| ro       | MedicalNerModel                   | bert\_base\_cased\_ro                       | [ner\_living\_species\_bert](https://nlp.johnsnowlabs.com/2022/06/23/ner_living_species_bert_ro_3_0.html)                    |
| cat      | MedicalNerModel                   | w2v\_cc\_300d\_cat                          | [ner\_living\_species](https://nlp.johnsnowlabs.com/2022/06/23/ner_living_species_ca_3_0.html)                          |
| gal      | MedicalNerModel                   | w2v\_cc\_300d\_gal                          | [ner\_living\_species](https://nlp.johnsnowlabs.com/2022/06/23/ner_living_species_gl_3_0.html)                          |

*Example* :

```bash
...
clinical_ner = MedicalNerModel.pretrained("ner_living_species", "en", "clinical/models") \
      .setInputCols(["sentence", "token", "embeddings"]) \
      .setOutputCol("ner_tags")
...

results = ner_model.transform(spark.createDataFrame([["""Patient aged 61 years; no known drug allergies, smoker of 63 packs/year, significant active alcoholism, recently diagnosed hypertension. He came to the emergency department approximately 4 days ago with a frontal headache coinciding with a diagnosis of hypertension, for which he was started on antihypertensive treatment. The family reported that they found him "slower" accompanied by behavioural alterations; with no other accompanying symptoms.Physical examination: Glasgow Glasgow 15; neurological examination without focality except for bradypsychia and disorientation in time, person and space. Afebrile. BP: 159/92; heart rate 70 and O2 Sat: 93%; abdominal examination revealed hepatomegaly of two finger widths with no other noteworthy findings. CBC: Legionella antigen and pneumococcus in urine negative."""]], ["text"]))
```

*Results* :

```bash
+------------+-------+
|ner_chunk   |label  |
+------------+-------+
|Patient     |HUMAN  |
|family      |HUMAN  |
|person      |HUMAN  |
|Legionella  |SPECIES|
|pneumococcus|SPECIES|
+------------+-------+
```

#### 2 New Medical NER Models for Romanian Language

We trained `ner_clinical` and `ner_clinical_bert` models that can detect `Measurements`, `Form`, `Symptom`, `Route`, `Procedure`, `Disease_Syndrome_Disorder`, `Score`, `Drug_Ingredient`, `Pulse`, `Frequency`, `Date`, `Body_Part`, `Drug_Brand_Name`, `Time`, `Direction`, `Dosage`, `Medical_Device`, `Imaging_Technique`, `Test`, `Imaging_Findings`, `Imaging_Test`, `Test_Result`, `Weight`, `Clinical_Dept` and `Units` entities in Romanian clinical texts.

+ `ner_clinical`: This model is trained with `w2v_cc_300d` embeddings model.
>>>>>>> 5e41363b

<div class="prev_ver h3-box" markdown="1">

<<<<<<< HEAD
=======
```python
...
embeddings = WordEmbeddingsModel.pretrained("w2v_cc_300d","ro")\
        .setInputCols(["sentence","token"])\
        .setOutputCol("word_embeddings")

clinical_ner = MedicalNerModel.pretrained("ner_clinical", "ro", "clinical/models")\
        .setInputCols(["sentence","token","word_embeddings"])\
        .setOutputCol("ner")
...

sample_text = "Aorta ascendenta inlocuita cu proteza de Dacron de la nivelul anulusului pana pe segmentul ascendent distal pe o lungime aproximativa de 75 mm."
```

+ `ner_clinical_bert`: This model is trained with `bert_base_cased` embeddings model.

*Example* :

 ```python
 ...
 embeddings = BertEmbeddings.pretrained("bert_base_cased", "ro")\
        .setInputCols(["sentence","token"])\
        .setOutputCol("word_embeddings")

clinical_ner = MedicalNerModel.pretrained("ner_clinical_bert", "ro", "clinical/models")\
        .setInputCols(["sentence","token","word_embeddings"])\
        .setOutputCol("ner")
...

sample_text = "Aorta ascendenta inlocuita cu proteza de Dacron de la nivelul anulusului pana pe segmentul ascendent distal pe o lungime aproximativa de 75 mm."
```

*Results* :

```bash
+-------------------+--------------+
|             chunks|      entities|
+-------------------+--------------+
|   Aorta ascendenta|     Body_Part|
|  proteza de Dacron|Medical_Device|
|         anulusului|     Body_Part|
|segmentul ascendent|     Body_Part|
|             distal|     Direction|
|                 75|  Measurements|
|                 mm|         Units|
+-------------------+--------------+
```


####  Deidentification Support for Romanian Language (`ner_deid_subentity`, `ner_deid_subentity_bert` and a Pretrained Deidentification Pipeline)

We trained two new NER models to find PHI data (protected health information) that may need to be deidentified in **Romanian**. `ner_deid_subentity` and `ner_deid_subentity_bert` models are trained with in-house annotations and can detect 17 different entities (`AGE`, `CITY`, `COUNTRY`, `DATE`, `DOCTOR`, `EMAIL`, `FAX`, `HOSPITAL`, `IDNUM`, `LOCATION-OTHER`, `MEDICALRECORD`, `ORGANIZATION`, `PATIENT`, `PHONE`, `PROFESSION`, `STREET`, `ZIP`).

+ `ner_deid_subentity`: This model is trained with `w2v_cc_300d` embeddings model.

See [Model Hub Page](https://nlp.johnsnowlabs.com/2022/06/27/ner_deid_w2v_subentity_ro_3_0.html) for details.

*Example* :

```python
...
embeddings = WordEmbeddingsModel.pretrained("w2v_cc_300d","ro")\
        .setInputCols(["sentence","token"])\
        .setOutputCol("word_embeddings")

clinical_ner = MedicalNerModel.pretrained("ner_deid_subentity", "ro", "clinical/models")\
        .setInputCols(["sentence","token","word_embeddings"])\
        .setOutputCol("ner")
...

sample_text = """
Spitalul Pentru Ochi de Deal, Drumul Oprea Nr. 972 Vaslui, 737405 România
Tel: +40(235)413773
Data setului de analize: 25 May 2022 15:36:00
Nume si Prenume : BUREAN MARIA, Varsta: 77
Medic : Agota Evelyn Tımar
C.N.P : 2450502264401"""
```

+ `ner_deid_subentity_bert`: This model is trained with `bert_base_cased` embeddings model.

See [Model Hub Page](https://nlp.johnsnowlabs.com/2022/06/27/ner_deid_bert_subentity_ro_3_0.html) for details.

*Example* :

 ```python
 ...
 embeddings = BertEmbeddings.pretrained("bert_base_cased", "ro")\
        .setInputCols(["sentence","token"])\
        .setOutputCol("word_embeddings")

clinical_ner = MedicalNerModel.pretrained("ner_deid_subentity_bert", "ro", "clinical/models")\
        .setInputCols(["sentence","token","word_embeddings"])\
        .setOutputCol("ner")
...

text = """
Spitalul Pentru Ochi de Deal, Drumul Oprea Nr. 972 Vaslui, 737405 România
Tel: +40(235)413773
Data setului de analize: 25 May 2022 15:36:00
Nume si Prenume : BUREAN MARIA, Varsta: 77
Medic : Agota Evelyn Tımar
C.N.P : 2450502264401"""
```

*Results* :

```bash
+----------------------------+---------+
|chunk                       |ner_label|
+----------------------------+---------+
|Spitalul Pentru Ochi de Deal|HOSPITAL |
|Drumul Oprea Nr             |STREET   |
|Vaslui                      |CITY     |
|737405                      |ZIP      |
|+40(235)413773              |PHONE    |
|25 May 2022                 |DATE     |
|BUREAN MARIA                |PATIENT  |
|77                          |AGE      |
|Agota Evelyn Tımar          |DOCTOR   |
|2450502264401               |IDNUM    |
+----------------------------+---------+
```

+ `clinical_deidentification`: This pretrained pipeline that can be used to deidentify PHI information from Romanian medical texts. The PHI information will be masked and obfuscated in the resulting text. The pipeline can mask and obfuscate `ACCOUNT`, `PLATE`, `LICENSE`, `AGE`, `CITY`, `COUNTRY`, `DATE`, `DOCTOR`, `EMAIL`, `FAX`, `HOSPITAL`, `IDNUM`, `LOCATION-OTHER`, `MEDICALRECORD`, `ORGANIZATION`, `PATIENT`, `PHONE`, `PROFESSION`, `STREET`, `ZIP` entities.

See [Model Hub Page](https://nlp.johnsnowlabs.com/2022/06/28/clinical_deidentification_ro_3_0.html) for details.

*Example* :

```python
from sparknlp.pretrained import PretrainedPipeline
deid_pipeline = PretrainedPipeline("clinical_deidentification", "ro", "clinical/models")

text = "Varsta : 77, Nume si Prenume : BUREAN MARIA, Data setului de analize: 25 May 2022, Licență : B004256985M, Înmatriculare : CD205113, Cont : FXHZ7170951927104999"

result = deid_pipeline.annotate(text)

print("\nMasked with entity labels")
print("-"*30)
print("\n".join(result['masked']))
print("\nMasked with chars")
print("-"*30)
print("\n".join(result['masked_with_chars']))
print("\nMasked with fixed length chars")
print("-"*30)
print("\n".join(result['masked_fixed_length_chars']))
print("\nObfuscated")
print("-"*30)
print("\n".join(result['obfuscated']))
```

*Results* :

```bash
Masked with entity labels
------------------------------
Varsta : <AGE>, Nume si Prenume : <PATIENT>, Data setului de analize: <DATE>, Licență : <LICENSE>, Înmatriculare : <PLATE>, Cont : <ACCOUNT>

Masked with chars
------------------------------
Varsta : **, Nume si Prenume : [**********], Data setului de analize: [*********], Licență : [*********], Înmatriculare : [******], Cont : [******************]

Masked with fixed length chars
------------------------------
Varsta : ****, Nume si Prenume : ****, Data setului de analize: ****, Licență : ****, Înmatriculare : ****, Cont : ****

Obfuscated
------------------------------
Varsta : 91, Nume si Prenume : Dragomir Emilia, Data setului de analize: 01-04-2001, Licență : T003485962M, Înmatriculare : AR-65-UPQ, Cont : KHHO5029180812813651
```

#### The First Public Health Model: Emotional Stress Classifier

We are releasing a new  `bert_sequence_classifier_stress` model that can classify whether the content of a text expresses emotional stress. It is a [PHS-BERT-based](https://huggingface.co/publichealthsurveillance/PHS-BERT) model and trained with the [Dreaddit dataset](https://arxiv.org/abs/1911.00133).

*Example* :

```python
...
sequenceClassifier = MedicalBertForSequenceClassification.pretrained("bert_sequence_classifier_stress", "en", "clinical/models")\
    .setInputCols(["document","token"])\
    .setOutputCol("class")

sample_text = "No place in my city has shelter space for us, and I won't put my baby on the literal street. What cities have good shelter programs for homeless mothers and children?"
```

*Results* :

```bash
+----------------------------------------------------------------------------------------------------------------------------------------------------------------------+--------+
|text                                                                                                                                                                  |   class|
+----------------------------------------------------------------------------------------------------------------------------------------------------------------------+--------+
|No place in my city has shelter space for us, and I won't put my baby on the literal street. What cities have good shelter programs for homeless mothers and children?|[stress]|
+----------------------------------------------------------------------------------------------------------------------------------------------------------------------+--------+
```

#### `ResolverMerger` Annotator to Merge the Results of `ChunkMapperModel` and `SentenceEntityResolverModel` Annotators

`ResolverMerger` annotator allows to merge the results of `ChunkMapperModel` and `SentenceEntityResolverModel` annotators. You can detect your results that fail by `ChunkMapperModel` with `ChunkMapperFilterer` and then merge your resolver and mapper results with `ResolverMerger`.

*Example* :

```python
...
chunkerMapper = ChunkMapperModel.pretrained("rxnorm_mapper", "en", "clinical/models")\
      .setInputCols(["chunk"])\
      .setOutputCol("RxNorm_Mapper")\
      .setRel("rxnorm_code")

cfModel = ChunkMapperFilterer() \
    .setInputCols(["chunk", "RxNorm_Mapper"]) \
    .setOutputCol("chunks_fail") \
    .setReturnCriteria("fail")
...
resolver = SentenceEntityResolverModel.pretrained("sbiobertresolve_rxnorm_augmented", "en", "clinical/models") \
    .setInputCols(["chunks_fail", "sentence_embeddings"]) \
    .setOutputCol("resolver_code") \
    .setDistanceFunction("EUCLIDEAN")

resolverMerger = ResolverMerger()\
    .setInputCols(["resolver_code","RxNorm_Mapper"])\
    .setOutputCol("RxNorm")
...
```

*Results* :

```bash
+--------------------------------+-----------------------+---------------+-------------+-------------------------+
|chunk                           |RxNorm_Mapper          |chunks_fail    |resolver_code|RxNorm                   |
+--------------------------------+-----------------------+---------------+-------------+-------------------------+
|[Adapin 10 MG, coumadin 5 mg]   |[1000049, NONE]        |[coumadin 5 mg]|[855333]     |[1000049, 855333]        |
|[Avandia 4 mg, Tegretol, zytiga]|[NONE, 203029, 1100076]|[Avandia 4 mg] |[261242]     |[261242, 203029, 1100076]|
+--------------------------------+-----------------------+---------------+-------------+-------------------------+
```

#### New Shortest Context Match and Token Index Features in `ContextualParserApproach`

We have new functionalities in `ContextualParserApproach` to make it more performant.

+ `setShortestContextMatch()` parameter will allow stop looking for matches in the text when a token defined as a suffix is found. Also it will keep tracking of the last mathced `prefix` and subsequent mathches with `suffix`.

+ Now the index of the matched token can be found in metadata.


*Example* :
```python
...
contextual_parser = ContextualParserApproach() \
    .setInputCols(["sentence", "token"])\
    .setOutputCol("entity")\
    .setJsonPath("cities.json")\
    .setCaseSensitive(True)\
    .setDictionary('cities.tsv', options={"orientation":"vertical"})\
    .setShortestContextMatch(True)
...

sample_text = "Peter Parker is a nice guy and lives in Chicago."
```

*Results* :

```bash
+-------+---------+----------+
|chunk  |ner_label|tokenIndex|
+-------+---------+----------+
|Chicago|City     |9         |
+-------+---------+----------+
```


#### Prettified relational categories in `ZeroShotRelationExtractionModel` annotator

Now you can `setRelationalCategories()` between the entity labels by using a single `{}` instead of two.

*Example* :

```python
re_model = ZeroShotRelationExtractionModel.pretrained("re_zeroshot_biobert", "en", "clinical/models")\
    .setInputCols(["re_ner_chunks", "sentences"]) \
    .setOutputCol("relations")\
    .setRelationalCategories({"ADE": ["{DRUG} causes {PROBLEM}."]})
```

#### Create Graphs for Open Source `NerDLApproach` with the `TFGraphBuilder`

Now you can create graphs for model training with `NerDLApproach` by using the new `setIsMedical()` parameter of `TFGraphBuilder` annotator. If `setIsMedical(True)`, the model can be trained with `MedicalNerApproach`, but if it is `setIsMedical(False)` it can be used with `NerDLApproach` for training non-medical models.

```python
graph_folder_path = "./graphs"

ner_graph_builder = TFGraphBuilder()\
    .setModelName("ner_dl")\
    .setInputCols(["sentence", "token", "embeddings"]) \
    .setLabelColumn("label")\
    .setGraphFile("auto")\
    .setHiddenUnitsNumber(20)\
    .setGraphFolder(graph_folder_path)\
    .setIsMedical(False)

ner = NerDLApproach() \
    ...
    .setGraphFolder(graph_folder_path)

ner_pipeline = Pipeline()([
    ...,
    ner_graph_builder,
    ner
    ])
```


#### Spark NLP for Healthcare Library Installation with Poetry Documentation (dependency management and packaging tool).

We have a new documentation page for showing Spark NLP for Healthcare installation with Poetry. You can find it [here](https://nlp.johnsnowlabs.com/docs/en/licensed_install#install-with-poetry).


#### Bug fixes
+ `ContextualParserApproach`: Fixed the bug using a dictionary and document rule scope in JSON config file.
+ `RENerChunksFilter`: Preparing a pretrained pipeline with `RENerChunksFilter` annotator issue is fixed.


#### Updated Notebooks

+ [ZeroShot Clinical Relation Extraction Notebook](https://github.com/JohnSnowLabs/spark-nlp-workshop/blob/master/tutorials/Certification_Trainings/Healthcare/10.3.ZeroShot_Clinical_Relation_Extraction.ipynb):  Added new features, visualization and new examples.
+ [Clinical_Entity_Resolvers Notebook](https://github.com/JohnSnowLabs/spark-nlp-workshop/blob/master/tutorials/Certification_Trainings/Healthcare/3.Clinical_Entity_Resolvers.ipynb): Added an example of `ResolverMerger`.
+ [Chunk Mapping Notebook](https://github.com/JohnSnowLabs/spark-nlp-workshop/blob/master/tutorials/Certification_Trainings/Healthcare/26.Chunk_Mapping.ipynb): Added new models into the model list and an example of mapper pretrained pipelines.
+ [Healthcare Code Mapping Notebook](https://github.com/JohnSnowLabs/spark-nlp-workshop/blob/master/tutorials/Certification_Trainings/Healthcare/11.1.Healthcare_Code_Mapping.ipynb): Added all mapper pretrained pipeline examples.



#### List of Recently Updated and Added Models

- `ner_pathogene`
- `ner_pathogen_pipeline`
- `ner_clinical_trials_abstracts`
- `bert_token_classifier_ner_clinical_trials_abstracts`
- `ner_clinical_trials_abstracts_pipeline`
- `ner_biomedical_bc2gm_pipeline`
- `bert_sequence_classifier_stress`
- `icd10cm_snomed_mapper`
- `snomed_icd10cm_mapper`
- `snomed_icdo_mapper`
- `icdo_snomed_mapper`
- `rxnorm_umls_mapper`
- `icd10cm_umls_mapper`
- `mesh_umls_mapper`
- `snomed_umls_mapper`
- `icd10cm_snomed_mapping`
- `snomed_icd10cm_mapping`
- `icdo_snomed_mapping`
- `snomed_icdo_mapping`
- `rxnorm_ndc_mapping`
- `icd10cm_umls_mapping`
- `mesh_umls_mapping`
- `rxnorm_umls_mapping`
- `snomed_umls_mapping`
- `drug_action_tretment_mapper`
- `normalized_section_header_mapper`
- `drug_brandname_ndc_mapper`
- `abbreviation_mapper`
- `rxnorm_ndc_mapper`
- `rxnorm_action_treatment_mapper`
- `rxnorm_mapper`
- `ner_deid_subentity` -> `ro`
- `ner_deid_subentity_bert` -> `ro`
- `clinical_deidentification` -> `ro`
- `ner_clinical` -> `ro`
- `ner_clinical_bert` -> `ro`
- `bert_token_classifier_ner_living_species` -> `es`
- `ner_living_species_bert` -> `es`
- `ner_living_species_roberta` -> `es`
- `ner_living_species_300` -> `es`
- `ner_living_species` -> `es`
- `bert_token_classifier_ner_living_species` -> `en`
- `ner_living_species` -> `en`
- `ner_living_species_biobert` -> `en`
- `ner_living_species` -> `fr`
- `ner_living_species_bert` -> `fr`
- `bert_token_classifier_ner_living_species` -> `pt`
- `ner_living_species` -> `pt`
- `ner_living_species_roberta` -> `pt`
- `ner_living_species_bert` -> `pt`
- `bert_token_classifier_ner_living_species` -> `it`
- `ner_living_species_bert` -> `it`
- `ner_living_species` -> `pt`
- `ner_living_species_bert` -> `ro`
- `ner_living_species` -> `ro`
- `ner_living_species` -> `gal`

For all Spark NLP for healthcare models, please check: [Models Hub Page](https://nlp.johnsnowlabs.com/models?edition=Spark+NLP+for+Healthcare)


## 3.5.3

#### Highlights

+ New `rxnorm_mapper` model
+ New `ChunkMapperFilterer` annotator to filter `ChunkMapperModel` results
+ New features
  - Add the `setReplaceLabels` parameter that allows replacing the non-conventional labels without using an external source file in the `NerConverterInternal()`.
  - Case sensitivity can be set in `ChunkMapperApproach` and `ChunkMapperModel` through `setLowerCase()` parameter.
  - Return multiple relations at a time in `ChunkMapperModel` models via `setRels()` parameter.
  - Filter the multi-token chunks separated with whitespace in `ChunkMapperApproach` by `setAllowMultiTokenChunk()` parameter.
+ New license validation policy in License Validator.
+ Bug fixes
+ Updated notebooks
+ List of recently updated or added models

#### New `rxnorm_mapper` Model

We are releasing `rxnorm_mapper` model that maps clinical entities and concepts to corresponding rxnorm codes.

See [Model Hub Page](https://nlp.johnsnowlabs.com/2022/06/07/rxnorm_mapper_en_3_0.html) for details.

*Example* :
```python
...
chunkerMapper = ChunkMapperModel.pretrained("rxnorm_mapper", "en", "clinical/models")\
       .setInputCols(["ner_chunk"])\
       .setOutputCol("mappings")\
       .setRel("rxnorm_code")
...

sample_text = "The patient was given Zyrtec 10 MG, Adapin 10 MG Oral Capsule, Septi-Soothe 0.5 Topical Spray"
```

*Results* :

```bash
 +------------------------------+---------------+
 |chunk                         |rxnorm_mappings|
 +------------------------------+---------------+
 |Zyrtec 10 MG                  |1011483        |
 |Adapin 10 MG Oral Capsule     |1000050        |
 |Septi-Soothe 0.5 Topical Spray|1000046        |
 +------------------------------+---------------+
```

#### New `ChunkMapperFilterer` Annotator to Filter `ChunkMapperModel` Results
`ChunkMapperFilterer` annotator allows filtering of the chunks that were passed through the `ChunkMapperModel`.
If `setReturnCriteria()` is set as `"success"`, only the chunks which are mapped by `ChunkMapperModel` are returned. Otherwise, if `setReturnCriteria()` is set as `"fail"`, only the chunks which are not mapped by ChunkMapperModel are returned.

*Example* :
```python
...
cfModel = ChunkMapperFilterer() \
            .setInputCols(["ner_chunk","mappings"]) \
            .setOutputCol("chunks_filtered")\
            .setReturnCriteria("success") #or "fail"
...
sample_text = "The patient was given Warfarina Lusa and amlodipine 10 mg. Also, he was given Aspagin, coumadin 5 mg and metformin"

```



`.setReturnCriteria("success")` *Results* :

```bash
+-----+---+--------------+--------------+
|begin|end|        entity|      mappings|
+-----+---+--------------+--------------+
|   22| 35|          DRUG|Warfarina Lusa|
+-----+---+--------------+--------------+
```

`.setReturnCriteria("fail")` *Results* :

```bash
+-----+---+--------+------------+
|begin|end|  entity|  not mapped|
+-----+---+--------+------------+
|   41| 50|    DRUG|  amlodipine|
|   80| 86|    DRUG|     Aspagin|
|   89| 96|    DRUG|    coumadin|
|  115|123|    DRUG|   metformin|
+-----+---+--------+------------+
```



#### New Features:

##### Add `setReplaceLabels` Parameter That Allows Replacing the Non-Conventional Labels Without Using an External Source File in the `NerConverterInternal()`.

Now you can replace the labels in NER models with custom labels by using `.setReplaceLabels` parameter with `NerConverterInternal` annotator. In this way, you will not need to use any other external source file to replace the labels with custom ones.

*Example* :

```python
...
clinical_ner = MedicalNerModel.pretrained("ner_jsl", "en", "clinical/models")\
    .setInputCols(["sentence","token", "word_embeddings"])\
    .setOutputCol("ner")

ner_converter_original = NerConverterInternal()\
    .setInputCols(["sentence", "token", "ner"]) \
    .setOutputCol("original_label")

ner_converter_replaced = NerConverterInternal()\
    .setInputCols(["sentence", "token", "ner"]) \
    .setOutputCol("replaced_label")\
    .setReplaceLabels({"Drug_Ingredient" : "Drug",'Drug_BrandName':'Drug'})
...

sample_text = "The patient was given Warfarina Lusa and amlodipine 10 mg. Also, he was given Aspagin, coumadin 5 mg, and metformin"
```

*Results* :

```bash
+--------------+-----+---+---------------+--------------+
|chunk         |begin|end|original_label |replaced_label|
+--------------+-----+---+---------------+--------------+
|Warfarina Lusa|22   |35 |Drug_BrandName |Drug          |
|amlodipine    |41   |50 |Drug_Ingredient|Drug          |
|10 mg         |52   |56 |Strength       |Strength      |
|he            |65   |66 |Gender         |Gender        |
|Aspagin       |78   |84 |Drug_BrandName |Drug          |
|coumadin      |87   |94 |Drug_Ingredient|Drug          |
|5 mg          |96   |99 |Strength       |Strength      |
|metformin     |106  |114|Drug_Ingredient|Drug          |
+--------------+-----+---+---------------+--------------+
```


##### Case Sensitivity in `ChunkMapperApproach` and `ChunkMapperModel` Through `setLowerCase()` Parameter

The case status of `ChunkMapperApproach` and `ChunkMapperModel` can be set by using `setLowerCase()` parameter.

*Example* :

```python
...
chunkerMapperapproach = ChunkMapperApproach() \
        .setInputCols(["ner_chunk"]) \
        .setOutputCol("mappings") \
        .setDictionary("mappings.json") \
        .setRel("action") \
        .setLowerCase(True) #or False

...

sentences = [["""The patient was given Warfarina lusa and amlodipine 10 mg, coumadin 5 mg.
                 The patient was given Coumadin"""]]
```

`setLowerCase(True)` *Results* :

```bash
+------------------------+-----------+
|chunk                   |mapped     |
+------------------------+-----------+
|Warfarina lusa          |540228     |
|amlodipine              |329526     |
|coumadin                |202421     |
|Coumadin                |202421     |
+------------------------+-----------+

```

`setLowerCase(False)` *Results* :

```bash
+------------------------+-----------+
|chunk                   |mapped     |
+------------------------+-----------+
|Warfarina lusa          |NONE       |
|amlodipine              |329526     |
|coumadin                |NONE       |
|Coumadin                |202421     |
+------------------------+-----------+
```

##### Return Multiple Relations At a Time In ChunkMapper Models Via `setRels()` Parameter
Multiple relations for the same chunk can be set with the `setRels()` parameter in both `ChunkMapperApproach` and `ChunkMapperModel`.

*Example* :
```python
...
chunkerMapperapproach = ChunkMapperApproach() \
        .setInputCols(["ner_chunk"]) \
        .setOutputCol("mappings") \
        .setDictionary("mappings.json") \
        .setRels(["action","treatment"]) \
        .setLowerCase(True) \
...

sample_text = "The patient was given Warfarina Lusa."
```

*Results* :

```bash
+-----+---+--------------+-------------+---------+
|begin|end|        entity|     mappings| relation|
+-----+---+--------------+-------------+---------+
|   22| 35|Warfarina Lusa|Anticoagulant|   action|
|   22| 35|Warfarina Lusa|Heart Disease|treatment|
+-----+---+--------------+-------------+---------+
```

##### Filter the Multi-Token Chunks Separated With Whitespace in `ChunkMapperApproach` and `ChunkMapperModel` by `setAllowMultiTokenChunk()` Parameter

The chunks that include multi-tokens separated by a whitespace, can be filtered by using `setAllowMultiTokenChunk()` parameter.

*Example* :
```python
...
chunkerMapper = ChunkMapperApproach() \
        .setInputCols(["ner_chunk"]) \
        .setOutputCol("mappings") \
        .setDictionary("mappings.json") \
        .setLowerCase(True) \
        .setRels(["action", "treatment"]) \
        .setAllowMultiTokenChunk(False)
...

sample_text = "The patient was given Warfarina Lusa"
```

`setAllowMultiTokenChunk(False)` *Results* :

```bash
+-----+---+--------------+--------+--------+
|begin|end|         chunk|mappings|relation|
+-----+---+--------------+--------+--------+
|   22| 35|Warfarina Lusa|    NONE|    null|
+-----+---+--------------+--------+--------+
```

`setAllowMultiTokenChunk(True)` *Results* :

```bash
+-----+---+--------------+-------------+---------+
|begin|end|         chunk|     mappings| relation|
+-----+---+--------------+-------------+---------+
|   22| 35|Warfarina Lusa|Anticoagulant|   action|
|   22| 35|Warfarina Lusa|Heart Disease|treatment|
+-----+---+--------------+-------------+---------+
```



#### New License Validation Policies in License Validator

A new version of the License Validator has been included in Spark NLP for Healthcare. This License Validator checks the compatibility between the type of your license and the environment you are using, allowing the license to be used only for the environment it was requested (single-node, cluster, databricks, etc) and the number of concurrent sessions (floating or not-floating). You can check which type of license you have in [my.johnsnowlabs.com](https://my.johnsnowlabs.com/) -> My Subscriptions.

If your license stopped working, please contact [support@johnsnowlabs.com](mailto:support@johnsnowlabs.com) so that it can be checked the difference between the environment your license was requested for and the one it's currently being used.

#### Bug Fixes

We fixed some issues in `AnnotationToolJsonReader` tool, `DrugNormalizer` and `ContextualParserApproach` annotators.

+ **`DrugNormalizer`** : Fixed some issues that affect the performance.
+ **`ContextualParserApproach`** : Fixed the issue in the computation of indices for documents with more than one sentence while defining the rule-scope field as a document.
+ **`AnnotationToolJsonReader`** : Fixed an issue where relation labels were not being extracted from the Annotation Lab json file export.

#### Updated Notebooks

+ [Clinical Named Entity Recognition Notebook](https://github.com/JohnSnowLabs/spark-nlp-workshop/blob/master/tutorials/Certification_Trainings/Healthcare/1.Clinical_Named_Entity_Recognition_Model.ipynb) <br/>
 `.setReplaceLabels` parameter example was added.
+ [Chunk Mapping Notebook](https://github.com/JohnSnowLabs/spark-nlp-workshop/blob/master/tutorials/Certification_Trainings/Healthcare/26.Chunk_Mapping.ipynb) <br/>
 New case sensitivity, selecting multiple relations, filtering multi-token chunks and `ChunkMapperFilterer` features were added.

#### List of Recently Updated Models

- `sbiobertresolve_icdo_augmented`
- `rxnorm_mapper`

For all Spark NLP for healthcare models, please check: [Models Hub Page](https://nlp.johnsnowlabs.com/models?edition=Spark+NLP+for+Healthcare)


<div class="prev_ver h3-box" markdown="1">

>>>>>>> 5e41363b
## Previos versions

</div>
<ul class="pagination">
    <li>
        <a href="spark_nlp_healthcare_versions/release_notes_3_5_2">Versions 3.5.2</a>
    </li>
    <li>
        <strong>Versions 3.5.3</strong>
    </li>
</ul>
<<<<<<< HEAD
<ul class="pagination pagination_big">
    <li><a href="spark_nlp_healthcare_versions/release_notes_3_5_3">3.5.3</a></li>
=======
<ul class="pagination owl-carousel pagination_big">
    <li class="active"><a href="spark_nlp_healthcare_versions/release_notes_3_5_3">3.5.3</a></li>
>>>>>>> 5e41363b
    <li><a href="spark_nlp_healthcare_versions/release_notes_3_5_2">3.5.2</a></li>
    <li><a href="spark_nlp_healthcare_versions/release_notes_3_5_1">3.5.1</a></li>
    <li><a href="spark_nlp_healthcare_versions/release_notes_3_5_0">3.5.0</a></li>
    <li><a href="spark_nlp_healthcare_versions/release_notes_3_4_2">3.4.2</a></li>
    <li><a href="spark_nlp_healthcare_versions/release_notes_3_4_1">3.4.1</a></li>
    <li><a href="spark_nlp_healthcare_versions/release_notes_3_4_0">3.4.0</a></li>
    <li><a href="spark_nlp_healthcare_versions/release_notes_3_3_4">3.3.4</a></li>
    <li><a href="spark_nlp_healthcare_versions/release_notes_3_3_2">3.3.2</a></li>
    <li><a href="spark_nlp_healthcare_versions/release_notes_3_3_1">3.3.1</a></li>
    <li><a href="spark_nlp_healthcare_versions/release_notes_3_3_0">3.3.0</a></li>
    <li><a href="spark_nlp_healthcare_versions/release_notes_3_2_3">3.2.3</a></li>
    <li><a href="spark_nlp_healthcare_versions/release_notes_3_2_2">3.2.2</a></li>
    <li><a href="spark_nlp_healthcare_versions/release_notes_3_2_1">3.2.1</a></li>
    <li><a href="spark_nlp_healthcare_versions/release_notes_3_2_0">3.2.0</a></li>
    <li><a href="spark_nlp_healthcare_versions/release_notes_3_1_3">3.1.3</a></li>
    <li><a href="spark_nlp_healthcare_versions/release_notes_3_1_2">3.1.2</a></li>
    <li><a href="spark_nlp_healthcare_versions/release_notes_3_1_1">3.1.1</a></li>
    <li><a href="spark_nlp_healthcare_versions/release_notes_3_1_0">3.1.0</a></li>
    <li><a href="spark_nlp_healthcare_versions/release_notes_3_0_3">3.0.3</a></li>
    <li><a href="spark_nlp_healthcare_versions/release_notes_3_0_2">3.0.2</a></li>
    <li><a href="spark_nlp_healthcare_versions/release_notes_3_0_1">3.0.1</a></li>
    <li><a href="spark_nlp_healthcare_versions/release_notes_3_0_0">3.0.0</a></li>
    <li><a href="spark_nlp_healthcare_versions/release_notes_2_7_6">2.7.6</a></li>
    <li><a href="spark_nlp_healthcare_versions/release_notes_2_7_5">2.7.5</a></li>
    <li><a href="spark_nlp_healthcare_versions/release_notes_2_7_4">2.7.4</a></li>
    <li><a href="spark_nlp_healthcare_versions/release_notes_2_7_3">2.7.3</a></li>
    <li><a href="spark_nlp_healthcare_versions/release_notes_2_7_2">2.7.2</a></li>
    <li><a href="spark_nlp_healthcare_versions/release_notes_2_7_1">2.7.1</a></li>
    <li><a href="spark_nlp_healthcare_versions/release_notes_2_7_0">2.7.0</a></li>
    <li><a href="spark_nlp_healthcare_versions/release_notes_2_6_2">2.6.2</a></li>
    <li><a href="spark_nlp_healthcare_versions/release_notes_2_6_0">2.6.0</a></li>
    <li><a href="spark_nlp_healthcare_versions/release_notes_2_5_5">2.5.5</a></li>
    <li><a href="spark_nlp_healthcare_versions/release_notes_2_5_3">2.5.3</a></li>
    <li><a href="spark_nlp_healthcare_versions/release_notes_2_5_2">2.5.2</a></li>
    <li><a href="spark_nlp_healthcare_versions/release_notes_2_5_0">2.5.0</a></li>
    <li><a href="spark_nlp_healthcare_versions/release_notes_2_4_6">2.4.6</a></li>
    <li><a href="spark_nlp_healthcare_versions/release_notes_2_4_5">2.4.5</a></li>
    <li><a href="spark_nlp_healthcare_versions/release_notes_2_4_2">2.4.2</a></li>
    <li><a href="spark_nlp_healthcare_versions/release_notes_2_4_1">2.4.1</a></li>
    <li><a href="spark_nlp_healthcare_versions/release_notes_2_4_0">2.4.0</a></li>
</ul><|MERGE_RESOLUTION|>--- conflicted
+++ resolved
@@ -11,23 +11,6 @@
     nav: sparknlp-healthcare
 ---
 
-<<<<<<< HEAD
-## 3.5.3
-
-#### Highlights
-
-+ New `rxnorm_mapper` model
-+ New `ChunkMapperFilterer` annotator to filter `ChunkMapperModel` results
-+ New features
-  - Add the `setReplaceLabels` parameter that allows replacing the non-conventional labels without using an external source file in the `NerConverterInternal()`.
-  - Case sensitivity can be set in `ChunkMapperApproach` and `ChunkMapperModel` through `setLowerCase()` parameter.
-  - Return multiple relations at a time in `ChunkMapperModel` models via `setRels()` parameter.
-  - Filter the multi-token chunks separated with whitespace in `ChunkMapperApproach` by `setAllowMultiTokenChunk()` parameter.
-+ New license validation policy in License Validator.
-+ Bug fixes
-+ Updated notebooks
-+ List of recently updated or added models
-=======
 ## 4.0.2
 
 #### Highlights
@@ -79,66 +62,9 @@
 sample_text = ["Is it bad for a 19 year old it's been getting worser.",
                "I was about 10. So not quite as young as you but young."]
 ```
->>>>>>> 5e41363b
-
-#### New `rxnorm_mapper` Model
-
-<<<<<<< HEAD
-We are releasing `rxnorm_mapper` model that maps clinical entities and concepts to corresponding rxnorm codes.
-
-See [Model Hub Page](https://nlp.johnsnowlabs.com/2022/06/07/rxnorm_mapper_en_3_0.html) for details.
-
-*Example* :
-```python
-...
-chunkerMapper = ChunkMapperModel.pretrained("rxnorm_mapper", "en", "clinical/models")\
-       .setInputCols(["ner_chunk"])\
-       .setOutputCol("mappings")\
-       .setRel("rxnorm_code")
-...
-
-sample_text = "The patient was given Zyrtec 10 MG, Adapin 10 MG Oral Capsule, Septi-Soothe 0.5 Topical Spray"
-```
-
-*Results* :
-
-```bash
- +------------------------------+---------------+
- |chunk                         |rxnorm_mappings|
- +------------------------------+---------------+
- |Zyrtec 10 MG                  |1011483        |
- |Adapin 10 MG Oral Capsule     |1000050        |
- |Septi-Soothe 0.5 Topical Spray|1000046        |
- +------------------------------+---------------+
-```
-
-#### New `ChunkMapperFilterer` Annotator to Filter `ChunkMapperModel` Results
-`ChunkMapperFilterer` annotator allows filtering of the chunks that were passed through the `ChunkMapperModel`.
-If `setReturnCriteria()` is set as `"success"`, only the chunks which are mapped by `ChunkMapperModel` are returned. Otherwise, if `setReturnCriteria()` is set as `"fail"`, only the chunks which are not mapped by ChunkMapperModel are returned.
-
-*Example* :
-```python
-...
-cfModel = ChunkMapperFilterer() \
-            .setInputCols(["ner_chunk","mappings"]) \
-            .setOutputCol("chunks_filtered")\
-            .setReturnCriteria("success") #or "fail"
-...
-sample_text = "The patient was given Warfarina Lusa and amlodipine 10 mg. Also, he was given Aspagin, coumadin 5 mg and metformin"
-
-```
-
-
-
-`.setReturnCriteria("success")` *Results* :
-
-```bash
-+-----+---+--------------+--------------+
-|begin|end|        entity|      mappings|
-+-----+---+--------------+--------------+
-|   22| 35|          DRUG|Warfarina Lusa|
-+-----+---+--------------+--------------+
-=======
+
+*Results* :
+
 ```bash
 +-------------------------------------------------------+-----------------+
 |text                                                   |class            |
@@ -270,25 +196,11 @@
   .setCaseSensitive(True)
 ...
 example_text = """El diagnóstico fueron varios. Principal: Neumonía en el pulmón derecho. Sinusitis de caballo, Faringitis aguda e infección de orina, también elevada. Gripe No. Estuvo hablando conmigo, sin exagerar, mas de media hora, dándome ánimo y fuerza y que sabe, porque ha visto"""
->>>>>>> 5e41363b
-```
-
-`.setReturnCriteria("fail")` *Results* :
-
-```bash
-<<<<<<< HEAD
-+-----+---+--------+------------+
-|begin|end|  entity|  not mapped|
-+-----+---+--------+------------+
-|   41| 50|    DRUG|  amlodipine|
-|   80| 86|    DRUG|     Aspagin|
-|   89| 96|    DRUG|    coumadin|
-|  115|123|    DRUG|   metformin|
-+-----+---+--------+------------+
-```
-
-
-=======
+```
+
+*Results* :
+
+```bash
 +---------------------+----------+
 |chunk                |ner_label |
 +---------------------+----------+
@@ -334,15 +246,9 @@
 
 example_text = """The patient was given  metformin, lenvatinib and lavender 700 ml/ml"""
 ```
->>>>>>> 5e41363b
-
-#### New Features:
-
-<<<<<<< HEAD
-##### Add `setReplaceLabels` Parameter That Allows Replacing the Non-Conventional Labels Without Using an External Source File in the `NerConverterInternal()`.
-
-Now you can replace the labels in NER models with custom labels by using `.setReplaceLabels` parameter with `NerConverterInternal` annotator. In this way, you will not need to use any other external source file to replace the labels with custom ones.
-=======
+
+*Results* :
+
 ```bash
 +------------------+---------+---------+
 |         ner_chunk|ner_label|umls_code|
@@ -364,29 +270,10 @@
 | [umls_disease_syndrome_resolver_pipeline](https://nlp.johnsnowlabs.com/2022/07/26/umls_disease_syndrome_resolver_pipeline_en_3_0.html)   | Disease and Syndromes   | UMLS CUI |
 | [umls_major_concepts_resolver_pipeline](https://nlp.johnsnowlabs.com/2022/07/25/umls_major_concepts_resolver_pipeline_en_3_0.html)       | Clinical Major Concepts | UMLS CUI |
 | [umls_drug_substance_resolver_pipeline](https://nlp.johnsnowlabs.com/2022/07/25/umls_drug_substance_resolver_pipeline_en_3_0.html)       | Drug Substances         | UMLS CUI |
->>>>>>> 5e41363b
-
-*Example* :
-
-```python
-<<<<<<< HEAD
-...
-clinical_ner = MedicalNerModel.pretrained("ner_jsl", "en", "clinical/models")\
-    .setInputCols(["sentence","token", "word_embeddings"])\
-    .setOutputCol("ner")
-
-ner_converter_original = NerConverterInternal()\
-    .setInputCols(["sentence", "token", "ner"]) \
-    .setOutputCol("original_label")
-
-ner_converter_replaced = NerConverterInternal()\
-    .setInputCols(["sentence", "token", "ner"]) \
-    .setOutputCol("replaced_label")\
-    .setReplaceLabels({"Drug_Ingredient" : "Drug",'Drug_BrandName':'Drug'})
-...
-
-sample_text = "The patient was given Warfarina Lusa and amlodipine 10 mg. Also, he was given Aspagin, coumadin 5 mg, and metformin"
-=======
+
+*Example* :
+
+```python
 from sparknlp.pretrained import PretrainedPipeline
 
 pipeline= PretrainedPipeline("umls_clinical_findings_resolver_pipeline", "en", "clinical/models")
@@ -424,32 +311,11 @@
 ...
 
 sample_text = "E19.32 day 20 rivaroxaban diary. still residual aches and pains; only had 4 paracetamol today."
->>>>>>> 5e41363b
-```
-
-*Results* :
-
-```bash
-<<<<<<< HEAD
-+--------------+-----+---+---------------+--------------+
-|chunk         |begin|end|original_label |replaced_label|
-+--------------+-----+---+---------------+--------------+
-|Warfarina Lusa|22   |35 |Drug_BrandName |Drug          |
-|amlodipine    |41   |50 |Drug_Ingredient|Drug          |
-|10 mg         |52   |56 |Strength       |Strength      |
-|he            |65   |66 |Gender         |Gender        |
-|Aspagin       |78   |84 |Drug_BrandName |Drug          |
-|coumadin      |87   |94 |Drug_Ingredient|Drug          |
-|5 mg          |96   |99 |Strength       |Strength      |
-|metformin     |106  |114|Drug_Ingredient|Drug          |
-+--------------+-----+---+---------------+--------------+
-```
-
-
-##### Case Sensitivity in `ChunkMapperApproach` and `ChunkMapperModel` Through `setLowerCase()` Parameter
-
-The case status of `ChunkMapperApproach` and `ChunkMapperModel` can be set by using `setLowerCase()` parameter.
-=======
+```
+
+*Results* :
+
+```bash
 |--------------------------|----------|-------------|---------|-------------|
 | chunk1                   | entitiy1 | chunk2      | entity2 | relation    |
 |--------------------------|----------|-------------|---------|-------------|
@@ -503,85 +369,11 @@
 #### New `setBlackList()` Parameter in `ChunkFilterer()` Annotator
 
 We are releasing a new `setBlackList()` parameter in the `ChunkFilterer()` annotator. `ChunkFilterer()` lets through every chunk except those that match the list of phrases or regex rules in the `setBlackList()` parameter.
->>>>>>> 5e41363b
-
-*Example* :
-
-```python
-...
-<<<<<<< HEAD
-chunkerMapperapproach = ChunkMapperApproach() \
-        .setInputCols(["ner_chunk"]) \
-        .setOutputCol("mappings") \
-        .setDictionary("mappings.json") \
-        .setRel("action") \
-        .setLowerCase(True) #or False
-
-...
-
-sentences = [["""The patient was given Warfarina lusa and amlodipine 10 mg, coumadin 5 mg.
-                 The patient was given Coumadin"""]]
-```
-
-`setLowerCase(True)` *Results* :
-
-```bash
-+------------------------+-----------+
-|chunk                   |mapped     |
-+------------------------+-----------+
-|Warfarina lusa          |540228     |
-|amlodipine              |329526     |
-|coumadin                |202421     |
-|Coumadin                |202421     |
-+------------------------+-----------+
-
-```
-
-`setLowerCase(False)` *Results* :
-
-```bash
-+------------------------+-----------+
-|chunk                   |mapped     |
-+------------------------+-----------+
-|Warfarina lusa          |NONE       |
-|amlodipine              |329526     |
-|coumadin                |NONE       |
-|Coumadin                |202421     |
-+------------------------+-----------+
-```
-
-##### Return Multiple Relations At a Time In ChunkMapper Models Via `setRels()` Parameter
-Multiple relations for the same chunk can be set with the `setRels()` parameter in both `ChunkMapperApproach` and `ChunkMapperModel`.
-
-*Example* :
-```python
-...
-chunkerMapperapproach = ChunkMapperApproach() \
-        .setInputCols(["ner_chunk"]) \
-        .setOutputCol("mappings") \
-        .setDictionary("mappings.json") \
-        .setRels(["action","treatment"]) \
-        .setLowerCase(True) \
-...
-
-sample_text = "The patient was given Warfarina Lusa."
-```
-
-*Results* :
-
-```bash
-+-----+---+--------------+-------------+---------+
-|begin|end|        entity|     mappings| relation|
-+-----+---+--------------+-------------+---------+
-|   22| 35|Warfarina Lusa|Anticoagulant|   action|
-|   22| 35|Warfarina Lusa|Heart Disease|treatment|
-+-----+---+--------------+-------------+---------+
-```
-
-##### Filter the Multi-Token Chunks Separated With Whitespace in `ChunkMapperApproach` and `ChunkMapperModel` by `setAllowMultiTokenChunk()` Parameter
-
-The chunks that include multi-tokens separated by a whitespace, can be filtered by using `setAllowMultiTokenChunk()` parameter.
-=======
+
+*Example* :
+
+```python
+...
 chunk_filterer = ChunkFilterer()\
     .setInputCols("sentence","ner_chunk")\
     .setOutputCol("chunk_filtered")\
@@ -854,76 +646,11 @@
 + `bert_token_classifier_ner_clinical_trials_abstracts`: This model is the BERT-based version of `ner_clinical_trials_abstracts` model and it can detect `Age`, `AllocationRatio`, `Author`, `BioAndMedicalUnit`, `CTAnalysisApproach`, `CTDesign`, `Confidence`, `Country`, `DisorderOrSyndrome`, `DoseValue`, `Drug`, `DrugTime`, `Duration`, `Journal`, `NumberPatients`, `PMID`, `PValue`, `PercentagePatients`, `PublicationYear`, `TimePoint`, `Value` entities.
 
 See [Model Hub Page](https://nlp.johnsnowlabs.com/2022/06/29/bert_token_classifier_ner_clinical_trials_abstracts_en_3_0.html) for details.
->>>>>>> 5e41363b
-
-*Example* :
-```python
-...
-<<<<<<< HEAD
-chunkerMapper = ChunkMapperApproach() \
-        .setInputCols(["ner_chunk"]) \
-        .setOutputCol("mappings") \
-        .setDictionary("mappings.json") \
-        .setLowerCase(True) \
-        .setRels(["action", "treatment"]) \
-        .setAllowMultiTokenChunk(False)
-...
-
-sample_text = "The patient was given Warfarina Lusa"
-```
-
-`setAllowMultiTokenChunk(False)` *Results* :
-
-```bash
-+-----+---+--------------+--------+--------+
-|begin|end|         chunk|mappings|relation|
-+-----+---+--------------+--------+--------+
-|   22| 35|Warfarina Lusa|    NONE|    null|
-+-----+---+--------------+--------+--------+
-```
-
-`setAllowMultiTokenChunk(True)` *Results* :
-
-```bash
-+-----+---+--------------+-------------+---------+
-|begin|end|         chunk|     mappings| relation|
-+-----+---+--------------+-------------+---------+
-|   22| 35|Warfarina Lusa|Anticoagulant|   action|
-|   22| 35|Warfarina Lusa|Heart Disease|treatment|
-+-----+---+--------------+-------------+---------+
-```
-
-
-
-#### New License Validation Policies in License Validator
-
-A new version of the License Validator has been included in Spark NLP for Healthcare. This License Validator checks the compatibility between the type of your license and the environment you are using, allowing the license to be used only for the environment it was requested (single-node, cluster, databricks, etc) and the number of concurrent sessions (floating or not-floating). You can check which type of license you have in [my.johnsnowlabs.com](https://my.johnsnowlabs.com/) -> My Subscriptions.
-
-If your license stopped working, please contact [support@johnsnowlabs.com](mailto:support@johnsnowlabs.com) so that it can be checked the difference between the environment your license was requested for and the one it's currently being used.
-
-#### Bug Fixes
-
-We fixed some issues in `AnnotationToolJsonReader` tool, `DrugNormalizer` and `ContextualParserApproach` annotators.
-
-+ **`DrugNormalizer`** : Fixed some issues that affect the performance.
-+ **`ContextualParserApproach`** : Fixed the issue in the computation of indices for documents with more than one sentence while defining the rule-scope field as a document.
-+ **`AnnotationToolJsonReader`** : Fixed an issue where relation labels were not being extracted from the Annotation Lab json file export.
-
-#### Updated Notebooks
-
-+ [Clinical Named Entity Recognition Notebook](https://github.com/JohnSnowLabs/spark-nlp-workshop/blob/master/tutorials/Certification_Trainings/Healthcare/1.Clinical_Named_Entity_Recognition_Model.ipynb) <br/>
- `.setReplaceLabels` parameter example was added.
-+ [Chunk Mapping Notebook](https://github.com/JohnSnowLabs/spark-nlp-workshop/blob/master/tutorials/Certification_Trainings/Healthcare/26.Chunk_Mapping.ipynb) <br/>
- New case sensitivity, selecting multiple relations, filtering multi-token chunks and `ChunkMapperFilterer` features were added.
-
-#### List of Recently Updated Models
-
-- `sbiobertresolve_icdo_augmented`
-- `rxnorm_mapper`
-
-For all Spark NLP for healthcare models, please check: [Models Hub Page](https://nlp.johnsnowlabs.com/models?edition=Spark+NLP+for+Healthcare)
-
-=======
+
+*Example* :
+
+```python
+...
 tokenClassifier = MedicalBertForTokenClassifier.pretrained("bert_token_classifier_ner_clinical_trials_abstracts", "en", "clinical/models")\
        .setInputCols("token", "sentence")\
        .setOutputCol("ner")\
@@ -1087,12 +814,9 @@
 We trained `ner_clinical` and `ner_clinical_bert` models that can detect `Measurements`, `Form`, `Symptom`, `Route`, `Procedure`, `Disease_Syndrome_Disorder`, `Score`, `Drug_Ingredient`, `Pulse`, `Frequency`, `Date`, `Body_Part`, `Drug_Brand_Name`, `Time`, `Direction`, `Dosage`, `Medical_Device`, `Imaging_Technique`, `Test`, `Imaging_Findings`, `Imaging_Test`, `Test_Result`, `Weight`, `Clinical_Dept` and `Units` entities in Romanian clinical texts.
 
 + `ner_clinical`: This model is trained with `w2v_cc_300d` embeddings model.
->>>>>>> 5e41363b
-
-<div class="prev_ver h3-box" markdown="1">
-
-<<<<<<< HEAD
-=======
+
+*Example* :
+
 ```python
 ...
 embeddings = WordEmbeddingsModel.pretrained("w2v_cc_300d","ro")\
@@ -1770,7 +1494,6 @@
 
 <div class="prev_ver h3-box" markdown="1">
 
->>>>>>> 5e41363b
 ## Previos versions
 
 </div>
@@ -1782,13 +1505,8 @@
         <strong>Versions 3.5.3</strong>
     </li>
 </ul>
-<<<<<<< HEAD
-<ul class="pagination pagination_big">
-    <li><a href="spark_nlp_healthcare_versions/release_notes_3_5_3">3.5.3</a></li>
-=======
 <ul class="pagination owl-carousel pagination_big">
     <li class="active"><a href="spark_nlp_healthcare_versions/release_notes_3_5_3">3.5.3</a></li>
->>>>>>> 5e41363b
     <li><a href="spark_nlp_healthcare_versions/release_notes_3_5_2">3.5.2</a></li>
     <li><a href="spark_nlp_healthcare_versions/release_notes_3_5_1">3.5.1</a></li>
     <li><a href="spark_nlp_healthcare_versions/release_notes_3_5_0">3.5.0</a></li>
