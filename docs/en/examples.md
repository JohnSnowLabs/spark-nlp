--- conflicted
+++ resolved
@@ -18,11 +18,7 @@
 # should be Java 8 (Oracle or OpenJDK)
 $ conda create -n sparknlp python=3.7 -y
 $ conda activate sparknlp
-<<<<<<< HEAD
-$ pip install spark-nlp==5.5.1 pyspark==3.3.1
-=======
 $ pip install spark-nlp==5.5.2 pyspark==3.3.1
->>>>>>> c5cccbab
 ```
 
 </div><div class="h3-box" markdown="1">
@@ -44,11 +40,7 @@
 # -p is for pyspark
 # -s is for spark-nlp
 # by default they are set to the latest
-<<<<<<< HEAD
-!bash colab.sh -p 3.2.3 -s 5.5.1
-=======
 !bash colab.sh -p 3.2.3 -s 5.5.2
->>>>>>> c5cccbab
 ```
 
 [Spark NLP quick start on Google Colab](https://colab.research.google.com/github/JohnSnowLabs/spark-nlp/blob/master/examples/python/quick_start_google_colab.ipynb) is a live demo on Google Colab that performs named entity recognitions and sentiment analysis by using Spark NLP pretrained pipelines.
