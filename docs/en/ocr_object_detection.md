---
layout: docs
header: true
seotitle: Spark OCR | John Snow Labs
title: Object detection
permalink: /docs/en/ocr_object_detection
key: docs-ocr-object-detection
modify_date: "2020-04-08"
use_language_switcher: "Python-Scala-Java"
show_nav: true
sidebar:
    nav: spark-ocr
---

## ImageHandwrittenDetector

`ImageHandwrittenDetector` is a DL model for detect handwritten text on the image.
It's based on Cascade Region-based CNN network.

Detector support following labels:
 - 'signature'
 - 'date'
 - 'name'
 - 'title'
 - 'address'
 - 'others'


#### Input Columns

{:.table-model-big}
| Param name | Type | Default | Column Data Description |
| --- | --- | --- | --- |
| inputCol | string | image | image struct ([Image schema](ocr_structures#image-schema)) |

#### Parameters

{:.table-model-big}
| Param name | Type | Default | Description |
| --- | --- | --- | --- |
| scoreThreshold | float | 0.5 | Score threshold for output regions.|
| outputLabels | Array[String]| | White list for output labels.|
| labels | Array[String] | | List of labels |

#### Output Columns

{:.table-model-big}
| Param name | Type | Default | Column Data Description |
| --- | --- | --- | --- |
| outputCol | string | table_regions | array of [Coordinaties]ocr_structures#coordinate-schema)|


**Example:**

<div class="tabs-box pt0" markdown="1">

{% include programmingLanguageSelectScalaPython.html %}

```scala
import com.johnsnowlabs.ocr.transformers.*
import com.johnsnowlabs.ocr.OcrContext.implicits._

val imagePath = "path to image"

// Read image file as binary file
val df = spark.read
  .format("binaryFile")
  .load(imagePath)
  .asImage("image")

// Define transformer for detect signature
val signature_detector = ImageHandwrittenDetector
  .pretrained("image_signature_detector_gsa0628", "en", "public/ocr/models")
  .setInputCol("image")
  .setOutputCol("signature_regions")

val draw_regions = new ImageDrawRegions()
  .setInputCol("image")
  .setInputRegionsCol("signature_regions")
  .setOutputCol("image_with_regions")


pipeline = PipelineModel(stages=[
    binary_to_image,
    signature_detector,
    draw_regions
])

val data = pipeline.transform(df)

data.storeImage("image_with_regions")
```

```python
from pyspark.ml import PipelineModel
from sparkocr.transformers import *

imagePath = "path to image"

# Read image file as binary file
df = spark.read 
    .format("binaryFile")
    .load(imagePath)

binary_to_image = BinaryToImage() \
    .setInputCol("content") \
    .setOutputCol("image")

# Define transformer for detect signature
signature_detector = ImageHandwrittenDetector \
  .pretrained("image_signature_detector_gsa0628", "en", "public/ocr/models") \
  .setInputCol("image") \
  .setOutputCol("signature_regions")

draw_regions = ImageDrawRegions() \
  .setInputCol("image") \
  .setInputRegionsCol("signature_regions") \
  .setOutputCol("image_with_regions")


pipeline = PipelineModel(stages=[
    binary_to_image,
    signature_detector,
    draw_regions
])

data = pipeline.transform(df)

display_images(data, "image_with_regions")
```

</div>

**Output:**

![image](/assets/images/ocr/signature.png)



## ImageTextDetector

`ImageTextDetector` is a DL model for detecting text on the image.
It's based on CRAFT network architecture.


#### Input Columns

{:.table-model-big}
| Param name | Type | Default | Column Data Description |
| --- | --- | --- | --- |
| inputCol | string | image | image struct ([Image schema](ocr_structures#image-schema)) |

#### Parameters

{:.table-model-big}
| Param name | Type | Default | Description |
| --- | --- | --- | --- |
<<<<<<< HEAD
| scoreThreshold | float | 0.9 | Score threshold for output regions.|
| sizeThreshold | int | 5 | Size threshold for detected text |
| textThreshold | float | 0.4f | Text threshold |
| linkThreshold | float | 0.4f | Link threshold |
=======
| scoreThreshold | float | 0.9 | Score threshold for output regions. Regions with an area below the threshold won't be returned.|
| sizeThreshold | int | 5 | Threshold for the area of the detected regions. |
| textThreshold | float | 0.4f | Threshold for the score of a region potentially containing text. The region score represents the probability that a given pixel is the center of the character. Higher values for this threshold will result in that only regions for which the confidence of containing text is high will be returned.|
| linkThreshold | float | 0.4f | Threshold for the the link(affinity) score. The link score represents the space allowed between adjacent characters to be considered as a single word. |
>>>>>>> 5e41363b
| width | integer | 0 | Scale width to this value, if 0 use original width |
| height | integer | 0 | Scale height to this value, if 0 use original height |

#### Output Columns

{:.table-model-big}
| Param name | Type | Default | Column Data Description |
| --- | --- | --- | --- |
| outputCol | string | table_regions | array of [Coordinaties]ocr_structures#coordinate-schema)|


**Example:**

<div class="tabs-box pt0" markdown="1">

{% include programmingLanguageSelectScalaPython.html %}

```scala
import com.johnsnowlabs.ocr.transformers.*
import com.johnsnowlabs.ocr.OcrContext.implicits._

val imagePath = "path to image"

// Read image file as binary file
val df = spark.read
  .format("binaryFile")
  .load(imagePath)
  .asImage("image")

// Define transformer for detect text
val text_detector = ImageTextDetector
  .pretrained("text_detection_v1", "en", "clinical/ocr")
  .setInputCol("image")
  .setOutputCol("text_regions")

val draw_regions = new ImageTextDetector()
  .setInputCol("image")
  .setInputRegionsCol("text_regions")
  .setOutputCol("image_with_regions")
  .setSizeThreshold(10)
  .setScoreThreshold(0.9)
  .setLinkThreshold(0.4)
  .setTextThreshold(0.2)
  .setWidth(1512)
  .setHeight(2016)


pipeline = PipelineModel(stages=[
    binary_to_image,
    text_detector,
    draw_regions
])

val data = pipeline.transform(df)

data.storeImage("image_with_regions")
```

```python
from pyspark.ml import PipelineModel
from sparkocr.transformers import *

imagePath = "path to image"

# Read image file as binary file
df = spark.read 
    .format("binaryFile")
    .load(imagePath)

binary_to_image = BinaryToImage() \
    .setInputCol("content") \
    .setOutputCol("image")

# Define transformer for detect text
text_detector = ImageTextDetector \
  .pretrained("text_detection_v1", "en", "clinical/ocr") \
  .setInputCol("image") \
  .setOutputCol("text_regions") \
  .setSizeThreshold(10) \
  .setScoreThreshold(0.9) \
  .setLinkThreshold(0.4) \
  .setTextThreshold(0.2) \
  .setWidth(1512) \
  .setHeight(2016)

draw_regions = ImageDrawRegions() \
  .setInputCol("image") \
  .setInputRegionsCol("text_regions") \
  .setOutputCol("image_with_regions")


pipeline = PipelineModel(stages=[
    binary_to_image,
    text_detector,
    draw_regions
])

data = pipeline.transform(df)

display_images(data, "image_with_regions")
```

</div>

**Output:**

![image](/assets/images/ocr/text_detection.png)


## ImageTextDetectorV2

`ImageTextDetectorV2` is a DL model for detecting text on images.
It is based on the CRAFT network architecture with refiner net. Refiner net 
runs as postprocessing, and is able to merge single words regions into lines.
Currently, it's available only on Python side.


#### Input Columns

{:.table-model-big}
| Param name | Type | Default | Column Data Description |
| --- | --- | --- | --- |
| inputCol | string | image | image struct ([Image schema](ocr_structures#image-schema)) |

#### Parameters

{:.table-model-big}
| Param name | Type | Default | Description |
| --- | --- | --- | --- |
| scoreThreshold | float | 0.7 | Score threshold for output regions.|
<<<<<<< HEAD
| sizeThreshold | int | 10 | Threshold for height of the detected regions. |
| textThreshold | float | 0.4f | Threshold for the region(text) score. The region score represents the probability that the given pixel is the center of the character. |
| linkThreshold | float | 0.4f | Threshold for the the link(affinity) score. The link score represents the center probability of the space between adjacent characters. |
=======
| sizeThreshold | int | 10 | Threshold for height of the detected regions. Regions with a height below the threshold won't be returned.|
| textThreshold | float | 0.4f | Threshold for the score of a region potentially containing text. The region score represents the probability that a given pixel is the center of the character. Higher values for this threshold will result in that only regions for which the confidence of containing text is high will be returned.|
| linkThreshold | float | 0.4f | Threshold for the the link(affinity) score. The link score represents the space allowed between adjacent characters to be considered as a single word. |
>>>>>>> 5e41363b
| width | integer | 1280 | Width of the desired input image. Image will be resized to this width. |
| withRefiner | boolean | false | Enable to run refiner net as postprocessing step. |

#### Output Columns

{:.table-model-big}
| Param name | Type | Default | Column Data Description |
| --- | --- | --- | --- |
| outputCol | string | table_regions | array of [Coordinaties]ocr_structures#coordinate-schema)|


**Example:**

<div class="tabs-box pt0" markdown="1">

{% include programmingLanguageSelectScalaPython.html %}

```scala
not implemented
```

```python
from pyspark.ml import PipelineModel
from sparkocr.transformers import *

imagePath = "path to image"

# Read image file as binary file
df = spark.read 
    .format("binaryFile")
    .load(imagePath)

binary_to_image = BinaryToImage() \
    .setInputCol("content") \
    .setOutputCol("image")

# Define transformer for detect text
text_detector = ImageTextDetectorV2 \
    .pretrained("image_text_detector_v2", "en", "clinical/ocr") \
    .setInputCol("image") \
    .setOutputCol("text_regions") \
    .setScoreThreshold(0.5) \
    .setTextThreshold(0.2) \
    .setSizeThreshold(10) \
    .setWithRefiner(True)

draw_regions = ImageDrawRegions() \
  .setInputCol("image") \
  .setInputRegionsCol("text_regions") \
  .setOutputCol("image_with_regions")


pipeline = PipelineModel(stages=[
    binary_to_image,
    text_detector,
    draw_regions
])

data = pipeline.transform(df)

display_images(data, "image_with_regions")
```

</div>

![image](/assets/images/ocr/text_detection1.png)<|MERGE_RESOLUTION|>--- conflicted
+++ resolved
@@ -155,17 +155,10 @@
 {:.table-model-big}
 | Param name | Type | Default | Description |
 | --- | --- | --- | --- |
-<<<<<<< HEAD
-| scoreThreshold | float | 0.9 | Score threshold for output regions.|
-| sizeThreshold | int | 5 | Size threshold for detected text |
-| textThreshold | float | 0.4f | Text threshold |
-| linkThreshold | float | 0.4f | Link threshold |
-=======
 | scoreThreshold | float | 0.9 | Score threshold for output regions. Regions with an area below the threshold won't be returned.|
 | sizeThreshold | int | 5 | Threshold for the area of the detected regions. |
 | textThreshold | float | 0.4f | Threshold for the score of a region potentially containing text. The region score represents the probability that a given pixel is the center of the character. Higher values for this threshold will result in that only regions for which the confidence of containing text is high will be returned.|
 | linkThreshold | float | 0.4f | Threshold for the the link(affinity) score. The link score represents the space allowed between adjacent characters to be considered as a single word. |
->>>>>>> 5e41363b
 | width | integer | 0 | Scale width to this value, if 0 use original width |
 | height | integer | 0 | Scale height to this value, if 0 use original height |
 
@@ -296,15 +289,9 @@
 | Param name | Type | Default | Description |
 | --- | --- | --- | --- |
 | scoreThreshold | float | 0.7 | Score threshold for output regions.|
-<<<<<<< HEAD
-| sizeThreshold | int | 10 | Threshold for height of the detected regions. |
-| textThreshold | float | 0.4f | Threshold for the region(text) score. The region score represents the probability that the given pixel is the center of the character. |
-| linkThreshold | float | 0.4f | Threshold for the the link(affinity) score. The link score represents the center probability of the space between adjacent characters. |
-=======
 | sizeThreshold | int | 10 | Threshold for height of the detected regions. Regions with a height below the threshold won't be returned.|
 | textThreshold | float | 0.4f | Threshold for the score of a region potentially containing text. The region score represents the probability that a given pixel is the center of the character. Higher values for this threshold will result in that only regions for which the confidence of containing text is high will be returned.|
 | linkThreshold | float | 0.4f | Threshold for the the link(affinity) score. The link score represents the space allowed between adjacent characters to be considered as a single word. |
->>>>>>> 5e41363b
 | width | integer | 1280 | Width of the desired input image. Image will be resized to this width. |
 | withRefiner | boolean | false | Enable to run refiner net as postprocessing step. |
 
