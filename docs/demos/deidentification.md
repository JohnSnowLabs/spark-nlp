<<<<<<< HEAD
---
layout: demopage
title: Spark NLP in Action
full_width: true
permalink: /deidentification
key: demo
license: false
show_edit_on_github: false
show_date: false
data:
  sections:  
    - title: Spark NLP for Healthcare 
      excerpt: De-Identification
      secheader: yes
      secheader:
        - title: Spark NLP for Healthcare
          subtitle: De-Identification
          activemenu: deidentification
      source: yes
      source: 
        - title: Deidentify structured data
          id: deidentify_structured_data
          image: 
              src: /assets/images/Deidentify_structured_data.svg
          image2: 
              src: /assets/images/Deidentify_structured_data_f.svg
          excerpt: Deidentify PHI information from structured datasets using out of the box Spark NLP functionality that enforces GDPR and HIPPA compliance, while maintaining linkage of clinical data across files.
          actions:
          - text: Live Demo
            type: normal
            url: https://demo.johnsnowlabs.com/healthcare/DEID_EHR_DATA
          - text: Colab Netbook
            type: blue_btn
            url: https://colab.research.google.com/github/JohnSnowLabs/spark-nlp-workshop/blob/master/tutorials/streamlit_notebooks/healthcare/DEID_EHR_DATA.ipynb
        - title: Deidentify free text documents
          id: deidentify_free_text_documents
          image: 
              src: /assets/images/Deidentify_free_text_documents.svg
          image2: 
              src: /assets/images/Deidentify_free_text_documents_f.svg
          excerpt: Deidentify free text documents by either masking or obfuscating PHI information using out of the box Spark NLP models that enforce GDPR and HIPPA compliance.
          actions:
          - text: Live Demo
            type: normal
            url: https://demo.johnsnowlabs.com/healthcare/DEID_PHI_TEXT
          - text: Colab Netbook
            type: blue_btn
            url: https://colab.research.google.com/github/JohnSnowLabs/spark-nlp-workshop/blob/master/tutorials/streamlit_notebooks/healthcare/DEID_PHI_TEXT.ipynb
        - title: Deidentify DICOM documents
          id: deidentify_dicom_documents
          image: 
              src: /assets/images/Deidentify_DICOM_documents.svg
          image2: 
              src: /assets/images/Deidentify_DICOM_documents_f.svg
          excerpt: Deidentify DICOM documents by masking PHI information on the image and by either masking or obfuscating PHI from the metadata.
          actions:
          - text: Live Demo
            type: normal
            url: https://demo.johnsnowlabs.com/ocr/DEID_DICOM_IMAGE
          - text: Colab Netbook
            type: blue_btn
            url: https://colab.research.google.com/github/JohnSnowLabs/spark-nlp-workshop/blob/master/tutorials/streamlit_notebooks/ocr/DEID_DICOM_IMAGE.ipynb
        - title: De-identify PDF documents - HIPAA Compliance
          id: hipaa_compliance
          image: 
              src: /assets/images/Deidentify_PDF_documents.svg
          image2: 
              src: /assets/images/Deidentify_PDF_documents_f.svg
          excerpt: De-identify PDF documents using HIPAA guidelines by masking PHI information using out of the box Spark NLP models.
          actions:
          - text: Live Demo
            type: normal
            url: https://demo.johnsnowlabs.com/ocr/DEID_PDF_HIPAA
          - text: Colab Netbook
            type: blue_btn
            url: https://colab.research.google.com/github/JohnSnowLabs/spark-nlp-workshop/blob/master/tutorials/streamlit_notebooks/ocr/DEID_PDF.ipynb
        - title: De-identify PDF documents - GDPR Compliance
          id: gdpr_compliance
          image: 
              src: /assets/images/Deidentify_PDF_documents.svg
          image2: 
              src: /assets/images/Deidentify_PDF_documents_f.svg
          excerpt: De-identify PDF documents using GDPR guidelines by anonymizing PHI information using out of the box Spark NLP models.
          actions:
          - text: Live Demo
            type: normal
            url: https://demo.johnsnowlabs.com/ocr/DEID_PDF_GDPR
          - text: Colab Netbook
            type: blue_btn
            url: https://colab.research.google.com/github/JohnSnowLabs/spark-nlp-workshop/blob/master/tutorials/streamlit_notebooks/ocr/DEID_PDF.ipynb   
        - title: Detect PHI Entities for Deidentification
          id: detect_phi_entities
          image: 
              src: /assets/images/Detect_PHI_Entities.svg
          image2: 
              src: /assets/images/Detect_PHI_Entities_f.svg
          excerpt: This demo shows how Protected Health Information (PHI) that may need to be de-identified can be extracted using Spark NLP model.
          actions:
          - text: Live Demo
            type: normal
            url: https://demo.johnsnowlabs.com/healthcare/NER_DEMOGRAPHICS/
          - text: Colab Netbook
            type: blue_btn
            url: https://colab.research.google.com/github/JohnSnowLabs/spark-nlp-workshop/blob/master/tutorials/streamlit_notebooks/healthcare/NER_DEMOGRAPHICS.ipynb
        - title: Deidentify Clinical Notes in Different Languages
          id: deidentify_clinical_notes_different_languages
          image: 
              src: /assets/images/Deidentify_free_text_documents.svg
          image2: 
              src: /assets/images/Deidentify_free_text_documents_f.svg
          excerpt: This demo shows how to deidentify protected health information in English , Spanish, French, Italian and German texts.
          actions:
          - text: Live Demo
            type: normal
            url: https://demo.johnsnowlabs.com/healthcare/DEID_PHI_TEXT_MULTI/
          - text: Colab Netbook
            type: blue_btn
            url: https://colab.research.google.com/github/JohnSnowLabs/spark-nlp-workshop/blob/master/tutorials/streamlit_notebooks/healthcare/DEID_PHI_TEXT_MULTI.ipynb
=======
---
layout: demopage
title: Spark NLP in Action
full_width: true
permalink: /deidentification
key: demo
license: false
show_edit_on_github: false
show_date: false
data:
  sections:  
    - title: Spark NLP for Healthcare 
      excerpt: De-Identification
      secheader: yes
      secheader:
        - title: Spark NLP for Healthcare
          subtitle: De-Identification
          activemenu: deidentification
      source: yes
      source: 
        - title: Deidentify structured data
          id: deidentify_structured_data
          image: 
              src: /assets/images/Deidentify_structured_data.svg
          image2: 
              src: /assets/images/Deidentify_structured_data_f.svg
          excerpt: Deidentify PHI information from structured datasets using out of the box Spark NLP functionality that enforces GDPR and HIPPA compliance, while maintaining linkage of clinical data across files.
          actions:
          - text: Live Demo
            type: normal
            url: https://demo.johnsnowlabs.com/healthcare/DEID_EHR_DATA
          - text: Colab Netbook
            type: blue_btn
            url: https://colab.research.google.com/github/JohnSnowLabs/spark-nlp-workshop/blob/master/tutorials/streamlit_notebooks/healthcare/DEID_EHR_DATA.ipynb
        - title: Deidentify free text documents
          id: deidentify_free_text_documents
          image: 
              src: /assets/images/Deidentify_free_text_documents.svg
          image2: 
              src: /assets/images/Deidentify_free_text_documents_f.svg
          excerpt: Deidentify free text documents by either masking or obfuscating PHI information using out of the box Spark NLP models that enforce GDPR and HIPPA compliance.
          actions:
          - text: Live Demo
            type: normal
            url: https://demo.johnsnowlabs.com/healthcare/DEID_PHI_TEXT
          - text: Colab Netbook
            type: blue_btn
            url: https://colab.research.google.com/github/JohnSnowLabs/spark-nlp-workshop/blob/master/tutorials/streamlit_notebooks/healthcare/DEID_PHI_TEXT.ipynb
        - title: Deidentify DICOM documents
          id: deidentify_dicom_documents
          image: 
              src: /assets/images/Deidentify_DICOM_documents.svg
          image2: 
              src: /assets/images/Deidentify_DICOM_documents_f.svg
          excerpt: Deidentify DICOM documents by masking PHI information on the image and by either masking or obfuscating PHI from the metadata.
          actions:
          - text: Live Demo
            type: normal
            url: https://demo.johnsnowlabs.com/ocr/DEID_DICOM_IMAGE
          - text: Colab Netbook
            type: blue_btn
            url: https://colab.research.google.com/github/JohnSnowLabs/spark-nlp-workshop/blob/master/tutorials/streamlit_notebooks/ocr/DEID_DICOM_IMAGE.ipynb
        - title: De-identify PDF documents - HIPAA Compliance
          id: hipaa_compliance
          image: 
              src: /assets/images/Deidentify_PDF_documents.svg
          image2: 
              src: /assets/images/Deidentify_PDF_documents_f.svg
          excerpt: De-identify PDF documents using HIPAA guidelines by masking PHI information using out of the box Spark NLP models.
          actions:
          - text: Live Demo
            type: normal
            url: https://demo.johnsnowlabs.com/ocr/DEID_PDF_HIPAA
          - text: Colab Netbook
            type: blue_btn
            url: https://colab.research.google.com/github/JohnSnowLabs/spark-nlp-workshop/blob/master/tutorials/streamlit_notebooks/ocr/DEID_PDF.ipynb
        - title: De-identify PDF documents - GDPR Compliance
          id: gdpr_compliance
          image: 
              src: /assets/images/Deidentify_PDF_documents.svg
          image2: 
              src: /assets/images/Deidentify_PDF_documents_f.svg
          excerpt: De-identify PDF documents using GDPR guidelines by anonymizing PHI information using out of the box Spark NLP models.
          actions:
          - text: Live Demo
            type: normal
            url: https://demo.johnsnowlabs.com/ocr/DEID_PDF_GDPR
          - text: Colab Netbook
            type: blue_btn
            url: https://colab.research.google.com/github/JohnSnowLabs/spark-nlp-workshop/blob/master/tutorials/streamlit_notebooks/ocr/DEID_PDF.ipynb   
        - title: Detect PHI Entities for Deidentification
          id: detect_phi_entities
          image: 
              src: /assets/images/Detect_PHI_Entities.svg
          image2: 
              src: /assets/images/Detect_PHI_Entities_f.svg
          excerpt: This demo shows how Protected Health Information (PHI) that may need to be de-identified can be extracted using Spark NLP model.
          actions:
          - text: Live Demo
            type: normal
            url: https://demo.johnsnowlabs.com/healthcare/NER_DEMOGRAPHICS/
          - text: Colab Netbook
            type: blue_btn
            url: https://colab.research.google.com/github/JohnSnowLabs/spark-nlp-workshop/blob/master/tutorials/streamlit_notebooks/healthcare/NER_DEMOGRAPHICS.ipynb
        - title: Deidentify Clinical Notes in Different Languages
          id: deidentify_clinical_notes_different_languages
          image: 
              src: /assets/images/Deidentify_free_text_documents.svg
          image2: 
              src: /assets/images/Deidentify_free_text_documents_f.svg
          excerpt: This demo shows how to deidentify protected health information in English , Spanish, French, Italian and German texts.
          actions:
          - text: Live Demo
            type: normal
            url: https://demo.johnsnowlabs.com/healthcare/DEID_PHI_TEXT_MULTI/
          - text: Colab Netbook
            type: blue_btn
            url: https://colab.research.google.com/github/JohnSnowLabs/spark-nlp-workshop/blob/master/tutorials/streamlit_notebooks/healthcare/DEID_PHI_TEXT_MULTI.ipynb
>>>>>>> 5e41363b
---<|MERGE_RESOLUTION|>--- conflicted
+++ resolved
@@ -1,240 +1,119 @@
-<<<<<<< HEAD
----
-layout: demopage
-title: Spark NLP in Action
-full_width: true
-permalink: /deidentification
-key: demo
-license: false
-show_edit_on_github: false
-show_date: false
-data:
-  sections:  
-    - title: Spark NLP for Healthcare 
-      excerpt: De-Identification
-      secheader: yes
-      secheader:
-        - title: Spark NLP for Healthcare
-          subtitle: De-Identification
-          activemenu: deidentification
-      source: yes
-      source: 
-        - title: Deidentify structured data
-          id: deidentify_structured_data
-          image: 
-              src: /assets/images/Deidentify_structured_data.svg
-          image2: 
-              src: /assets/images/Deidentify_structured_data_f.svg
-          excerpt: Deidentify PHI information from structured datasets using out of the box Spark NLP functionality that enforces GDPR and HIPPA compliance, while maintaining linkage of clinical data across files.
-          actions:
-          - text: Live Demo
-            type: normal
-            url: https://demo.johnsnowlabs.com/healthcare/DEID_EHR_DATA
-          - text: Colab Netbook
-            type: blue_btn
-            url: https://colab.research.google.com/github/JohnSnowLabs/spark-nlp-workshop/blob/master/tutorials/streamlit_notebooks/healthcare/DEID_EHR_DATA.ipynb
-        - title: Deidentify free text documents
-          id: deidentify_free_text_documents
-          image: 
-              src: /assets/images/Deidentify_free_text_documents.svg
-          image2: 
-              src: /assets/images/Deidentify_free_text_documents_f.svg
-          excerpt: Deidentify free text documents by either masking or obfuscating PHI information using out of the box Spark NLP models that enforce GDPR and HIPPA compliance.
-          actions:
-          - text: Live Demo
-            type: normal
-            url: https://demo.johnsnowlabs.com/healthcare/DEID_PHI_TEXT
-          - text: Colab Netbook
-            type: blue_btn
-            url: https://colab.research.google.com/github/JohnSnowLabs/spark-nlp-workshop/blob/master/tutorials/streamlit_notebooks/healthcare/DEID_PHI_TEXT.ipynb
-        - title: Deidentify DICOM documents
-          id: deidentify_dicom_documents
-          image: 
-              src: /assets/images/Deidentify_DICOM_documents.svg
-          image2: 
-              src: /assets/images/Deidentify_DICOM_documents_f.svg
-          excerpt: Deidentify DICOM documents by masking PHI information on the image and by either masking or obfuscating PHI from the metadata.
-          actions:
-          - text: Live Demo
-            type: normal
-            url: https://demo.johnsnowlabs.com/ocr/DEID_DICOM_IMAGE
-          - text: Colab Netbook
-            type: blue_btn
-            url: https://colab.research.google.com/github/JohnSnowLabs/spark-nlp-workshop/blob/master/tutorials/streamlit_notebooks/ocr/DEID_DICOM_IMAGE.ipynb
-        - title: De-identify PDF documents - HIPAA Compliance
-          id: hipaa_compliance
-          image: 
-              src: /assets/images/Deidentify_PDF_documents.svg
-          image2: 
-              src: /assets/images/Deidentify_PDF_documents_f.svg
-          excerpt: De-identify PDF documents using HIPAA guidelines by masking PHI information using out of the box Spark NLP models.
-          actions:
-          - text: Live Demo
-            type: normal
-            url: https://demo.johnsnowlabs.com/ocr/DEID_PDF_HIPAA
-          - text: Colab Netbook
-            type: blue_btn
-            url: https://colab.research.google.com/github/JohnSnowLabs/spark-nlp-workshop/blob/master/tutorials/streamlit_notebooks/ocr/DEID_PDF.ipynb
-        - title: De-identify PDF documents - GDPR Compliance
-          id: gdpr_compliance
-          image: 
-              src: /assets/images/Deidentify_PDF_documents.svg
-          image2: 
-              src: /assets/images/Deidentify_PDF_documents_f.svg
-          excerpt: De-identify PDF documents using GDPR guidelines by anonymizing PHI information using out of the box Spark NLP models.
-          actions:
-          - text: Live Demo
-            type: normal
-            url: https://demo.johnsnowlabs.com/ocr/DEID_PDF_GDPR
-          - text: Colab Netbook
-            type: blue_btn
-            url: https://colab.research.google.com/github/JohnSnowLabs/spark-nlp-workshop/blob/master/tutorials/streamlit_notebooks/ocr/DEID_PDF.ipynb   
-        - title: Detect PHI Entities for Deidentification
-          id: detect_phi_entities
-          image: 
-              src: /assets/images/Detect_PHI_Entities.svg
-          image2: 
-              src: /assets/images/Detect_PHI_Entities_f.svg
-          excerpt: This demo shows how Protected Health Information (PHI) that may need to be de-identified can be extracted using Spark NLP model.
-          actions:
-          - text: Live Demo
-            type: normal
-            url: https://demo.johnsnowlabs.com/healthcare/NER_DEMOGRAPHICS/
-          - text: Colab Netbook
-            type: blue_btn
-            url: https://colab.research.google.com/github/JohnSnowLabs/spark-nlp-workshop/blob/master/tutorials/streamlit_notebooks/healthcare/NER_DEMOGRAPHICS.ipynb
-        - title: Deidentify Clinical Notes in Different Languages
-          id: deidentify_clinical_notes_different_languages
-          image: 
-              src: /assets/images/Deidentify_free_text_documents.svg
-          image2: 
-              src: /assets/images/Deidentify_free_text_documents_f.svg
-          excerpt: This demo shows how to deidentify protected health information in English , Spanish, French, Italian and German texts.
-          actions:
-          - text: Live Demo
-            type: normal
-            url: https://demo.johnsnowlabs.com/healthcare/DEID_PHI_TEXT_MULTI/
-          - text: Colab Netbook
-            type: blue_btn
-            url: https://colab.research.google.com/github/JohnSnowLabs/spark-nlp-workshop/blob/master/tutorials/streamlit_notebooks/healthcare/DEID_PHI_TEXT_MULTI.ipynb
-=======
----
-layout: demopage
-title: Spark NLP in Action
-full_width: true
-permalink: /deidentification
-key: demo
-license: false
-show_edit_on_github: false
-show_date: false
-data:
-  sections:  
-    - title: Spark NLP for Healthcare 
-      excerpt: De-Identification
-      secheader: yes
-      secheader:
-        - title: Spark NLP for Healthcare
-          subtitle: De-Identification
-          activemenu: deidentification
-      source: yes
-      source: 
-        - title: Deidentify structured data
-          id: deidentify_structured_data
-          image: 
-              src: /assets/images/Deidentify_structured_data.svg
-          image2: 
-              src: /assets/images/Deidentify_structured_data_f.svg
-          excerpt: Deidentify PHI information from structured datasets using out of the box Spark NLP functionality that enforces GDPR and HIPPA compliance, while maintaining linkage of clinical data across files.
-          actions:
-          - text: Live Demo
-            type: normal
-            url: https://demo.johnsnowlabs.com/healthcare/DEID_EHR_DATA
-          - text: Colab Netbook
-            type: blue_btn
-            url: https://colab.research.google.com/github/JohnSnowLabs/spark-nlp-workshop/blob/master/tutorials/streamlit_notebooks/healthcare/DEID_EHR_DATA.ipynb
-        - title: Deidentify free text documents
-          id: deidentify_free_text_documents
-          image: 
-              src: /assets/images/Deidentify_free_text_documents.svg
-          image2: 
-              src: /assets/images/Deidentify_free_text_documents_f.svg
-          excerpt: Deidentify free text documents by either masking or obfuscating PHI information using out of the box Spark NLP models that enforce GDPR and HIPPA compliance.
-          actions:
-          - text: Live Demo
-            type: normal
-            url: https://demo.johnsnowlabs.com/healthcare/DEID_PHI_TEXT
-          - text: Colab Netbook
-            type: blue_btn
-            url: https://colab.research.google.com/github/JohnSnowLabs/spark-nlp-workshop/blob/master/tutorials/streamlit_notebooks/healthcare/DEID_PHI_TEXT.ipynb
-        - title: Deidentify DICOM documents
-          id: deidentify_dicom_documents
-          image: 
-              src: /assets/images/Deidentify_DICOM_documents.svg
-          image2: 
-              src: /assets/images/Deidentify_DICOM_documents_f.svg
-          excerpt: Deidentify DICOM documents by masking PHI information on the image and by either masking or obfuscating PHI from the metadata.
-          actions:
-          - text: Live Demo
-            type: normal
-            url: https://demo.johnsnowlabs.com/ocr/DEID_DICOM_IMAGE
-          - text: Colab Netbook
-            type: blue_btn
-            url: https://colab.research.google.com/github/JohnSnowLabs/spark-nlp-workshop/blob/master/tutorials/streamlit_notebooks/ocr/DEID_DICOM_IMAGE.ipynb
-        - title: De-identify PDF documents - HIPAA Compliance
-          id: hipaa_compliance
-          image: 
-              src: /assets/images/Deidentify_PDF_documents.svg
-          image2: 
-              src: /assets/images/Deidentify_PDF_documents_f.svg
-          excerpt: De-identify PDF documents using HIPAA guidelines by masking PHI information using out of the box Spark NLP models.
-          actions:
-          - text: Live Demo
-            type: normal
-            url: https://demo.johnsnowlabs.com/ocr/DEID_PDF_HIPAA
-          - text: Colab Netbook
-            type: blue_btn
-            url: https://colab.research.google.com/github/JohnSnowLabs/spark-nlp-workshop/blob/master/tutorials/streamlit_notebooks/ocr/DEID_PDF.ipynb
-        - title: De-identify PDF documents - GDPR Compliance
-          id: gdpr_compliance
-          image: 
-              src: /assets/images/Deidentify_PDF_documents.svg
-          image2: 
-              src: /assets/images/Deidentify_PDF_documents_f.svg
-          excerpt: De-identify PDF documents using GDPR guidelines by anonymizing PHI information using out of the box Spark NLP models.
-          actions:
-          - text: Live Demo
-            type: normal
-            url: https://demo.johnsnowlabs.com/ocr/DEID_PDF_GDPR
-          - text: Colab Netbook
-            type: blue_btn
-            url: https://colab.research.google.com/github/JohnSnowLabs/spark-nlp-workshop/blob/master/tutorials/streamlit_notebooks/ocr/DEID_PDF.ipynb   
-        - title: Detect PHI Entities for Deidentification
-          id: detect_phi_entities
-          image: 
-              src: /assets/images/Detect_PHI_Entities.svg
-          image2: 
-              src: /assets/images/Detect_PHI_Entities_f.svg
-          excerpt: This demo shows how Protected Health Information (PHI) that may need to be de-identified can be extracted using Spark NLP model.
-          actions:
-          - text: Live Demo
-            type: normal
-            url: https://demo.johnsnowlabs.com/healthcare/NER_DEMOGRAPHICS/
-          - text: Colab Netbook
-            type: blue_btn
-            url: https://colab.research.google.com/github/JohnSnowLabs/spark-nlp-workshop/blob/master/tutorials/streamlit_notebooks/healthcare/NER_DEMOGRAPHICS.ipynb
-        - title: Deidentify Clinical Notes in Different Languages
-          id: deidentify_clinical_notes_different_languages
-          image: 
-              src: /assets/images/Deidentify_free_text_documents.svg
-          image2: 
-              src: /assets/images/Deidentify_free_text_documents_f.svg
-          excerpt: This demo shows how to deidentify protected health information in English , Spanish, French, Italian and German texts.
-          actions:
-          - text: Live Demo
-            type: normal
-            url: https://demo.johnsnowlabs.com/healthcare/DEID_PHI_TEXT_MULTI/
-          - text: Colab Netbook
-            type: blue_btn
-            url: https://colab.research.google.com/github/JohnSnowLabs/spark-nlp-workshop/blob/master/tutorials/streamlit_notebooks/healthcare/DEID_PHI_TEXT_MULTI.ipynb
->>>>>>> 5e41363b
+---
+layout: demopage
+title: Spark NLP in Action
+full_width: true
+permalink: /deidentification
+key: demo
+license: false
+show_edit_on_github: false
+show_date: false
+data:
+  sections:  
+    - title: Spark NLP for Healthcare 
+      excerpt: De-Identification
+      secheader: yes
+      secheader:
+        - title: Spark NLP for Healthcare
+          subtitle: De-Identification
+          activemenu: deidentification
+      source: yes
+      source: 
+        - title: Deidentify structured data
+          id: deidentify_structured_data
+          image: 
+              src: /assets/images/Deidentify_structured_data.svg
+          image2: 
+              src: /assets/images/Deidentify_structured_data_f.svg
+          excerpt: Deidentify PHI information from structured datasets using out of the box Spark NLP functionality that enforces GDPR and HIPPA compliance, while maintaining linkage of clinical data across files.
+          actions:
+          - text: Live Demo
+            type: normal
+            url: https://demo.johnsnowlabs.com/healthcare/DEID_EHR_DATA
+          - text: Colab Netbook
+            type: blue_btn
+            url: https://colab.research.google.com/github/JohnSnowLabs/spark-nlp-workshop/blob/master/tutorials/streamlit_notebooks/healthcare/DEID_EHR_DATA.ipynb
+        - title: Deidentify free text documents
+          id: deidentify_free_text_documents
+          image: 
+              src: /assets/images/Deidentify_free_text_documents.svg
+          image2: 
+              src: /assets/images/Deidentify_free_text_documents_f.svg
+          excerpt: Deidentify free text documents by either masking or obfuscating PHI information using out of the box Spark NLP models that enforce GDPR and HIPPA compliance.
+          actions:
+          - text: Live Demo
+            type: normal
+            url: https://demo.johnsnowlabs.com/healthcare/DEID_PHI_TEXT
+          - text: Colab Netbook
+            type: blue_btn
+            url: https://colab.research.google.com/github/JohnSnowLabs/spark-nlp-workshop/blob/master/tutorials/streamlit_notebooks/healthcare/DEID_PHI_TEXT.ipynb
+        - title: Deidentify DICOM documents
+          id: deidentify_dicom_documents
+          image: 
+              src: /assets/images/Deidentify_DICOM_documents.svg
+          image2: 
+              src: /assets/images/Deidentify_DICOM_documents_f.svg
+          excerpt: Deidentify DICOM documents by masking PHI information on the image and by either masking or obfuscating PHI from the metadata.
+          actions:
+          - text: Live Demo
+            type: normal
+            url: https://demo.johnsnowlabs.com/ocr/DEID_DICOM_IMAGE
+          - text: Colab Netbook
+            type: blue_btn
+            url: https://colab.research.google.com/github/JohnSnowLabs/spark-nlp-workshop/blob/master/tutorials/streamlit_notebooks/ocr/DEID_DICOM_IMAGE.ipynb
+        - title: De-identify PDF documents - HIPAA Compliance
+          id: hipaa_compliance
+          image: 
+              src: /assets/images/Deidentify_PDF_documents.svg
+          image2: 
+              src: /assets/images/Deidentify_PDF_documents_f.svg
+          excerpt: De-identify PDF documents using HIPAA guidelines by masking PHI information using out of the box Spark NLP models.
+          actions:
+          - text: Live Demo
+            type: normal
+            url: https://demo.johnsnowlabs.com/ocr/DEID_PDF_HIPAA
+          - text: Colab Netbook
+            type: blue_btn
+            url: https://colab.research.google.com/github/JohnSnowLabs/spark-nlp-workshop/blob/master/tutorials/streamlit_notebooks/ocr/DEID_PDF.ipynb
+        - title: De-identify PDF documents - GDPR Compliance
+          id: gdpr_compliance
+          image: 
+              src: /assets/images/Deidentify_PDF_documents.svg
+          image2: 
+              src: /assets/images/Deidentify_PDF_documents_f.svg
+          excerpt: De-identify PDF documents using GDPR guidelines by anonymizing PHI information using out of the box Spark NLP models.
+          actions:
+          - text: Live Demo
+            type: normal
+            url: https://demo.johnsnowlabs.com/ocr/DEID_PDF_GDPR
+          - text: Colab Netbook
+            type: blue_btn
+            url: https://colab.research.google.com/github/JohnSnowLabs/spark-nlp-workshop/blob/master/tutorials/streamlit_notebooks/ocr/DEID_PDF.ipynb   
+        - title: Detect PHI Entities for Deidentification
+          id: detect_phi_entities
+          image: 
+              src: /assets/images/Detect_PHI_Entities.svg
+          image2: 
+              src: /assets/images/Detect_PHI_Entities_f.svg
+          excerpt: This demo shows how Protected Health Information (PHI) that may need to be de-identified can be extracted using Spark NLP model.
+          actions:
+          - text: Live Demo
+            type: normal
+            url: https://demo.johnsnowlabs.com/healthcare/NER_DEMOGRAPHICS/
+          - text: Colab Netbook
+            type: blue_btn
+            url: https://colab.research.google.com/github/JohnSnowLabs/spark-nlp-workshop/blob/master/tutorials/streamlit_notebooks/healthcare/NER_DEMOGRAPHICS.ipynb
+        - title: Deidentify Clinical Notes in Different Languages
+          id: deidentify_clinical_notes_different_languages
+          image: 
+              src: /assets/images/Deidentify_free_text_documents.svg
+          image2: 
+              src: /assets/images/Deidentify_free_text_documents_f.svg
+          excerpt: This demo shows how to deidentify protected health information in English , Spanish, French, Italian and German texts.
+          actions:
+          - text: Live Demo
+            type: normal
+            url: https://demo.johnsnowlabs.com/healthcare/DEID_PHI_TEXT_MULTI/
+          - text: Colab Netbook
+            type: blue_btn
+            url: https://colab.research.google.com/github/JohnSnowLabs/spark-nlp-workshop/blob/master/tutorials/streamlit_notebooks/healthcare/DEID_PHI_TEXT_MULTI.ipynb
 ---