---
layout: demopage
title: Spark NLP in Action
full_width: true
permalink: /recognize_clinical_entities
key: demo
license: false
show_edit_on_github: false
show_date: false
data:
  sections:  
    - title: Spark NLP for Healthcare 
      excerpt: Recognize Clinical Entities
      secheader: yes
      secheader:
        - title: Spark NLP for Healthcare
          subtitle: Recognize Clinical Entities
          activemenu: recognize_clinical_entities
      source: yes
      source: 
        - title: Detect clinical entities in text
          id: detect_clinical_entities_in_text
          image: 
              src: /assets/images/Detect_risk_factors.svg
          image2: 
              src: /assets/images/Detect_risk_factors_f.svg
          excerpt: Automatically detect more than 50 clinical entities using our NER deep learning model.
          actions:
          - text: Live Demo
            type: normal
            url: https://demo.johnsnowlabs.com/healthcare/NER_CLINICAL
          - text: Colab Netbook
            type: blue_btn
            url: https://githubtocolab.com/JohnSnowLabs/spark-nlp-workshop/blob/master/tutorials/Certification_Trainings/Healthcare/1.Clinical_Named_Entity_Recognition_Model.ipynb        
        - title: Detect diagnosis and procedures
          id: detect_diagnosis_and_procedures
          image: 
              src: /assets/images/Detect_diagnosis_and_procedures.svg
          image2: 
              src: /assets/images/Detect_diagnosis_and_procedures_f.svg
          excerpt: Automatically identify diagnoses and procedures in clinical documents using the pretrained Spark NLP clinical models.
          actions:
          - text: Live Demo
            type: normal
            url: https://demo.johnsnowlabs.com/healthcare/NER_DIAG_PROC/
          - text: Colab Netbook
            type: blue_btn
            url: https://colab.research.google.com/github/JohnSnowLabs/spark-nlp-workshop/blob/master/tutorials/streamlit_notebooks/healthcare/NER_DIAG_PROC.ipynb
        - title: Detect drugs and prescriptions
          id: detect_drugs_and_prescriptions
          image: 
              src: /assets/images/Detect_drugs_and_prescriptions.svg
          image2: 
              src: /assets/images/Detect_drugs_and_prescriptions_f.svg
          excerpt: Automatically identify <b>Drug, Dosage, Duration, Form, Frequency, Route,</b> and <b>Strength</b> details in clinical documents using three of our pretrained Spark NLP clinical models.
          actions:
          - text: Live Demo
            type: normal
            url: https://demo.johnsnowlabs.com/healthcare/NER_POSOLOGY/
          - text: Colab Netbook
            type: blue_btn
            url: https://colab.research.google.com/github/JohnSnowLabs/spark-nlp-workshop/blob/master/tutorials/streamlit_notebooks/healthcare/NER_POSOLOGY.ipynb
        - title: Identify diagnosis and symptoms assertion status
          id: identify_diagnosis_and_symptoms_assertion_status
          image: 
              src: /assets/images/Identify_diagnosis_and_symptoms_assertion_status.svg
          image2: 
              src: /assets/images/Identify_diagnosis_and_symptoms_assertion_status_f.svg
          excerpt: Automatically detect if a diagnosis or a symptom is present, absent, uncertain or associated to other persons (e.g. family members).
          actions:
          - text: Live Demo
            type: normal
            url: https://demo.johnsnowlabs.com/healthcare/ASSERTION/
          - text: Colab Netbook
            type: blue_btn
            url: https://colab.research.google.com/github/JohnSnowLabs/spark-nlp-workshop/blob/master/tutorials/Certification_Trainings/Healthcare/2.Clinical_Assertion_Model.ipynb
        - title: Adverse drug events tagger
          id: adverse_drug_events_tagger
          image: 
              src: /assets/images/Adverse_drug_events_tagger.svg
          image2: 
              src: /assets/images/Adverse_drug_events_tagger_f.svg
          excerpt: Automatic pipeline that tags documents as containing or not containing adverse events description, then identifies those events.
          actions:
          - text: Live Demo
            type: normal
            url: https://demo.johnsnowlabs.com/healthcare/PP_ADE/
          - text: Colab Netbook
            type: blue_btn
            url: https://colab.research.google.com/github/JohnSnowLabs/spark-nlp-workshop/blob/master/tutorials/Certification_Trainings/Healthcare/16.Adverse_Drug_Event_ADE_NER_and_Classifier.ipynb
        - title: Detect anatomical references
          id: detect_anatomical_references
          image: 
              src: /assets/images/Detect_anatomical_references.svg
          image2: 
              src: /assets/images/Detect_anatomical_references_f.svg
          excerpt: Automatically identify <b>Anatomical System, Cell, Cellular Component, Anatomical Structure, Immaterial Anatomical Entity, Multi-tissue Structure, Organ, Organism Subdivision, Organism Substance, Pathological Formation</b> in clinical documents using our pretrained Spark NLP model.
          actions:
          - text: Live Demo
            type: normal
            url: https://demo.johnsnowlabs.com/healthcare/NER_ANATOMY/
          - text: Colab Netbook
            type: blue_btn
            url: https://colab.research.google.com/github/JohnSnowLabs/spark-nlp-workshop/blob/master/tutorials/streamlit_notebooks/healthcare/NER_ANATOMY.ipynb
        - title: Detect clinical events
          id: detect_clinical_events
          image: 
              src: /assets/images/Detect_clinical_events.svg
          image2: 
              src: /assets/images/Detect_clinical_events_f.svg
          excerpt: Automatically identify a variety of clinical events such as <b>Problems, Tests, Treatments, Admissions</b> or <b>Discharges</b>, in clinical documents using two of our pretrained Spark NLP models.
          actions:
          - text: Live Demo
            type: normal
            url: https://demo.johnsnowlabs.com/healthcare/NER_EVENTS_CLINICAL
          - text: Colab Netbook
            type: blue_btn
            url: https://colab.research.google.com/github/JohnSnowLabs/spark-nlp-workshop/blob/master/tutorials/streamlit_notebooks/healthcare/NER_EVENTS_CLINICAL.ipynb
        - title: Detect lab results
          id: detect_lab_results
          image: 
              src: /assets/images/Detect_lab_results.svg
          image2: 
              src: /assets/images/Detect_lab_results_f.svg
          excerpt: Automatically identify <b>Lab test names</b> and <b>Lab results</b> from clinical documents using our pretrained Spark NLP model.
          actions:
          - text: Live Demo
            type: normal
            url: https://demo.johnsnowlabs.com/healthcare/NER_LAB/
          - text: Colab Netbook
            type: blue_btn
            url: https://colab.research.google.com/github/JohnSnowLabs/spark-nlp-workshop/blob/master/tutorials/streamlit_notebooks/healthcare/NER_LAB.ipynb 
        - title: Detect risk factors
          id: detect_risk_factors
          image: 
              src: /assets/images/Detect_risk_factors.svg
          image2: 
              src: /assets/images/Detect_risk_factors_f.svg
          excerpt: Automatically identify risk factors such as <b>Coronary artery disease, Diabetes, Family history, Hyperlipidemia, Hypertension, Medications, Obesity, PHI, Smoking habits</b> in clinical documents using our pretrained Spark NLP model.
          actions:
          - text: Live Demo
            type: normal
            url: https://demo.johnsnowlabs.com/healthcare/NER_RISK_FACTORS/
          - text: Colab Netbook
            type: blue_btn
            url: https://colab.research.google.com/github/JohnSnowLabs/spark-nlp-workshop/blob/master/tutorials/streamlit_notebooks/healthcare/NER_RISK_FACTORS.ipynb 
        - title: Detect Drug Chemicals (Bert For Token Classification) 
          id: detect_drug_chemicals
          image: 
              src: /assets/images/Detect_Drug_Chemicals.svg
          image2: 
              src: /assets/images/Detect_Drug_Chemicals_f.svg
          excerpt: This demo shows how drug chemicals can be extracted from medical texts using Spark NLP model which trained with BertForTokenClassifier.
          actions:
          - text: Live Demo
            type: normal
            url: https://demo.johnsnowlabs.com/healthcare/NER_BERT_TOKEN_CLASSIFIER/
          - text: Colab Netbook
            type: blue_btn
            url: https://colab.research.google.com/github/JohnSnowLabs/spark-nlp-workshop/blob/master/tutorials/streamlit_notebooks/healthcare/NER_BERT_TOKEN_CLASSIFIER.ipynb          
        - title: Detect Covid-related clinical terminology 
          id: detect_covid_related_clinical_terminology
          image: 
              src: /assets/images/Detect_Covid-related_clinical_terminology.svg
          image2: 
              src: /assets/images/Detect_Covid-related_clinical_terminology_f.svg
          excerpt: This demo shows how Covid-related clinical terminology can be detected using a Spark NLP Healthcare NER model.
          actions:
          - text: Live Demo
            type: normal
            url: https://demo.johnsnowlabs.com/healthcare/NER_COVID/
          - text: Colab Netbook
            type: blue_btn
            url: https://colab.research.google.com/github/JohnSnowLabs/spark-nlp-workshop/blob/master/tutorials/streamlit_notebooks/healthcare/NER_COVID.ipynb
        - title: Find available models for your clinical entities 
          id: ner_model_finder
          image: 
              src: /assets/images/NER_Model_Finder.svg
          image2: 
              src: /assets/images/NER_Model_Finder_f.svg
          excerpt: This demo shows how to use a pretrained pipeline to find the best NER model given an entity name.
          actions:
          - text: Live Demo
            type: normal
            url: https://demo.johnsnowlabs.com/healthcare/NER_MODEL_FINDER/
          - text: Colab Netbook
            type: blue_btn
            url: https://github.com/JohnSnowLabs/spark-nlp-workshop/blob/master/tutorials/Certification_Trainings/Healthcare/11.Pretrained_Clinical_Pipelines.ipynb
        - title: Extract Drugs and Chemicals
          id: extract_names_of_drugs_chemicals 
          image: 
              src: /assets/images/Extract_the_Names_of_Drugs_Chemicals.svg
          image2: 
              src: /assets/images/Extract_the_Names_of_Drugs_Chemicals_f.svg
          excerpt: This demo shows how Names of Drugs & Chemicals can be detected using a Spark NLP Healthcare NER model.
          actions:
          - text: Live Demo
            type: normal
            url: https://demo.johnsnowlabs.com/healthcare/NER_CHEMD/
          - text: Colab Netbook
            type: blue_btn
            url: https://colab.research.google.com/github/JohnSnowLabs/spark-nlp-workshop/blob/master/tutorials/streamlit_notebooks/healthcare/NER_CHEMD.ipynb
        - title: Extract neurologic deficits related to NIH Stroke Scale (NIHSS)
          id: extract_neurologic_deficits_relatedNIH_stroke_scale 
          image: 
              src: /assets/images/Extract_neurologic_deficits_related_NIH_Stroke_Scale.svg
          image2: 
              src: /assets/images/Extract_neurologic_deficits_related_NIH_Stroke_Scale_f.svg
          excerpt: This demo shows how neurologic deficits can be extracted in accordance with their NIH Stroke Scale using a Spark NLP Healthcare NER model.
          actions:
          - text: Live Demo
            type: normal
            url: https://demo.johnsnowlabs.com/healthcare/NER_NIHSS/
          - text: Colab Netbook
            type: blue_btn
            url: https://colab.research.google.com/github/JohnSnowLabs/spark-nlp-workshop/blob/master/tutorials/streamlit_notebooks/healthcare/NER_NIHSS.ipynb
        - title: Recognize Clinical Abbreviations and Acronyms
          id: recognize_clinical_abbreviations_and_acronyms
          image: 
              src: /assets/images/Recognize_clinical_abbreviations_and_acronyms.svg
          image2: 
              src: /assets/images/Recognize_clinical_abbreviations_and_acronyms_f.svg
          excerpt: This demo shows how to extract clinical abbreviations and acronyms from medical texts.
          actions:
          - text: Live Demo
            type: normal
            url: https://demo.johnsnowlabs.com/healthcare/NER_ABBREVIATION/
          - text: Colab Netbook
            type: blue_btn
            url: https://colab.research.google.com/github/JohnSnowLabs/spark-nlp-workshop/blob/master/tutorials/streamlit_notebooks/healthcare/NER_ABBREVIATION.ipynb
        - title: Recognize Concepts in Drug Development Trials
          id: recognize_concepts_in_drug_development_trials
          image: 
              src: /assets/images/Recognize_concepts_in_drug_development_trials.svg
          image2: 
              src: /assets/images/Recognize_concepts_in_drug_development_trials_f.svg
          excerpt: This demo shows how to extract concepts related to drug development including Trial Groups, End Points and Hazard Ratio.
          actions:
          - text: Live Demo
            type: normal
            url: https://demo.johnsnowlabs.com/healthcare/NER_DRUGS_DEVELOPMENT_TRIALS/
<<<<<<< HEAD
          - text: Colab Netbook
            type: blue_btn
            url: https://colab.research.google.com/github/JohnSnowLabs/spark-nlp-workshop/blob/master/tutorials/streamlit_notebooks/healthcare/NER_DRUGS_DEVELOPMENT_TRIALS.ipynb
        - title: Extract conditions and benefits from drug reviews
          id: extract_conditions_benefits_drug_reviews 
          image: 
              src: /assets/images/Extract_conditions_and_benefits_from_drug_reviews.svg
          image2: 
              src: /assets/images/Extract_conditions_and_benefits_from_drug_reviews_f.svg
          excerpt: This model shows how to extract conditions and benefits from drug reviews.
          actions:
          - text: Live Demo
            type: normal
            url: https://demo.johnsnowlabs.com/healthcare/NER_SUPPLEMENT_CLINICAL/
          - text: Colab Netbook
            type: blue_btn
            url: https://colab.research.google.com/github/JohnSnowLabs/spark-nlp-workshop/blob/master/tutorials/streamlit_notebooks/healthcare/NER_SUPPLEMENT_CLINICAL.ipynb
=======
          - text: Colab Netbook
            type: blue_btn
            url: https://colab.research.google.com/github/JohnSnowLabs/spark-nlp-workshop/blob/master/tutorials/streamlit_notebooks/healthcare/NER_DRUGS_DEVELOPMENT_TRIALS.ipynb
        - title: Extract conditions and benefits from drug reviews
          id: extract_conditions_benefits_drug_reviews 
          image: 
              src: /assets/images/Extract_conditions_and_benefits_from_drug_reviews.svg
          image2: 
              src: /assets/images/Extract_conditions_and_benefits_from_drug_reviews_f.svg
          excerpt: This model shows how to extract conditions and benefits from drug reviews.
          actions:
          - text: Live Demo
            type: normal
            url: https://demo.johnsnowlabs.com/healthcare/NER_SUPPLEMENT_CLINICAL/
          - text: Colab Netbook
            type: blue_btn
            url: https://colab.research.google.com/github/JohnSnowLabs/spark-nlp-workshop/blob/master/tutorials/streamlit_notebooks/healthcare/NER_SUPPLEMENT_CLINICAL.ipynb
        - title: Detect professions and occupations in Spanish
          id: detect_professions_occupations_Spanish_texts 
          image: 
              src: /assets/images/Classify-documents.svg
          image2: 
              src: /assets/images/Classify-documents-w.svg
          excerpt: Automatically identify professions and occupations entities in Spanish texts using our pretrained Spark NLP for Healthcare model. 
          actions:
          - text: Live Demo
            type: normal
            url: https://demo.johnsnowlabs.com/healthcare/NER_PROFESSIONS_ES/ 
          - text: Colab Netbook
            type: blue_btn
            url: https://colab.research.google.com/github/JohnSnowLabs/spark-nlp-workshop/blob/master/tutorials/streamlit_notebooks/healthcare/NER_PROFESSIONS_ES.ipynb
        - title: Detect mentions of general medical terms (coarse) 
          id: detect_mentions_general_medical_terms_coarse
          image: 
              src: /assets/images/Detect_mentions_of_general_medical_terms.svg
          image2: 
              src: /assets/images/Detect_mentions_of_general_medical_terms_f.svg
          excerpt: Extract general medical terms in text like body parts, cells, genes, symptoms, etc in text.
          actions:
          - text: Live Demo
            type: normal
            url: https://demo.johnsnowlabs.com/healthcare/NER_MEDMENTIONS_COARSE/
          - text: Colab Netbook
            type: blue_btn
            url: https://colab.research.google.com/github/JohnSnowLabs/spark-nlp-workshop/blob/master/tutorials/streamlit_notebooks/healthcare/NER_MEDMENTIONS_COARSE.ipynb
        - title: Detecting Clinical Entities with JSL
          id: detecting_clinical_entities_jsl
          image: 
              src: /assets/images/Detect_Clinical_Entities_with_JSL.svg
          image2: 
              src: /assets/images/Detect_Clinical_Entities_with_JSL_f.svg
          excerpt: Automatically detects more than 77 clinical entities using our NER deep learning model.
          actions:
          - text: Live Demo
            type: normal
            url: https://demo.johnsnowlabs.com/healthcare/NER_JSL/
          - text: Colab Netbook
            type: blue_btn
            url: https://colab.research.google.com/github/JohnSnowLabs/spark-nlp-workshop/blob/master/tutorials/streamlit_notebooks/healthcare/NER_JSL.ipynb
>>>>>>> 5e41363b
---<|MERGE_RESOLUTION|>--- conflicted
+++ resolved
@@ -239,7 +239,6 @@
           - text: Live Demo
             type: normal
             url: https://demo.johnsnowlabs.com/healthcare/NER_DRUGS_DEVELOPMENT_TRIALS/
-<<<<<<< HEAD
           - text: Colab Netbook
             type: blue_btn
             url: https://colab.research.google.com/github/JohnSnowLabs/spark-nlp-workshop/blob/master/tutorials/streamlit_notebooks/healthcare/NER_DRUGS_DEVELOPMENT_TRIALS.ipynb
@@ -257,24 +256,6 @@
           - text: Colab Netbook
             type: blue_btn
             url: https://colab.research.google.com/github/JohnSnowLabs/spark-nlp-workshop/blob/master/tutorials/streamlit_notebooks/healthcare/NER_SUPPLEMENT_CLINICAL.ipynb
-=======
-          - text: Colab Netbook
-            type: blue_btn
-            url: https://colab.research.google.com/github/JohnSnowLabs/spark-nlp-workshop/blob/master/tutorials/streamlit_notebooks/healthcare/NER_DRUGS_DEVELOPMENT_TRIALS.ipynb
-        - title: Extract conditions and benefits from drug reviews
-          id: extract_conditions_benefits_drug_reviews 
-          image: 
-              src: /assets/images/Extract_conditions_and_benefits_from_drug_reviews.svg
-          image2: 
-              src: /assets/images/Extract_conditions_and_benefits_from_drug_reviews_f.svg
-          excerpt: This model shows how to extract conditions and benefits from drug reviews.
-          actions:
-          - text: Live Demo
-            type: normal
-            url: https://demo.johnsnowlabs.com/healthcare/NER_SUPPLEMENT_CLINICAL/
-          - text: Colab Netbook
-            type: blue_btn
-            url: https://colab.research.google.com/github/JohnSnowLabs/spark-nlp-workshop/blob/master/tutorials/streamlit_notebooks/healthcare/NER_SUPPLEMENT_CLINICAL.ipynb
         - title: Detect professions and occupations in Spanish
           id: detect_professions_occupations_Spanish_texts 
           image: 
@@ -317,5 +298,4 @@
           - text: Colab Netbook
             type: blue_btn
             url: https://colab.research.google.com/github/JohnSnowLabs/spark-nlp-workshop/blob/master/tutorials/streamlit_notebooks/healthcare/NER_JSL.ipynb
->>>>>>> 5e41363b
 ---