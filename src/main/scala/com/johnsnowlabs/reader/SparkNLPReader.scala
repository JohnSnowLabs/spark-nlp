--- conflicted
+++ resolved
@@ -211,7 +211,6 @@
     wordReader.doc(docPath)
   }
 
-<<<<<<< HEAD
   /** Instantiates class to read PDF files.
    *
    *  pdfPath: this is a path to a directory of PDF files or a path to an PDF file E.g.
@@ -276,7 +275,6 @@
         case _: IllegalArgumentException => false
       }
     splitPage
-=======
   /** Instantiates class to read Excel files.
     *
     * docPath: this is a path to a directory of Excel files or a path to an HTML file E.g.
@@ -375,7 +373,6 @@
   def ppt(docPath: String): DataFrame = {
     val powerPointReader = new PowerPointReader(getStoreContent)
     powerPointReader.ppt(docPath)
->>>>>>> 0420d044
   }
 
 }