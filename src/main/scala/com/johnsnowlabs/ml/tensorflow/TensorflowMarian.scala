/*
 * Copyright 2017-2022 John Snow Labs
 *
 * Licensed under the Apache License, Version 2.0 (the "License");
 * you may not use this file except in compliance with the License.
 * You may obtain a copy of the License at
 *
 *    http://www.apache.org/licenses/LICENSE-2.0
 *
 * Unless required by applicable law or agreed to in writing, software
 * distributed under the License is distributed on an "AS IS" BASIS,
 * WITHOUT WARRANTIES OR CONDITIONS OF ANY KIND, either express or implied.
 * See the License for the specific language governing permissions and
 * limitations under the License.
 */

package com.johnsnowlabs.ml.tensorflow

import com.johnsnowlabs.ml.tensorflow.sentencepiece._
import com.johnsnowlabs.ml.tensorflow.sign.{ModelSignatureConstants, ModelSignatureManager}
import com.johnsnowlabs.nlp.annotators.tokenizer.normalizer.MosesPunctNormalizer
import com.johnsnowlabs.nlp.{Annotation, AnnotatorType}

import scala.collection.JavaConverters._

/** MarianTransformer: Fast Neural Machine Translation
  *
  * MarianTransformer uses models trained by MarianNMT.
  *
  * Marian is an efficient, free Neural Machine Translation framework written in pure C++ with
  * minimal dependencies. It is mainly being developed by the Microsoft Translator team. Many
  * academic (most notably the University of Edinburgh and in the past the Adam Mickiewicz
  * University in Poznań) and commercial contributors help with its development.
  *
  * It is currently the engine behind the Microsoft Translator Neural Machine Translation services
  * and being deployed by many companies, organizations and research projects (see below for an
  * incomplete list).
  *
  * '''Sources''' : MarianNMT [[https://marian-nmt.github.io/]] Marian: Fast Neural Machine
  * Translation in C++ [[https://www.aclweb.org/anthology/P18-4020/]]
  *
  * @param tensorflow
  *   LanguageDetectorDL Model wrapper with TensorFlow Wrapper
  * @param configProtoBytes
  *   Configuration for TensorFlow session
  * @param sppSrc
  *   Contains the vocabulary for the target language.
  * @param sppTrg
  *   Contains the vocabulary for the source language
  */
class TensorflowMarian(
    val tensorflow: TensorflowWrapper,
    val sppSrc: SentencePieceWrapper,
    val sppTrg: SentencePieceWrapper,
    configProtoBytes: Option[Array[Byte]] = None,
    signatures: Option[Map[String, String]] = None)
    extends Serializable {

  val _tfMarianSignatures: Map[String, String] =
    signatures.getOrElse(ModelSignatureManager.apply())

  private val langCodeRe = ">>.+<<".r

  private def sessionWarmup(): Unit = {
    val dummyInput = Array.fill(1)(0)
    tag(Seq(dummyInput), 0, 0, 0, 1)
  }

  sessionWarmup()

<<<<<<< HEAD
  def tag(batch: Seq[Array[Int]],
          maxOutputLength: Int,
          paddingTokenId: Int,
          eosTokenId: Int,
          vocabSize: Int,
          ignoreTokenIds: Array[Int] = Array()): Array[Array[Int]] = {
=======
  def tag(
      batch: Seq[Array[Int]],
      maxOutputLength: Int,
      paddingTokenId: Int,
      eosTokenId: Int,
      vocabSize: Int,
      ignoreTokenIds: Array[Int] = Array()): Array[Array[Int]] = {
>>>>>>> b529aa54

    /* Actual size of each sentence to skip padding in the TF model */
    val sequencesLength = batch.map(x => x.length).toArray
    val maxSentenceLength = sequencesLength.max

    // Run encoder
    val tensorEncoder = new TensorResources()
    val inputDim = batch.length * maxSentenceLength

    val encoderInputIdsBuffers = tensorEncoder.createIntBuffer(batch.length * maxSentenceLength)
    val encoderAttentionMaskBuffers =
      tensorEncoder.createIntBuffer(batch.length * maxSentenceLength)
    val decoderAttentionMaskBuffers =
      tensorEncoder.createIntBuffer(batch.length * maxSentenceLength)

    val shape = Array(batch.length.toLong, maxSentenceLength)

    batch.zipWithIndex.foreach { case (tokenIds, idx) =>
      // this one marks the beginning of each sentence in the flatten structure
      val offset = idx * maxSentenceLength
      val diff = maxSentenceLength - tokenIds.length

      val s = tokenIds.take(maxSentenceLength) ++ Array.fill[Int](diff)(paddingTokenId)
      encoderInputIdsBuffers.offset(offset).write(s)
      val mask = s.map(x => if (x != paddingTokenId) 1 else 0)
      encoderAttentionMaskBuffers.offset(offset).write(mask)
      decoderAttentionMaskBuffers.offset(offset).write(mask)
    }

    val encoderInputIdsTensors =
      tensorEncoder.createIntBufferTensor(shape, encoderInputIdsBuffers)
    val encoderAttentionMaskKeyTensors =
      tensorEncoder.createIntBufferTensor(shape, encoderAttentionMaskBuffers)
    val decoderAttentionMaskTensors =
      tensorEncoder.createIntBufferTensor(shape, decoderAttentionMaskBuffers)

    val session = tensorflow.getTFSessionWithSignature(
      configProtoBytes = configProtoBytes,
      initAllTables = false,
      savedSignatures = signatures)
    val runner = session.runner

    runner
      .feed(
        _tfMarianSignatures
          .getOrElse(ModelSignatureConstants.EncoderInputIds.key, "missing_encoder_input_ids"),
        encoderInputIdsTensors)
      .feed(
        _tfMarianSignatures.getOrElse(
          ModelSignatureConstants.EncoderAttentionMask.key,
          "missing_encoder_attention_mask"),
        encoderAttentionMaskKeyTensors)
      .fetch(_tfMarianSignatures
        .getOrElse(ModelSignatureConstants.EncoderOutput.key, "missing_last_hidden_state"))

    val encoderOuts = runner.run().asScala
    val encoderOutsFloats = TensorResources.extractFloats(encoderOuts.head)
    val dim = encoderOutsFloats.length / inputDim
    val encoderOutsBatch =
      encoderOutsFloats.grouped(dim).toArray.grouped(maxSentenceLength).toArray

    encoderOuts.foreach(_.close())
    tensorEncoder.clearSession(encoderOuts)

    // Run decoder
    val decoderEncoderStateBuffers =
      tensorEncoder.createFloatBuffer(batch.length * maxSentenceLength * dim)
    batch.zipWithIndex.foreach { case (_, index) =>
      var offset = index * maxSentenceLength * dim
      encoderOutsBatch(index).foreach(encoderOutput => {
        decoderEncoderStateBuffers.offset(offset).write(encoderOutput)
        offset += dim
      })
    }

    val decoderEncoderStateTensors = tensorEncoder.createFloatBufferTensor(
      Array(batch.length.toLong, maxSentenceLength, dim),
      decoderEncoderStateBuffers)

    var decoderInputs = batch.map(_ => Array(paddingTokenId)).toArray
    var modelOutputs = batch.map(_ => Array(paddingTokenId)).toArray

    var stopDecoder = false

    while (!stopDecoder) {

      val decoderInputLength = decoderInputs.head.length
      val tensorDecoder = new TensorResources()

      val decoderInputBuffers = tensorDecoder.createIntBuffer(batch.length * decoderInputLength)

      decoderInputs.zipWithIndex.foreach { case (pieceIds, idx) =>
        val offset = idx * decoderInputLength
        decoderInputBuffers.offset(offset).write(pieceIds)
      }

      val decoderInputTensors = tensorDecoder.createIntBufferTensor(
        Array(batch.length.toLong, decoderInputLength),
        decoderInputBuffers)

      val runner = session.runner

      runner
        .feed(
          _tfMarianSignatures.getOrElse(
            ModelSignatureConstants.DecoderEncoderInputIds.key,
            "missing_encoder_state"),
          decoderEncoderStateTensors)
        .feed(
          _tfMarianSignatures
            .getOrElse(ModelSignatureConstants.DecoderInputIds.key, "missing_decoder_input_ids"),
          decoderInputTensors)
        .feed(
          _tfMarianSignatures.getOrElse(
            ModelSignatureConstants.DecoderAttentionMask.key,
            "missing_encoder_attention_mask"),
          decoderAttentionMaskTensors)
        .fetch(_tfMarianSignatures
          .getOrElse(ModelSignatureConstants.DecoderOutput.key, "missing_output_0"))

      val decoderOuts = runner.run().asScala
      val decoderOutputs = TensorResources
        .extractFloats(decoderOuts.head)
        .grouped(vocabSize)
        .toArray
        .grouped(decoderInputLength)
        .toArray

      val outputIds = decoderOutputs.map(batch =>
        batch
          .map(input => {
            var maxArg = -1
            var maxValue = Float.MinValue
            input.indices.foreach(i => {
              if ((input(i) >= maxValue) && (!ignoreTokenIds.contains(i))) {
                maxArg = i
                maxValue = input(i)
              }
            })
            maxArg
          })
          .last)
      decoderInputs = decoderInputs.zip(outputIds).map(x => x._1 ++ Array(x._2))
      modelOutputs = modelOutputs
        .zip(outputIds)
        .map(x => {
          if (x._1.contains(eosTokenId)) {
            x._1
          } else {
            x._1 ++ Array(x._2)
          }
        })

      decoderOuts.foreach(_.close())

      tensorDecoder.clearTensors()
      tensorDecoder.clearSession(decoderOuts)
      decoderInputTensors.close()

      stopDecoder = !modelOutputs.exists(o => o.last != eosTokenId) ||
        (modelOutputs.head.length > math.max(maxOutputLength, maxSentenceLength))

    }

    decoderAttentionMaskTensors.close()
    decoderEncoderStateTensors.close()
    tensorEncoder.clearTensors()

    modelOutputs.map(x => x.filter(y => y != eosTokenId && y != paddingTokenId))
  }

  def decode(sentences: Array[Array[Int]], vocabsArray: Array[String]): Seq[String] = {

    sentences.map { s =>
      val filteredPads = s.filter(x => x != 0)
      val pieceTokens = filteredPads.map { pieceId =>
        vocabsArray(pieceId)
      }
      sppTrg.getSppModel.decodePieces(pieceTokens.toList.asJava)
    }

  }

  def encode(
      sentences: Seq[Annotation],
      normalizer: MosesPunctNormalizer,
      maxSeqLength: Int,
      vocabsArray: Array[String],
      langId: Int,
      unknownTokenId: Int,
      eosTokenId: Int): Seq[Array[Int]] = {

    sentences.map { s =>
      // remove language code from the source text
      val sentWithoutLangId = langCodeRe.replaceFirstIn(s.result, "").trim
      val normalizedSent = normalizer.normalize(sentWithoutLangId)
      val pieceTokens =
        sppSrc.getSppModel.encodeAsPieces(normalizedSent).toArray.map(x => x.toString)

      val pieceIds = pieceTokens.map { piece =>
        val pieceId = vocabsArray.indexOf(piece)
        if (pieceId > 0) {
          pieceId
        } else {
          unknownTokenId
        }
      }

      if (langId > 0)
        Array(langId) ++ pieceIds.take(maxSeqLength - 2) ++ Array(eosTokenId)
      else
        pieceIds.take(maxSeqLength - 1) ++ Array(eosTokenId)
    }

  }

<<<<<<< HEAD
  /**
   * generate seq2seq via encoding, generating, and decoding
   *
   * @param sentences       none empty Annotation
   * @param batchSize       size of baches to be process at the same time
   * @param maxInputLength  maximum length for input
   * @param maxOutputLength maximum length for output
   * @param vocabs          list of all vocabs
   * @param langId          language id for multi-lingual models
   * @return
   */

  def predict(sentences: Seq[Annotation],
              batchSize: Int = 1,
              maxInputLength: Int,
              maxOutputLength: Int,
              vocabs: Array[String],
              langId: String,
              ignoreTokenIds: Array[Int] = Array()
             ): Array[Annotation] = {
=======
  /** generate seq2seq via encoding, generating, and decoding
    *
    * @param sentences
    *   none empty Annotation
    * @param batchSize
    *   size of baches to be process at the same time
    * @param maxInputLength
    *   maximum length for input
    * @param maxOutputLength
    *   maximum length for output
    * @param vocabs
    *   list of all vocabs
    * @param langId
    *   language id for multi-lingual models
    * @return
    */
  def predict(
      sentences: Seq[Annotation],
      batchSize: Int = 1,
      maxInputLength: Int,
      maxOutputLength: Int,
      vocabs: Array[String],
      langId: String,
      ignoreTokenIds: Array[Int] = Array()): Array[Annotation] = {
>>>>>>> b529aa54

    val normalizer = new MosesPunctNormalizer()

    val paddingTokenId = vocabs.indexOf("<pad>")
    val unknownTokenId = vocabs.indexOf("<unk>")
    val eosTokenId = vocabs.indexOf("</s>")
    val ignoreTokenIdsWithPadToken = ignoreTokenIds ++ Array(paddingTokenId)
    val vocabSize = vocabs.toSeq.length

    val langIdPieceId = if (langId.nonEmpty) {
      vocabs.indexOf(langId)
    } else {
      val lang = langCodeRe.findFirstIn(sentences.head.result.trim).getOrElse(-1L)
      vocabs.indexOf(lang)
    }

    val batchDecoder = sentences.grouped(batchSize).toArray.flatMap { batch =>
      val batchSP = encode(
        batch,
        normalizer,
        maxInputLength,
        vocabs,
        langIdPieceId,
        unknownTokenId,
        eosTokenId)
      val spIds = tag(
        batchSP,
        maxOutputLength,
        paddingTokenId,
        eosTokenId,
        vocabSize,
        ignoreTokenIdsWithPadToken)
      decode(spIds, vocabs)

    }

    var sentBegin, nextSentEnd = 0
    batchDecoder.zip(sentences).map { case (content, sent) =>
      nextSentEnd += content.length - 1
      val annots = new Annotation(
        annotatorType = AnnotatorType.DOCUMENT,
        begin = sentBegin,
        end = nextSentEnd,
        result = content,
        metadata = sent.metadata)
      sentBegin += nextSentEnd + 1
      annots
    }
  }

}<|MERGE_RESOLUTION|>--- conflicted
+++ resolved
@@ -68,14 +68,6 @@
 
   sessionWarmup()
 
-<<<<<<< HEAD
-  def tag(batch: Seq[Array[Int]],
-          maxOutputLength: Int,
-          paddingTokenId: Int,
-          eosTokenId: Int,
-          vocabSize: Int,
-          ignoreTokenIds: Array[Int] = Array()): Array[Array[Int]] = {
-=======
   def tag(
       batch: Seq[Array[Int]],
       maxOutputLength: Int,
@@ -83,7 +75,6 @@
       eosTokenId: Int,
       vocabSize: Int,
       ignoreTokenIds: Array[Int] = Array()): Array[Array[Int]] = {
->>>>>>> b529aa54
 
     /* Actual size of each sentence to skip padding in the TF model */
     val sequencesLength = batch.map(x => x.length).toArray
@@ -300,28 +291,6 @@
 
   }
 
-<<<<<<< HEAD
-  /**
-   * generate seq2seq via encoding, generating, and decoding
-   *
-   * @param sentences       none empty Annotation
-   * @param batchSize       size of baches to be process at the same time
-   * @param maxInputLength  maximum length for input
-   * @param maxOutputLength maximum length for output
-   * @param vocabs          list of all vocabs
-   * @param langId          language id for multi-lingual models
-   * @return
-   */
-
-  def predict(sentences: Seq[Annotation],
-              batchSize: Int = 1,
-              maxInputLength: Int,
-              maxOutputLength: Int,
-              vocabs: Array[String],
-              langId: String,
-              ignoreTokenIds: Array[Int] = Array()
-             ): Array[Annotation] = {
-=======
   /** generate seq2seq via encoding, generating, and decoding
     *
     * @param sentences
@@ -346,7 +315,6 @@
       vocabs: Array[String],
       langId: String,
       ignoreTokenIds: Array[Int] = Array()): Array[Annotation] = {
->>>>>>> b529aa54
 
     val normalizer = new MosesPunctNormalizer()
 
