--- conflicted
+++ resolved
@@ -109,20 +109,6 @@
       val diff = maxSentenceLength - tokenIds.length
       Array.fill[Int](diff)(this.paddingTokenId) ++ tokenIds.take(maxSentenceLength)
     }
-
-<<<<<<< HEAD
-    val inputIdTensors = tensorEncoder.createIntBufferTensor(shape, encoderInputBuffers)
-    val attentionMaskTensors = tensorEncoder.createIntBufferTensor(shape, encoderAttentionMaskBuffers)
-
-    val session = tensorflow.getTFSessionWithSignature(configProtoBytes = configProtoBytes)
-    val runner = session.runner
-
-    runner
-      .feed(inputIdsKey, inputIdTensors)
-      .feed(attentionMaskKey, attentionMaskTensors)
-      .fetch(outputLogitsKey)
-=======
->>>>>>> 6e7e91c5
 
     generateNoBeamSearch(
       paddedBatch, maxOutputLength, minOutputLength, doSample, temperature, topK, topP, repetitionPenalty,
