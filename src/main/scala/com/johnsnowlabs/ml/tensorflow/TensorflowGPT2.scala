--- conflicted
+++ resolved
@@ -41,12 +41,8 @@
 
   private def sessionWarmup(): Unit = {
     val dummyInput = Array.fill(128)(0) ++ Array(eosTokenId)
-<<<<<<< HEAD
-    tag(Seq(dummyInput),
-=======
     tag(
       Seq(dummyInput),
->>>>>>> b529aa54
       minOutputLength = 1,
       maxOutputLength = 5,
       doSample = false,
@@ -56,31 +52,8 @@
       repetitionPenalty = 0f,
       noRepeatNgramSize = 0,
       randomSeed = Option(0),
-<<<<<<< HEAD
-      ignoreTokenIds = Array(paddingTokenId)
-    )
-  }
-
-  sessionWarmup()
-
-  def predict(sentences: Seq[Annotation],
-              batchSize: Int,
-              minOutputLength: Int,
-              maxOutputLength: Int,
-              doSample: Boolean,
-              temperature: Double,
-              topK: Int,
-              topP: Double,
-              repetitionPenalty: Double,
-              noRepeatNgramSize: Int,
-              task: String,
-              randomSeed: Option[Int] = None,
-              ignoreTokenIds: Array[Int] = Array()
-             ): Seq[Annotation] = {
-=======
       ignoreTokenIds = Array(paddingTokenId))
   }
->>>>>>> b529aa54
 
   sessionWarmup()
 
@@ -133,20 +106,6 @@
 
   }
 
-<<<<<<< HEAD
-  def tag(batch: Seq[Array[Int]],
-          minOutputLength: Int,
-          maxOutputLength: Int,
-          doSample: Boolean,
-          temperature: Double,
-          topK: Int,
-          topP: Double,
-          repetitionPenalty: Double,
-          noRepeatNgramSize: Int,
-          randomSeed: Option[Int],
-          ignoreTokenIds: Array[Int] = Array()): Array[Array[Int]] = {
-
-=======
   def tag(
       batch: Seq[Array[Int]],
       minOutputLength: Int,
@@ -159,7 +118,6 @@
       noRepeatNgramSize: Int,
       randomSeed: Option[Int],
       ignoreTokenIds: Array[Int] = Array()): Array[Array[Int]] = {
->>>>>>> b529aa54
 
     val numReturn_sequences = 1
     // from config
