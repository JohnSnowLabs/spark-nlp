--- conflicted
+++ resolved
@@ -1,19 +1,5 @@
 package com.johnsnowlabs.ml.tensorflow
 
-<<<<<<< HEAD
-import com.johnsnowlabs.ml.tensorflow.TensorflowWrapper.TFSessionConfig
-=======
-import java.io._
-import java.nio.file.Files
-import java.util.UUID
-
-import com.johnsnowlabs.util.{FileHelper, ZipArchiveUtil}
-import org.apache.commons.io.FileUtils
-import org.slf4j.{Logger, LoggerFactory}
-import org.tensorflow._
-import java.nio.file.Paths
-
->>>>>>> 5538073c
 import com.johnsnowlabs.ml.tensorflow.sentencepiece.LoadSentencepiece
 import com.johnsnowlabs.nlp.annotators.ner.dl.LoadsContrib
 import com.johnsnowlabs.nlp.util.io.ResourceHelper
@@ -92,7 +78,7 @@
     if (m_session == null){
       logger.debug("Restoring TF Hub session from bytes")
       val t = new TensorResources()
-      val config = configProtoBytes.getOrElse(TFSessionConfig)
+      val config = configProtoBytes.getOrElse(TensorflowWrapper.TFSessionConfig)
 
       // save the binary data of variables to file - variables per se
       val path = Files.createTempDirectory(UUID.randomUUID().toString.takeRight(12) + TensorflowWrapper.TFVarsSuffix)
@@ -114,7 +100,7 @@
       g.importGraphDef(GraphDef.parseFrom(graph))
 
       // create the session and load the variables
-      val session = new Session(g, ConfigProto.parseFrom(TFSessionConfig))
+      val session = new Session(g, ConfigProto.parseFrom(TensorflowWrapper.TFSessionConfig))
       val variablesPath = Paths.get(folder, TensorflowWrapper.VariablesKey).toAbsolutePath.toString
       if(initAllTables) {
         session.runner
@@ -143,7 +129,7 @@
     if (m_session == null){
       logger.debug("Creating empty TF session")
 
-      val config = configProtoBytes.getOrElse(TFSessionConfig)
+      val config = configProtoBytes.getOrElse(TensorflowWrapper.TFSessionConfig)
 
       LoadsContrib.loadContribToTensorflow()
 
