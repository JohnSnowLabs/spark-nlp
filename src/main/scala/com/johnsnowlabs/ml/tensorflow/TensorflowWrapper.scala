package com.johnsnowlabs.ml.tensorflow

import java.io._
import java.nio.file.{Files, Paths}
import java.util.UUID
import com.johnsnowlabs.util.{FileHelper, ZipArchiveUtil}
import org.apache.commons.io.FileUtils
import org.tensorflow.{Graph, SavedModelBundle, Session}


class TensorflowWrapper
(
  var session: Session,
  var graph: Graph
)  extends Serializable {

  /** For Deserialization */
  def this() = {
    this(null, null)
  }

  def saveToFile(file: String): Unit = {
    val t = new TensorResources()

    // 1. Create tmp director
    val folder = Files.createTempDirectory(UUID.randomUUID().toString.takeRight(12) + "_ner")
      .toAbsolutePath.toString

    val variablesFile = Paths.get(folder, "variables").toString

    // 2. Save variables
    session.runner.addTarget("save/control_dependency")
      .feed("save/Const", t.createTensor(variablesFile))
      .run()

    // 3. Save Graph
    val graphDef = graph.toGraphDef
    val graphFile = Paths.get(folder, "saved_model.pb").toString
    FileUtils.writeByteArrayToFile(new File(graphFile), graphDef)

    // 4. Zip folder
    ZipArchiveUtil.zip(folder, file)

    // 5. Remove tmp directory
    FileHelper.delete(folder)
    t.clearTensors()
  }

  @throws(classOf[IOException])
  private def writeObject(out: ObjectOutputStream): Unit = {
    // 1. Create tmp file
    val file = Files.createTempFile("tf", "zip")

    // 2. save to file
    this.saveToFile(file.toString)

    // 3. Read state as bytes array
    val result = Files.readAllBytes(file)

    // 4. Save to out stream
    out.writeObject(result)

    // 5. Remove tmp archive
    FileHelper.delete(file.toAbsolutePath.toString)
  }

  @throws(classOf[IOException])
  private def readObject(in: ObjectInputStream): Unit = {
    // 1. Create tmp file
    val file = Files.createTempFile("tf", "zip")
    val bytes = in.readObject().asInstanceOf[Array[Byte]]
    Files.write(file.toAbsolutePath, bytes)

    // 2. Read from file
    val tf = TensorflowWrapper.read(file.toString, true)
    this.session = tf.session
    this.graph = tf.graph

    // 3. Delete tmp file
    FileHelper.delete(file.toAbsolutePath.toString)
  }
}

object TensorflowWrapper {

  def read(file: String, zipped: Boolean = true, useBundle: Boolean = false, tags: Array[String] = Array.empty[String]): TensorflowWrapper = {
    val t = new TensorResources()

    // 1. Create tmp folder
    val tmpFolder = Files.createTempDirectory(UUID.randomUUID().toString.takeRight(12) + "_ner")
      .toAbsolutePath.toString

    // 2. Unpack archive
    val folder = if (zipped)
      ZipArchiveUtil.unzip(new File(file), Some(tmpFolder))
    else
      file

    //Use CPU
    //val config = Array[Byte](10, 7, 10, 3, 67, 80, 85, 16, 0)
    //Use GPU
    val config = Array[Byte](56, 1)

    // 3. Read file as SavedModelBundle
<<<<<<< HEAD
    val graphDef = Files.readAllBytes(Paths.get(folder, "saved_model.pb"))
    val graph = new Graph()
    graph.importGraphDef(graphDef)
    /** Enables allow_soft_placement in Tensorflow */
    /** Add log_device_placement for debugging with (64, 1) */
    val config = Array[Byte](56, 1)
    val session = new Session(graph, config)
    session.runner.addTarget("save/restore_all")
      .feed("save/Const", t.createTensor(Paths.get(folder, "variables").toString))
      .run()
=======
    val (graph, session) = if (useBundle) {
      val model = SavedModelBundle.load(folder, tags:_*)
      val graph = model.graph()
      val session = model.session()
      session.runner().run()
      (graph, session)
    } else {
      val graphDef = Files.readAllBytes(Paths.get(folder, "saved_model.pb"))
      val graph = new Graph()
      graph.importGraphDef(graphDef)
      val session = new Session(graph, config)
      session.runner.addTarget("save/restore_all")
        .feed("save/Const", t.createTensor(Paths.get(folder, "variables").toString))
        .run()
      (graph, session)
    }
>>>>>>> 0e806712

    // 4. Remove tmp folder
    FileHelper.delete(tmpFolder)
    t.clearTensors()

    new TensorflowWrapper(session, graph)
  }
}<|MERGE_RESOLUTION|>--- conflicted
+++ resolved
@@ -102,18 +102,6 @@
     val config = Array[Byte](56, 1)
 
     // 3. Read file as SavedModelBundle
-<<<<<<< HEAD
-    val graphDef = Files.readAllBytes(Paths.get(folder, "saved_model.pb"))
-    val graph = new Graph()
-    graph.importGraphDef(graphDef)
-    /** Enables allow_soft_placement in Tensorflow */
-    /** Add log_device_placement for debugging with (64, 1) */
-    val config = Array[Byte](56, 1)
-    val session = new Session(graph, config)
-    session.runner.addTarget("save/restore_all")
-      .feed("save/Const", t.createTensor(Paths.get(folder, "variables").toString))
-      .run()
-=======
     val (graph, session) = if (useBundle) {
       val model = SavedModelBundle.load(folder, tags:_*)
       val graph = model.graph()
@@ -130,7 +118,6 @@
         .run()
       (graph, session)
     }
->>>>>>> 0e806712
 
     // 4. Remove tmp folder
     FileHelper.delete(tmpFolder)
