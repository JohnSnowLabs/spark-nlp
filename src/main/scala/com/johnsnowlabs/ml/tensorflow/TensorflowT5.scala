package com.johnsnowlabs.ml.tensorflow

import com.johnsnowlabs.ml.tensorflow.sentencepiece._
import com.johnsnowlabs.nlp.{Annotation, AnnotatorType}
import org.tensorflow.{Session, Tensor}

import scala.collection.JavaConverters._
import scala.collection.mutable
import scala.math._

/**
  * This class is used to run T5 model for For Sequence Batches of WordpieceTokenizedSentence.
  * Input for this model must be tokenized with a SentencePieceModel,
  *
  * @param tensorflow       Albert Model wrapper with TensorFlowWrapper
  * @param spp              Albert SentencePiece model with SentencePieceWrapper
  * @param configProtoBytes Configuration for TensorFlow session
  */

class TensorflowT5(val tensorflow: TensorflowWrapper,
                   val spp: SentencePieceWrapper,
                   configProtoBytes: Option[Array[Byte]] = None
                  ) extends Serializable {

  // keys representing the input and output tensors of the T5 model

  private val encoderInputIdsKey = "encoder_input_ids:0"
  private val encoderAttentionMaskKey = "encoder_attention_mask:0"
  private val decoderInputIdsKey = "decoder_input_ids:0"
  private val decoderEncoderStateKey = "encoder_state:0"
  //  private val decoderPastKey = "decoderPastKeyValues:0"
  //  private val decoderCacheKey = "decoder_use_cache:0"
  private val decoderEncoderAttentionMaskKey = "decoder_encoder_attention_mask:0"
  private val decoderAttentionMaskKey = "decoder_attention_mask:0"

  private val encoderOutputsKey = "encoder_outputs:0"
  private val decoderOutputsKey = "decoder_outputs:0"

  private val paddingTokenId = 0L
  private val eosTokenId = 1L
  private val pieceSize = spp.getSppModel.getPieceSize

  def generateSeq2Seq(sentences: Seq[Annotation],
                      batchSize: Int = 1,
                      maxOutputLength: Int,
                      task: String
                     ): Seq[Annotation] = {

    val batchDecoder = sentences.grouped(batchSize).toArray.flatMap { batch =>

      val batchSP = encode(batch, task)
      val spIds = process(batchSP, maxOutputLength)
      decode(spIds)

    }

    var sentBegin, nextSentEnd = 0
    batchDecoder.zip(sentences).map {
      case (content, sent) =>
        nextSentEnd += content.length - 1
        val annots = new Annotation(
          annotatorType = AnnotatorType.DOCUMENT,
          begin = sentBegin,
          end = nextSentEnd,
          result = content,
          metadata = sent.metadata)
        sentBegin += nextSentEnd + 1
        annots
    }
  }

  def process(batch: Seq[Array[Long]], minOutputLength: Int = 10, maxOutputLength: Int = 20, doSample: Boolean = false, temperature: Double = 1.0, topK: Int = 50, topP: Double = 1.0, repetitionPenalty: Double = 1.0, noRepeatNgramSize: Int = 0): Array[Array[Long]] = {

    /* Actual size of each sentence to skip padding in the TF model */
    val sequencesLength = batch.map(x => x.length).toArray
    val maxSentenceLength = sequencesLength.max // - curLen

    val num_beams = 1
    val num_return_sequences = 1
    //from config
    val vocab_size = 32128

    //////////////////////
    var effective_batch_size = 1
    var effective_batch_mult = 1

    //    val inputDim = batch.length * maxSentenceLength
    // set effective batch size and effective batch multiplier according to do_sample
    if (doSample) {
      effective_batch_size = batch.length * num_return_sequences
      effective_batch_mult = num_return_sequences
    }
    else {
      effective_batch_size = batch.length
      effective_batch_mult = 1
    }

    //Run encoder
    val tensorEncoder = new TensorResources()
    val inputDim = batch.length * maxSentenceLength

    val encoderInputBuffers = tensorEncoder.createLongBuffer(inputDim)
    val encoderAttentionMaskBuffers = tensorEncoder.createLongBuffer(inputDim)

    val shape = Array(batch.length.toLong, maxSentenceLength)

    batch.zipWithIndex.foreach { case (tokenIds, idx) =>
      val offset = idx * maxSentenceLength
      val diff = maxSentenceLength - tokenIds.length

      val s = tokenIds.take(maxSentenceLength) ++ Array.fill[Long](diff)(this.paddingTokenId)
<<<<<<< HEAD
      encoderInputBuffers.put(s)
      val mask = s.map(x => if (x != this.paddingTokenId) 1L else 0L)
      encoderAttentionMaskBuffers.put(mask)
    })

    encoderInputBuffers.flip()
    encoderAttentionMaskBuffers.flip()
=======
      encoderInputBuffers.offset(offset).write(s)
      val mask = s.map(x => if (x != this.paddingTokenId) 1L else 0L)
      encoderAttentionMaskBuffers.offset(offset).write(mask)
    }
>>>>>>> ac68ddcc

    val encoderInputTensors = tensorEncoder.createLongBufferTensor(shape, encoderInputBuffers)
    val encoderAttentionMaskTensors = tensorEncoder.createLongBufferTensor(shape, encoderAttentionMaskBuffers)

    val session = tensorflow.getTFHubSession(configProtoBytes = configProtoBytes)
    val runner = session.runner

    runner
      .feed(encoderInputIdsKey, encoderInputTensors)
      .feed(encoderAttentionMaskKey, encoderAttentionMaskTensors)
      .fetch(encoderOutputsKey)

    val encoderOuts = runner.run().asScala
    val encoderOutsFloats = TensorResources.extractFloats(encoderOuts.head)
    val dim = encoderOutsFloats.length / inputDim
    val encoderOutsBatch = encoderOutsFloats.grouped(dim).toArray.grouped(maxSentenceLength).toArray

    encoderOuts.foreach(_.close())
    tensorEncoder.clearSession(encoderOuts)

    //Run decoder
<<<<<<< HEAD
    val decoderEncoderStateTensorResources = new TensorResources()
    val decoderEncoderStateBuffers = decoderEncoderStateTensorResources.createFloatBuffer(batch.length * maxSentenceLength * dim)
    batch.zipWithIndex.foreach(bi => {
      encoderOutsBatch(bi._2).foreach(encoderOutput => {
        decoderEncoderStateBuffers.put(encoderOutput)
=======
    val decoderEncoderStateBuffers = tensorEncoder.createFloatBuffer(batch.length * maxSentenceLength * dim)
    //TODO: There must be a better way to calculate offsets
    batch.zipWithIndex.foreach { case (_, index) =>
      var offset = index * maxSentenceLength * dim
      encoderOutsBatch(index).foreach(encoderOutput => {
        decoderEncoderStateBuffers.offset(offset).write(encoderOutput)
        offset += dim
>>>>>>> ac68ddcc
      })
    }

    val decoderEncoderStateTensors = tensorEncoder.createFloatBufferTensor(
      Array(batch.length.toLong, maxSentenceLength, dim),
      decoderEncoderStateBuffers)

    val modelOutputs = _generateNo_beam_search(batch, decoderEncoderStateTensors, encoderAttentionMaskTensors, maxOutputLength, minOutputLength, doSample,
      temperature, topK, topP, repetitionPenalty, noRepeatNgramSize, effective_batch_size, vocab_size, session)

    encoderAttentionMaskBuffers.clear()
    encoderAttentionMaskTensorResources.clearTensors()

    decoderEncoderStateBuffers.clear()
    decoderEncoderStateTensorResources.clearTensors()

    modelOutputs
  }

  def _generateNo_beam_search(inputIds: Seq[Array[Long]],
                              decoderEncoderStateTensors: Tensor[_],
                              encoderAttentionMaskTensors: Tensor[_],
                              maxOutputLength: Int,
                              minOutputLength: Int,
                              doSample: Boolean,
                              temperature: Double,
                              topK: Int,
                              topP: Double,
                              repetitionPenalty: Double,
                              noRepeatNgramSize: Int,
                              batch_size: Int,
                              vocab_size: Int,
                              session: Session): Array[Array[Long]] = {

    /**
      * Generate sequences for each example without beam search (num_beams == 1). All returned sequence are generated
      * independently.
      **/

    var decoderInputs = inputIds.map(_ => Array(this.paddingTokenId)).toArray
    var modelOutputs = inputIds.map(_ => Array(this.paddingTokenId)).toArray

    var curLen = modelOutputs(0).length

    var stopDecoder = false
    var past = decoderEncoderStateTensors

    while (!stopDecoder) {
      val decoderInputLength = decoderInputs.head.length
<<<<<<< HEAD
      val decoderInputTensorResources = new TensorResources()
      val decoderAttentionTensorResources = new TensorResources()
      val decoderInputBuffers = decoderInputTensorResources.createLongBuffer(inputIds.length * decoderInputLength)
      val decoderAttentionBuffers = decoderAttentionTensorResources.createLongBuffer(inputIds.length * decoderInputLength)

      inputIds.zipWithIndex.foreach(bi => {
        decoderInputs(bi._2).zipWithIndex.foreach(x => {
          decoderInputBuffers.put(x._1)
          decoderAttentionBuffers.put(if ((x._2 != 0) && (x._1 == this.paddingTokenId)) 0L else 1L)
        })
      })
=======
      val tensorDecoder = new TensorResources()

      val decoderInputBuffers = tensorDecoder.createLongBuffer(batch.length * decoderInputLength)
      val decoderAttentionBuffers = tensorDecoder.createLongBuffer(batch.length * decoderInputLength)
>>>>>>> ac68ddcc

      decoderInputs.zipWithIndex.foreach{ case (pieceIds, idx) =>
        val offset = idx * decoderInputLength
        decoderInputBuffers.offset(offset).write(pieceIds)
        val paddingMasks = pieceIds.map(_ => 1L)
        decoderAttentionBuffers.offset(offset).write(paddingMasks)
      }

<<<<<<< HEAD
      // decoderInputIds
      val decoderInputTensors = decoderInputTensorResources.createLongBufferTensor(
        Array(inputIds.length.toLong, decoderInputLength), decoderInputBuffers)
      val decoderAttentionMaskTensors = decoderAttentionTensorResources.createLongBufferTensor(
        Array(inputIds.length.toLong, decoderInputLength), decoderAttentionBuffers)
=======
      val decoderInputTensors = tensorDecoder.createLongBufferTensor(
        Array(batch.length.toLong, decoderInputLength), decoderInputBuffers)
      val decoderAttentionMaskTensors = tensorDecoder.createLongBufferTensor(
        Array(batch.length.toLong, decoderInputLength), decoderAttentionBuffers)
>>>>>>> ac68ddcc
      val runner = session.runner

      // TODO add past to the model and use cache
      runner
        .feed(decoderInputIdsKey, decoderInputTensors)
        .feed(decoderEncoderStateKey, decoderEncoderStateTensors)
        .feed(decoderEncoderAttentionMaskKey, encoderAttentionMaskTensors)
        .feed(decoderAttentionMaskKey, decoderAttentionMaskTensors)
        .fetch(decoderOutputsKey)

      val decoderOuts = runner.run().asScala
<<<<<<< HEAD
      var decoderOutputs = TensorResources.extractFloats(decoderOuts.head).grouped(32128).toArray.grouped(decoderInputLength).toArray
      var nextTokenLogits = for (decoderOutput <- decoderOutputs) yield decoderOutput.last

      // repetition penalty from CTRL paper (https://arxiv.org/abs/1909.05858)
      if (repetitionPenalty != 1.0) {
        nextTokenLogits = createNextTokenLogitsPenalties(
          modelOutputs, nextTokenLogits, repetitionPenalty
        )
      }

      if (noRepeatNgramSize > 0) {
        // calculate a list of banned tokens to prevent repetitively generating the same ngrams
        // from fairseq: https://github.com/pytorch/fairseq/blob/a07cb6f40480928c9e0548b737aadd36ee66ac76/fairseq/sequence_generator.py#L345
        val bannedTokens = calc_bannedNgramTokens(modelOutputs, batch_size, noRepeatNgramSize, curLen)
        // create bannedTokens boolean mask
        var bannedTokensIndicesMask = Array.empty[IndexedSeq[Boolean]]
        for (bannedTokensSlice <- bannedTokens) {
          if (!bannedTokensSlice.isEmpty)
            bannedTokensIndicesMask = bannedTokensIndicesMask :+
              (for (token <- (0 to vocab_size - 1)) yield if (bannedTokensSlice.contains(token)) true else false)
        }
        if (!bannedTokensIndicesMask.isEmpty)
          nextTokenLogits = for ((nextTokenLogit, bannedTokensIndexMask) <- nextTokenLogits.zip(bannedTokensIndicesMask)) yield setTensorByIndicesToValue(
            nextTokenLogit, bannedTokensIndexMask, Float.NegativeInfinity
          )
      }

      // set eos token prob to zero if minLength is not reached
      if (!eosTokenId.isNaN && curLen < minOutputLength) {
        // create eosTokenId boolean mask
        val isTokenLogit_eosToken = for (token <- (0 to vocab_size - 1)) yield if (token == eosTokenId) true else false

        val eosTokenIndices_mask = Array.fill(batch_size)(isTokenLogit_eosToken)

        nextTokenLogits = for ((nextTokenLogit, bannedTokensIndex_mask) <- nextTokenLogits.zip(eosTokenIndices_mask)) yield setTensorByIndicesToValue(
          nextTokenLogit, bannedTokensIndex_mask, Float.NegativeInfinity
        )
      }

      var nextToken = 0L

      if (doSample) {
        // Temperature (higher temperature => more likely to sample low probability tokens)
        if (temperature != 1.0)
          nextTokenLogits = for (nextTokenLogit <- nextTokenLogits) yield nextTokenLogit.map(_ / temperature.toFloat)
        // Top-p/top-k filtering
        nextTokenLogits = topKTopPFiltering(nextTokenLogits, topK, topP)
        // Sample
        nextToken = nextTokenLogits.map(input => categoricalSample(input)).last.toLong
      }
      else {
        // Greedy decoding
        nextToken = nextTokenLogits.map(input => input.indexOf(input.max)).last.toLong
      }
      val tt = Array.fill(batch_size)(nextToken)
      //      val outputIds = decoderOutputs.map(batch => batch.map(input => input.indexOf(input.max)).last).map(_.toLong)
      decoderInputs = decoderInputs.zip(Array.fill(batch_size)(nextToken)).map(x => x._1 ++ Array(x._2))
      modelOutputs = modelOutputs.zip(Array.fill(batch_size)(nextToken)).map(x => {
=======

      val decoderOutputs = TensorResources.extractFloats(decoderOuts.head).grouped(32128).toArray.grouped(decoderInputLength).toArray

      val outputIds = decoderOutputs.map(batch => batch.map(input => input.indexOf(input.max)).last).map(_.toLong)
      decoderInputs = decoderInputs.zip(outputIds).map(x => x._1 ++ Array(x._2))
      modelOutputs = modelOutputs.zip(outputIds).map(x => {
>>>>>>> ac68ddcc
        if (x._1.contains(eosTokenId)) {
          x._1
        } else {
          x._1 ++ Array(x._2)
        }
      })
      curLen += 1

      decoderOuts.foreach(_.close())

      tensorDecoder.clearTensors()
      tensorDecoder.clearSession(decoderOuts)
      decoderInputTensors.close()

      stopDecoder = (
        !modelOutputs.exists(o => o.last != this.eosTokenId)
          || (modelOutputs.head.length > maxOutputLength))

    }
    modelOutputs
  }

<<<<<<< HEAD
  def createNextTokenLogitsPenalties(inputIds: Seq[Array[Long]], logits: Array[Array[Float]], repetitionPenalty: Double): Array[Array[Float]] = {
    // create logit penalties for already seen inputIds
    var nextTokenLogits = Array.ofDim[Array[Float]](logits.size)

    for (i <- logits.indices) {
      var nextTokenLogit = logits(i)
      val prevInputIds = inputIds(0).distinct
      for ((prevInputId, j) <- prevInputIds.zipWithIndex) {
        var logitPenalty = 1.0
        if (logits(i)(prevInputId.toInt) < 0) {
          logitPenalty = repetitionPenalty
        }
        else {
          logitPenalty = 1 / repetitionPenalty
        }
        nextTokenLogit = nextTokenLogit.updated(prevInputId.toInt, (logitPenalty * nextTokenLogit(prevInputId.toInt)).toFloat)
      }
      nextTokenLogits(i) = nextTokenLogit
    }
    nextTokenLogits
  }

  private def calc_bannedNgramTokens(prevInputIds: Seq[Array[Long]], numHypos: Int, noRepeatNgramSize: Int, curLen: Int): Array[Array[Long]] = {
    // based on fairseq for no_repeatNgram in beam_search
    if (curLen + 1 < noRepeatNgramSize)
    // return no banned tokens if we haven't generated no_repeatNgram_size tokens yet
      return Array.ofDim[Long](numHypos, 0)
    var generatedNgrams = Array.tabulate(numHypos)(_ => mutable.Map.empty[IndexedSeq[Long], List[Long]])
    for (idx <- 0 to numHypos - 1) {
      val genTokens = prevInputIds(idx)
      var generatedNgram = generatedNgrams(idx)
      val ngramArrays = for (e <- 0 to noRepeatNgramSize - 1) yield genTokens.drop(e)
      for (ngramInd <- 0 to (ngramArrays.last.length - 1)) {
        val ngram = for (e <- ngramArrays) yield e(ngramInd)
        val prevNgramTuple = ngram.dropRight(1)
        generatedNgram(prevNgramTuple) = generatedNgram.getOrElse(prevNgramTuple, List.empty[Long]) :+ ngram.last
      }
    }
    return (for (hypoIdx <- 0 to numHypos - 1) yield getGeneratedNgrams(prevInputIds, generatedNgrams, hypoIdx, curLen, noRepeatNgramSize)).toArray
  }

  def getGeneratedNgrams(prevInputIds: Seq[Array[Long]], generatedNgrams: Array[mutable.Map[IndexedSeq[Long], List[Long]]], hypoIdx: Int, curLen: Int, noRepeatNgramSize: Int): Array[Long] = {
    // Before decoding the next token, prevent decoding of ngrams that have already appeared
    val startIdx = curLen + 1 - noRepeatNgramSize
    val ngramIdx = prevInputIds(hypoIdx).slice(startIdx, curLen)
    generatedNgrams(hypoIdx).getOrElse(ngramIdx, List.empty[Long]).toArray
=======
    tensorEncoder.clearTensors()
    modelOutputs
>>>>>>> ac68ddcc
  }

  private def topKTopPFiltering(logits: Array[Array[Float]], topK: Int, topP: Double, filterValue: Float = Float.NegativeInfinity, minTokensToKeep: Int = 1): Array[Array[Float]] = {
    /**
      * Filter a distribution of logits using top-k and/or nucleus (top-p) filtering
      * *
      * Args:
      * logits: logits distribution shape (batch size, vocabulary size)
      * if topK > 0: keep only top k tokens with highest probability (top-k filtering).
      * if topP < 1.0: keep the top tokens with cumulative probability >= topP (nucleus filtering).
      * Nucleus filtering is described in Holtzman et al. (http://arxiv.org/abs/1904.09751)
      * Make sure we keep at least minTokensToKeep per batch example in the output
      * From: https://gist.github.com/thomwolf/1a5a29f6962089e871b94cbd09daf317
      **/

    var logitsUpd = logits
    val logitsShape = Array(logits.length, logits(0).length)

    if (topK > 0) {
      val topKup = topK.max(minTokensToKeep).min(logitsShape.last) // Safety check
      // Remove all tokens with a probability less than the last token of the top-k
      val removeLimit = logits(0).sortWith(_ > _).take(topKup).min
      val indicesToRemove = for (logit <- logits) yield for (elem <- logit) yield if (elem < removeLimit) true else false

      logitsUpd = for ((nextTokenLogit, indexToRemove) <- logits.zip(indicesToRemove)) yield setTensorByIndicesToValue(
        nextTokenLogit, indexToRemove, Float.NegativeInfinity
      )
    }

    if (topP < 1.0) {
      val sortedIndices = logits(0).zipWithIndex.sorted.unzip._2.reverse
      val sortedLogits = logits(0).sortWith(_ > _) // expects logits to be of dim (batch_size, vocab_size)

      val cumulativeProbs = scanLeft(softmax(sortedLogits))(0.0)(_ + _).drop(1)
      //    Remove tokens with cumulative probability above the threshold (token with 0 are kept)
      var sortedIndicesToRemove = for (prob <- cumulativeProbs) yield if (prob > topP) true else false

      if (minTokensToKeep > 1) {
        //    Keep at least minTokensToKeep (set to minTokensToKeep-1 because we add the first one below)
        sortedIndicesToRemove = List.fill(sortedIndicesToRemove.take(minTokensToKeep).length)(false) ++ sortedIndicesToRemove.drop(minTokensToKeep)
      }
      //    Shift the indices to the right to keep also the first token above the threshold
      sortedIndicesToRemove = sortedIndicesToRemove.takeRight(1) ++ sortedIndicesToRemove.dropRight(1)
      sortedIndicesToRemove = List.fill(sortedIndicesToRemove.take(1).length)(false) ++ sortedIndicesToRemove.drop(1)
      //    scatter sorted tensors to original indexing
      val indicesToRemove = scatterValuesOnBatchIndices(sortedIndicesToRemove, sortedIndices)
      logitsUpd = for ((nextTokenLogit, indexToRemove) <- logits.zip(IndexedSeq.fill(logits.length)(indicesToRemove))) yield setTensorByIndicesToValue(
        nextTokenLogit, indexToRemove.toIndexedSeq, Float.NegativeInfinity
      )
    }
    return logitsUpd
  }

  private def scanLeft[a, b](xs: Iterable[a])(s: b)(f: (b, a) => b) =
    xs.foldLeft(List(s))((acc, x) => f(acc(0), x) :: acc).reverse

  private def scatterValuesOnBatchIndices(values: List[Boolean], batchIndices: Array[Int]): List[Boolean] = {
    // scatter values to pair indices
    var initArray = List.fill(batchIndices.length)(false)
    for ((batchIndex, i) <- batchIndices.zipWithIndex) {
      initArray = initArray.updated(batchIndex, values(i))
    }
    return initArray
  }

  private def softmax(values: Array[Float]): Array[Float] = {
    val expElem = values.map(exp(_))
    val total = expElem.sum
    expElem.map(_ / total).map(_.toFloat)
  }

  private def setTensorByIndicesToValue(prevInputIds: Array[Float], indices: IndexedSeq[Boolean], value: Float): Array[Float] = {
    for ((inputId, index) <- prevInputIds.zip(indices)) yield if (index) value else inputId
  }

  private def categoricalSample(dist: Array[Float]): Int = {
    val (distFiltered, indices) = dist.zipWithIndex.filter { case (elem, index) => !elem.isInfinite }.sorted.unzip

    if (distFiltered.length == 1)
      return indices(0)
    var normalized = (distFiltered.map(_ - distFiltered.min)).map(_ / (distFiltered.max - distFiltered.min))

    val p = scala.util.Random.nextDouble()
    var accum = 0.0
    for ((itemProb, i) <- normalized.zip(indices)) {
      accum += itemProb
      if (accum >= p)
        return i
    }
    return indices(0)
  }

  def decode(sentences: Array[Array[Long]]): Seq[String] = {

    sentences.map { s =>
      val filteredPieceIds = s.filter(x => x <= pieceSize)
      spp.getSppModel.decodeIds(filteredPieceIds.map(_.toInt): _*)
    }

  }

  def encode(sentences: Seq[Annotation], task: String): Seq[Array[Long]] = {
    sentences.map(
      s => {
        val sentWithTask = if (task.nonEmpty) task.concat(" ").concat(s.result) else s.result
        spp.getSppModel.encodeAsIds(sentWithTask).map(_.toLong) ++ Array(this.eosTokenId)
      })
  }

}<|MERGE_RESOLUTION|>--- conflicted
+++ resolved
@@ -109,20 +109,10 @@
       val diff = maxSentenceLength - tokenIds.length
 
       val s = tokenIds.take(maxSentenceLength) ++ Array.fill[Long](diff)(this.paddingTokenId)
-<<<<<<< HEAD
-      encoderInputBuffers.put(s)
-      val mask = s.map(x => if (x != this.paddingTokenId) 1L else 0L)
-      encoderAttentionMaskBuffers.put(mask)
-    })
-
-    encoderInputBuffers.flip()
-    encoderAttentionMaskBuffers.flip()
-=======
       encoderInputBuffers.offset(offset).write(s)
       val mask = s.map(x => if (x != this.paddingTokenId) 1L else 0L)
       encoderAttentionMaskBuffers.offset(offset).write(mask)
     }
->>>>>>> ac68ddcc
 
     val encoderInputTensors = tensorEncoder.createLongBufferTensor(shape, encoderInputBuffers)
     val encoderAttentionMaskTensors = tensorEncoder.createLongBufferTensor(shape, encoderAttentionMaskBuffers)
@@ -141,24 +131,16 @@
     val encoderOutsBatch = encoderOutsFloats.grouped(dim).toArray.grouped(maxSentenceLength).toArray
 
     encoderOuts.foreach(_.close())
-    tensorEncoder.clearSession(encoderOuts)
+//    tensorEncoder.clearSession(encoderOuts)
 
     //Run decoder
-<<<<<<< HEAD
     val decoderEncoderStateTensorResources = new TensorResources()
-    val decoderEncoderStateBuffers = decoderEncoderStateTensorResources.createFloatBuffer(batch.length * maxSentenceLength * dim)
-    batch.zipWithIndex.foreach(bi => {
-      encoderOutsBatch(bi._2).foreach(encoderOutput => {
-        decoderEncoderStateBuffers.put(encoderOutput)
-=======
-    val decoderEncoderStateBuffers = tensorEncoder.createFloatBuffer(batch.length * maxSentenceLength * dim)
-    //TODO: There must be a better way to calculate offsets
+    val decoderEncoderStateBuffers = decoderEncoderStateTensorResources.createFloatBuffer(batch.length*maxSentenceLength*dim)
     batch.zipWithIndex.foreach { case (_, index) =>
       var offset = index * maxSentenceLength * dim
       encoderOutsBatch(index).foreach(encoderOutput => {
         decoderEncoderStateBuffers.offset(offset).write(encoderOutput)
         offset += dim
->>>>>>> ac68ddcc
       })
     }
 
@@ -169,12 +151,7 @@
     val modelOutputs = _generateNo_beam_search(batch, decoderEncoderStateTensors, encoderAttentionMaskTensors, maxOutputLength, minOutputLength, doSample,
       temperature, topK, topP, repetitionPenalty, noRepeatNgramSize, effective_batch_size, vocab_size, session)
 
-    encoderAttentionMaskBuffers.clear()
-    encoderAttentionMaskTensorResources.clearTensors()
-
-    decoderEncoderStateBuffers.clear()
-    decoderEncoderStateTensorResources.clearTensors()
-
+    tensorEncoder.clearTensors()
     modelOutputs
   }
 
@@ -208,24 +185,10 @@
 
     while (!stopDecoder) {
       val decoderInputLength = decoderInputs.head.length
-<<<<<<< HEAD
-      val decoderInputTensorResources = new TensorResources()
-      val decoderAttentionTensorResources = new TensorResources()
-      val decoderInputBuffers = decoderInputTensorResources.createLongBuffer(inputIds.length * decoderInputLength)
-      val decoderAttentionBuffers = decoderAttentionTensorResources.createLongBuffer(inputIds.length * decoderInputLength)
-
-      inputIds.zipWithIndex.foreach(bi => {
-        decoderInputs(bi._2).zipWithIndex.foreach(x => {
-          decoderInputBuffers.put(x._1)
-          decoderAttentionBuffers.put(if ((x._2 != 0) && (x._1 == this.paddingTokenId)) 0L else 1L)
-        })
-      })
-=======
       val tensorDecoder = new TensorResources()
 
-      val decoderInputBuffers = tensorDecoder.createLongBuffer(batch.length * decoderInputLength)
-      val decoderAttentionBuffers = tensorDecoder.createLongBuffer(batch.length * decoderInputLength)
->>>>>>> ac68ddcc
+      val decoderInputBuffers = tensorDecoder.createLongBuffer(inputIds.length * decoderInputLength)
+      val decoderAttentionBuffers = tensorDecoder.createLongBuffer(inputIds.length * decoderInputLength)
 
       decoderInputs.zipWithIndex.foreach{ case (pieceIds, idx) =>
         val offset = idx * decoderInputLength
@@ -234,18 +197,10 @@
         decoderAttentionBuffers.offset(offset).write(paddingMasks)
       }
 
-<<<<<<< HEAD
-      // decoderInputIds
-      val decoderInputTensors = decoderInputTensorResources.createLongBufferTensor(
+      val decoderInputTensors = tensorDecoder.createLongBufferTensor(
         Array(inputIds.length.toLong, decoderInputLength), decoderInputBuffers)
-      val decoderAttentionMaskTensors = decoderAttentionTensorResources.createLongBufferTensor(
+      val decoderAttentionMaskTensors = tensorDecoder.createLongBufferTensor(
         Array(inputIds.length.toLong, decoderInputLength), decoderAttentionBuffers)
-=======
-      val decoderInputTensors = tensorDecoder.createLongBufferTensor(
-        Array(batch.length.toLong, decoderInputLength), decoderInputBuffers)
-      val decoderAttentionMaskTensors = tensorDecoder.createLongBufferTensor(
-        Array(batch.length.toLong, decoderInputLength), decoderAttentionBuffers)
->>>>>>> ac68ddcc
       val runner = session.runner
 
       // TODO add past to the model and use cache
@@ -257,7 +212,6 @@
         .fetch(decoderOutputsKey)
 
       val decoderOuts = runner.run().asScala
-<<<<<<< HEAD
       var decoderOutputs = TensorResources.extractFloats(decoderOuts.head).grouped(32128).toArray.grouped(decoderInputLength).toArray
       var nextTokenLogits = for (decoderOutput <- decoderOutputs) yield decoderOutput.last
 
@@ -316,14 +270,6 @@
       //      val outputIds = decoderOutputs.map(batch => batch.map(input => input.indexOf(input.max)).last).map(_.toLong)
       decoderInputs = decoderInputs.zip(Array.fill(batch_size)(nextToken)).map(x => x._1 ++ Array(x._2))
       modelOutputs = modelOutputs.zip(Array.fill(batch_size)(nextToken)).map(x => {
-=======
-
-      val decoderOutputs = TensorResources.extractFloats(decoderOuts.head).grouped(32128).toArray.grouped(decoderInputLength).toArray
-
-      val outputIds = decoderOutputs.map(batch => batch.map(input => input.indexOf(input.max)).last).map(_.toLong)
-      decoderInputs = decoderInputs.zip(outputIds).map(x => x._1 ++ Array(x._2))
-      modelOutputs = modelOutputs.zip(outputIds).map(x => {
->>>>>>> ac68ddcc
         if (x._1.contains(eosTokenId)) {
           x._1
         } else {
@@ -346,7 +292,6 @@
     modelOutputs
   }
 
-<<<<<<< HEAD
   def createNextTokenLogitsPenalties(inputIds: Seq[Array[Long]], logits: Array[Array[Float]], repetitionPenalty: Double): Array[Array[Float]] = {
     // create logit penalties for already seen inputIds
     var nextTokenLogits = Array.ofDim[Array[Float]](logits.size)
@@ -393,10 +338,6 @@
     val startIdx = curLen + 1 - noRepeatNgramSize
     val ngramIdx = prevInputIds(hypoIdx).slice(startIdx, curLen)
     generatedNgrams(hypoIdx).getOrElse(ngramIdx, List.empty[Long]).toArray
-=======
-    tensorEncoder.clearTensors()
-    modelOutputs
->>>>>>> ac68ddcc
   }
 
   private def topKTopPFiltering(logits: Array[Array[Float]], topK: Int, topP: Double, filterValue: Float = Float.NegativeInfinity, minTokensToKeep: Int = 1): Array[Array[Float]] = {
