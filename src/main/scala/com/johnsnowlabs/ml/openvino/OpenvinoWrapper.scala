/*
 * Copyright 2017-2022 John Snow Labs
 *
 * Licensed under the Apache License, Version 2.0 (the "License");
 * you may not use this file except in compliance with the License.
 * You may obtain a copy of the License at
 *
 *    http://www.apache.org/licenses/LICENSE-2.0
 *
 * Unless required by applicable law or agreed to in writing, software
 * distributed under the License is distributed on an "AS IS" BASIS,
 * WITHOUT WARRANTIES OR CONDITIONS OF ANY KIND, either express or implied.
 * See the License for the specific language governing permissions and
 * limitations under the License.
 */

package com.johnsnowlabs.ml.openvino

import com.johnsnowlabs.ml.util.LoadExternalModel.notSupportedEngineError
import com.johnsnowlabs.ml.util.{LoadExternalModel, ONNX, Openvino, TensorFlow}
import com.johnsnowlabs.util.{FileHelper, ZipArchiveUtil}
import org.apache.commons.io.{FileUtils, FilenameUtils}
import org.apache.spark.SparkFiles
import org.apache.spark.sql.SparkSession
import org.intel.openvino.Openvino.save_model
import org.intel.openvino.{CompiledModel, Core, Model}
import org.slf4j.{Logger, LoggerFactory}

import java.io.File
import java.nio.file.{Files, Path, Paths}
import java.util.UUID
import scala.collection.JavaConverters._

class OpenvinoWrapper(var modelName: Option[String] = None) extends Serializable {

  /** For Deserialization */
  def this() = {
    this(null)
  }

  // Important for serialization on none-kyro serializers
  @transient private var compiledModel: CompiledModel = _

  def getCompiledModel(
      properties: Map[String, String] = Map.empty[String, String]): CompiledModel =
    this.synchronized {
      if (compiledModel == null) {
        val modelPath = SparkFiles.get(s"${modelName.get}.xml")
        compiledModel =
          OpenvinoWrapper.withSafeOvModelLoader(Some(modelPath), properties = properties)
      }
      compiledModel
    }

  def saveToFile(file: String): Unit = {
    val tmpFolder = Files
      .createTempDirectory(UUID.randomUUID().toString.takeRight(12) + "_ov")
      .toAbsolutePath
      .toString

    val xmlFile: String = s"${modelName.get}.xml"
    val binFile: String = s"${modelName.get}.bin"

    FileUtils.copyFile(new File(SparkFiles.get(xmlFile)), Paths.get(tmpFolder, xmlFile).toFile)
    FileUtils.copyFile(new File(SparkFiles.get(binFile)), Paths.get(tmpFolder, binFile).toFile)

    ZipArchiveUtil.zip(tmpFolder, file)
    FileHelper.delete(tmpFolder)
  }

}

/** Companion object */
object OpenvinoWrapper {

  private val logger: Logger = LoggerFactory.getLogger(this.getClass.toString)
  private[OpenvinoWrapper] val core: Core =
    try {
      new Core
    } catch {
      case e: UnsatisfiedLinkError =>
        logger.error(
          "Could not initialize OpenVINO Core. Please make sure the jsl-openvino JAR is loaded and Intel oneTBB is installed.\n" +
            "(See https://www.intel.com/content/www/us/en/docs/onetbb/get-started-guide/2021-12/overview.html)")
        throw e
    }

  private val ModelSuffix = "_ov_model"

  /** Read the model from the given path, unpack if zipped, and return the loaded OpenvinoWrapper.
    * If source model is not in OpenVINO format, it is converted first.
    *
    * @param sparkSession
    *   The Spark Session
    * @param modelPath
    *   Path to the model
    * @param modelName
    *   The model filename
    * @param zipped
    *   Unpack zipped model
    * @param useBundle
    *   Load exported model
    * @param detectedEngine
    *   The source model format
    * @param properties
    *   Properties for this load operation
    * @return
    *   The resulting OpenVINO model wrapper
    */
  def read(
      sparkSession: SparkSession,
      modelPath: String,
      modelName: String = Openvino.ovModel,
      zipped: Boolean = true,
      useBundle: Boolean = false,
      detectedEngine: String = Openvino.name,
      properties: Map[String, String] = Map.empty,
      ovFileSuffix: Option[String] = None): OpenvinoWrapper = {

    val tmpFolder = Files
      .createTempDirectory(UUID.randomUUID().toString.takeRight(12) + ModelSuffix)
      .toAbsolutePath
      .toString

    val randomSuffix = generateRandomSuffix(ovFileSuffix)
    val folder =
      if (zipped)
        ZipArchiveUtil.unzip(new File(modelPath), Some(tmpFolder), randomSuffix)
      else
        modelPath

    val (ovModelPath, ovWeightsPath) =
      detectedEngine match {
        case TensorFlow.name =>
          convertToOpenvinoFormat(folder, tmpFolder)
        case ONNX.name =>
          if (useBundle)
            convertToOpenvinoFormat(Paths.get(folder, ONNX.modelName).toString, tmpFolder)
          else
            convertToOpenvinoFormat(Paths.get(folder, s"$modelName.onnx").toString, tmpFolder)
        case Openvino.name =>
          if (useBundle)
            (Paths.get(folder, s"$modelName.xml"), Paths.get(folder, s"$modelName.bin"))
          else {
            val ovModelName = FilenameUtils.getBaseName(new File(folder).list().head)
            (Paths.get(folder, s"${ovModelName}.xml"), Paths.get(folder, s"${ovModelName}.bin"))
          }
        case _ =>
          throw new Exception(notSupportedEngineError)
      }
    sparkSession.sparkContext.addFile(ovModelPath.toString)
    sparkSession.sparkContext.addFile(ovWeightsPath.toString)

    val ovFileName = Some(FilenameUtils.getBaseName(ovModelPath.toFile.getName))
    val openvinoWrapper = new OpenvinoWrapper(ovFileName)

    val compiledModel: CompiledModel =
      withSafeOvModelLoader(Some(ovModelPath.toString), properties = properties)
    openvinoWrapper.compiledModel = compiledModel

    openvinoWrapper
  }

  private def generateRandomSuffix(fileSuffix: Option[String]): Option[String] = {
    val randomSuffix = Some(LoadExternalModel.generateRandomString(10))
    Some(s"${randomSuffix.get}${fileSuffix.getOrElse("")}")
  }

  /** Convert the model at srcPath to OpenVINO IR Format and export to exportPath.
    *
    * @param srcPath
    *   Path to the source model
    * @param exportPath
    *   Path to export converted model to
    * @param compressToFp16
    *   Whether to perform weight compression to FP16
    * @return
    *   Paths to the exported XML and BIN files
    */
  def convertToOpenvinoFormat(
      srcPath: String,
      exportPath: String,
      compressToFp16: Boolean = false): (Path, Path) = {
    logger.debug(s"Converting model from ${srcPath}, compresToFp16 = ${compressToFp16}")
    val model: Model = core.read_model(srcPath)
    val ovXmlPath = Paths.get(exportPath, s"${Openvino.ovModel}.xml")
    val ovBinPath = Paths.get(exportPath, s"${Openvino.ovModel}.bin")

    save_model(model, ovXmlPath.toAbsolutePath.toString, compressToFp16)
    (ovXmlPath, ovBinPath)
  }

  /** Prepare the model for inference by compiling into a device-specific graph representation.
    * Returns the compiled model object.
    *
    * @param modelPath
    *   Optional path to the model directory
    * @param device
    *   Device to compile the model to
    * @param properties
    *   Properties for this load operation
    * @return
    *   Object representing the compiled model
    */
  def withSafeOvModelLoader(
      modelPath: Option[String] = None,
      device: String = "CPU",
      properties: Map[String, String]): CompiledModel = {
    // TODO: Let user pick inference device through Spark Config
    logger.info(s"Compiling OpenVINO model to device: $device")
    val compiledModel = core.compile_model(modelPath.get, device, properties.asJava)
    compiledModel
  }

  case class EncoderDecoderWrappers(
      encoder: OpenvinoWrapper,
      decoder: OpenvinoWrapper,
      decoderWithPast: OpenvinoWrapper)
  case class DecoderWrappers(decoder: OpenvinoWrapper)
  case class EncoderDecoderWithoutPastWrappers(encoder: OpenvinoWrapper, decoder: OpenvinoWrapper)
  case class JanusWrappers(
      languageModel: OpenvinoWrapper,
      lmHeadModel: OpenvinoWrapper,
      visionEmbeddingsModel: OpenvinoWrapper,
      textEmbeddingsModel: OpenvinoWrapper,
      mergeModel: OpenvinoWrapper,
      genHeadModel: OpenvinoWrapper,
      genEmbeddingsModel: OpenvinoWrapper,
      genDecoderModel: OpenvinoWrapper)
  case class MLLamaWrappers(
      visionEmbeddingsModel: OpenvinoWrapper,
      languageModel: OpenvinoWrapper,
      reshapeModel: OpenvinoWrapper)
  case class Qwen2VLWrappers(
      languageModel: OpenvinoWrapper,
      imageEmbedding: OpenvinoWrapper,
      imageEmbeddingMerger: OpenvinoWrapper,
      textEmbedding: OpenvinoWrapper,
      rotaryEmbedding: OpenvinoWrapper,
      patchReshapeModel: OpenvinoWrapper,
      multimodalMergeModel: OpenvinoWrapper)
  case class LLAVAWrappers(
      languageModel: OpenvinoWrapper,
      visionEmbeddingsModel: OpenvinoWrapper,
      textEmbeddingsModel: OpenvinoWrapper,
      mergeModel: OpenvinoWrapper)
  case class Phi3VWrappers(
      wte: OpenvinoWrapper,
      reshape: OpenvinoWrapper,
      languageModel: OpenvinoWrapper)
<<<<<<< HEAD
  case class PaliGemmaWrappers(
      languageModel: OpenvinoWrapper,
      imageEncoder: OpenvinoWrapper,
      textEmbeddings: OpenvinoWrapper,
      modelMerger: OpenvinoWrapper)
=======
  case class SmolVLMWrappers(
      languageModel: OpenvinoWrapper,
      imageEmbedModel: OpenvinoWrapper,
      imageEncoderModel: OpenvinoWrapper,
      imageConnectorModel: OpenvinoWrapper,
      modelMergerModel: OpenvinoWrapper,
      textEmbeddingsModel: OpenvinoWrapper,
      lmHeadModel: OpenvinoWrapper)
>>>>>>> 553b3dcc
}<|MERGE_RESOLUTION|>--- conflicted
+++ resolved
@@ -248,13 +248,6 @@
       wte: OpenvinoWrapper,
       reshape: OpenvinoWrapper,
       languageModel: OpenvinoWrapper)
-<<<<<<< HEAD
-  case class PaliGemmaWrappers(
-      languageModel: OpenvinoWrapper,
-      imageEncoder: OpenvinoWrapper,
-      textEmbeddings: OpenvinoWrapper,
-      modelMerger: OpenvinoWrapper)
-=======
   case class SmolVLMWrappers(
       languageModel: OpenvinoWrapper,
       imageEmbedModel: OpenvinoWrapper,
@@ -263,5 +256,9 @@
       modelMergerModel: OpenvinoWrapper,
       textEmbeddingsModel: OpenvinoWrapper,
       lmHeadModel: OpenvinoWrapper)
->>>>>>> 553b3dcc
+  case class PaliGemmaWrappers(
+      languageModel: OpenvinoWrapper,
+      imageEncoder: OpenvinoWrapper,
+      textEmbeddings: OpenvinoWrapper,
+      modelMerger: OpenvinoWrapper)
 }