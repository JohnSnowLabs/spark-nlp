--- conflicted
+++ resolved
@@ -218,7 +218,6 @@
       decoderWithPast: OpenvinoWrapper)
   case class DecoderWrappers(decoder: OpenvinoWrapper)
   case class EncoderDecoderWithoutPastWrappers(encoder: OpenvinoWrapper, decoder: OpenvinoWrapper)
-<<<<<<< HEAD
   case class JanusWrappers(
       languageModel: OpenvinoWrapper,
       lmHeadModel: OpenvinoWrapper,
@@ -228,7 +227,6 @@
       genHeadModel: OpenvinoWrapper,
       genEmbeddingsModel: OpenvinoWrapper,
       genDecoderModel: OpenvinoWrapper)
-=======
   case class MLLamaWrappers(
       visionEmbeddingsModel: OpenvinoWrapper,
       languageModel: OpenvinoWrapper,
@@ -256,5 +254,4 @@
       wte: OpenvinoWrapper,
       reshape: OpenvinoWrapper,
       languageModel: OpenvinoWrapper)
->>>>>>> 94290ccd
 }