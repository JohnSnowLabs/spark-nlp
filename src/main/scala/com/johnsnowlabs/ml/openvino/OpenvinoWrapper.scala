/*
 * Copyright 2017-2022 John Snow Labs
 *
 * Licensed under the Apache License, Version 2.0 (the "License");
 * you may not use this file except in compliance with the License.
 * You may obtain a copy of the License at
 *
 *    http://www.apache.org/licenses/LICENSE-2.0
 *
 * Unless required by applicable law or agreed to in writing, software
 * distributed under the License is distributed on an "AS IS" BASIS,
 * WITHOUT WARRANTIES OR CONDITIONS OF ANY KIND, either express or implied.
 * See the License for the specific language governing permissions and
 * limitations under the License.
 */

package com.johnsnowlabs.ml.openvino

import com.johnsnowlabs.ml.util.LoadExternalModel.notSupportedEngineError
import com.johnsnowlabs.ml.util.{LoadExternalModel, ONNX, Openvino, TensorFlow}
import com.johnsnowlabs.util.{FileHelper, ZipArchiveUtil}
import org.apache.commons.io.{FileUtils, FilenameUtils}
import org.apache.spark.SparkFiles
import org.apache.spark.sql.SparkSession
import org.intel.openvino.Openvino.save_model
import org.intel.openvino.{CompiledModel, Core, Model}
import org.slf4j.{Logger, LoggerFactory}

import java.io.File
import java.nio.file.{Files, Path, Paths}
import java.util.UUID
import scala.collection.JavaConverters._

class OpenvinoWrapper(var modelName: Option[String] = None) extends Serializable {

  /** For Deserialization */
  def this() = {
    this(null)
  }

  // Important for serialization on none-kyro serializers
  @transient private var compiledModel: CompiledModel = _

  def getCompiledModel(
      properties: Map[String, String] = Map.empty[String, String]): CompiledModel =
    this.synchronized {
      if (compiledModel == null) {
        val modelPath = SparkFiles.get(s"${modelName.get}.xml")
        compiledModel =
          OpenvinoWrapper.withSafeOvModelLoader(Some(modelPath), properties = properties)
      }
      compiledModel
    }

  def saveToFile(file: String): Unit = {
    val tmpFolder = Files
      .createTempDirectory(UUID.randomUUID().toString.takeRight(12) + "_ov")
      .toAbsolutePath
      .toString

    val xmlFile: String = s"${modelName.get}.xml"
    val binFile: String = s"${modelName.get}.bin"

    FileUtils.copyFile(new File(SparkFiles.get(xmlFile)), Paths.get(tmpFolder, xmlFile).toFile)
    FileUtils.copyFile(new File(SparkFiles.get(binFile)), Paths.get(tmpFolder, binFile).toFile)

    ZipArchiveUtil.zip(tmpFolder, file)
    FileHelper.delete(tmpFolder)
  }

}

/** Companion object */
object OpenvinoWrapper {

  private val logger: Logger = LoggerFactory.getLogger(this.getClass.toString)
  private[OpenvinoWrapper] val core: Core =
    try {
      new Core
    } catch {
      case e: UnsatisfiedLinkError =>
        logger.error(
          "Could not initialize OpenVINO Core. Please make sure the jsl-openvino JAR is loaded and Intel oneTBB is installed.\n" +
            "(See https://www.intel.com/content/www/us/en/docs/onetbb/get-started-guide/2021-12/overview.html)")
        throw e
    }

  private val ModelSuffix = "_ov_model"

  /** Read the model from the given path, unpack if zipped, and return the loaded OpenvinoWrapper.
    * If source model is not in OpenVINO format, it is converted first.
    *
    * @param sparkSession
    *   The Spark Session
    * @param modelPath
    *   Path to the model
    * @param modelName
    *   The model filename
    * @param zipped
    *   Unpack zipped model
    * @param useBundle
    *   Load exported model
    * @param detectedEngine
    *   The source model format
    * @param properties
    *   Properties for this load operation
    * @return
    *   The resulting OpenVINO model wrapper
    */
  def read(
      sparkSession: SparkSession,
      modelPath: String,
      modelName: String = Openvino.ovModel,
      zipped: Boolean = true,
      useBundle: Boolean = false,
      detectedEngine: String = Openvino.name,
      properties: Map[String, String] = Map.empty,
      ovFileSuffix: Option[String] = None): OpenvinoWrapper = {

    val tmpFolder = Files
      .createTempDirectory(UUID.randomUUID().toString.takeRight(12) + ModelSuffix)
      .toAbsolutePath
      .toString

    val randomSuffix = generateRandomSuffix(ovFileSuffix)
    val folder =
      if (zipped)
        ZipArchiveUtil.unzip(new File(modelPath), Some(tmpFolder), randomSuffix)
      else
        modelPath

    val (ovModelPath, ovWeightsPath) =
      detectedEngine match {
        case TensorFlow.name =>
          convertToOpenvinoFormat(folder, tmpFolder)
        case ONNX.name =>
          if (useBundle)
            convertToOpenvinoFormat(Paths.get(folder, ONNX.modelName).toString, tmpFolder)
          else
            convertToOpenvinoFormat(Paths.get(folder, s"$modelName.onnx").toString, tmpFolder)
        case Openvino.name =>
          if (useBundle)
            (Paths.get(folder, s"$modelName.xml"), Paths.get(folder, s"$modelName.bin"))
          else {
            val ovModelName = FilenameUtils.getBaseName(new File(folder).list().head)
            (Paths.get(folder, s"${ovModelName}.xml"), Paths.get(folder, s"${ovModelName}.bin"))
          }
        case _ =>
          throw new Exception(notSupportedEngineError)
      }
    sparkSession.sparkContext.addFile(ovModelPath.toString)
    sparkSession.sparkContext.addFile(ovWeightsPath.toString)

    val ovFileName = Some(FilenameUtils.getBaseName(ovModelPath.toFile.getName))
    val openvinoWrapper = new OpenvinoWrapper(ovFileName)

    val compiledModel: CompiledModel =
      withSafeOvModelLoader(Some(ovModelPath.toString), properties = properties)
    openvinoWrapper.compiledModel = compiledModel

    openvinoWrapper
  }

  private def generateRandomSuffix(fileSuffix: Option[String]): Option[String] = {
    val randomSuffix = Some(LoadExternalModel.generateRandomString(10))
    Some(s"${randomSuffix.get}${fileSuffix.getOrElse("")}")
  }

  /** Convert the model at srcPath to OpenVINO IR Format and export to exportPath.
    *
    * @param srcPath
    *   Path to the source model
    * @param exportPath
    *   Path to export converted model to
    * @param compressToFp16
    *   Whether to perform weight compression to FP16
    * @return
    *   Paths to the exported XML and BIN files
    */
  def convertToOpenvinoFormat(
      srcPath: String,
      exportPath: String,
      compressToFp16: Boolean = false): (Path, Path) = {
    logger.debug(s"Converting model from ${srcPath}, compresToFp16 = ${compressToFp16}")
    val model: Model = core.read_model(srcPath)
    val ovXmlPath = Paths.get(exportPath, s"${Openvino.ovModel}.xml")
    val ovBinPath = Paths.get(exportPath, s"${Openvino.ovModel}.bin")

    save_model(model, ovXmlPath.toAbsolutePath.toString, compressToFp16)
    (ovXmlPath, ovBinPath)
  }

  /** Prepare the model for inference by compiling into a device-specific graph representation.
    * Returns the compiled model object.
    *
    * @param modelPath
    *   Optional path to the model directory
    * @param device
    *   Device to compile the model to
    * @param properties
    *   Properties for this load operation
    * @return
    *   Object representing the compiled model
    */
  def withSafeOvModelLoader(
      modelPath: Option[String] = None,
      device: String = "CPU",
      properties: Map[String, String]): CompiledModel = {
    // TODO: Let user pick inference device through Spark Config
    logger.info(s"Compiling OpenVINO model to device: $device")
    val compiledModel = core.compile_model(modelPath.get, device, properties.asJava)
    compiledModel
  }

  case class EncoderDecoderWrappers(
      encoder: OpenvinoWrapper,
      decoder: OpenvinoWrapper,
      decoderWithPast: OpenvinoWrapper)
  case class DecoderWrappers(decoder: OpenvinoWrapper)
  case class EncoderDecoderWithoutPastWrappers(encoder: OpenvinoWrapper, decoder: OpenvinoWrapper)
<<<<<<< HEAD

//  LANGUAGE_MODEL_NAME = "openvino_language_model.xml"
//IMAGE_EMBEDDING_NAME = "openvino_vision_embeddings_model.xml"
//IMAGE_EMBEDDING_MERGER_NAME = "openvino_vision_embeddings_merger_model.xml"
//TEXT_EMBEDDING_NAME = "openvino_text_embeddings_model.xml"
  // ROTARY_EMBEDDING_NAME = "openvino_rotary_embeddings_model.xml"
  // PATCH_RESHAPE_NAME = "openvino_patch_reshape_model.xml"
  case class Qwen2VLWrappers(
      languageModel: OpenvinoWrapper,
      imageEmbedding: OpenvinoWrapper,
      imageEmbeddingMerger: OpenvinoWrapper,
      textEmbedding: OpenvinoWrapper,
      rotaryEmbedding: OpenvinoWrapper,
      patchReshapeModel: OpenvinoWrapper,
      multimodalMergeModel: OpenvinoWrapper)
=======
  case class LLAVAWrappers(
      languageModel: OpenvinoWrapper,
      visionEmbeddingsModel: OpenvinoWrapper,
      textEmbeddingsModel: OpenvinoWrapper,
      mergeModel: OpenvinoWrapper)
  case class Phi3VWrappers(
      wte: OpenvinoWrapper,
      reshape: OpenvinoWrapper,
      languageModel: OpenvinoWrapper)
>>>>>>> 2c867dea
}<|MERGE_RESOLUTION|>--- conflicted
+++ resolved
@@ -218,8 +218,6 @@
       decoderWithPast: OpenvinoWrapper)
   case class DecoderWrappers(decoder: OpenvinoWrapper)
   case class EncoderDecoderWithoutPastWrappers(encoder: OpenvinoWrapper, decoder: OpenvinoWrapper)
-<<<<<<< HEAD
-
 //  LANGUAGE_MODEL_NAME = "openvino_language_model.xml"
 //IMAGE_EMBEDDING_NAME = "openvino_vision_embeddings_model.xml"
 //IMAGE_EMBEDDING_MERGER_NAME = "openvino_vision_embeddings_merger_model.xml"
@@ -234,7 +232,6 @@
       rotaryEmbedding: OpenvinoWrapper,
       patchReshapeModel: OpenvinoWrapper,
       multimodalMergeModel: OpenvinoWrapper)
-=======
   case class LLAVAWrappers(
       languageModel: OpenvinoWrapper,
       visionEmbeddingsModel: OpenvinoWrapper,
@@ -244,5 +241,4 @@
       wte: OpenvinoWrapper,
       reshape: OpenvinoWrapper,
       languageModel: OpenvinoWrapper)
->>>>>>> 2c867dea
 }