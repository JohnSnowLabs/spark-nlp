/*
 * Copyright 2017-2022 John Snow Labs
 *
 * Licensed under the Apache License, Version 2.0 (the "License");
 * you may not use this file except in compliance with the License.
 * You may obtain a copy of the License at
 *
 *    http://www.apache.org/licenses/LICENSE-2.0
 *
 * Unless required by applicable law or agreed to in writing, software
 * distributed under the License is distributed on an "AS IS" BASIS,
 * WITHOUT WARRANTIES OR CONDITIONS OF ANY KIND, either express or implied.
 * See the License for the specific language governing permissions and
 * limitations under the License.
 */

package com.johnsnowlabs.ml.openvino

import com.johnsnowlabs.ml.util.LoadExternalModel.notSupportedEngineError
import com.johnsnowlabs.ml.util.{LoadExternalModel, ONNX, Openvino, TensorFlow}
import com.johnsnowlabs.util.{FileHelper, ZipArchiveUtil}
import org.apache.commons.io.{FileUtils, FilenameUtils}
import org.apache.spark.SparkFiles
import org.apache.spark.sql.SparkSession
import org.intel.openvino.Openvino.save_model
import org.intel.openvino.{CompiledModel, Core, Model}
import org.slf4j.{Logger, LoggerFactory}

import java.io.File
import java.nio.file.{Files, Path, Paths}
import java.util.UUID
import scala.collection.JavaConverters._

class OpenvinoWrapper(var modelName: Option[String] = None) extends Serializable {

  /** For Deserialization */
  def this() = {
    this(null)
  }

  // Important for serialization on none-kyro serializers
  @transient private var compiledModel: CompiledModel = _

  def getCompiledModel(
      properties: Map[String, String] = Map.empty[String, String]): CompiledModel =
    this.synchronized {
      if (compiledModel == null) {
        val modelPath = SparkFiles.get(s"${modelName.get}.xml")
        compiledModel =
          OpenvinoWrapper.withSafeOvModelLoader(Some(modelPath), properties = properties)
      }
      compiledModel
    }

  def saveToFile(file: String): Unit = {
    val tmpFolder = Files
      .createTempDirectory(UUID.randomUUID().toString.takeRight(12) + "_ov")
      .toAbsolutePath
      .toString

    val xmlFile: String = s"${modelName.get}.xml"
    val binFile: String = s"${modelName.get}.bin"

    FileUtils.copyFile(new File(SparkFiles.get(xmlFile)), Paths.get(tmpFolder, xmlFile).toFile)
    FileUtils.copyFile(new File(SparkFiles.get(binFile)), Paths.get(tmpFolder, binFile).toFile)

    ZipArchiveUtil.zip(tmpFolder, file)
    FileHelper.delete(tmpFolder)
  }

}

/** Companion object */
object OpenvinoWrapper {

  private val logger: Logger = LoggerFactory.getLogger(this.getClass.toString)
  private[OpenvinoWrapper] val core: Core =
    try {
      new Core
    } catch {
      case e: UnsatisfiedLinkError =>
        logger.error(
          "Could not initialize OpenVINO Core. Please make sure the jsl-openvino JAR is loaded and Intel oneTBB is installed.\n" +
            "(See https://www.intel.com/content/www/us/en/docs/onetbb/get-started-guide/2021-12/overview.html)")
        throw e
    }

  private val ModelSuffix = "_ov_model"

  /** Read the model from the given path, unpack if zipped, and return the loaded OpenvinoWrapper.
    * If source model is not in OpenVINO format, it is converted first.
    *
    * @param sparkSession
    *   The Spark Session
    * @param modelPath
    *   Path to the model
    * @param modelName
    *   The model filename
    * @param zipped
    *   Unpack zipped model
    * @param useBundle
    *   Load exported model
    * @param detectedEngine
    *   The source model format
    * @param properties
    *   Properties for this load operation
    * @return
    *   The resulting OpenVINO model wrapper
    */
  def read(
      sparkSession: SparkSession,
      modelPath: String,
      modelName: String = Openvino.ovModel,
      zipped: Boolean = true,
      useBundle: Boolean = false,
      detectedEngine: String = Openvino.name,
      properties: Map[String, String] = Map.empty,
      ovFileSuffix: Option[String] = None): OpenvinoWrapper = {

    val tmpFolder = Files
      .createTempDirectory(UUID.randomUUID().toString.takeRight(12) + ModelSuffix)
      .toAbsolutePath
      .toString

    val randomSuffix = generateRandomSuffix(ovFileSuffix)
    val folder =
      if (zipped)
        ZipArchiveUtil.unzip(new File(modelPath), Some(tmpFolder), randomSuffix)
      else
        modelPath

    val (ovModelPath, ovWeightsPath) =
      detectedEngine match {
        case TensorFlow.name =>
          convertToOpenvinoFormat(folder, tmpFolder)
        case ONNX.name =>
          if (useBundle)
            convertToOpenvinoFormat(Paths.get(folder, ONNX.modelName).toString, tmpFolder)
          else
            convertToOpenvinoFormat(Paths.get(folder, s"$modelName.onnx").toString, tmpFolder)
        case Openvino.name =>
          if (useBundle)
            (Paths.get(folder, s"$modelName.xml"), Paths.get(folder, s"$modelName.bin"))
          else {
            val ovModelName = FilenameUtils.getBaseName(new File(folder).list().head)
            (Paths.get(folder, s"${ovModelName}.xml"), Paths.get(folder, s"${ovModelName}.bin"))
          }
        case _ =>
          throw new Exception(notSupportedEngineError)
      }
    sparkSession.sparkContext.addFile(ovModelPath.toString)
    sparkSession.sparkContext.addFile(ovWeightsPath.toString)

    val ovFileName = Some(FilenameUtils.getBaseName(ovModelPath.toFile.getName))
    val openvinoWrapper = new OpenvinoWrapper(ovFileName)

    val compiledModel: CompiledModel =
      withSafeOvModelLoader(Some(ovModelPath.toString), properties = properties)
    openvinoWrapper.compiledModel = compiledModel

    openvinoWrapper
  }

  private def generateRandomSuffix(fileSuffix: Option[String]): Option[String] = {
    val randomSuffix = Some(LoadExternalModel.generateRandomString(10))
    Some(s"${randomSuffix.get}${fileSuffix.getOrElse("")}")
  }

  /** Convert the model at srcPath to OpenVINO IR Format and export to exportPath.
    *
    * @param srcPath
    *   Path to the source model
    * @param exportPath
    *   Path to export converted model to
    * @param compressToFp16
    *   Whether to perform weight compression to FP16
    * @return
    *   Paths to the exported XML and BIN files
    */
  def convertToOpenvinoFormat(
      srcPath: String,
      exportPath: String,
      compressToFp16: Boolean = false): (Path, Path) = {
    logger.debug(s"Converting model from ${srcPath}, compresToFp16 = ${compressToFp16}")
    val model: Model = core.read_model(srcPath)
    val ovXmlPath = Paths.get(exportPath, s"${Openvino.ovModel}.xml")
    val ovBinPath = Paths.get(exportPath, s"${Openvino.ovModel}.bin")

    save_model(model, ovXmlPath.toAbsolutePath.toString, compressToFp16)
    (ovXmlPath, ovBinPath)
  }

  /** Prepare the model for inference by compiling into a device-specific graph representation.
    * Returns the compiled model object.
    *
    * @param modelPath
    *   Optional path to the model directory
    * @param device
    *   Device to compile the model to
    * @param properties
    *   Properties for this load operation
    * @return
    *   Object representing the compiled model
    */
  def withSafeOvModelLoader(
      modelPath: Option[String] = None,
      device: String = "CPU",
      properties: Map[String, String]): CompiledModel = {
    // TODO: Let user pick inference device through Spark Config
    logger.info(s"Compiling OpenVINO model to device: $device")
    val compiledModel = core.compile_model(modelPath.get, device, properties.asJava)
    compiledModel
  }

  case class EncoderDecoderWrappers(
      encoder: OpenvinoWrapper,
      decoder: OpenvinoWrapper,
      decoderWithPast: OpenvinoWrapper)
  case class DecoderWrappers(decoder: OpenvinoWrapper)
  case class EncoderDecoderWithoutPastWrappers(encoder: OpenvinoWrapper, decoder: OpenvinoWrapper)
  case class JanusWrappers(
      languageModel: OpenvinoWrapper,
      lmHeadModel: OpenvinoWrapper,
      visionEmbeddingsModel: OpenvinoWrapper,
      textEmbeddingsModel: OpenvinoWrapper,
      mergeModel: OpenvinoWrapper,
      genHeadModel: OpenvinoWrapper,
      genEmbeddingsModel: OpenvinoWrapper,
      genDecoderModel: OpenvinoWrapper)
  case class MLLamaWrappers(
      visionEmbeddingsModel: OpenvinoWrapper,
      languageModel: OpenvinoWrapper,
      reshapeModel: OpenvinoWrapper)
  case class Qwen2VLWrappers(
      languageModel: OpenvinoWrapper,
      imageEmbedding: OpenvinoWrapper,
      imageEmbeddingMerger: OpenvinoWrapper,
      textEmbedding: OpenvinoWrapper,
      rotaryEmbedding: OpenvinoWrapper,
      patchReshapeModel: OpenvinoWrapper,
      multimodalMergeModel: OpenvinoWrapper)
  case class LLAVAWrappers(
      languageModel: OpenvinoWrapper,
      visionEmbeddingsModel: OpenvinoWrapper,
      textEmbeddingsModel: OpenvinoWrapper,
      mergeModel: OpenvinoWrapper)
  case class Phi3VWrappers(
      wte: OpenvinoWrapper,
      reshape: OpenvinoWrapper,
      languageModel: OpenvinoWrapper)
<<<<<<< HEAD
  case class Gemma3Wrappers(
=======
  case class SmolVLMWrappers(
      languageModel: OpenvinoWrapper,
      imageEmbedModel: OpenvinoWrapper,
      imageEncoderModel: OpenvinoWrapper,
      imageConnectorModel: OpenvinoWrapper,
      modelMergerModel: OpenvinoWrapper,
      textEmbeddingsModel: OpenvinoWrapper,
      lmHeadModel: OpenvinoWrapper)
  case class PaliGemmaWrappers(
>>>>>>> c06436a3
      languageModel: OpenvinoWrapper,
      imageEncoder: OpenvinoWrapper,
      textEmbeddings: OpenvinoWrapper,
      modelMerger: OpenvinoWrapper)
}<|MERGE_RESOLUTION|>--- conflicted
+++ resolved
@@ -248,9 +248,6 @@
       wte: OpenvinoWrapper,
       reshape: OpenvinoWrapper,
       languageModel: OpenvinoWrapper)
-<<<<<<< HEAD
-  case class Gemma3Wrappers(
-=======
   case class SmolVLMWrappers(
       languageModel: OpenvinoWrapper,
       imageEmbedModel: OpenvinoWrapper,
@@ -260,7 +257,11 @@
       textEmbeddingsModel: OpenvinoWrapper,
       lmHeadModel: OpenvinoWrapper)
   case class PaliGemmaWrappers(
->>>>>>> c06436a3
+      languageModel: OpenvinoWrapper,
+      imageEncoder: OpenvinoWrapper,
+      textEmbeddings: OpenvinoWrapper,
+      modelMerger: OpenvinoWrapper)
+  case class Gemma3Wrappers(
       languageModel: OpenvinoWrapper,
       imageEncoder: OpenvinoWrapper,
       textEmbeddings: OpenvinoWrapper,
