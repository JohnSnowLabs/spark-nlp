/*
 * Copyright 2017-2022 John Snow Labs
 *
 * Licensed under the Apache License, Version 2.0 (the "License");
 * you may not use this file except in compliance with the License.
 * You may obtain a copy of the License at
 *
 *    http://www.apache.org/licenses/LICENSE-2.0
 *
 * Unless required by applicable law or agreed to in writing, software
 * distributed under the License is distributed on an "AS IS" BASIS,
 * WITHOUT WARRANTIES OR CONDITIONS OF ANY KIND, either express or implied.
 * See the License for the specific language governing permissions and
 * limitations under the License.
 */

package com.johnsnowlabs.ml.ai

import ai.onnxruntime.OnnxTensor
import com.johnsnowlabs.ml.ai.util.PrepareEmbeddings
import com.johnsnowlabs.ml.onnx.{OnnxSession, OnnxWrapper}
import com.johnsnowlabs.ml.openvino.OpenvinoWrapper
import com.johnsnowlabs.ml.tensorflow.sign.{ModelSignatureConstants, ModelSignatureManager}
import com.johnsnowlabs.ml.tensorflow.{TensorResources, TensorflowWrapper}
import com.johnsnowlabs.ml.util.{ONNX, Openvino, TensorFlow}
import com.johnsnowlabs.nlp.annotators.common._
import com.johnsnowlabs.nlp.annotators.tokenizer.bpe.BpeTokenizer
import com.johnsnowlabs.nlp.annotators.tokenizer.wordpiece.{BasicTokenizer, WordpieceEncoder}
import com.johnsnowlabs.nlp.{ActivationFunction, Annotation, AnnotatorType}
import org.tensorflow.ndarray.buffer.IntDataBuffer
import org.slf4j.{Logger, LoggerFactory}
import spire.math.interval.Open

import scala.collection.JavaConverters._

/** @param tensorflowWrapper
  *   Bert Model wrapper with TensorFlow Wrapper
  * @param sentenceStartTokenId
  *   Id of sentence start Token
  * @param sentenceEndTokenId
  *   Id of sentence end Token.
  * @param configProtoBytes
  *   Configuration for TensorFlow session
  * @param tags
  *   labels which model was trained with in order
  * @param signatures
  *   TF v2 signatures in Spark NLP
  */
private[johnsnowlabs] class RoBertaClassification(
    val tensorflowWrapper: Option[TensorflowWrapper],
    val onnxWrapper: Option[OnnxWrapper],
    val openvinoWrapper: Option[OpenvinoWrapper],
    val sentenceStartTokenId: Int,
    val sentenceEndTokenId: Int,
    val sentencePadTokenId: Int,
    configProtoBytes: Option[Array[Byte]] = None,
    tags: Map[String, Int],
    signatures: Option[Map[String, String]] = None,
    merges: Map[(String, String), Int],
    vocabulary: Map[String, Int],
    threshold: Float = 0.5f)
    extends Serializable
    with XXXForClassification {

  protected val logger: Logger = LoggerFactory.getLogger("RoBertaClassification")
  val _tfRoBertaSignatures: Map[String, String] =
    signatures.getOrElse(ModelSignatureManager.apply())
  val detectedEngine: String =
    if (tensorflowWrapper.isDefined) TensorFlow.name
    else if (openvinoWrapper.isDefined) Openvino.name
    else if (onnxWrapper.isDefined) ONNX.name
    else TensorFlow.name
  private val onnxSessionOptions: Map[String, String] = new OnnxSession().getSessionOptions

  protected val sigmoidThreshold: Float = threshold

  def tokenizeWithAlignment(
      sentences: Seq[TokenizedSentence],
      maxSeqLength: Int,
      caseSensitive: Boolean): Seq[WordpieceTokenizedSentence] = {

    val bpeTokenizer =
      BpeTokenizer.forModel("roberta", merges, vocabulary, alwaysAddPrefix = false)

    sentences.map { tokenIndex =>
      // filter empty and only whitespace tokens
      val bertTokens =
        tokenIndex.indexedTokens.filter(x => x.token.nonEmpty && !x.token.equals(" ")).map {
          token =>
            val content = if (caseSensitive) token.token else token.token.toLowerCase()
            val sentenceBegin = token.begin
            val sentenceEnd = token.end
            val sentenceIndex = tokenIndex.sentenceIndex
            val result =
              bpeTokenizer.tokenize(Sentence(content, sentenceBegin, sentenceEnd, sentenceIndex))
            if (result.nonEmpty) result.head else IndexedToken("")
        }
      val wordpieceTokens =
        bertTokens.flatMap(token => bpeTokenizer.encode(token)).take(maxSeqLength)
      WordpieceTokenizedSentence(wordpieceTokens)
    }
  }

  def tokenizeSeqString(
      candidateLabels: Seq[String],
      maxSeqLength: Int,
      caseSensitive: Boolean): Seq[WordpieceTokenizedSentence] = {

    val basicTokenizer = new BasicTokenizer(caseSensitive)
    val encoder = new WordpieceEncoder(vocabulary, unkToken = "<unk>")

    val labelsToSentences = candidateLabels.map { s => Sentence(s, 0, s.length - 1, 0) }

    labelsToSentences.map(label => {
      val tokens = basicTokenizer.tokenize(label)
      val wordpieceTokens = tokens.flatMap(token => encoder.encode(token)).take(maxSeqLength)
      WordpieceTokenizedSentence(wordpieceTokens)
    })
  }
  def tokenizeDocument(
      docs: Seq[Annotation],
      maxSeqLength: Int,
      caseSensitive: Boolean): Seq[WordpieceTokenizedSentence] = {
    // we need the original form of the token
    // let's lowercase if needed right before the encoding
    val bpeTokenizer =
      BpeTokenizer.forModel("roberta", merges, vocabulary, alwaysAddPrefix = false)
    val sentences = docs.map { s => Sentence(s.result, s.begin, s.end, 0) }

    sentences.map { sentence =>
      val content = if (caseSensitive) sentence.content else sentence.content.toLowerCase()
      val sentenceBegin = sentence.start
      val sentenceEnd = sentence.end
      val sentenceIndex = sentence.index

      val indexedTokens =
        bpeTokenizer.tokenize(Sentence(content, sentenceBegin, sentenceEnd, sentenceIndex))

      val wordpieceTokens = bpeTokenizer.encode(indexedTokens).take(maxSeqLength)

      WordpieceTokenizedSentence(wordpieceTokens)
    }

  }

  def tag(batch: Seq[Array[Int]]): Seq[Array[Array[Float]]] = {
    val batchLength = batch.length
    val maxSentenceLength = batch.map(encodedSentence => encodedSentence.length).max

    val rawScores = detectedEngine match {
      case ONNX.name => getRawScoresWithOnnx(batch)
      case Openvino.name => getRawScoresWithOv(batch)
      case _ => getRawScoresWithTF(batch, maxSentenceLength)
    }

    val dim = rawScores.length / (batchLength * maxSentenceLength)
    val batchScores: Array[Array[Array[Float]]] = rawScores
      .grouped(dim)
      .map(scores => calculateSoftmax(scores))
      .toArray
      .grouped(maxSentenceLength)
      .toArray

    batchScores
  }

  private def getRawScoresWithTF(batch: Seq[Array[Int]], maxSentenceLength: Int): Array[Float] = {
    val tensors = new TensorResources()

    val batchLength = batch.length

    val tokenBuffers: IntDataBuffer = tensors.createIntBuffer(batchLength * maxSentenceLength)
    val maskBuffers: IntDataBuffer = tensors.createIntBuffer(batchLength * maxSentenceLength)

    // [nb of encoded sentences , maxSentenceLength]
    val shape = Array(batch.length.toLong, maxSentenceLength)

    batch.zipWithIndex
      .foreach { case (sentence, idx) =>
        val offset = idx * maxSentenceLength
        tokenBuffers.offset(offset).write(sentence)
        maskBuffers
          .offset(offset)
          .write(sentence.map(x => if (x == sentencePadTokenId) 0 else 1))
      }

    val session = tensorflowWrapper.get.getTFSessionWithSignature(
      configProtoBytes = configProtoBytes,
      savedSignatures = signatures,
      initAllTables = false)
    val runner = session.runner

    val tokenTensors = tensors.createIntBufferTensor(shape, tokenBuffers)
    val maskTensors = tensors.createIntBufferTensor(shape, maskBuffers)

    runner
      .feed(
        _tfRoBertaSignatures
          .getOrElse(ModelSignatureConstants.InputIds.key, "missing_input_id_key"),
        tokenTensors)
      .feed(
        _tfRoBertaSignatures
          .getOrElse(ModelSignatureConstants.AttentionMask.key, "missing_input_mask_key"),
        maskTensors)
      .fetch(_tfRoBertaSignatures
        .getOrElse(ModelSignatureConstants.LogitsOutput.key, "missing_logits_key"))

    val outs = runner.run().asScala
    val rawScores = TensorResources.extractFloats(outs.head)

    outs.foreach(_.close())
    tensors.clearSession(outs)
    tensors.clearTensors()

    rawScores
  }

  private def getRawScoresWithOnnx(batch: Seq[Array[Int]]): Array[Float] = {

    // [nb of encoded sentences , maxSentenceLength]
    val (runner, env) = onnxWrapper.get.getSession(onnxSessionOptions)

    val tokenTensors =
      OnnxTensor.createTensor(env, batch.map(x => x.map(x => x.toLong)).toArray)
    val maskTensors =
      OnnxTensor.createTensor(
        env,
        batch.map(sentence => sentence.map(x => if (x == 0L) 0L else 1L)).toArray)

    val inputs =
      Map("input_ids" -> tokenTensors, "attention_mask" -> maskTensors).asJava

    try {
      val results = runner.run(inputs)
      try {
        val embeddings = results
          .get("logits")
          .get()
          .asInstanceOf[OnnxTensor]
          .getFloatBuffer
          .array()

        embeddings
      } finally if (results != null) results.close()
    } catch {
      case e: Exception =>
        // Handle exceptions by logging or other means.
        e.printStackTrace()
        Array.empty[Float] // Return an empty array or appropriate error handling
    } finally {
      // Close tensors outside the try-catch to avoid repeated null checks.
      // These resources are initialized before the try-catch, so they should be closed here.
      tokenTensors.close()
      maskTensors.close()
    }
  }

  private def padArrayWithZeros(arr: Array[Int], maxLength: Int): Array[Int] = {
    if (arr.length >= maxLength) {
      arr
    } else {
      arr ++ Array.fill(maxLength - arr.length)(sentencePadTokenId)
    }
  }

  def tagSequence(batch: Seq[Array[Int]], activation: String): Array[Array[Float]] = {
    val batchLength = batch.length
    val maxSentenceLength = batch.map(encodedSentence => encodedSentence.length).max

    val rawScores = detectedEngine match {
      case ONNX.name => getRawScoresWithOnnx(batch)
      case Openvino.name => getRawScoresWithOv(batch)
      case TensorFlow.name => getRawScoresWithTF(batch, maxSentenceLength)
    }

    val dim = rawScores.length / batchLength
    val batchScores: Array[Array[Float]] =
      rawScores
        .grouped(dim)
        .map(scores =>
          activation match {
            case ActivationFunction.softmax => calculateSoftmax(scores)
            case ActivationFunction.sigmoid => calculateSigmoid(scores)
            case _ => calculateSoftmax(scores)
          })
        .toArray

    batchScores
  }

<<<<<<< HEAD

  private def getRawScoresWithOv(
                                  batch: Seq[Array[Int]]
                                ): Array[Float] = {

    val maxSentenceLength = batch.map(_.length).max
    val batchLength = batch.length
    val shape = Array(batchLength, maxSentenceLength)
    val (tokenTensors, maskTensors) =
      PrepareEmbeddings.prepareOvLongBatchTensors(batch, maxSentenceLength, batchLength)

    val inferRequest = openvinoWrapper.get.getCompiledModel().create_infer_request()
    inferRequest.set_tensor("input_ids", tokenTensors)
    inferRequest.set_tensor("attention_mask", maskTensors)

    inferRequest.infer()

    try {
      try {
        inferRequest
          .get_tensor("logits")
          .data()
      }
    } catch {
      case e: Exception =>
        // Log the exception as a warning
        logger.warn("Exception in getRawScoresWithOv", e)
        // Rethrow the exception to propagate it further
        throw e
    }

  }



  def computeZeroShotLogitsWithOv(
                                   batch: Seq[Array[Int]],
                                   maxSentenceLength: Int): Array[Float] = {


    val batchLength = batch.length
    val shape = Array(batchLength, maxSentenceLength)
    val (tokenTensors, maskTensors) =
      PrepareEmbeddings.prepareOvLongBatchTensors(batch, maxSentenceLength, batchLength)

    val inferRequest = openvinoWrapper.get.getCompiledModel().create_infer_request()
    inferRequest.set_tensor("input_ids", tokenTensors)
    inferRequest.set_tensor("attention_mask", maskTensors)

    inferRequest.infer()

    try {
      try {
        inferRequest
          .get_tensor("logits")
          .data()
      }
    } catch {
      case e: Exception =>
        // Log the exception as a warning
        logger.warn("Exception in computeZeroShotLogitsWithOv", e)
        // Rethrow the exception to propagate it further
        throw e

    }
  }



=======
>>>>>>> cc387572
  def computeZeroShotLogitsWithONNX(
      batch: Seq[Array[Int]],
      maxSentenceLength: Int): Array[Float] = {

    val (runner, env) = onnxWrapper.get.getSession(onnxSessionOptions)

    val tokenTensors =
      OnnxTensor.createTensor(env, batch.map(x => x.map(x => x.toLong)).toArray)
    val maskTensors =
      OnnxTensor.createTensor(
        env,
        batch.map(sentence => sentence.map(x => if (x == sentencePadTokenId) 0L else 1L)).toArray)

    val inputs =
      Map("input_ids" -> tokenTensors, "attention_mask" -> maskTensors).asJava

    try {
      val results = runner.run(inputs)
      try {
        val embeddings = results
          .get("logits")
          .get()
          .asInstanceOf[OnnxTensor]
          .getFloatBuffer
          .array()
        tokenTensors.close()
        maskTensors.close()

        embeddings
      } finally if (results != null) results.close()
    }

  }

  def tagZeroShotSequence(
      batch: Seq[Array[Int]],
      entailmentId: Int,
      contradictionId: Int,
      activation: String): Array[Array[Float]] = {

    val maxSentenceLength = batch.map(encodedSentence => encodedSentence.length).max
    val paddedBatch = batch.map(arr => padArrayWithZeros(arr, maxSentenceLength))
    val batchLength = paddedBatch.length

    val rawScores = detectedEngine match {
      case ONNX.name => computeZeroShotLogitsWithONNX(paddedBatch, maxSentenceLength)
      case Openvino.name => computeZeroShotLogitsWithOv(paddedBatch, maxSentenceLength)
      case TensorFlow.name => computeZeroShotLogitsWithTF(paddedBatch, maxSentenceLength)
    }

    val dim = rawScores.length / batchLength
    rawScores
      .grouped(dim)
      .toArray
  }

  def computeZeroShotLogitsWithTF(
      batch: Seq[Array[Int]],
      maxSentenceLength: Int): Array[Float] = {
    val tensors = new TensorResources()

    val maxSentenceLength = batch.map(encodedSentence => encodedSentence.length).max
    val batchLength = batch.length

    val tokenBuffers: IntDataBuffer = tensors.createIntBuffer(batchLength * maxSentenceLength)
    val maskBuffers: IntDataBuffer = tensors.createIntBuffer(batchLength * maxSentenceLength)

    // [nb of encoded sentences , maxSentenceLength]
    val shape = Array(batch.length.toLong, maxSentenceLength)

    batch.zipWithIndex
      .foreach { case (sentence, idx) =>
        val offset = idx * maxSentenceLength
        tokenBuffers.offset(offset).write(sentence)
        maskBuffers.offset(offset).write(sentence.map(x => if (x == sentencePadTokenId) 0 else 1))

      }

    val session = tensorflowWrapper.get.getTFSessionWithSignature(
      configProtoBytes = configProtoBytes,
      savedSignatures = signatures,
      initAllTables = false)
    val runner = session.runner

    val tokenTensors = tensors.createIntBufferTensor(shape, tokenBuffers)
    val maskTensors = tensors.createIntBufferTensor(shape, maskBuffers)

    runner
      .feed(
        _tfRoBertaSignatures.getOrElse(
          ModelSignatureConstants.InputIds.key,
          "missing_input_id_key"),
        tokenTensors)
      .feed(
        _tfRoBertaSignatures
          .getOrElse(ModelSignatureConstants.AttentionMask.key, "missing_input_mask_key"),
        maskTensors)
      .fetch(_tfRoBertaSignatures
        .getOrElse(ModelSignatureConstants.LogitsOutput.key, "missing_logits_key"))

    val outs = runner.run().asScala
    val rawScores = TensorResources.extractFloats(outs.head)

    outs.foreach(_.close())
    tensors.clearSession(outs)
    tensors.clearTensors()
    rawScores
  }

  def tagSpan(batch: Seq[Array[Int]]): (Array[Array[Float]], Array[Array[Float]]) = {
    val batchLength = batch.length
    val maxSentenceLength = batch.map(encodedSentence => encodedSentence.length).max
    val (startLogits, endLogits) = detectedEngine match {
      case ONNX.name => computeLogitsWithOnnx(batch)
      case Openvino.name => computeLogitsWithOv(batch)
      case TensorFlow.name => computeLogitsWithTF(batch, maxSentenceLength)
    }

    val endDim = endLogits.length / batchLength
    val endScores: Array[Array[Float]] =
      endLogits.grouped(endDim).map(scores => calculateSoftmax(scores)).toArray

    val startDim = startLogits.length / batchLength
    val startScores: Array[Array[Float]] =
      startLogits.grouped(startDim).map(scores => calculateSoftmax(scores)).toArray

    (startScores, endScores)
  }

  private def computeLogitsWithTF(
      batch: Seq[Array[Int]],
      maxSentenceLength: Int): (Array[Float], Array[Float]) = {
    val batchLength = batch.length
    val tensors = new TensorResources()

    val tokenBuffers: IntDataBuffer = tensors.createIntBuffer(batchLength * maxSentenceLength)
    val maskBuffers: IntDataBuffer = tensors.createIntBuffer(batchLength * maxSentenceLength)

    // [nb of encoded sentences , maxSentenceLength]
    val shape = Array(batch.length.toLong, maxSentenceLength)

    batch.zipWithIndex
      .foreach { case (sentence, idx) =>
        val offset = idx * maxSentenceLength
        tokenBuffers.offset(offset).write(sentence)
        maskBuffers
          .offset(offset)
          .write(sentence.map(x => if (x == sentencePadTokenId) 0 else 1))
      }

    val session = tensorflowWrapper.get.getTFSessionWithSignature(
      configProtoBytes = configProtoBytes,
      savedSignatures = signatures,
      initAllTables = false)
    val runner = session.runner

    val tokenTensors = tensors.createIntBufferTensor(shape, tokenBuffers)
    val maskTensors = tensors.createIntBufferTensor(shape, maskBuffers)

    runner
      .feed(
        _tfRoBertaSignatures
          .getOrElse(ModelSignatureConstants.InputIds.key, "missing_input_id_key"),
        tokenTensors)
      .feed(
        _tfRoBertaSignatures
          .getOrElse(ModelSignatureConstants.AttentionMask.key, "missing_input_mask_key"),
        maskTensors)
      .fetch(_tfRoBertaSignatures
        .getOrElse(ModelSignatureConstants.EndLogitsOutput.key, "missing_end_logits_key"))
      .fetch(_tfRoBertaSignatures
        .getOrElse(ModelSignatureConstants.StartLogitsOutput.key, "missing_start_logits_key"))

    val outs = runner.run().asScala
    val endLogits = TensorResources.extractFloats(outs.head)
    val startLogits = TensorResources.extractFloats(outs.last)

    outs.foreach(_.close())
    tensors.clearSession(outs)
    tensors.clearTensors()

    (startLogits, endLogits)
  }


  private def computeLogitsWithOv(
                                  batch: Seq[Array[Int]]
                                ): (Array[Float], Array[Float]) = {

    val batchLength = batch.length
    val maxSentenceLength = batch.map(_.length).max
    val (tokenTensors, maskTensors) =
      PrepareEmbeddings.prepareOvLongBatchTensors(batch, maxSentenceLength, batchLength)

    val inferRequest = openvinoWrapper.get.getCompiledModel().create_infer_request()
    inferRequest.set_tensor("input_ids", tokenTensors)
    inferRequest.set_tensor("attention_mask", maskTensors)

    inferRequest.infer()

    try {
      try {
        val startLogits =  inferRequest
          .get_tensor("start_logits")
          .data()
        val endLogits = inferRequest
          .get_tensor("end_logits")
          .data()

        (startLogits, endLogits)
      }
    } catch {
      case e: Exception =>
        // Log the exception as a warning
        logger.warn("Exception in computeLogitsWithOv", e)
        // Rethrow the exception to propagate it further
        throw e
    }
  }
  private def computeLogitsWithOnnx(batch: Seq[Array[Int]]): (Array[Float], Array[Float]) = {
    // [nb of encoded sentences , maxSentenceLength]
    val (runner, env) = onnxWrapper.get.getSession(onnxSessionOptions)

    val tokenTensors =
      OnnxTensor.createTensor(env, batch.map(x => x.map(x => x.toLong)).toArray)
    val maskTensors =
      OnnxTensor.createTensor(env, batch.map(sentence => Array.fill(sentence.length)(1L)).toArray)

    val inputs =
      Map("input_ids" -> tokenTensors, "attention_mask" -> maskTensors).asJava

    try {
      val output = runner.run(inputs)
      try {
        val startLogits = output
          .get("start_logits")
          .get()
          .asInstanceOf[OnnxTensor]
          .getFloatBuffer
          .array()

        val endLogits = output
          .get("end_logits")
          .get()
          .asInstanceOf[OnnxTensor]
          .getFloatBuffer
          .array()

        tokenTensors.close()
        maskTensors.close()

        (startLogits, endLogits)
      } finally if (output != null) output.close()
    } catch {
      case e: Exception =>
        // Log the exception as a warning
        logger.warn("Exception: ", e)
        // Rethrow the exception to propagate it further
        throw e
    }
  }

  def findIndexedToken(
      tokenizedSentences: Seq[TokenizedSentence],
      sentence: (WordpieceTokenizedSentence, Int),
      tokenPiece: TokenPiece): Option[IndexedToken] = {
    tokenizedSentences(sentence._2).indexedTokens.find(p => p.begin == tokenPiece.begin)
  }

  /** Encodes two sequences to be compatible with the RoBerta models.
    *
    * Unlike other models, ReBerta requires two eos tokens to join two sequences.
    *
    * For example, the pair of sequences A, B should be joined to: `<s> A </s></s> B </s>`
    */
  override def encodeSequence(
      seq1: Seq[WordpieceTokenizedSentence],
      seq2: Seq[WordpieceTokenizedSentence],
      maxSequenceLength: Int): Seq[Array[Int]] = {

    val question = seq1
      .flatMap { wpTokSentence =>
        wpTokSentence.tokens.map(t => t.pieceId)
      }
      .toArray
      .take(maxSequenceLength - 2) ++ Array(sentenceEndTokenId, sentenceEndTokenId)

    val context = seq2
      .flatMap { wpTokSentence =>
        wpTokSentence.tokens.map(t => t.pieceId)
      }
      .toArray
      .take(maxSequenceLength - question.length - 2) ++ Array(sentenceEndTokenId)

    Seq(Array(sentenceStartTokenId) ++ question ++ context)
  }

  /** Processes logits, so that undesired logits do contribute to the output probabilities (such
    * as question and special tokens).
    *
    * @param startLogits
    *   Raw logits for the start index
    * @param endLogits
    *   Raw logits for the end index
    * @param questionLength
    *   Length of the question tokens
    * @param contextLength
    *   Length of the context tokens
    * @return
    *   Probabilities for the start and end indexes
    */
  private def processLogits(
      startLogits: Array[Float],
      endLogits: Array[Float],
      questionLength: Int,
      contextLength: Int): (Array[Float], Array[Float]) = {

    /** Sets log-logits to (almost) 0 for question and padding tokens so they can't contribute to
      * the final softmax score.
      *
      * @param scores
      *   Logits of the combined sequences
      * @return
      *   Scores, with unwanted tokens set to log-probability 0
      */
    def maskUndesiredTokens(scores: Array[Float]): Array[Float] = {
      val numSpecialTokens = 4 // 4 added special tokens in encoded sequence (1 bos, 2 eos, 1 eos)
      val totalLength = scores.length
      scores.zipWithIndex.map { case (score, i) =>
        val inQuestionTokens = i > 0 && i < questionLength + numSpecialTokens
        val isEosToken = i == totalLength - 1

        if (inQuestionTokens || isEosToken) -10000.0f
        else score
      }
    }

    val processedStartLogits = calculateSoftmax(maskUndesiredTokens(startLogits))
    val processedEndLogits = calculateSoftmax(maskUndesiredTokens(endLogits))

    (processedStartLogits, processedEndLogits)
  }

  override def predictSpan(
      documents: Seq[Annotation],
      maxSentenceLength: Int,
      caseSensitive: Boolean,
      mergeTokenStrategy: String = MergeTokenStrategy.vocab,
      engine: String = TensorFlow.name): Seq[Annotation] = {

    val questionAnnot = Seq(documents.head)
    val contextAnnot = documents.drop(1)

    val wordPieceTokenizedQuestion =
      tokenizeDocument(questionAnnot, maxSentenceLength, caseSensitive)
    val wordPieceTokenizedContext =
      tokenizeDocument(contextAnnot, maxSentenceLength, caseSensitive)
    val contextLength = wordPieceTokenizedContext.head.tokens.length
    val questionLength = wordPieceTokenizedQuestion.head.tokens.length

    val encodedInput =
      encodeSequence(wordPieceTokenizedQuestion, wordPieceTokenizedContext, maxSentenceLength)
    val (rawStartLogits, rawEndLogits) = tagSpan(encodedInput)
    val (startScores, endScores) =
      processLogits(rawStartLogits.head, rawEndLogits.head, questionLength, contextLength)

    // Drop BOS token from valid results
    val startIndex = startScores.zipWithIndex.drop(1).maxBy(_._1)
    val endIndex = endScores.zipWithIndex.drop(1).maxBy(_._1)

    val offsetStartIndex = 3 // 3 added special tokens
    val offsetEndIndex = offsetStartIndex - 1

    val allTokenPieces =
      wordPieceTokenizedQuestion.head.tokens ++ wordPieceTokenizedContext.flatMap(x => x.tokens)
    val decodedAnswer =
      allTokenPieces.slice(startIndex._2 - offsetStartIndex, endIndex._2 - offsetEndIndex)
    val content =
      mergeTokenStrategy match {
        case MergeTokenStrategy.vocab =>
          decodedAnswer.filter(_.isWordStart).map(x => x.token).mkString(" ")
        case MergeTokenStrategy.sentencePiece =>
          val token = ""
          decodedAnswer
            .map(x =>
              if (x.isWordStart) " " + token + x.token
              else token + x.token)
            .mkString("")
            .trim
      }

    val totalScore = startIndex._1 * endIndex._1
    Seq(
      Annotation(
        annotatorType = AnnotatorType.CHUNK,
        begin = 0,
        end = if (content.isEmpty) 0 else content.length - 1,
        result = content,
        metadata = Map(
          "sentence" -> "0",
          "chunk" -> "0",
          "start" -> decodedAnswer.head.begin.toString,
          "start_score" -> startIndex._1.toString,
          "end" -> decodedAnswer.last.end.toString,
          "end_score" -> endIndex._1.toString,
          "score" -> totalScore.toString)))

  }

}<|MERGE_RESOLUTION|>--- conflicted
+++ resolved
@@ -288,8 +288,6 @@
     batchScores
   }
 
-<<<<<<< HEAD
-
   private def getRawScoresWithOv(
                                   batch: Seq[Array[Int]]
                                 ): Array[Float] = {
@@ -358,8 +356,7 @@
 
 
 
-=======
->>>>>>> cc387572
+
   def computeZeroShotLogitsWithONNX(
       batch: Seq[Array[Int]],
       maxSentenceLength: Int): Array[Float] = {
