/*
 * Copyright 2017-2022 John Snow Labs
 *
 * Licensed under the Apache License, Version 2.0 (the "License");
 * you may not use this file except in compliance with the License.
 * You may obtain a copy of the License at
 *
 *    http://www.apache.org/licenses/LICENSE-2.0
 *
 * Unless required by applicable law or agreed to in writing, software
 * distributed under the License is distributed on an "AS IS" BASIS,
 * WITHOUT WARRANTIES OR CONDITIONS OF ANY KIND, either express or implied.
 * See the License for the specific language governing permissions and
 * limitations under the License.
 */

package com.johnsnowlabs.ml.ai

import ai.onnxruntime.OnnxTensor
import com.johnsnowlabs.ml.onnx.OnnxWrapper
import com.johnsnowlabs.ml.tensorflow.sign.{ModelSignatureConstants, ModelSignatureManager}
import com.johnsnowlabs.ml.tensorflow.{TensorResources, TensorflowWrapper}
<<<<<<< HEAD
import com.johnsnowlabs.ml.util.{ONNX, TensorFlow}
=======
import com.johnsnowlabs.ml.util.TensorFlow
>>>>>>> 9baff1d0
import com.johnsnowlabs.nlp.annotators.common._
import com.johnsnowlabs.nlp.annotators.tokenizer.bpe.BpeTokenizer
import com.johnsnowlabs.nlp.annotators.tokenizer.wordpiece.{BasicTokenizer, WordpieceEncoder}
import com.johnsnowlabs.nlp.{ActivationFunction, Annotation, AnnotatorType}
import org.tensorflow.ndarray.buffer.IntDataBuffer

import scala.collection.JavaConverters._

/** @param tensorflowWrapper
  *   Bert Model wrapper with TensorFlow Wrapper
  * @param sentenceStartTokenId
  *   Id of sentence start Token
  * @param sentenceEndTokenId
  *   Id of sentence end Token.
  * @param configProtoBytes
  *   Configuration for TensorFlow session
  * @param tags
  *   labels which model was trained with in order
  * @param signatures
  *   TF v2 signatures in Spark NLP
  */
private[johnsnowlabs] class RoBertaClassification(
    val tensorflowWrapper: Option[TensorflowWrapper],
    val onnxWrapper: Option[OnnxWrapper],
    val sentenceStartTokenId: Int,
    val sentenceEndTokenId: Int,
    val sentencePadTokenId: Int,
    configProtoBytes: Option[Array[Byte]] = None,
    tags: Map[String, Int],
    signatures: Option[Map[String, String]] = None,
    merges: Map[(String, String), Int],
    vocabulary: Map[String, Int],
    threshold: Float = 0.5f)
    extends Serializable
    with XXXForClassification {

  val _tfRoBertaSignatures: Map[String, String] =
    signatures.getOrElse(ModelSignatureManager.apply())
  val detectedEngine: String =
    if (tensorflowWrapper.isDefined) TensorFlow.name
    else if (onnxWrapper.isDefined) ONNX.name
    else TensorFlow.name

  protected val sigmoidThreshold: Float = threshold

  def tokenizeWithAlignment(
      sentences: Seq[TokenizedSentence],
      maxSeqLength: Int,
      caseSensitive: Boolean): Seq[WordpieceTokenizedSentence] = {

    val bpeTokenizer =
      BpeTokenizer.forModel("roberta", merges, vocabulary, alwaysAddPrefix = false)

    sentences.map { tokenIndex =>
      // filter empty and only whitespace tokens
      val bertTokens =
        tokenIndex.indexedTokens.filter(x => x.token.nonEmpty && !x.token.equals(" ")).map {
          token =>
            val content = if (caseSensitive) token.token else token.token.toLowerCase()
            val sentenceBegin = token.begin
            val sentenceEnd = token.end
            val sentenceIndex = tokenIndex.sentenceIndex
            val result =
              bpeTokenizer.tokenize(Sentence(content, sentenceBegin, sentenceEnd, sentenceIndex))
            if (result.nonEmpty) result.head else IndexedToken("")
        }
      val wordpieceTokens =
        bertTokens.flatMap(token => bpeTokenizer.encode(token)).take(maxSeqLength)
      WordpieceTokenizedSentence(wordpieceTokens)
    }
  }

  def tokenizeSeqString(
      candidateLabels: Seq[String],
      maxSeqLength: Int,
      caseSensitive: Boolean): Seq[WordpieceTokenizedSentence] = {

    val basicTokenizer = new BasicTokenizer(caseSensitive)
    val encoder = new WordpieceEncoder(vocabulary, unkToken = "<unk>")

    val labelsToSentences = candidateLabels.map { s => Sentence(s, 0, s.length - 1, 0) }

    labelsToSentences.map(label => {
      val tokens = basicTokenizer.tokenize(label)
      val wordpieceTokens = tokens.flatMap(token => encoder.encode(token)).take(maxSeqLength)
      WordpieceTokenizedSentence(wordpieceTokens)
    })
  }
  def tokenizeDocument(
      docs: Seq[Annotation],
      maxSeqLength: Int,
      caseSensitive: Boolean): Seq[WordpieceTokenizedSentence] = {
    // we need the original form of the token
    // let's lowercase if needed right before the encoding
    val bpeTokenizer =
      BpeTokenizer.forModel("roberta", merges, vocabulary, alwaysAddPrefix = false)
    val sentences = docs.map { s => Sentence(s.result, s.begin, s.end, 0) }

    sentences.map { sentence =>
      val content = if (caseSensitive) sentence.content else sentence.content.toLowerCase()
      val sentenceBegin = sentence.start
      val sentenceEnd = sentence.end
      val sentenceIndex = sentence.index

      val indexedTokens =
        bpeTokenizer.tokenize(Sentence(content, sentenceBegin, sentenceEnd, sentenceIndex))

      val wordpieceTokens = bpeTokenizer.encode(indexedTokens).take(maxSeqLength)

      WordpieceTokenizedSentence(wordpieceTokens)
    }

  }

  def tag(batch: Seq[Array[Int]]): Seq[Array[Array[Float]]] = {
    val batchLength = batch.length
    val maxSentenceLength = batch.map(encodedSentence => encodedSentence.length).max

    val rawScores = detectedEngine match {
      case ONNX.name => getRowScoresWithOnnx(batch)
      case _ => getRawScoresWithTF(batch, maxSentenceLength)
    }

    val dim = rawScores.length / (batchLength * maxSentenceLength)
    val batchScores: Array[Array[Array[Float]]] = rawScores
      .grouped(dim)
      .map(scores => calculateSoftmax(scores))
      .toArray
      .grouped(maxSentenceLength)
      .toArray

    batchScores
  }

  private def getRawScoresWithTF(batch: Seq[Array[Int]], maxSentenceLength: Int): Array[Float] = {
    val tensors = new TensorResources()

    val batchLength = batch.length

    val tokenBuffers: IntDataBuffer = tensors.createIntBuffer(batchLength * maxSentenceLength)
    val maskBuffers: IntDataBuffer = tensors.createIntBuffer(batchLength * maxSentenceLength)

    // [nb of encoded sentences , maxSentenceLength]
    val shape = Array(batch.length.toLong, maxSentenceLength)

    batch.zipWithIndex
      .foreach { case (sentence, idx) =>
        val offset = idx * maxSentenceLength
        tokenBuffers.offset(offset).write(sentence)
        maskBuffers
          .offset(offset)
          .write(sentence.map(x => if (x == sentencePadTokenId) 0 else 1))
      }

    val session = tensorflowWrapper.get.getTFSessionWithSignature(
      configProtoBytes = configProtoBytes,
      savedSignatures = signatures,
      initAllTables = false)
    val runner = session.runner

    val tokenTensors = tensors.createIntBufferTensor(shape, tokenBuffers)
    val maskTensors = tensors.createIntBufferTensor(shape, maskBuffers)

    runner
      .feed(
        _tfRoBertaSignatures
          .getOrElse(ModelSignatureConstants.InputIds.key, "missing_input_id_key"),
        tokenTensors)
      .feed(
        _tfRoBertaSignatures
          .getOrElse(ModelSignatureConstants.AttentionMask.key, "missing_input_mask_key"),
        maskTensors)
      .fetch(_tfRoBertaSignatures
        .getOrElse(ModelSignatureConstants.LogitsOutput.key, "missing_logits_key"))

    val outs = runner.run().asScala
    val rawScores = TensorResources.extractFloats(outs.head)

    outs.foreach(_.close())
    tensors.clearSession(outs)
    tensors.clearTensors()

    rawScores
  }

  private def getRowScoresWithOnnx(batch: Seq[Array[Int]]): Array[Float] = {

    // [nb of encoded sentences , maxSentenceLength]
    val (runner, env) = onnxWrapper.get.getSession()

    val tokenTensors =
      OnnxTensor.createTensor(env, batch.map(x => x.map(x => x.toLong)).toArray)
    val maskTensors =
      OnnxTensor.createTensor(
        env,
        batch.map(sentence => sentence.map(x => if (x == 0L) 0L else 1L)).toArray)

    val inputs =
      Map("input_ids" -> tokenTensors, "attention_mask" -> maskTensors).asJava

    try {
      val results = runner.run(inputs)
      try {
        val embeddings = results
          .get("logits")
          .get()
          .asInstanceOf[OnnxTensor]
          .getFloatBuffer
          .array()
        tokenTensors.close()
        maskTensors.close()

        embeddings
      } finally if (results != null) results.close()
    }
  }

  def tagSequence(batch: Seq[Array[Int]], activation: String): Array[Array[Float]] = {
    val batchLength = batch.length
    val maxSentenceLength = batch.map(encodedSentence => encodedSentence.length).max

    val rawScores = detectedEngine match {
      case ONNX.name => getRowScoresWithOnnx(batch)
      case _ => getRawScoresWithTF(batch, maxSentenceLength)
    }

    val dim = rawScores.length / batchLength
    val batchScores: Array[Array[Float]] =
      rawScores
        .grouped(dim)
        .map(scores =>
          activation match {
            case ActivationFunction.softmax => calculateSoftmax(scores)
            case ActivationFunction.sigmoid => calculateSigmoid(scores)
            case _ => calculateSoftmax(scores)
          })
        .toArray

    batchScores
  }

  def tagZeroShotSequence(
      batch: Seq[Array[Int]],
      entailmentId: Int,
      contradictionId: Int,
      activation: String): Array[Array[Float]] = {
    val tensors = new TensorResources()

    val maxSentenceLength = batch.map(encodedSentence => encodedSentence.length).max
    val batchLength = batch.length

    val tokenBuffers: IntDataBuffer = tensors.createIntBuffer(batchLength * maxSentenceLength)
    val maskBuffers: IntDataBuffer = tensors.createIntBuffer(batchLength * maxSentenceLength)
    val segmentBuffers: IntDataBuffer = tensors.createIntBuffer(batchLength * maxSentenceLength)

    // [nb of encoded sentences , maxSentenceLength]
    val shape = Array(batch.length.toLong, maxSentenceLength)

    batch.zipWithIndex
      .foreach { case (sentence, idx) =>
        val offset = idx * maxSentenceLength
        tokenBuffers.offset(offset).write(sentence)
        maskBuffers.offset(offset).write(sentence.map(x => if (x == 0) 0 else 1))
        val sentenceEndTokenIndex = sentence.indexOf(sentenceEndTokenId)
        segmentBuffers
          .offset(offset)
          .write(
            sentence.indices
              .map(i =>
                if (i < sentenceEndTokenIndex) 0
                else if (i == sentenceEndTokenIndex) 1
                else 1)
              .toArray)
      }

    val session = tensorflowWrapper.get.getTFSessionWithSignature(
      configProtoBytes = configProtoBytes,
      savedSignatures = signatures,
      initAllTables = false)
    val runner = session.runner

    val tokenTensors = tensors.createIntBufferTensor(shape, tokenBuffers)
    val maskTensors = tensors.createIntBufferTensor(shape, maskBuffers)

    runner
      .feed(
        _tfRoBertaSignatures.getOrElse(
          ModelSignatureConstants.InputIds.key,
          "missing_input_id_key"),
        tokenTensors)
      .feed(
        _tfRoBertaSignatures
          .getOrElse(ModelSignatureConstants.AttentionMask.key, "missing_input_mask_key"),
        maskTensors)
      .fetch(_tfRoBertaSignatures
        .getOrElse(ModelSignatureConstants.LogitsOutput.key, "missing_logits_key"))

    val outs = runner.run().asScala
    val rawScores = TensorResources.extractFloats(outs.head)

    outs.foreach(_.close())
    tensors.clearSession(outs)
    tensors.clearTensors()

    val dim = rawScores.length / batchLength
    rawScores
      .grouped(dim)
      .toArray
  }

  def tagSpan(batch: Seq[Array[Int]]): (Array[Array[Float]], Array[Array[Float]]) = {
    val batchLength = batch.length
    val maxSentenceLength = batch.map(encodedSentence => encodedSentence.length).max
    val (startLogits, endLogits) = detectedEngine match {
      case ONNX.name => computeLogitsWithOnnx(batch)
      case _ => computeLogitsWithTF(batch, maxSentenceLength)
    }

    val endDim = endLogits.length / batchLength
    val endScores: Array[Array[Float]] =
      endLogits.grouped(endDim).map(scores => calculateSoftmax(scores)).toArray

    val startDim = startLogits.length / batchLength
    val startScores: Array[Array[Float]] =
      startLogits.grouped(startDim).map(scores => calculateSoftmax(scores)).toArray

    (startScores, endScores)
  }

  private def computeLogitsWithTF(
      batch: Seq[Array[Int]],
      maxSentenceLength: Int): (Array[Float], Array[Float]) = {
    val batchLength = batch.length
    val tensors = new TensorResources()

    val tokenBuffers: IntDataBuffer = tensors.createIntBuffer(batchLength * maxSentenceLength)
    val maskBuffers: IntDataBuffer = tensors.createIntBuffer(batchLength * maxSentenceLength)

    // [nb of encoded sentences , maxSentenceLength]
    val shape = Array(batch.length.toLong, maxSentenceLength)

    batch.zipWithIndex
      .foreach { case (sentence, idx) =>
        val offset = idx * maxSentenceLength
        tokenBuffers.offset(offset).write(sentence)
        maskBuffers
          .offset(offset)
          .write(sentence.map(x => if (x == sentencePadTokenId) 0 else 1))
      }

    val session = tensorflowWrapper.get.getTFSessionWithSignature(
      configProtoBytes = configProtoBytes,
      savedSignatures = signatures,
      initAllTables = false)
    val runner = session.runner

    val tokenTensors = tensors.createIntBufferTensor(shape, tokenBuffers)
    val maskTensors = tensors.createIntBufferTensor(shape, maskBuffers)

    runner
      .feed(
        _tfRoBertaSignatures
          .getOrElse(ModelSignatureConstants.InputIds.key, "missing_input_id_key"),
        tokenTensors)
      .feed(
        _tfRoBertaSignatures
          .getOrElse(ModelSignatureConstants.AttentionMask.key, "missing_input_mask_key"),
        maskTensors)
      .fetch(_tfRoBertaSignatures
        .getOrElse(ModelSignatureConstants.EndLogitsOutput.key, "missing_end_logits_key"))
      .fetch(_tfRoBertaSignatures
        .getOrElse(ModelSignatureConstants.StartLogitsOutput.key, "missing_start_logits_key"))

    val outs = runner.run().asScala
    val endLogits = TensorResources.extractFloats(outs.head)
    val startLogits = TensorResources.extractFloats(outs.last)

    outs.foreach(_.close())
    tensors.clearSession(outs)
    tensors.clearTensors()

<<<<<<< HEAD
    (startLogits, endLogits)
  }
=======
    val endDim = endLogits.length / batchLength
    val endScores: Array[Array[Float]] = endLogits.grouped(endDim).toArray

    val startDim = startLogits.length / batchLength
    val startScores: Array[Array[Float]] = startLogits.grouped(startDim).toArray
>>>>>>> 9baff1d0

  private def computeLogitsWithOnnx(batch: Seq[Array[Int]]): (Array[Float], Array[Float]) = {
    // [nb of encoded sentences , maxSentenceLength]
    val (runner, env) = onnxWrapper.get.getSession()

    val tokenTensors =
      OnnxTensor.createTensor(env, batch.map(x => x.map(x => x.toLong)).toArray)
    val maskTensors =
      OnnxTensor.createTensor(
        env,
        batch.map(sentence => sentence.map(x => if (x == 0L) 0L else 1L)).toArray)

    val inputs =
      Map("input_ids" -> tokenTensors, "attention_mask" -> maskTensors).asJava

    try {
      val output = runner.run(inputs)
      try {
        val startLogits = output
          .get("start_logits")
          .get()
          .asInstanceOf[OnnxTensor]
          .getFloatBuffer
          .array()

        val endLogits = output
          .get("end_logits")
          .get()
          .asInstanceOf[OnnxTensor]
          .getFloatBuffer
          .array()

        tokenTensors.close()
        maskTensors.close()

        (startLogits.slice(1, startLogits.length), endLogits.slice(1, endLogits.length))
      } finally if (output != null) output.close()
    }
  }

  def findIndexedToken(
      tokenizedSentences: Seq[TokenizedSentence],
      sentence: (WordpieceTokenizedSentence, Int),
      tokenPiece: TokenPiece): Option[IndexedToken] = {
    tokenizedSentences(sentence._2).indexedTokens.find(p => p.begin == tokenPiece.begin)
  }

  /** Encodes two sequences to be compatible with the RoBerta models.
    *
    * Unlike other models, ReBerta requires two eos tokens to join two sequences.
    *
    * For example, the pair of sequences A, B should be joined to: `<s> A </s></s> B </s>`
    */
  override def encodeSequence(
      seq1: Seq[WordpieceTokenizedSentence],
      seq2: Seq[WordpieceTokenizedSentence],
      maxSequenceLength: Int): Seq[Array[Int]] = {

    val question = seq1
      .flatMap { wpTokSentence =>
        wpTokSentence.tokens.map(t => t.pieceId)
      }
      .toArray
      .take(maxSequenceLength - 2) ++ Array(sentenceEndTokenId, sentenceEndTokenId)

    val context = seq2
      .flatMap { wpTokSentence =>
        wpTokSentence.tokens.map(t => t.pieceId)
      }
      .toArray
      .take(maxSequenceLength - question.length - 2) ++ Array(sentenceEndTokenId)

    Seq(Array(sentenceStartTokenId) ++ question ++ context)
  }

  /** Calculates the normalized softmax probabilities.
    *
    * @param scores
    *   Raw logits
    * @return
    *   Normalized softmax probabilities
    */
  private def normalizedSoftmax(scores: Array[Float]): Array[Float] = {
    val max = scores.max
    calculateSoftmax(scores.map(_ - max))
  }

  override def predictSpan(
      documents: Seq[Annotation],
      maxSentenceLength: Int,
      caseSensitive: Boolean,
      mergeTokenStrategy: String = MergeTokenStrategy.vocab,
      engine: String = TensorFlow.name): Seq[Annotation] = {

    val questionAnnot = Seq(documents.head)
    val contextAnnot = documents.drop(1)

    val wordPieceTokenizedQuestion =
      tokenizeDocument(questionAnnot, maxSentenceLength, caseSensitive)
    val wordPieceTokenizedContext =
      tokenizeDocument(contextAnnot, maxSentenceLength, caseSensitive)
    val questionLength = wordPieceTokenizedQuestion.head.tokens.length

    val encodedInput =
      encodeSequence(wordPieceTokenizedQuestion, wordPieceTokenizedContext, maxSentenceLength)
    val (startLogits, endLogits) = tagSpan(encodedInput)

    /** Sets log-logits to (almost) 0 for question and padding tokens so they can't contribute to
      * the final softmax score.
      *
      * @param scores
      *   Logits of the combined sequences
      * @return
      *   Scores, with unwanted tokens set to log-probability 0
      */
    def maskUndesiredTokens(scores: Array[Float]): Array[Float] = {
      scores.zipWithIndex.map { case (score, i) =>
        // 3 added special tokens in encoded sequence (1 bos, 2 eos)
        if ((i > 0 && i < questionLength + 3) || i == encodedInput.head.length - 1)
          -10000.0f
        else score
      }
    }

    val processedStartLogits = startLogits.map { scores =>
      normalizedSoftmax(maskUndesiredTokens(scores))
    }
    val processedEndLogits = endLogits.map { scores =>
      normalizedSoftmax(maskUndesiredTokens(scores))
    }

    val startScores = processedStartLogits.transpose.map(_.sum / startLogits.length)
    val endScores = processedEndLogits.transpose.map(_.sum / endLogits.length)

    // Drop BOS token from valid results
    val startIndex = startScores.zipWithIndex.drop(1).maxBy(_._1)
    val endIndex = endScores.zipWithIndex.drop(1).maxBy(_._1)

    val offsetStartIndex = 3 // 3 added special tokens
    val offsetEndIndex = offsetStartIndex - 1

    val allTokenPieces =
      wordPieceTokenizedQuestion.head.tokens ++ wordPieceTokenizedContext.flatMap(x => x.tokens)
    val decodedAnswer =
      allTokenPieces.slice(startIndex._2 - offsetStartIndex, endIndex._2 - offsetEndIndex)
    val content =
      mergeTokenStrategy match {
        case MergeTokenStrategy.vocab =>
          decodedAnswer.filter(_.isWordStart).map(x => x.token).mkString(" ")
        case MergeTokenStrategy.sentencePiece =>
          val token = ""
          decodedAnswer
            .map(x =>
              if (x.isWordStart) " " + token + x.token
              else token + x.token)
            .mkString("")
            .trim
      }

    val totalScore = startIndex._1 * endIndex._1
    Seq(
      Annotation(
        annotatorType = AnnotatorType.CHUNK,
        begin = 0,
        end = if (content.isEmpty) 0 else content.length - 1,
        result = content,
        metadata = Map(
          "sentence" -> "0",
          "chunk" -> "0",
          "start" -> decodedAnswer.head.begin.toString,
          "start_score" -> startIndex._1.toString,
          "end" -> decodedAnswer.last.end.toString,
          "end_score" -> endIndex._1.toString,
          "score" -> totalScore.toString)))

  }

}<|MERGE_RESOLUTION|>--- conflicted
+++ resolved
@@ -20,11 +20,7 @@
 import com.johnsnowlabs.ml.onnx.OnnxWrapper
 import com.johnsnowlabs.ml.tensorflow.sign.{ModelSignatureConstants, ModelSignatureManager}
 import com.johnsnowlabs.ml.tensorflow.{TensorResources, TensorflowWrapper}
-<<<<<<< HEAD
 import com.johnsnowlabs.ml.util.{ONNX, TensorFlow}
-=======
-import com.johnsnowlabs.ml.util.TensorFlow
->>>>>>> 9baff1d0
 import com.johnsnowlabs.nlp.annotators.common._
 import com.johnsnowlabs.nlp.annotators.tokenizer.bpe.BpeTokenizer
 import com.johnsnowlabs.nlp.annotators.tokenizer.wordpiece.{BasicTokenizer, WordpieceEncoder}
@@ -405,17 +401,15 @@
     outs.foreach(_.close())
     tensors.clearSession(outs)
     tensors.clearTensors()
-
-<<<<<<< HEAD
-    (startLogits, endLogits)
-  }
-=======
+    
     val endDim = endLogits.length / batchLength
     val endScores: Array[Array[Float]] = endLogits.grouped(endDim).toArray
 
     val startDim = startLogits.length / batchLength
     val startScores: Array[Array[Float]] = startLogits.grouped(startDim).toArray
->>>>>>> 9baff1d0
+
+    (startScores, endScores)
+  }
 
   private def computeLogitsWithOnnx(batch: Seq[Array[Int]]): (Array[Float], Array[Float]) = {
     // [nb of encoded sentences , maxSentenceLength]
