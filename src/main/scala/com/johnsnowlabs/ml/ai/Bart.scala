/*
 * Copyright 2017 - 2023  John Snow Labs
 *
 *    Licensed under the Apache License, Version 2.0 (the "License");
 *    you may not use this file except in compliance with the License.
 *    You may obtain a copy of the License at
 *
 *        http://www.apache.org/licenses/LICENSE-2.0
 *
 *    Unless required by applicable law or agreed to in writing, software
 *    distributed under the License is distributed on an "AS IS" BASIS,
 *    WITHOUT WARRANTIES OR CONDITIONS OF ANY KIND, either express or implied.
 *    See the License for the specific language governing permissions and
 *    limitations under the License.
 */

package com.johnsnowlabs.ml.ai

import ai.onnxruntime.{OnnxTensor, OrtEnvironment, OrtSession}
import com.johnsnowlabs.ml.ai.util.Generation.Generate
import com.johnsnowlabs.ml.onnx.{OnnxSession, OnnxWrapper}
import com.johnsnowlabs.ml.onnx.OnnxWrapper.EncoderDecoderWithoutPastWrappers
import com.johnsnowlabs.ml.onnx.TensorResources.implicits.OnnxSessionResult
import com.johnsnowlabs.ml.openvino.OpenvinoWrapper.{EncoderDecoderWithoutPastWrappers => OpenvinoEncoderDecoderWithoutPastWrappers}
import com.johnsnowlabs.ml.tensorflow.sign.{ModelSignatureConstants, ModelSignatureManager}
import com.johnsnowlabs.ml.tensorflow.{TensorResources, TensorflowWrapper}
import com.johnsnowlabs.ml.util.{ONNX, Openvino, TensorFlow}
import com.johnsnowlabs.nlp.annotators.common.SentenceSplit
import com.johnsnowlabs.nlp.annotators.tokenizer.bpe.{BartTokenizer, BpeTokenizer}
import com.johnsnowlabs.nlp.{Annotation, AnnotatorType}
import org.intel.openvino.InferRequest
import org.tensorflow.{Session, Tensor}

import scala.collection.JavaConverters._

/** This class is used to run Bart model for For Sequence Batches of WordpieceTokenizedSentence.
  * Input for this model must be tokenized with a SentencePieceModel,
  *
  * @param tensorflow
  *   BART Model wrapper with TensorFlowWrapper
  * @param configProtoBytes
  *   Configuration for TensorFlow session
  */

private[johnsnowlabs] class Bart(
    val tensorflowWrapper: Option[TensorflowWrapper],
    val onnxWrapper: Option[EncoderDecoderWithoutPastWrappers],
    val openvinoWrapper: Option[OpenvinoEncoderDecoderWithoutPastWrappers],
    configProtoBytes: Option[Array[Byte]] = None,
    signatures: Option[Map[String, String]] = None,
    merges: Map[(String, String), Int],
    vocabulary: Map[String, Int],
    useCache: Boolean = false)
    extends Serializable
    with Generate {

  val bpeTokenizer: BartTokenizer = BpeTokenizer
    .forModel("bart", merges = merges, vocab = vocabulary, padWithSequenceTokens = false)
    .asInstanceOf[BartTokenizer]
  private val _tfBartSignatures: Map[String, String] =
    signatures.getOrElse(ModelSignatureManager.apply())
  private val onnxSessionOptions: Map[String, String] = new OnnxSession().getSessionOptions
  private val paddingTokenId = 1
  private val eosTokenId = 2
  private val vocabSize = 50264
  private var decoderEncoderStateTensorsOV: Option[org.intel.openvino.Tensor] = None
  private var encoderAttentionMaskOV: Option[org.intel.openvino.Tensor] = None

  var tensorDecoder = new TensorResources()
  private var nextStateTensor1: Option[org.tensorflow.Tensor] = None
  private var nextStateTensor2: Option[org.tensorflow.Tensor] = None
  val detectedEngine: String =
    if (tensorflowWrapper.isDefined) TensorFlow.name
    else if (onnxWrapper.isDefined) ONNX.name
    else if (openvinoWrapper.isDefined) Openvino.name
    else TensorFlow.name

  private object OnnxSignatures {
    val encoderInputIDs: String = "input_ids"
    val encoderAttentionMask: String = "attention_mask"

    val encoderOutput: String = "last_hidden_state"

    val decoderInputIDs: String = "input_ids"
    val decoderEncoderAttentionMask: String = "encoder_attention_mask"
    val decoderEncoderState: String = "encoder_hidden_states"

    val decoderOutput: String = "logits"
  }

  private object OpenVinoSignatures {
    val encoderInputIDs: String = "input_ids"
    val encoderAttentionMask: String = "attention_mask"

    val encoderOutput: String = "last_hidden_state"

    val decoderInputIDs: String = "input_ids"
    val decoderEncoderAttentionMask: String = "encoder_attention_mask"
    val decoderEncoderState: String = "encoder_hidden_states"

    val decoderOutput: String = "logits"
  }


  /** @param sentences
    *   Sequence of WordpieceTokenizedSentence
    * @param batchSize
    *   Batch size
    * @param minOutputLength
    *   Minimum length of output
    * @param maxOutputLength
    *   Maximum length of output
    * @param doSample
    *   Whether to sample or not
    * @param temperature
    *   Temperature for sampling
    * @param topK
    *   Top K for sampling
    * @param topP
    *   Top P for sampling
    * @param repetitionPenalty
    *   Repetition penalty for sampling
    * @param noRepeatNgramSize
    *   No repeat ngram size for sampling
    * @param task
    *   Task
    * @param randomSeed
    *   Random seed
    * @param ignoreTokenIds
    *   Ignore token ids
    * @param beamSize
    *   Beam size
    * @return
    */
  def predict(
      sentences: Seq[Annotation],
      batchSize: Int,
      minOutputLength: Int,
      maxOutputLength: Int,
      doSample: Boolean,
      temperature: Double,
      topK: Int,
      topP: Double,
      repetitionPenalty: Double,
      noRepeatNgramSize: Int,
      task: String,
      randomSeed: Option[Long] = None,
      ignoreTokenIds: Array[Int] = Array(),
      beamSize: Int,
      maxInputLength: Int): Seq[Annotation] = {

    val batchDecoder = sentences.grouped(batchSize).toArray.flatMap { batch =>
      val batchSP = encode(batch, task)
      val spIds = tag(
        batchSP,
        minOutputLength,
        maxOutputLength,
        doSample,
        temperature,
        topK,
        topP,
        repetitionPenalty,
        noRepeatNgramSize,
        randomSeed,
        ignoreTokenIds,
        beamSize,
        maxInputLength)

      decode(spIds)

    }

    var sentBegin, nextSentEnd = 0
    val annotations = batchDecoder.zip(sentences).map { case (content, sent) =>
      nextSentEnd += content.length - 1
      val annots = new Annotation(
        annotatorType = AnnotatorType.DOCUMENT,
        begin = sentBegin,
        end = nextSentEnd,
        result = content,
        metadata = sent.metadata)
      sentBegin += nextSentEnd + 1
      annots
    }
    tensorDecoder = new TensorResources()
    nextStateTensor1 = None
    nextStateTensor2 = None
    annotations
  }

  /** @param batch
    *   Sequence of WordpieceTokenizedSentence
    * @param minOutputLength
    *   Minimum length of output
    * @param maxOutputLength
    *   Maximum length of output
    * @param doSample
    *   Whether to sample or not
    * @param temperature
    *   Temperature for sampling
    * @param topK
    *   Top K for sampling
    * @param topP
    *   Top P for sampling
    * @param repetitionPenalty
    *   Repetition penalty for sampling
    * @param noRepeatNgramSize
    *   No repeat ngram size for sampling
    * @param randomSeed
    *   Random seed
    * @param ignoreTokenIds
    *   Ignore token ids
    * @param beamSize
    *   Beam size
    * @return
    *   Sequence of WordpieceTokenizedSentence
    */
  def tag(
      batch: Seq[Array[Int]],
      minOutputLength: Int,
      maxOutputLength: Int,
      doSample: Boolean,
      temperature: Double,
      topK: Int,
      topP: Double,
      repetitionPenalty: Double,
      noRepeatNgramSize: Int,
      randomSeed: Option[Long],
      ignoreTokenIds: Array[Int] = Array(),
      beamSize: Int,
      maxInputLength: Int): Array[Array[Int]] = {

    val ignoreTokenIdsInt = ignoreTokenIds
    val expandedEncoderInputIdsVals =
      batch.flatMap(x => List.fill(beamSize)(x.take(maxInputLength)))
    val sequencesLength = expandedEncoderInputIdsVals.map(x => x.length).toArray
    val maxSentenceLength = sequencesLength.max // - curLen

    val numReturn_sequences = 1
    // from config

    var effectiveBatch_size = 1
    var effectiveBatch_mult = 1

    // set effective batch size and effective batch multiplier according to do_sample
    if (doSample) {
      effectiveBatch_size = expandedEncoderInputIdsVals.length * numReturn_sequences
      effectiveBatch_mult = numReturn_sequences
    } else {
      effectiveBatch_size = expandedEncoderInputIdsVals.length
      effectiveBatch_mult = 1
    }

    val decoderInputs = batch.map(_ => Array(this.eosTokenId)).toArray

    if (detectedEngine == TensorFlow.name) {

      // Run encoder
      val tensorEncoder = new TensorResources()
      val inputDim = expandedEncoderInputIdsVals.length * maxSentenceLength

      val encoderInputBuffers = tensorEncoder.createIntBuffer(inputDim)
      val encoderAttentionMaskBuffers = tensorEncoder.createIntBuffer(inputDim)

      val shape = Array(expandedEncoderInputIdsVals.length.toLong, maxSentenceLength)

      expandedEncoderInputIdsVals.zipWithIndex.foreach { case (tokenIds, idx) =>
        val offset = idx * maxSentenceLength
        val diff = maxSentenceLength - tokenIds.length

        val s = tokenIds.take(maxSentenceLength) ++ Array.fill[Int](diff)(this.paddingTokenId)
        encoderInputBuffers.offset(offset).write(s)
        val mask = s.map(x => if (x != this.paddingTokenId) 1 else 0)
        encoderAttentionMaskBuffers.offset(offset).write(mask)
      }

      val session = tensorflowWrapper.get.getTFSessionWithSignature(
        configProtoBytes = configProtoBytes,
        initAllTables = false,
        savedSignatures = signatures)

      val encoderInputTensors = tensorEncoder.createIntBufferTensor(shape, encoderInputBuffers)
      val encoderAttentionMaskTensors =
        tensorEncoder.createIntBufferTensor(shape, encoderAttentionMaskBuffers)

      val runner = session.runner

      runner
        .feed(
          _tfBartSignatures.getOrElse(
            ModelSignatureConstants.EncoderInputIds.key,
            "missing_encoder_input_ids"),
          encoderInputTensors)
        .feed(
          _tfBartSignatures.getOrElse(
            ModelSignatureConstants.EncoderAttentionMask.key,
            "missing_encoder_attention_mask"),
          encoderAttentionMaskTensors)
        .fetch(
          _tfBartSignatures
            .getOrElse(
              ModelSignatureConstants.CachedEncoderOutput.key,
              "missing_last_hidden_state"))

      val encoderOuts = runner.run().asScala
      val encoderOutsFloats = TensorResources.extractFloats(encoderOuts.head)
      val dim = encoderOutsFloats.length / inputDim
      val encoderOutsBatch =
        encoderOutsFloats.grouped(dim).toArray.grouped(maxSentenceLength).toArray

      encoderOuts.foreach(_.close())

      // Run decoder
      val decoderEncoderStateTensorResources = new TensorResources()
      val decoderEncoderStateBuffers =
        decoderEncoderStateTensorResources.createFloatBuffer(
          expandedEncoderInputIdsVals.length * maxSentenceLength * dim)
      expandedEncoderInputIdsVals.zipWithIndex.foreach { case (_, index) =>
        var offset = index * maxSentenceLength * dim
        encoderOutsBatch(index).foreach(encoderOutput => {
          decoderEncoderStateBuffers.offset(offset).write(encoderOutput)
          offset += dim
        })
      }

      val decoderEncoderStateTensors = tensorEncoder.createFloatBufferTensor(
        Array(expandedEncoderInputIdsVals.length, maxSentenceLength, dim),
        decoderEncoderStateBuffers)

      val modelOutputs = generate(
        batch,
        Left(decoderEncoderStateTensors),
        Left(encoderAttentionMaskTensors),
        decoderInputs,
        maxOutputLength,
        minOutputLength,
        doSample,
        beamSize,
        1,
        temperature,
        topK,
        topP,
        repetitionPenalty,
        noRepeatNgramSize,
        this.vocabSize,
        this.eosTokenId,
        this.paddingTokenId,
        randomSeed,
        ignoreTokenIdsInt,
        Left(session))

      tensorEncoder.clearTensors()
      tensorEncoder.clearSession(encoderOuts)
      decoderEncoderStateTensorResources.clearTensors()
      decoderEncoderStateTensors.close()
      encoderAttentionMaskTensors.close()
      encoderInputTensors.close()
      if (useCache) {
        tensorDecoder.clearTensors()
        nextStateTensor1 = None
        nextStateTensor2 = None
      }
      modelOutputs
<<<<<<< HEAD
    }
    else if (detectedEngine == ONNX.name) { {
=======
    } else {
>>>>>>> cc387572

      var (encoderSession, encoderEnv): (OrtSession, OrtEnvironment) = (null, null)
      var (decoderSession, decoderEnv): (OrtSession, OrtEnvironment) = (null, null)

      val (_encoderSession, _encoderEnv) = onnxWrapper.get.encoder.getSession(onnxSessionOptions)
      val (_decoderSession, _decoderEnv) = onnxWrapper.get.decoder.getSession(onnxSessionOptions)

      encoderSession = _encoderSession
      encoderEnv = _encoderEnv
      decoderSession = _decoderSession
      decoderEnv = _decoderEnv

      val encoderAttentionMask: OnnxTensor =
        OnnxTensor.createTensor(
          encoderEnv,
          expandedEncoderInputIdsVals.toArray.map(_.map(_ => 1L)))

      val encoderInputTensors: OnnxTensor =
        OnnxTensor.createTensor(
          encoderEnv,
          expandedEncoderInputIdsVals.toArray.map(_.map(_.toLong)))

      val encoderInputs: java.util.Map[String, OnnxTensor] = Map(
        OnnxSignatures.encoderInputIDs -> encoderInputTensors,
        OnnxSignatures.encoderAttentionMask -> encoderAttentionMask).asJava

      val encoderResults = encoderSession.run(encoderInputs)

      val encoderStateBuffer =
        try {
          val encoderStateTensor = encoderResults
            .get(OnnxSignatures.encoderOutput)
            .get()
            .asInstanceOf[OnnxTensor]

          val shape = encoderStateTensor.getInfo.getShape
          encoderStateTensor.getFloatBuffer
            .array()
            .grouped(shape(2).toInt)
            .toArray
            .grouped(shape(1).toInt)
            .toArray
        } finally {
          if (encoderResults != null) encoderResults.close()
        }

      val decoderEncoderStateTensors = OnnxTensor.createTensor(encoderEnv, encoderStateBuffer)
      val modelOutputs = generate(
        batch,
        Right(decoderEncoderStateTensors),
        Right(encoderAttentionMask),
        decoderInputs,
        maxOutputLength,
        minOutputLength,
        doSample,
        beamSize,
        1,
        temperature,
        topK,
        topP,
        repetitionPenalty,
        noRepeatNgramSize,
        this.vocabSize,
        this.eosTokenId,
        this.paddingTokenId,
        randomSeed,
        ignoreTokenIdsInt,
        Right((decoderEnv, decoderSession)))

      encoderInputTensors.close()
      encoderAttentionMask.close()

      modelOutputs
    }

  }
    else {

      val encoderInferRequest =
        openvinoWrapper.get.encoder.getCompiledModel().create_infer_request()
      val decoderInferRequest =
        openvinoWrapper.get.decoder.getCompiledModel().create_infer_request()


      val encoderAttentionMask: org.intel.openvino.Tensor =
        new org.intel.openvino.Tensor(
          Array(expandedEncoderInputIdsVals.length, expandedEncoderInputIdsVals.head.length),
          expandedEncoderInputIdsVals.toArray.map(_.map(_ => 1L)).flatten)

      val encoderInputTensors =
        new org.intel.openvino.Tensor(
          Array(expandedEncoderInputIdsVals.length, expandedEncoderInputIdsVals.head.length),
          expandedEncoderInputIdsVals.toArray.map(_.map(_.toLong)).flatten)


      encoderInferRequest.set_tensor(OpenVinoSignatures.encoderInputIDs, encoderInputTensors)
      encoderInferRequest.set_tensor(OpenVinoSignatures.encoderAttentionMask, encoderAttentionMask)
      encoderInferRequest.infer()

      val encoderStateBuffer =
        try {
          val encoderStateTensor = encoderInferRequest.get_tensor(OpenVinoSignatures.encoderOutput)

          val shape = encoderStateTensor.get_shape().map(_.toLong)
          encoderStateTensor.data()
            .grouped(shape(2).toInt)
            .toArray
            .grouped(shape(1).toInt)
            .toArray
        } catch {
          case e: Exception =>
            e.printStackTrace()
            Array.empty[Float]
            // Rethrow the exception to propagate it further
            throw e
        }

      val decoderEncoderStateTensors =
        new org.intel.openvino.Tensor(
          Array(encoderStateBuffer.length, encoderStateBuffer.head.length,encoderStateBuffer.head.head.length),
          encoderStateBuffer.flatten.flatten)



      decoderEncoderStateTensorsOV = Some(decoderEncoderStateTensors)
      encoderAttentionMaskOV = Some(encoderAttentionMask)

      val modelOutputs = generate(
        batch,
        null,
        null,
        decoderInputs,
        maxOutputLength,
        minOutputLength,
        doSample,
        beamSize,
        1,
        temperature,
        topK,
        topP,
        repetitionPenalty,
        noRepeatNgramSize,
        this.vocabSize,
        this.eosTokenId,
        this.paddingTokenId,
        randomSeed,
        ignoreTokenIdsInt,
        null,
        ovInferRequest = Some(decoderInferRequest))


      modelOutputs

    }
  }

  /** Decode a sequence of sentences
    * @param sentences
    *   Sequence of sentences
    * @return
    *   Sequence of decoded sentences
    */
  def decode(sentences: Array[Array[Int]]): Seq[String] = {
    sentences.map(s => bpeTokenizer.decodeTokens(s.map(_.toInt)))
  }

  /** Encode a sequence of sentences
    * @param sentences
    *   Sequence of sentences
    * @param task
    *   Task
    * @return
    *   Sequence of encoded sentences
    */
  def encode(sentences: Seq[Annotation], task: String): Seq[Array[Int]] = {
    SentenceSplit
      .unpack(sentences)
      .map(s => {
        val sentWithTask =
          if (task.nonEmpty) s
          else s
        bpeTokenizer
          .tokenize(sentWithTask)
          .map(bpeTokenizer.encode)
          .flatMap(_.map(_.pieceId))
      })
  }

  /** Get model output for a batch of input sequences
    * @param encoderInputIds
    *   input ids
    * @param decoderInputIds
    *   decoder input ids
    * @param decoderEncoderStateTensors
    *   encoder state
    * @param encoderAttentionMaskTensors
    *   attention mask
    * @param maxLength
    *   max length
    * @param session
    *   tensorflow session
    * @return
    *   model output
    */
  override def getModelOutput(
      encoderInputIds: Seq[Array[Int]],
      decoderInputIds: Seq[Array[Int]],
      decoderEncoderStateTensors: Either[Tensor, OnnxTensor],
      encoderAttentionMaskTensors: Either[Tensor, OnnxTensor],
      maxLength: Int,
      session: Either[Session, (OrtEnvironment, OrtSession)],
      ovInferRequest: Option[InferRequest]): Array[Array[Float]] = {

    if (detectedEngine == TensorFlow.name) {
      // extract decoderEncoderStateTensors, encoderAttentionMaskTensors and Session from LEFT
      assert(decoderEncoderStateTensors.isLeft)
      assert(encoderAttentionMaskTensors.isLeft)
      assert(session.isLeft)

      val decoderEncoderStateTensor: Tensor = decoderEncoderStateTensors.left.get
      val encoderAttentionMaskTensor: Tensor = encoderAttentionMaskTensors.left.get
      val sess: Session = session.left.get

      val sequencesLength = encoderInputIds.map(x => x.length).toArray
      var maxSentenceLength = sequencesLength.max // - curLen
      maxSentenceLength = Math.max(maxSentenceLength, maxLength)
      val vocabSize = this.vocabSize
      val decoderInputLength = decoderInputIds.head.length
      val batchSize = encoderInputIds.length

      val useLastIdOnly = useCache && (decoderInputLength > 0)
      val sequenceLength = if (useLastIdOnly) 1 else decoderInputLength
      if (!useCache) {
        tensorDecoder = new TensorResources()
      }
      val decoderInputBuffers =
        tensorDecoder.createIntBuffer(decoderInputIds.length * sequenceLength)

      decoderInputIds.zipWithIndex.foreach { case (pieceIds, idx) =>
        val offset = idx * sequenceLength
        decoderInputBuffers
          .offset(offset)
          .write(if (useLastIdOnly) pieceIds.takeRight(1) else pieceIds)
      }

      val decoderInputTensors = tensorDecoder.createIntBufferTensor(
        Array(decoderInputIds.length, sequenceLength),
        decoderInputBuffers)

      val runner = if (nextStateTensor1.isEmpty || nextStateTensor2.isEmpty) {
        val r = sess.runner
          .feed(
            _tfBartSignatures.getOrElse(
              ModelSignatureConstants.InitDecoderInputIds.key,
              "missing_decoder_input_ids_init"),
            decoderInputTensors)
          .feed(
            _tfBartSignatures.getOrElse(
              ModelSignatureConstants.InitDecoderEncoderInputIds.key,
              "missing_encoder_state_init"),
            decoderEncoderStateTensor)
          .feed(
            _tfBartSignatures.getOrElse(
              ModelSignatureConstants.InitDecoderEncoderAttentionMask.key,
              "missing_decoder_encoder_attention_mask_init"),
            encoderAttentionMaskTensor)
          .fetch(_tfBartSignatures
            .getOrElse(ModelSignatureConstants.InitLogitsOutput.key, "missing_logits_init"))

        if (!useCache)
          r
        else
          r
            .fetch(
              _tfBartSignatures
                .getOrElse(
                  ModelSignatureConstants.InitCachedOutput1.key,
                  "missing_cache1_out_init"))
            .fetch(
              _tfBartSignatures
                .getOrElse(
                  ModelSignatureConstants.InitCachedOutPut2.key,
                  "missing_cache2_out_init"))
      } else {
        sess.runner
          .feed(
            _tfBartSignatures.getOrElse(
              ModelSignatureConstants.CachedDecoderInputIds.key,
              "missing_decoder_input_ids"),
            decoderInputTensors)
          .feed(
            _tfBartSignatures.getOrElse(
              ModelSignatureConstants.CachedDecoderEncoderInputIds.key,
              "missing_encoder_state"),
            decoderEncoderStateTensor)
          .feed(
            _tfBartSignatures.getOrElse(
              ModelSignatureConstants.CachedDecoderEncoderAttentionMask.key,
              "missing_decoder_encoder_attention_mask"),
            encoderAttentionMaskTensor)
          .feed(
            _tfBartSignatures.getOrElse(
              ModelSignatureConstants.CachedDecoderInputCache1.key,
              "missing_decoder_input_cache1"),
            nextStateTensor1.get)
          .feed(
            _tfBartSignatures.getOrElse(
              ModelSignatureConstants.CachedDecoderInputCache2.key,
              "missing_decoder_input_cache2"),
            nextStateTensor2.get)
          .fetch(_tfBartSignatures
            .getOrElse(ModelSignatureConstants.CachedLogitsOutput.key, "missing_logits_out"))
          .fetch(_tfBartSignatures
            .getOrElse(ModelSignatureConstants.CachedOutput1.key, "missing_cache1_out"))
          .fetch(_tfBartSignatures
            .getOrElse(ModelSignatureConstants.CachedOutPut2.key, "missing_cache2_out"))
      }

      val decoderOuts = runner.run().asScala
      val logitsRaw = TensorResources.extractFloats(decoderOuts.head)
      decoderOuts.head.close()
      val decoderOutputs = (0 until batchSize).map(i => {
        logitsRaw
          .slice(
            i * sequenceLength * vocabSize + (sequenceLength - 1) * vocabSize,
            i * sequenceLength * vocabSize + sequenceLength * vocabSize)
      })

      if (useCache) {
        if (nextStateTensor1.isDefined) {
          nextStateTensor1.get.close()
        }
        if (nextStateTensor2.isDefined) {
          nextStateTensor2.get.close()
        }
        nextStateTensor1 = Some(decoderOuts(1).asRawTensor())
        nextStateTensor2 = Some(decoderOuts(2).asRawTensor())
      }

      val nextTokenLogits = decoderOutputs.toArray
      if (!useCache) {
        tensorDecoder.clearSession(decoderOuts)
        tensorDecoder.clearTensors()
      }
      decoderInputTensors.close()
      nextTokenLogits
<<<<<<< HEAD
    }
    else if (detectedEngine == ONNX.name)  {
=======
    } else {
>>>>>>> cc387572
      val (env, decoderSession) = session.right.get

      val decoderInputLength = decoderInputIds.head.length
      val sequenceLength = decoderInputLength
      val batchSize = encoderInputIds.length

      val decoderInputIdsLong: Array[Array[Long]] =
        decoderInputIds.map { tokenIds => tokenIds.map(_.toLong) }.toArray.map { tokenIds =>
          tokenIds
        }

      val decoderInputIdsLongTensor: OnnxTensor =
        OnnxTensor.createTensor(env, decoderInputIdsLong)

      val encoderAttentionMaskTensor = encoderAttentionMaskTensors.fold(
        tfTensor => {
          // not implemented yet
          null
        },
        onnxTensor => onnxTensor)

      val decoderEncoderStateTensor = decoderEncoderStateTensors.fold(
        tfTensor => {
          // not implemented yet
          null
        },
        onnxTensor => onnxTensor)

      val decoderInputs: java.util.Map[String, OnnxTensor] = Map(
        OnnxSignatures.decoderInputIDs -> decoderInputIdsLongTensor,
        OnnxSignatures.decoderEncoderAttentionMask -> encoderAttentionMaskTensor,
        OnnxSignatures.decoderEncoderState -> decoderEncoderStateTensor).asJava
      val sessionOutput = decoderSession.run(decoderInputs)

      val logitsRaw = sessionOutput.getFloatArray(OnnxSignatures.decoderOutput)
      val decoderOutputs = (0 until batchSize).map(i => {
        logitsRaw
          .slice(
            i * sequenceLength * vocabSize + (sequenceLength - 1) * vocabSize,
            i * sequenceLength * vocabSize + sequenceLength * vocabSize)
      })
      decoderOutputs.toArray

    }
    else {
      val decoderInputLength = decoderInputIds.head.length
      val sequenceLength =decoderInputLength
      val batchSize = encoderInputIds.length

      val decoderInputIdsLong: Array[Array[Long]] =
        decoderInputIds.map { tokenIds => tokenIds.map(_.toLong) }.
          toArray.map { tokenIds =>tokenIds}


      val decoderInputIdsLongTensor =
        new org.intel.openvino.Tensor(Array(decoderInputIdsLong.length,decoderInputIdsLong.head.length), decoderInputIdsLong.flatten)


      ovInferRequest.get.set_tensor(OpenVinoSignatures.decoderInputIDs, decoderInputIdsLongTensor)
      ovInferRequest.get.set_tensor(OpenVinoSignatures.decoderEncoderAttentionMask, encoderAttentionMaskOV.get)
      ovInferRequest.get.set_tensor(OpenVinoSignatures.decoderEncoderState, decoderEncoderStateTensorsOV.get)

      ovInferRequest.get.infer()

      val logitsRaw = ovInferRequest.get.get_tensor(OpenVinoSignatures.decoderOutput).data()
      val decoderOutputs = (0 until batchSize).map(i => {
        logitsRaw
          .slice(
            i * sequenceLength * vocabSize + (sequenceLength - 1) * vocabSize,
            i * sequenceLength * vocabSize + sequenceLength * vocabSize)
      })
      decoderOutputs.toArray

    }
  }

  private def sessionWarmup(): Unit = {
    val dummyInput = Array.fill(1)(0) ++ Array(eosTokenId)
    tag(
      Seq(dummyInput),
      minOutputLength = 0,
      maxOutputLength = 1,
      doSample = false,
      temperature = 0f,
      topK = 0,
      topP = 0f,
      repetitionPenalty = 0f,
      noRepeatNgramSize = 0,
      randomSeed = Option(0),
      ignoreTokenIds = Array(0),
      beamSize = 1,
      maxInputLength = 512)

  }
}<|MERGE_RESOLUTION|>--- conflicted
+++ resolved
@@ -361,13 +361,11 @@
         nextStateTensor2 = None
       }
       modelOutputs
-<<<<<<< HEAD
+
     }
-    else if (detectedEngine == ONNX.name) { {
-=======
-    } else {
->>>>>>> cc387572
-
+    else if (detectedEngine == ONNX.name) { 
+
+    
       var (encoderSession, encoderEnv): (OrtSession, OrtEnvironment) = (null, null)
       var (decoderSession, decoderEnv): (OrtSession, OrtEnvironment) = (null, null)
 
@@ -713,12 +711,8 @@
       }
       decoderInputTensors.close()
       nextTokenLogits
-<<<<<<< HEAD
-    }
-    else if (detectedEngine == ONNX.name)  {
-=======
     } else {
->>>>>>> cc387572
+
       val (env, decoderSession) = session.right.get
 
       val decoderInputLength = decoderInputIds.head.length
