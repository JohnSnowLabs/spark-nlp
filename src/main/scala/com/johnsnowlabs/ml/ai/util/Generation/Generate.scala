--- conflicted
+++ resolved
@@ -29,7 +29,6 @@
   TopPLogitWarper
 }
 import com.johnsnowlabs.ml.ai.util.Generation.Search.{BeamScorer, BeamSearchScorer}
-import org.intel.openvino.InferRequest
 import org.tensorflow.{Session, Tensor}
 
 import scala.math._
@@ -103,12 +102,7 @@
       randomSeed: Option[Long],
       ignoreTokenIds: Array[Int] = Array(),
       session: Either[Session, (OrtEnvironment, OrtSession)],
-<<<<<<< HEAD
-      applySoftmax: Boolean = true,
-      ovInferRequest: Option[InferRequest] = None): Array[Array[Int]] = {
-=======
       applySoftmax: Boolean = true): Array[Array[Int]] = {
->>>>>>> 3deac191
 
     // TODO: Add support for ignoreTokenIds
 
@@ -151,8 +145,7 @@
       doSample,
       randomSeed,
       session,
-      applySoftmax,
-      ovInferRequest)
+      applySoftmax)
   }
 
   /** Beam Search for text generation
@@ -196,12 +189,7 @@
       doSample: Boolean,
       randomSeed: Option[Long],
       session: Either[Session, (OrtEnvironment, OrtSession)],
-<<<<<<< HEAD
-      applySoftmax: Boolean,
-      ovInferRequest: Option[InferRequest] = None): Array[Array[Int]] = {
-=======
       applySoftmax: Boolean): Array[Array[Int]] = {
->>>>>>> 3deac191
     val inputIds = inputIdsVal
     val batchSize = beamScorer.getBeamHypothesesSeq.length
     val numBeams = beamScorer.getNumBeams
@@ -229,8 +217,7 @@
             decoderEncoderStateTensors,
             encoderAttentionMaskTensors,
             maxLength,
-            session,
-            ovInferRequest)
+            session)
 
         // Optionally Apply log softmax to model outputs
         var nextTokenScores =
@@ -451,12 +438,7 @@
       decoderEncoderStateTensors: Either[Tensor, OnnxTensor],
       encoderAttentionMaskTensors: Either[Tensor, OnnxTensor],
       maxLength: Int,
-<<<<<<< HEAD
-      session: Either[Session, (OrtEnvironment, OrtSession)],
-      ovInferRequest: Option[InferRequest] = None): Array[Array[Float]]
-=======
       session: Either[Session, (OrtEnvironment, OrtSession)]): Array[Array[Float]]
->>>>>>> 3deac191
 
   /** Samples from a multinomial distribution using the provided logits.
     *
