/*
 * Copyright 2017-2022 John Snow Labs
 *
 * Licensed under the Apache License, Version 2.0 (the "License");
 * you may not use this file except in compliance with the License.
 * You may obtain a copy of the License at
 *
 *    http://www.apache.org/licenses/LICENSE-2.0
 *
 * Unless required by applicable law or agreed to in writing, software
 * distributed under the License is distributed on an "AS IS" BASIS,
 * WITHOUT WARRANTIES OR CONDITIONS OF ANY KIND, either express or implied.
 * See the License for the specific language governing permissions and
 * limitations under the License.
 */

package com.johnsnowlabs.ml.ai

import ai.onnxruntime.OnnxTensor
import com.johnsnowlabs.ml.ai.util.PrepareEmbeddings
import com.johnsnowlabs.ml.onnx.{OnnxSession, OnnxWrapper}
import com.johnsnowlabs.ml.openvino.OpenvinoWrapper
import com.johnsnowlabs.ml.tensorflow.sentencepiece.{SentencePieceWrapper, SentencepieceEncoder}
import com.johnsnowlabs.ml.tensorflow.sign.{ModelSignatureConstants, ModelSignatureManager}
import com.johnsnowlabs.ml.tensorflow.{TensorResources, TensorflowWrapper}
import com.johnsnowlabs.ml.util.{ONNX, Openvino, TensorFlow}
import com.johnsnowlabs.nlp.annotators.common._
import com.johnsnowlabs.nlp.annotators.tokenizer.wordpiece.BasicTokenizer
import com.johnsnowlabs.nlp.{ActivationFunction, Annotation}
import org.intel.openvino.Tensor
import org.tensorflow.ndarray.buffer
import org.tensorflow.ndarray.buffer.{IntDataBuffer, LongDataBuffer}
import org.slf4j.{Logger, LoggerFactory}

import scala.collection.JavaConverters._

/** @param tensorflowWrapper
  *   DeBERTa Model v2 & v3 wrapper with TensorFlow Wrapper
  * @param spp
  *   DeBERTa SentencePiece model with SentencePieceWrapper
  * @param configProtoBytes
  *   Configuration for TensorFlow session
  * @param tags
  *   labels which model was trained with in order
  * @param signatures
  *   TF v2 signatures in Spark NLP
  */
private[johnsnowlabs] class DeBertaClassification(
    val tensorflowWrapper: Option[TensorflowWrapper],
    val onnxWrapper: Option[OnnxWrapper],
    val openvinoWrapper: Option[OpenvinoWrapper],
    val spp: SentencePieceWrapper,
    configProtoBytes: Option[Array[Byte]] = None,
    tags: Map[String, Int],
    signatures: Option[Map[String, String]] = None,
    threshold: Float = 0.5f)
    extends Serializable
    with XXXForClassification {

  protected val logger: Logger = LoggerFactory.getLogger("DeBertaClassification")

  val _tfDeBertaSignatures: Map[String, String] =
    signatures.getOrElse(ModelSignatureManager.apply())
  val detectedEngine: String =
    if (tensorflowWrapper.isDefined) TensorFlow.name
    else if (openvinoWrapper.isDefined) Openvino.name
    else if (onnxWrapper.isDefined) ONNX.name
    else TensorFlow.name
  private val onnxSessionOptions: Map[String, String] = new OnnxSession().getSessionOptions

  // keys representing the input and output tensors of the DeBERTa model
  protected val sentencePadTokenId: Int = spp.getSppModel.pieceToId("[PAD]")
  protected val sentenceStartTokenId: Int = spp.getSppModel.pieceToId("[CLS]")
  protected val sentenceEndTokenId: Int = spp.getSppModel.pieceToId("[SEP]")

  private val sentencePieceDelimiterId: Int = spp.getSppModel.pieceToId("▁")
  protected val sigmoidThreshold: Float = threshold

  def tokenizeWithAlignment(
      sentences: Seq[TokenizedSentence],
      maxSeqLength: Int,
      caseSensitive: Boolean): Seq[WordpieceTokenizedSentence] = {

    val encoder =
      new SentencepieceEncoder(spp, caseSensitive, sentencePieceDelimiterId, pieceIdOffset = 1)

    val sentenceTokenPieces = sentences.map { s =>
      val trimmedSentence = s.indexedTokens.take(maxSeqLength - 2)
      val wordpieceTokens =
        trimmedSentence.flatMap(token => encoder.encode(token)).take(maxSeqLength)
      WordpieceTokenizedSentence(wordpieceTokens)
    }
    sentenceTokenPieces
  }

  def tokenizeSeqString(
      candidateLabels: Seq[String],
      maxSeqLength: Int,
      caseSensitive: Boolean): Seq[WordpieceTokenizedSentence] = {

    val basicTokenizer = new BasicTokenizer(caseSensitive)
    val encoder =
      new SentencepieceEncoder(spp, caseSensitive, sentencePieceDelimiterId, pieceIdOffset = 1)

    val labelsToSentences = candidateLabels.map { s => Sentence(s, 0, s.length - 1, 0) }

    labelsToSentences.map(label => {
      val tokens = basicTokenizer.tokenize(label)
      val wordpieceTokens = tokens.flatMap(token => encoder.encode(token)).take(maxSeqLength)
      WordpieceTokenizedSentence(wordpieceTokens)
    })
  }

  def tokenizeDocument(
      docs: Seq[Annotation],
      maxSeqLength: Int,
      caseSensitive: Boolean): Seq[WordpieceTokenizedSentence] = {
    val encoder =
      new SentencepieceEncoder(spp, caseSensitive, sentencePieceDelimiterId, pieceIdOffset = 0)

    val sentences = docs.map { s => Sentence(s.result, s.begin, s.end, 0) }

    val sentenceTokenPieces = sentences.map { s =>
      val wordpieceTokens = encoder.encodeSentence(s, maxLength = maxSeqLength).take(maxSeqLength)
      WordpieceTokenizedSentence(wordpieceTokens)
    }
    sentenceTokenPieces
  }

  def tag(batch: Seq[Array[Int]]): Seq[Array[Array[Float]]] = {
    val maxSentenceLength = batch.map(encodedSentence => encodedSentence.length).max
    val batchLength = batch.length

    val rawScores = detectedEngine match {
      case ONNX.name => getRawScoresWithOnnx(batch)
      case Openvino.name => getRawScoresWithOv(batch)
      case _ => getRawScoresWithTF(batch)
    }

    val dim = rawScores.length / (batchLength * maxSentenceLength)
    val batchScores: Array[Array[Array[Float]]] = rawScores
      .grouped(dim)
      .map(scores => calculateSoftmax(scores))
      .toArray
      .grouped(maxSentenceLength)
      .toArray

    batchScores
  }

  private def getRawScoresWithTF(batch: Seq[Array[Int]]): Array[Float] = {
    val tensors = new TensorResources()

    val maxSentenceLength = batch.map(encodedSentence => encodedSentence.length).max
    val batchLength = batch.length

    val tokenBuffers: IntDataBuffer = tensors.createIntBuffer(batchLength * maxSentenceLength)
    val maskBuffers: IntDataBuffer = tensors.createIntBuffer(batchLength * maxSentenceLength)
    val segmentBuffers: IntDataBuffer = tensors.createIntBuffer(batchLength * maxSentenceLength)

    // [nb of encoded sentences , maxSentenceLength]
    val shape = Array(batch.length.toLong, maxSentenceLength)

    batch.zipWithIndex
      .foreach { case (sentence, idx) =>
        val offset = idx * maxSentenceLength
        tokenBuffers.offset(offset).write(sentence)
        maskBuffers
          .offset(offset)
          .write(sentence.map(x => if (x == sentencePadTokenId) 0 else 1))
        segmentBuffers.offset(offset).write(Array.fill(maxSentenceLength)(0))
      }

    val runner = tensorflowWrapper.get
      .getTFSessionWithSignature(configProtoBytes = configProtoBytes, initAllTables = false)
      .runner

    val tokenTensors = tensors.createIntBufferTensor(shape, tokenBuffers)
    val maskTensors = tensors.createIntBufferTensor(shape, maskBuffers)
    val segmentTensors = tensors.createIntBufferTensor(shape, segmentBuffers)

    runner
      .feed(
        _tfDeBertaSignatures.getOrElse(
          ModelSignatureConstants.InputIds.key,
          "missing_input_id_key"),
        tokenTensors)
      .feed(
        _tfDeBertaSignatures
          .getOrElse(ModelSignatureConstants.AttentionMask.key, "missing_input_mask_key"),
        maskTensors)
      .feed(
        _tfDeBertaSignatures
          .getOrElse(ModelSignatureConstants.TokenTypeIds.key, "missing_segment_ids_key"),
        segmentTensors)
      .fetch(_tfDeBertaSignatures
        .getOrElse(ModelSignatureConstants.LogitsOutput.key, "missing_logits_key"))

    val outs = runner.run().asScala
    val rawScores = TensorResources.extractFloats(outs.head)

    outs.foreach(_.close())
    tensors.clearSession(outs)
    tensors.clearTensors()

    rawScores
  }

  private def getRawScoresWithOnnx(batch: Seq[Array[Int]]): Array[Float] = {

    // [nb of encoded sentences , maxSentenceLength]
    val (runner, env) = onnxWrapper.get.getSession(onnxSessionOptions)

    val tokenTensors =
      OnnxTensor.createTensor(env, batch.map(x => x.map(x => x.toLong)).toArray)
    val maskTensors =
      OnnxTensor.createTensor(
        env,
        batch.map(sentence => sentence.map(x => if (x == 0L) 0L else 1L)).toArray)

    val inputs =
      Map("input_ids" -> tokenTensors, "attention_mask" -> maskTensors).asJava

    try {
      val results = runner.run(inputs)
      try {
        val embeddings = results
          .get("logits")
          .get()
          .asInstanceOf[OnnxTensor]
          .getFloatBuffer
          .array()

        embeddings
      } finally if (results != null) results.close()
    } catch {
      case e: Exception =>
        // Handle exceptions by logging or other means.
        e.printStackTrace()
        Array.empty[Float] // Return an empty array or appropriate error handling
    } finally {
      // Close tensors outside the try-catch to avoid repeated null checks.
      // These resources are initialized before the try-catch, so they should be closed here.
      tokenTensors.close()
      maskTensors.close()
    }
  }


  private def getRawScoresWithOv(
                                  batch: Seq[Array[Int]]
                                ): Array[Float] = {

    val maxSentenceLength = batch.map(_.length).max
    val batchLength = batch.length
    val shape = Array(batchLength, maxSentenceLength)
    val (tokenTensors, maskTensors) =
      PrepareEmbeddings.prepareOvLongBatchTensors(batch, maxSentenceLength, batchLength)

    val inferRequest = openvinoWrapper.get.getCompiledModel().create_infer_request()
    inferRequest.set_tensor("input_ids", tokenTensors)
    inferRequest.set_tensor("attention_mask", maskTensors)

    inferRequest.infer()

    try {
      try {
        inferRequest
          .get_tensor("logits")
          .data()
      }
    } catch {
      case e: Exception =>
        // Log the exception as a warning
        logger.warn("Exception in getRawScoresWithOv", e)
        // Rethrow the exception to propagate it further
        throw e
    }

  }


  def tagSequence(batch: Seq[Array[Int]], activation: String): Array[Array[Float]] = {

    val batchLength = batch.length

    val rawScores = detectedEngine match {
      case ONNX.name => getRawScoresWithOnnx(batch)
      case Openvino.name => getRawScoresWithOv(batch)
      case _ => getRawScoresWithTF(batch)
    }

    val dim = rawScores.length / batchLength
    val batchScores: Array[Array[Float]] =
      rawScores
        .grouped(dim)
        .map(scores =>
          activation match {
            case ActivationFunction.softmax => calculateSoftmax(scores)
            case ActivationFunction.sigmoid => calculateSigmoid(scores)
            case _ => calculateSoftmax(scores)
          })
        .toArray

    batchScores
  }

  private def padArrayWithZeros(arr: Array[Int], maxLength: Int): Array[Int] = {
    if (arr.length >= maxLength) {
      arr
    } else {
      arr ++ Array.fill(maxLength - arr.length)(0)
    }
  }

  def tagZeroShotSequence(
      batch: Seq[Array[Int]],
      entailmentId: Int,
      contradictionId: Int,
      activation: String): Array[Array[Float]] = {

    val maxSentenceLength = batch.map(encodedSentence => encodedSentence.length).max
    val paddedBatch = batch.map(arr => padArrayWithZeros(arr, maxSentenceLength))
    val batchLength = paddedBatch.length

    val rawScores = detectedEngine match {
      case ONNX.name => computeZeroShotLogitsWithONNX(paddedBatch, maxSentenceLength)
      case Openvino.name => computeZeroShotLogitsWithOv(paddedBatch, maxSentenceLength)
      case _ => computeZeroShotLogitsWithTF(paddedBatch, maxSentenceLength)
    }

    val dim = rawScores.length / batchLength
    rawScores
      .grouped(dim)
      .toArray
  }

<<<<<<< HEAD



  def computeZeroShotLogitsWithOv(
                                   batch: Seq[Array[Int]],
                                   maxSentenceLength: Int): Array[Float] = {
    val batchLength = batch.length
    val shape = Array(batchLength, maxSentenceLength)
    val (tokenTensors, maskTensors) =
      PrepareEmbeddings.prepareOvLongBatchTensors(batch, maxSentenceLength, batchLength)


    val inferRequest = openvinoWrapper.get.getCompiledModel().create_infer_request()
    inferRequest.set_tensor("input_ids", tokenTensors)
    inferRequest.set_tensor("attention_mask", maskTensors)

    inferRequest.infer()


    try {
      try {
        inferRequest
          .get_tensor("logits")
          .data()
      }
    } catch {
      case e: Exception =>
        // Log the exception as a warning
        logger.warn("Exception in computeZeroShotLogitsWithOv", e)
        // Rethrow the exception to propagate it further
        throw e
    }

  }



=======
>>>>>>> cc387572
  def computeZeroShotLogitsWithONNX(
      batch: Seq[Array[Int]],
      maxSentenceLength: Int): Array[Float] = {

    val (runner, env) = onnxWrapper.get.getSession(onnxSessionOptions)

    val tokenTensors =
      OnnxTensor.createTensor(env, batch.map(x => x.map(x => x.toLong)).toArray)
    val maskTensors =
      OnnxTensor.createTensor(
        env,
        batch.map(sentence => sentence.map(x => if (x == 0L) 0L else 1L)).toArray)

    val inputs =
      Map("input_ids" -> tokenTensors, "attention_mask" -> maskTensors).asJava

    try {
      val results = runner.run(inputs)
      try {
        val embeddings = results
          .get("logits")
          .get()
          .asInstanceOf[OnnxTensor]
          .getFloatBuffer
          .array()
        tokenTensors.close()
        maskTensors.close()

        embeddings
      } finally if (results != null) results.close()
    }

  }

  def computeZeroShotLogitsWithTF(
      batch: Seq[Array[Int]],
      maxSentenceLength: Int): Array[Float] = {
    val tensors = new TensorResources()

    val batchLength = batch.length
    val tokenBuffers: IntDataBuffer = tensors.createIntBuffer(batchLength * maxSentenceLength)
    val maskBuffers: IntDataBuffer = tensors.createIntBuffer(batchLength * maxSentenceLength)
    val segmentBuffers: IntDataBuffer = tensors.createIntBuffer(batchLength * maxSentenceLength)

    // [nb of encoded sentences , maxSentenceLength]
    val shape = Array(batch.length.toLong, maxSentenceLength)

    batch.zipWithIndex
      .foreach { case (sentence, idx) =>
        val offset = idx * maxSentenceLength
        tokenBuffers.offset(offset).write(sentence)
        maskBuffers.offset(offset).write(sentence.map(x => if (x == 0) 0 else 1))
        val sentenceEndTokenIndex = sentence.indexOf(sentenceEndTokenId)
        segmentBuffers
          .offset(offset)
          .write(
            sentence.indices
              .map(i =>
                if (i < sentenceEndTokenIndex) 0
                else if (i == sentenceEndTokenIndex) 1
                else 1)
              .toArray)
      }

    val session = tensorflowWrapper.get.getTFSessionWithSignature(
      configProtoBytes = configProtoBytes,
      savedSignatures = signatures,
      initAllTables = false)
    val runner = session.runner

    val tokenTensors = tensors.createIntBufferTensor(shape, tokenBuffers)
    val maskTensors = tensors.createIntBufferTensor(shape, maskBuffers)
    val segmentTensors = tensors.createIntBufferTensor(shape, segmentBuffers)

    runner
      .feed(
        _tfDeBertaSignatures.getOrElse(
          ModelSignatureConstants.InputIds.key,
          "missing_input_id_key"),
        tokenTensors)
      .feed(
        _tfDeBertaSignatures
          .getOrElse(ModelSignatureConstants.AttentionMask.key, "missing_input_mask_key"),
        maskTensors)
      .feed(
        _tfDeBertaSignatures
          .getOrElse(ModelSignatureConstants.TokenTypeIds.key, "missing_segment_ids_key"),
        segmentTensors)
      .fetch(_tfDeBertaSignatures
        .getOrElse(ModelSignatureConstants.LogitsOutput.key, "missing_logits_key"))

    val outs = runner.run().asScala
    val rawScores = TensorResources.extractFloats(outs.head)

    outs.foreach(_.close())
    tensors.clearSession(outs)
    tensors.clearTensors()

    rawScores
  }

  def tagSpan(batch: Seq[Array[Int]]): (Array[Array[Float]], Array[Array[Float]]) = {
    val batchLength = batch.length
    val (startLogits, endLogits) = detectedEngine match {
      case ONNX.name => computeLogitsWithOnnx(batch)
      case Openvino.name => computeLogitsWithOv(batch)
      case TensorFlow.name => computeLogitsWithTF(batch)
    }

    val endDim = endLogits.length / batchLength
    val endScores: Array[Array[Float]] =
      endLogits.grouped(endDim).map(scores => calculateSoftmax(scores)).toArray

    val startDim = startLogits.length / batchLength
    val startScores: Array[Array[Float]] =
      startLogits.grouped(startDim).map(scores => calculateSoftmax(scores)).toArray

    (startScores, endScores)
  }

  private def computeLogitsWithTF(batch: Seq[Array[Int]]): (Array[Float], Array[Float]) = {
    val tensors = new TensorResources()

    val maxSentenceLength = batch.map(encodedSentence => encodedSentence.length).max
    val batchLength = batch.length

    val tokenBuffers: IntDataBuffer = tensors.createIntBuffer(batchLength * maxSentenceLength)
    val maskBuffers: IntDataBuffer = tensors.createIntBuffer(batchLength * maxSentenceLength)

    // [nb of encoded sentences , maxSentenceLength]
    val shape = Array(batch.length.toLong, maxSentenceLength)

    batch.zipWithIndex
      .foreach { case (sentence, idx) =>
        val offset = idx * maxSentenceLength
        tokenBuffers.offset(offset).write(sentence)
        maskBuffers
          .offset(offset)
          .write(sentence.map(x => if (x == sentencePadTokenId) 0 else 1))
      }

    val runner = tensorflowWrapper.get
      .getTFSessionWithSignature(configProtoBytes = configProtoBytes, initAllTables = false)
      .runner

    val tokenTensors = tensors.createIntBufferTensor(shape, tokenBuffers)
    val maskTensors = tensors.createIntBufferTensor(shape, maskBuffers)

    runner
      .feed(
        _tfDeBertaSignatures
          .getOrElse(ModelSignatureConstants.InputIds.key, "missing_input_id_key"),
        tokenTensors)
      .feed(
        _tfDeBertaSignatures
          .getOrElse(ModelSignatureConstants.AttentionMask.key, "missing_input_mask_key"),
        maskTensors)
      .fetch(_tfDeBertaSignatures
        .getOrElse(ModelSignatureConstants.EndLogitsOutput.key, "missing_end_logits_key"))
      .fetch(_tfDeBertaSignatures
        .getOrElse(ModelSignatureConstants.StartLogitsOutput.key, "missing_start_logits_key"))

    val outs = runner.run().asScala
    val endLogits = TensorResources.extractFloats(outs.head)
    val startLogits = TensorResources.extractFloats(outs.last)

    outs.foreach(_.close())
    tensors.clearSession(outs)
    tensors.clearTensors()

    (startLogits, endLogits)
  }


  private def computeLogitsWithOv(
                                   batch: Seq[Array[Int]]
                                   ): (Array[Float], Array[Float]) = {

    val batchLength = batch.length
    val maxSentenceLength = batch.map(_.length).max
    val (tokenTensors, maskTensors) =
      PrepareEmbeddings.prepareOvLongBatchTensors(batch, maxSentenceLength, batchLength)

    val inferRequest = openvinoWrapper.get.getCompiledModel().create_infer_request()
    inferRequest.set_tensor("input_ids", tokenTensors)
    inferRequest.set_tensor("attention_mask", maskTensors)

    inferRequest.infer()

    try {
      try {
        val startLogits =  inferRequest
          .get_tensor("start_logits")
          .data()
        val endLogits = inferRequest
          .get_tensor("end_logits")
          .data()

        (startLogits, endLogits)
      }
    } catch {
      case e: Exception =>
        // Log the exception as a warning
        logger.warn("Exception in getRawScoresWithOnnx", e)
        // Rethrow the exception to propagate it further
        throw e
    }
  }

  private def computeLogitsWithOnnx(batch: Seq[Array[Int]]): (Array[Float], Array[Float]) = {
    // [nb of encoded sentences]
    val (runner, env) = onnxWrapper.get.getSession(onnxSessionOptions)

    val tokenTensors =
      OnnxTensor.createTensor(env, batch.map(x => x.map(x => x.toLong)).toArray)
    val maskTensors =
      OnnxTensor.createTensor(
        env,
        batch.map(sentence => sentence.map(x => if (x == 0L) 0L else 1L)).toArray)

    val inputs =
      Map("input_ids" -> tokenTensors, "attention_mask" -> maskTensors).asJava

    try {
      val output = runner.run(inputs)
      try {
        val startLogits = output
          .get("start_logits")
          .get()
          .asInstanceOf[OnnxTensor]
          .getFloatBuffer
          .array()

        val endLogits = output
          .get("end_logits")
          .get()
          .asInstanceOf[OnnxTensor]
          .getFloatBuffer
          .array()

        tokenTensors.close()
        maskTensors.close()

        (startLogits, endLogits)
      } finally if (output != null) output.close()
    } catch {
      case e: Exception =>
        // Log the exception as a warning
        logger.warn("Exception: ", e)
        // Rethrow the exception to propagate it further
        throw e
    }
  }

  def findIndexedToken(
      tokenizedSentences: Seq[TokenizedSentence],
      sentence: (WordpieceTokenizedSentence, Int),
      tokenPiece: TokenPiece): Option[IndexedToken] = {

    tokenizedSentences(sentence._2).indexedTokens.find(p =>
      p.begin == tokenPiece.begin && tokenPiece.isWordStart)
  }

}<|MERGE_RESOLUTION|>--- conflicted
+++ resolved
@@ -335,9 +335,6 @@
       .toArray
   }
 
-<<<<<<< HEAD
-
-
 
   def computeZeroShotLogitsWithOv(
                                    batch: Seq[Array[Int]],
@@ -372,9 +369,6 @@
   }
 
 
-
-=======
->>>>>>> cc387572
   def computeZeroShotLogitsWithONNX(
       batch: Seq[Array[Int]],
       maxSentenceLength: Int): Array[Float] = {
