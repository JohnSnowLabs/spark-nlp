/*
 * Copyright 2017-2022 John Snow Labs
 *
 * Licensed under the Apache License, Version 2.0 (the "License");
 * you may not use this file except in compliance with the License.
 * You may obtain a copy of the License at
 *
 *    http://www.apache.org/licenses/LICENSE-2.0
 *
 * Unless required by applicable law or agreed to in writing, software
 * distributed under the License is distributed on an "AS IS" BASIS,
 * WITHOUT WARRANTIES OR CONDITIONS OF ANY KIND, either express or implied.
 * See the License for the specific language governing permissions and
 * limitations under the License.
 */

package com.johnsnowlabs.ml.ai

import com.johnsnowlabs.ml.tensorflow.TensorflowWrapper
import com.johnsnowlabs.nlp._
import com.johnsnowlabs.nlp.annotators.cv.feature_extractor.Preprocessor
import com.johnsnowlabs.nlp.annotators.cv.util.io.ImageIOUtils
import com.johnsnowlabs.nlp.annotators.cv.util.transform.ImageResizeUtils
import com.johnsnowlabs.ml.onnx.OnnxWrapper
import com.johnsnowlabs.ml.openvino.OpenvinoWrapper

private[johnsnowlabs] class ConvNextClassifier(
    tensorflowWrapper: Option[TensorflowWrapper],
    onnxWrapper: Option[OnnxWrapper],
    openvinoWrapper: Option[OpenvinoWrapper],
    configProtoBytes: Option[Array[Byte]] = None,
    tags: Map[String, BigInt],
    preprocessor: Preprocessor,
    signatures: Option[Map[String, String]] = None)
<<<<<<< HEAD
    extends ViTClassifier(tensorflowWrapper, onnxWrapper, openvinoWrapper, configProtoBytes, tags, preprocessor, signatures) {
=======
    extends ViTClassifier(
      tensorflowWrapper,
      onnxWrapper,
      configProtoBytes,
      tags,
      preprocessor,
      signatures) {
>>>>>>> cc387572

  override def encode(
      annotations: Array[AnnotationImage],
      preprocessor: Preprocessor): Array[Array[Array[Array[Float]]]] = {
    annotations.map { annot =>
      val bufferedImage = ImageIOUtils.byteToBufferedImage(
        bytes = annot.result,
        w = annot.width,
        h = annot.height,
        nChannels = annot.nChannels)

      val resizedImage =
        if (preprocessor.crop_pct.isDefined && preprocessor.size < 384)
          ImageResizeUtils.resizeAndCenterCropImage(
            bufferedImage,
            requestedSize = preprocessor.size,
            cropPct = preprocessor.crop_pct.get,
            resample = preprocessor.resample)
        else
          ImageResizeUtils.resizeBufferedImage(
            width = preprocessor.size,
            height = preprocessor.size,
            resample = preprocessor.resample)(bufferedImage)

      val normalizedImage = ImageResizeUtils.normalizeAndConvertBufferedImage(
        img = resizedImage,
        mean = preprocessor.image_mean,
        std = preprocessor.image_std,
        doNormalize = preprocessor.do_normalize,
        doRescale = preprocessor.do_rescale,
        rescaleFactor = preprocessor.rescale_factor)

      normalizedImage
    }
  }

}<|MERGE_RESOLUTION|>--- conflicted
+++ resolved
@@ -32,17 +32,8 @@
     tags: Map[String, BigInt],
     preprocessor: Preprocessor,
     signatures: Option[Map[String, String]] = None)
-<<<<<<< HEAD
+
     extends ViTClassifier(tensorflowWrapper, onnxWrapper, openvinoWrapper, configProtoBytes, tags, preprocessor, signatures) {
-=======
-    extends ViTClassifier(
-      tensorflowWrapper,
-      onnxWrapper,
-      configProtoBytes,
-      tags,
-      preprocessor,
-      signatures) {
->>>>>>> cc387572
 
   override def encode(
       annotations: Array[AnnotationImage],
