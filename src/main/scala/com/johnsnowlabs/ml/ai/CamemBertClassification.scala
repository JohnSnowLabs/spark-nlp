/*
 * Copyright 2017-2022 John Snow Labs
 *
 * Licensed under the Apache License, Version 2.0 (the "License");
 * you may not use this file except in compliance with the License.
 * You may obtain a copy of the License at
 *
 *    http://www.apache.org/licenses/LICENSE-2.0
 *
 * Unless required by applicable law or agreed to in writing, software
 * distributed under the License is distributed on an "AS IS" BASIS,
 * WITHOUT WARRANTIES OR CONDITIONS OF ANY KIND, either express or implied.
 * See the License for the specific language governing permissions and
 * limitations under the License.
 */

package com.johnsnowlabs.ml.ai

import ai.onnxruntime.{OnnxTensor, OrtEnvironment}
<<<<<<< HEAD
import com.johnsnowlabs.ml.ai.util.PrepareEmbeddings
=======
>>>>>>> 141d38ca
import com.johnsnowlabs.ml.onnx.{OnnxSession, OnnxWrapper}
import com.johnsnowlabs.ml.openvino.OpenvinoWrapper
import com.johnsnowlabs.ml.tensorflow.sentencepiece.{SentencePieceWrapper, SentencepieceEncoder}
import com.johnsnowlabs.ml.tensorflow.sign.{ModelSignatureConstants, ModelSignatureManager}
import com.johnsnowlabs.ml.tensorflow.{TensorResources, TensorflowWrapper}
import com.johnsnowlabs.ml.util.{ONNX, Openvino, TensorFlow}
import com.johnsnowlabs.nlp.annotators.common._
import com.johnsnowlabs.nlp.annotators.tokenizer.wordpiece.BasicTokenizer
import com.johnsnowlabs.nlp.{ActivationFunction, Annotation}
import org.tensorflow.ndarray.buffer.{IntDataBuffer, LongDataBuffer}
import org.slf4j.{Logger, LoggerFactory}

import scala.collection.JavaConverters._

/** @param tensorflowWrapper
 *   CamemBERT Model wrapper with TensorFlow Wrapper
 * @param spp
 *   XlmRoberta SentencePiece model with SentencePieceWrapper
 * @param configProtoBytes
 *   Configuration for TensorFlow session
 * @param tags
 *   labels which model was trained with in order
 * @param signatures
 *   TF v2 signatures in Spark NLP
 */
private[johnsnowlabs] class CamemBertClassification(
                                                     val tensorflowWrapper: Option[TensorflowWrapper],
                                                     val onnxWrapper: Option[OnnxWrapper],
                                                     val openvinoWrapper: Option[OpenvinoWrapper],
                                                     val spp: SentencePieceWrapper,
                                                     configProtoBytes: Option[Array[Byte]] = None,
                                                     tags: Map[String, Int],
                                                     signatures: Option[Map[String, String]] = None,
                                                     threshold: Float = 0.5f)
  extends Serializable
    with XXXForClassification {

  protected val logger: Logger = LoggerFactory.getLogger("CamemBertClassification")
  val _tfCamemBertSignatures: Map[String, String] =
    signatures.getOrElse(ModelSignatureManager.apply())
  val detectedEngine: String =
    if (tensorflowWrapper.isDefined) TensorFlow.name
    else if (onnxWrapper.isDefined) ONNX.name
    else if (openvinoWrapper.isDefined) Openvino.name
    else TensorFlow.name
  private val onnxSessionOptions: Map[String, String] = new OnnxSession().getSessionOptions

  /** HACK: These tokens were added by fairseq but don't seem to be actually used when duplicated
   * in the actual # sentencepiece vocabulary (this is the case for '''<s>''' and '''</s>''')
   * '''<s>NOTUSED": 0''','''"<pad>": 1''', '''"</s>NOTUSED": 2''', '''"<unk>": 3'''
   */
  private val pieceIdOffset: Int = 4
  protected val sentenceStartTokenId: Int = spp.getSppModel.pieceToId("<s>") + pieceIdOffset
  protected val sentenceEndTokenId: Int = spp.getSppModel.pieceToId("</s>") + pieceIdOffset
  protected val sentencePadTokenId: Int = spp.getSppModel.pieceToId("<pad>") + pieceIdOffset
  // unlike other models the delimiter id is correct and does not need pieceIdOffset
  // subtracting pieceIdOffset here to make up for adding it later in SP class
  protected val sentencePieceDelimiterId: Int = spp.getSppModel.pieceToId("▁") - pieceIdOffset
  protected val sigmoidThreshold: Float = threshold

  def tokenizeWithAlignment(
                             sentences: Seq[TokenizedSentence],
                             maxSeqLength: Int,
                             caseSensitive: Boolean): Seq[WordpieceTokenizedSentence] = {

    val encoder =
      new SentencepieceEncoder(
        spp,
        caseSensitive,
        sentencePieceDelimiterId,
        pieceIdOffset = pieceIdOffset)

    val sentenceTokenPieces = sentences.map { s =>
      val trimmedSentence = s.indexedTokens.take(maxSeqLength - 2)
      val wordpieceTokens =
        trimmedSentence.flatMap(token => encoder.encode(token)).take(maxSeqLength)
      WordpieceTokenizedSentence(wordpieceTokens)
    }
    sentenceTokenPieces
  }

  def tokenizeSeqString(
<<<<<<< HEAD
                         candidateLabels: Seq[String],
                         maxSeqLength: Int,
                         caseSensitive: Boolean): Seq[WordpieceTokenizedSentence] = {
=======
      candidateLabels: Seq[String],
      maxSeqLength: Int,
      caseSensitive: Boolean): Seq[WordpieceTokenizedSentence] = {
>>>>>>> 141d38ca
    val basicTokenizer = new BasicTokenizer(caseSensitive)
    val encoder =
      new SentencepieceEncoder(spp, caseSensitive, sentencePieceDelimiterId, pieceIdOffset = 1)

    val labelsToSentences = candidateLabels.map { s => Sentence(s, 0, s.length - 1, 0) }

    labelsToSentences.map(label => {
      val tokens = basicTokenizer.tokenize(label)
      val wordpieceTokens = tokens.flatMap(token => encoder.encode(token)).take(maxSeqLength)
      WordpieceTokenizedSentence(wordpieceTokens)
    })
  }

  def tokenizeDocument(
                        docs: Seq[Annotation],
                        maxSeqLength: Int,
                        caseSensitive: Boolean): Seq[WordpieceTokenizedSentence] = {

    val encoder =
      new SentencepieceEncoder(
        spp,
        caseSensitive,
        sentencePieceDelimiterId,
        pieceIdOffset = pieceIdOffset)

    val sentences = docs.map { s => Sentence(s.result, s.begin, s.end, 0) }

    val sentenceTokenPieces = sentences.map { s =>
      val wordpieceTokens = encoder.encodeSentence(s, maxLength = maxSeqLength).take(maxSeqLength)
      WordpieceTokenizedSentence(wordpieceTokens)
    }
    sentenceTokenPieces
  }

  def tag(batch: Seq[Array[Int]]): Seq[Array[Array[Float]]] = {
    val batchLength = batch.length
    val maxSentenceLength = batch.map(encodedSentence => encodedSentence.length).max

    val rawScores = detectedEngine match {
      case ONNX.name => getRawScoresWithOnnx(batch)
      case Openvino.name => getRawScoresWithOv(batch, maxSentenceLength)
      case _ => getRawScoresWithTF(batch, maxSentenceLength)
    }

    val dim = rawScores.length / (batchLength * maxSentenceLength)
    val batchScores: Array[Array[Array[Float]]] = rawScores
      .grouped(dim)
      .map(scores => calculateSoftmax(scores))
      .toArray
      .grouped(maxSentenceLength)
      .toArray

    batchScores
  }

  private def getRawScoresWithTF(batch: Seq[Array[Int]], maxSentenceLength: Int): Array[Float] = {
    val tensors = new TensorResources()
<<<<<<< HEAD
    //    val (tokenBuffers, maskBuffers) = initializeTFLongTensorResources(batch, tensors, maxSentenceLength)
=======
//    val (tokenBuffers, maskBuffers) = initializeTFLongTensorResources(batch, tensors, maxSentenceLength)
>>>>>>> 141d38ca

    val maxSentenceLength = batch.map(encodedSentence => encodedSentence.length).max
    val batchLength = batch.length

    val tokenBuffers: LongDataBuffer = tensors.createLongBuffer(batchLength * maxSentenceLength)
    val maskBuffers: LongDataBuffer = tensors.createLongBuffer(batchLength * maxSentenceLength)

    // [nb of encoded sentences , maxSentenceLength]
    val shape = Array(batch.length.toLong, maxSentenceLength)

    batch.zipWithIndex
      .foreach { case (sentence, idx) =>
        val sentenceLong = sentence.map(x => x.toLong)
        val offset = idx * maxSentenceLength
        tokenBuffers.offset(offset).write(sentenceLong)
        maskBuffers
          .offset(offset)
          .write(sentence.map(x => if (x == sentencePadTokenId) 0L else 1L))
      }

    val runner = tensorflowWrapper.get
      .getTFSessionWithSignature(configProtoBytes = configProtoBytes, initAllTables = false)
      .runner

    val tokenTensors = tensors.createLongBufferTensor(shape, tokenBuffers)
    val maskTensors = tensors.createLongBufferTensor(shape, maskBuffers)

    runner
      .feed(
        _tfCamemBertSignatures
          .getOrElse(ModelSignatureConstants.InputIds.key, "missing_input_id_key"),
        tokenTensors)
      .feed(
        _tfCamemBertSignatures
          .getOrElse(ModelSignatureConstants.AttentionMask.key, "missing_input_mask_key"),
        maskTensors)
      .fetch(_tfCamemBertSignatures
        .getOrElse(ModelSignatureConstants.LogitsOutput.key, "missing_logits_key"))

    val outs = runner.run().asScala
    val rawScores = TensorResources.extractFloats(outs.head)

    outs.foreach(_.close())
    tensors.clearSession(outs)
    tensors.clearTensors()

    rawScores
  }

  private def getRawScoresWithOnnx(batch: Seq[Array[Int]]): Array[Float] = {
    val (runner, env) = onnxWrapper.get.getSession(onnxSessionOptions)
    val (tokenTensors, maskTensors) = initializeOnnxTensorResources(batch, env)
    val inputs =
      Map("input_ids" -> tokenTensors, "attention_mask" -> maskTensors).asJava

    try {
      val results = runner.run(inputs)
      try {
        val embeddings = results
          .get("logits")
          .get()
          .asInstanceOf[OnnxTensor]
          .getFloatBuffer
          .array()

        embeddings
      } finally if (results != null) results.close()
    } catch {
      case e: Exception =>
        // Handle exceptions by logging or other means.
        e.printStackTrace()
        Array.empty[Float] // Return an empty array or appropriate error handling
    } finally {
      // Close tensors outside the try-catch to avoid repeated null checks.
      // These resources are initialized before the try-catch, so they should be closed here.
      tokenTensors.close()
      maskTensors.close()
    }
  }

  private def getRawScoresWithOv(
                                  batch: Seq[Array[Int]],
                                  maxSentenceLength: Int
                                ): Array[Float] = {



    val batchLength = batch.length
    val shape = Array(batchLength, maxSentenceLength)
    val (tokenTensors, maskTensors) =
      PrepareEmbeddings.prepareOvLongBatchTensors(batch, maxSentenceLength, batchLength)

    val inferRequest = openvinoWrapper.get.getCompiledModel().create_infer_request()
    inferRequest.set_tensor("input_ids", tokenTensors)
    inferRequest.set_tensor("attention_mask", maskTensors)
    inferRequest.infer()

    try {
      try {
        inferRequest
          .get_tensor("logits")
          .data()
      }
    } catch {
      case e: Exception =>
        // Log the exception as a warning
        logger.warn("Exception in getRawScoresWithOnnx", e)
        // Rethrow the exception to propagate it further
        throw e
    }

  }


  def tagSequence(batch: Seq[Array[Int]], activation: String): Array[Array[Float]] = {

    val maxSentenceLength = batch.map(encodedSentence => encodedSentence.length).max
    val batchLength = batch.length

    val rawScores = detectedEngine match {
      case ONNX.name => getRawScoresWithOnnx(batch)
      case Openvino.name => getRawScoresWithOv(batch, maxSentenceLength)
      case _ => getRawScoresWithTF(batch, maxSentenceLength)
    }

    val dim = rawScores.length / batchLength
    val batchScores: Array[Array[Float]] =
      rawScores
        .grouped(dim)
        .map(scores =>
          activation match {
            case ActivationFunction.softmax => calculateSoftmax(scores)
            case ActivationFunction.sigmoid => calculateSigmoid(scores)
            case _ => calculateSoftmax(scores)
          })
        .toArray

    batchScores
  }

  def tagZeroShotSequence(
<<<<<<< HEAD
                           batch: Seq[Array[Int]],
                           entailmentId: Int,
                           contradictionId: Int,
                           activation: String): Array[Array[Float]] = {
=======
      batch: Seq[Array[Int]],
      entailmentId: Int,
      contradictionId: Int,
      activation: String): Array[Array[Float]] = {
>>>>>>> 141d38ca

    val maxSentenceLength = batch.map(encodedSentence => encodedSentence.length).max
    val paddedBatch = batch.map(arr => padArrayWithZeros(arr, maxSentenceLength))
    val batchLength = paddedBatch.length

    val rawScores = detectedEngine match {
      case TensorFlow.name => computeZeroShotLogitsWithTF(paddedBatch, maxSentenceLength)
      case ONNX.name => computeZeroShotLogitsWithONNX(paddedBatch)
    }

    val dim = rawScores.length / batchLength
    rawScores
      .grouped(dim)
      .toArray
  }

  def computeZeroShotLogitsWithONNX(batch: Seq[Array[Int]]): Array[Float] = {
    val (runner, env) = onnxWrapper.get.getSession(onnxSessionOptions)
    val (tokenTensors, maskTensors) = initializeOnnxTensorResources(batch, env)
    val inputs =
      Map("input_ids" -> tokenTensors, "attention_mask" -> maskTensors).asJava

    try {
      val results = runner.run(inputs)
      try {
        val embeddings = results
          .get("logits")
          .get()
          .asInstanceOf[OnnxTensor]
          .getFloatBuffer
          .array()
        tokenTensors.close()
        maskTensors.close()

        embeddings
      } finally if (results != null) results.close()
    }
  }

  def computeZeroShotLogitsWithTF(
<<<<<<< HEAD
                                   batch: Seq[Array[Int]],
                                   maxSentenceLength: Int): Array[Float] = {
=======
      batch: Seq[Array[Int]],
      maxSentenceLength: Int): Array[Float] = {
>>>>>>> 141d38ca
    val tensors = new TensorResources()
    val (tokenBuffers, maskBuffers, segmentBuffers) =
      initializeTFIntTensorResources(batch, tensors, maxSentenceLength)
    // [nb of encoded sentences , maxSentenceLength]
    val shape = Array(batch.length.toLong, maxSentenceLength)

    batch.zipWithIndex
      .foreach { case (sentence, idx) =>
        val offset = idx * maxSentenceLength
        tokenBuffers.offset(offset).write(sentence)
        maskBuffers
          .offset(offset)
          .write(sentence.map(x => if (x == sentencePadTokenId) 0 else 1))
        segmentBuffers.offset(offset).write(Array.fill(maxSentenceLength)(0))
      }

    val runner = tensorflowWrapper.get
      .getTFSessionWithSignature(configProtoBytes = configProtoBytes, initAllTables = false)
      .runner

    val tokenTensors = tensors.createIntBufferTensor(shape, tokenBuffers)
    val maskTensors = tensors.createIntBufferTensor(shape, maskBuffers)
    val segmentTensors = tensors.createIntBufferTensor(shape, segmentBuffers)

    runner
      .feed(
        _tfCamemBertSignatures.getOrElse(
          ModelSignatureConstants.InputIds.key,
          "missing_input_id_key"),
        tokenTensors)
      .feed(
        _tfCamemBertSignatures
          .getOrElse(ModelSignatureConstants.AttentionMask.key, "missing_input_mask_key"),
        maskTensors)
      .feed(
        _tfCamemBertSignatures
          .getOrElse(ModelSignatureConstants.TokenTypeIds.key, "missing_segment_ids_key"),
        segmentTensors)
      .fetch(_tfCamemBertSignatures
        .getOrElse(ModelSignatureConstants.LogitsOutput.key, "missing_logits_key"))

    val outs = runner.run().asScala
    val rawScores = TensorResources.extractFloats(outs.head)

    outs.foreach(_.close())
    tensors.clearSession(outs)
    tensors.clearTensors()

    rawScores
  }

  private def padArrayWithZeros(arr: Array[Int], maxLength: Int): Array[Int] = {
    if (arr.length >= maxLength) {
      arr
    } else {
      arr ++ Array.fill(maxLength - arr.length)(0)
    }
  }
<<<<<<< HEAD

  def computeLogitsWithOv(
                           batch: Seq[Array[Int]]
                         ): (Array[Float], Array[Float]) = {
    val maxSentenceLength = batch.map(encodedSentence => encodedSentence.length).max
    val batchLength = batch.length
    val shape = Array(batchLength, maxSentenceLength)
    val (tokenTensors, maskTensors) =
      PrepareEmbeddings.prepareOvLongBatchTensors(batch, maxSentenceLength, batchLength)

    val inferRequest = openvinoWrapper.get.getCompiledModel().create_infer_request()
    inferRequest.set_tensor("input_ids", tokenTensors)
    inferRequest.set_tensor("attention_mask", maskTensors)

    inferRequest.infer()

    try {
      try {
        val startLogits =  inferRequest
          .get_tensor("start_logits")
          .data()
        val endLogits = inferRequest
          .get_tensor("end_logits")
          .data()

        (startLogits, endLogits)
      }
    } catch {
      case e: Exception =>
        // Log the exception as a warning
        logger.warn("Exception in getRawScoresWithOnnx", e)
        // Rethrow the exception to propagate it further
        throw e
    }

  }
=======
>>>>>>> 141d38ca

  def tagSpan(batch: Seq[Array[Int]]): (Array[Array[Float]], Array[Array[Float]]) = {
    val batchLength = batch.length
    val maxSentenceLength = batch.map(encodedSentence => encodedSentence.length).max
    val (startLogits, endLogits) = detectedEngine match {
      case ONNX.name => computeLogitsWithOnnx(batch)
<<<<<<< HEAD
      case Openvino.name => computeLogitsWithOv(batch)
=======
>>>>>>> 141d38ca
      case TensorFlow.name => computeLogitsWithTF(batch, maxSentenceLength)
    }

    val endDim = endLogits.length / batchLength
    val endScores: Array[Array[Float]] =
      endLogits.grouped(endDim).map(scores => calculateSoftmax(scores)).toArray

    val startDim = startLogits.length / batchLength
    val startScores: Array[Array[Float]] =
      startLogits.grouped(startDim).map(scores => calculateSoftmax(scores)).toArray

    (startScores, endScores)
  }

  private def computeLogitsWithTF(
<<<<<<< HEAD
                                   batch: Seq[Array[Int]],
                                   maxSentenceLength: Int): (Array[Float], Array[Float]) = {
=======
      batch: Seq[Array[Int]],
      maxSentenceLength: Int): (Array[Float], Array[Float]) = {
>>>>>>> 141d38ca
    val tensors = new TensorResources()
    val (tokenBuffers, maskBuffers) =
      initializeTFLongTensorResources(batch, tensors, maxSentenceLength)

    // [nb of encoded sentences , maxSentenceLength]
    val shape = Array(batch.length.toLong, maxSentenceLength)

    // [nb of encoded sentences , maxSentenceLength]
    batch.zipWithIndex
      .foreach { case (sentence, idx) =>
        val sentenceLong = sentence.map(x => x.toLong)
        val offset = idx * maxSentenceLength
        tokenBuffers.offset(offset).write(sentenceLong)
        maskBuffers
          .offset(offset)
          .write(sentence.map(x => if (x == sentencePadTokenId) 0L else 1L))
      }

    val runner = tensorflowWrapper.get
      .getTFSessionWithSignature(configProtoBytes = configProtoBytes, initAllTables = false)
      .runner

    val tokenTensors = tensors.createLongBufferTensor(shape, tokenBuffers)
    val maskTensors = tensors.createLongBufferTensor(shape, maskBuffers)

    runner
      .feed(
        _tfCamemBertSignatures
          .getOrElse(ModelSignatureConstants.InputIds.key, "missing_input_id_key"),
        tokenTensors)
      .feed(
        _tfCamemBertSignatures
          .getOrElse(ModelSignatureConstants.AttentionMask.key, "missing_input_mask_key"),
        maskTensors)
      .fetch(_tfCamemBertSignatures
        .getOrElse(ModelSignatureConstants.EndLogitsOutput.key, "missing_end_logits_key"))
      .fetch(_tfCamemBertSignatures
        .getOrElse(ModelSignatureConstants.StartLogitsOutput.key, "missing_start_logits_key"))

    val outs = runner.run().asScala
    val endLogits = TensorResources.extractFloats(outs.head)
    val startLogits = TensorResources.extractFloats(outs.last)

    outs.foreach(_.close())
    tensors.clearSession(outs)
    tensors.clearTensors()

    (startLogits, endLogits)
  }

  private def initializeTFLongTensorResources(
<<<<<<< HEAD
                                               batch: Seq[Array[Int]],
                                               tensors: TensorResources,
                                               maxSentenceLength: Int): (LongDataBuffer, LongDataBuffer) = {
=======
      batch: Seq[Array[Int]],
      tensors: TensorResources,
      maxSentenceLength: Int): (LongDataBuffer, LongDataBuffer) = {
>>>>>>> 141d38ca
    val batchLength = batch.length
    val dim = batchLength * maxSentenceLength
    val tokenBuffers: LongDataBuffer = tensors.createLongBuffer(dim)
    val maskBuffers: LongDataBuffer = tensors.createLongBuffer(dim)
    (tokenBuffers, maskBuffers)
  }

  private def initializeTFIntTensorResources(
<<<<<<< HEAD
                                              batch: Seq[Array[Int]],
                                              tensors: TensorResources,
                                              maxSentenceLength: Int): (IntDataBuffer, IntDataBuffer, IntDataBuffer) = {
=======
      batch: Seq[Array[Int]],
      tensors: TensorResources,
      maxSentenceLength: Int): (IntDataBuffer, IntDataBuffer, IntDataBuffer) = {
>>>>>>> 141d38ca
    val batchLength = batch.length
    val dim = batchLength * maxSentenceLength
    val tokenBuffers: IntDataBuffer = tensors.createIntBuffer(dim)
    val maskBuffers: IntDataBuffer = tensors.createIntBuffer(dim)
    val segmentBuffers: IntDataBuffer = tensors.createIntBuffer(dim)
    (tokenBuffers, maskBuffers, segmentBuffers)
  }

  private def computeLogitsWithOnnx(batch: Seq[Array[Int]]): (Array[Float], Array[Float]) = {
    val (runner, env) = onnxWrapper.get.getSession(onnxSessionOptions)
    val (tokenTensors, maskTensors) = initializeOnnxTensorResources(batch, env)
    val inputs =
      Map("input_ids" -> tokenTensors, "attention_mask" -> maskTensors).asJava

    try {
      val output = runner.run(inputs)
      try {
        val startLogits = output
          .get("start_logits")
          .get()
          .asInstanceOf[OnnxTensor]
          .getFloatBuffer
          .array()

        val endLogits = output
          .get("end_logits")
          .get()
          .asInstanceOf[OnnxTensor]
          .getFloatBuffer
          .array()

        tokenTensors.close()
        maskTensors.close()

        (startLogits, endLogits)
      } finally if (output != null) output.close()
    } catch {
      case e: Exception =>
        // Log the exception as a warning
        logger.warn("Exception: ", e)
        // Rethrow the exception to propagate it further
        throw e
    }
  }

  private def initializeOnnxTensorResources(batch: Seq[Array[Int]], env: OrtEnvironment) = {
    val tokenTensors =
      OnnxTensor.createTensor(env, batch.map(x => x.map(x => x.toLong)).toArray)
    val maskTensors =
      OnnxTensor.createTensor(
        env,
        batch.map(sentence => sentence.map(x => if (x == 0L) 0L else 1L)).toArray)

    (tokenTensors, maskTensors)
  }

  def findIndexedToken(
                        tokenizedSentences: Seq[TokenizedSentence],
                        sentence: (WordpieceTokenizedSentence, Int),
                        tokenPiece: TokenPiece): Option[IndexedToken] = {
    tokenizedSentences(sentence._2).indexedTokens.find(p =>
      p.begin == tokenPiece.begin && tokenPiece.isWordStart)
  }

}<|MERGE_RESOLUTION|>--- conflicted
+++ resolved
@@ -17,10 +17,7 @@
 package com.johnsnowlabs.ml.ai
 
 import ai.onnxruntime.{OnnxTensor, OrtEnvironment}
-<<<<<<< HEAD
 import com.johnsnowlabs.ml.ai.util.PrepareEmbeddings
-=======
->>>>>>> 141d38ca
 import com.johnsnowlabs.ml.onnx.{OnnxSession, OnnxWrapper}
 import com.johnsnowlabs.ml.openvino.OpenvinoWrapper
 import com.johnsnowlabs.ml.tensorflow.sentencepiece.{SentencePieceWrapper, SentencepieceEncoder}
@@ -103,15 +100,11 @@
   }
 
   def tokenizeSeqString(
-<<<<<<< HEAD
+
                          candidateLabels: Seq[String],
                          maxSeqLength: Int,
                          caseSensitive: Boolean): Seq[WordpieceTokenizedSentence] = {
-=======
-      candidateLabels: Seq[String],
-      maxSeqLength: Int,
-      caseSensitive: Boolean): Seq[WordpieceTokenizedSentence] = {
->>>>>>> 141d38ca
+
     val basicTokenizer = new BasicTokenizer(caseSensitive)
     val encoder =
       new SentencepieceEncoder(spp, caseSensitive, sentencePieceDelimiterId, pieceIdOffset = 1)
@@ -169,12 +162,6 @@
 
   private def getRawScoresWithTF(batch: Seq[Array[Int]], maxSentenceLength: Int): Array[Float] = {
     val tensors = new TensorResources()
-<<<<<<< HEAD
-    //    val (tokenBuffers, maskBuffers) = initializeTFLongTensorResources(batch, tensors, maxSentenceLength)
-=======
-//    val (tokenBuffers, maskBuffers) = initializeTFLongTensorResources(batch, tensors, maxSentenceLength)
->>>>>>> 141d38ca
-
     val maxSentenceLength = batch.map(encodedSentence => encodedSentence.length).max
     val batchLength = batch.length
 
@@ -315,17 +302,11 @@
   }
 
   def tagZeroShotSequence(
-<<<<<<< HEAD
+
                            batch: Seq[Array[Int]],
                            entailmentId: Int,
                            contradictionId: Int,
                            activation: String): Array[Array[Float]] = {
-=======
-      batch: Seq[Array[Int]],
-      entailmentId: Int,
-      contradictionId: Int,
-      activation: String): Array[Array[Float]] = {
->>>>>>> 141d38ca
 
     val maxSentenceLength = batch.map(encodedSentence => encodedSentence.length).max
     val paddedBatch = batch.map(arr => padArrayWithZeros(arr, maxSentenceLength))
@@ -366,13 +347,13 @@
   }
 
   def computeZeroShotLogitsWithTF(
-<<<<<<< HEAD
+
                                    batch: Seq[Array[Int]],
                                    maxSentenceLength: Int): Array[Float] = {
-=======
+
       batch: Seq[Array[Int]],
       maxSentenceLength: Int): Array[Float] = {
->>>>>>> 141d38ca
+
     val tensors = new TensorResources()
     val (tokenBuffers, maskBuffers, segmentBuffers) =
       initializeTFIntTensorResources(batch, tensors, maxSentenceLength)
@@ -431,7 +412,6 @@
       arr ++ Array.fill(maxLength - arr.length)(0)
     }
   }
-<<<<<<< HEAD
 
   def computeLogitsWithOv(
                            batch: Seq[Array[Int]]
@@ -468,18 +448,14 @@
     }
 
   }
-=======
->>>>>>> 141d38ca
+
 
   def tagSpan(batch: Seq[Array[Int]]): (Array[Array[Float]], Array[Array[Float]]) = {
     val batchLength = batch.length
     val maxSentenceLength = batch.map(encodedSentence => encodedSentence.length).max
     val (startLogits, endLogits) = detectedEngine match {
       case ONNX.name => computeLogitsWithOnnx(batch)
-<<<<<<< HEAD
       case Openvino.name => computeLogitsWithOv(batch)
-=======
->>>>>>> 141d38ca
       case TensorFlow.name => computeLogitsWithTF(batch, maxSentenceLength)
     }
 
@@ -495,13 +471,10 @@
   }
 
   private def computeLogitsWithTF(
-<<<<<<< HEAD
+
                                    batch: Seq[Array[Int]],
                                    maxSentenceLength: Int): (Array[Float], Array[Float]) = {
-=======
-      batch: Seq[Array[Int]],
-      maxSentenceLength: Int): (Array[Float], Array[Float]) = {
->>>>>>> 141d38ca
+
     val tensors = new TensorResources()
     val (tokenBuffers, maskBuffers) =
       initializeTFLongTensorResources(batch, tensors, maxSentenceLength)
@@ -553,15 +526,11 @@
   }
 
   private def initializeTFLongTensorResources(
-<<<<<<< HEAD
+
                                                batch: Seq[Array[Int]],
                                                tensors: TensorResources,
                                                maxSentenceLength: Int): (LongDataBuffer, LongDataBuffer) = {
-=======
-      batch: Seq[Array[Int]],
-      tensors: TensorResources,
-      maxSentenceLength: Int): (LongDataBuffer, LongDataBuffer) = {
->>>>>>> 141d38ca
+
     val batchLength = batch.length
     val dim = batchLength * maxSentenceLength
     val tokenBuffers: LongDataBuffer = tensors.createLongBuffer(dim)
@@ -570,15 +539,11 @@
   }
 
   private def initializeTFIntTensorResources(
-<<<<<<< HEAD
-                                              batch: Seq[Array[Int]],
-                                              tensors: TensorResources,
-                                              maxSentenceLength: Int): (IntDataBuffer, IntDataBuffer, IntDataBuffer) = {
-=======
+
       batch: Seq[Array[Int]],
       tensors: TensorResources,
       maxSentenceLength: Int): (IntDataBuffer, IntDataBuffer, IntDataBuffer) = {
->>>>>>> 141d38ca
+
     val batchLength = batch.length
     val dim = batchLength * maxSentenceLength
     val tokenBuffers: IntDataBuffer = tensors.createIntBuffer(dim)
