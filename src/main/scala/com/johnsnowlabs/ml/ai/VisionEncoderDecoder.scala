--- conflicted
+++ resolved
@@ -25,7 +25,6 @@
 import com.johnsnowlabs.nlp.annotators.cv.util.io.ImageIOUtils
 import com.johnsnowlabs.nlp.annotators.cv.util.transform.ImageResizeUtils
 import com.johnsnowlabs.nlp.annotators.tokenizer.bpe.Gpt2Tokenizer
-import org.intel.openvino.InferRequest
 import org.tensorflow.{Session, Tensor}
 
 import scala.collection.JavaConverters._
@@ -297,12 +296,7 @@
       decoderEncoderStateTensors: Either[Tensor, OnnxTensor],
       encoderAttentionMaskTensors: Either[Tensor, OnnxTensor],
       maxLength: Int,
-<<<<<<< HEAD
-      session: Either[Session, (OrtEnvironment, OrtSession)],
-      ovInferRequest: Option[InferRequest]): Array[Array[Float]] = {
-=======
       session: Either[Session, (OrtEnvironment, OrtSession)]): Array[Array[Float]] = {
->>>>>>> 3deac191
     val sess: Session = session.left.get
     val decoderEncoderStateTensor: Tensor = decoderEncoderStateTensors.left.get
     getModelOutput(decoderInputIds, decoderEncoderStateTensor, sess)
