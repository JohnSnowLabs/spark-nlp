/*
 * Copyright 2017-2022 John Snow Labs
 *
 * Licensed under the Apache License, Version 2.0 (the "License");
 * you may not use this file except in compliance with the License.
 * You may obtain a copy of the License at
 *
 *    http://www.apache.org/licenses/LICENSE-2.0
 *
 * Unless required by applicable law or agreed to in writing, software
 * distributed under the License is distributed on an "AS IS" BASIS,
 * WITHOUT WARRANTIES OR CONDITIONS OF ANY KIND, either express or implied.
 * See the License for the specific language governing permissions and
 * limitations under the License.
 */

package com.johnsnowlabs.ml.util

import com.johnsnowlabs.ml.tensorflow.sentencepiece.SentencePieceWrapper
import com.johnsnowlabs.nlp.util.io.{ExternalResource, ReadAs, ResourceHelper}
import org.glassfish.jersey.internal.inject.Custom

import java.io.File
import java.nio.file.Paths
import scala.io.Source
import scala.util.Random

object LoadExternalModel {

  val notSupportedEngineError: String = {
    s"""Your imported model is either not supported or not correctly imported.
       |
       |A typical imported TensorFlow SavedModel has the following structure:
       |
       |├── assets/
       |    ├── your-assets-are-here (vocab, sp model, labels, etc.)
       |├── saved_model.pb
       |└── variables/
       |    ├── variables.data-00000-of-00001
       |    └── variables.index
       |
       |A typical imported ONNX model has the following structure:
       |
       |├── assets/
       |    ├── your-assets-are-here (vocab, sp model, labels, etc.)
       |├── model.onnx
       |
       |A typical imported ONNX model for Seq2Seq has the following structure:
       |
       |├── assets/
       |    ├── your-assets-are-here (vocab, sp model, labels, etc.)
       |├── encoder_model.onnx
       |├── decoder_model.onnx
       |├── decoder_with_past_model.onnx
       |
       |A typical imported OpenVINO model has the following structure:
       |
       |├── assets/
       |    ├── your-assets-are-here (vocab, sp model, labels, etc.)
       |├── openvino_model.xml
       |├── openvino_model.bin
       |
       |A typical imported OpenVINO model for Seq2Seq has the following structure:
       |
       |├── assets/
       |    ├── your-assets-are-here (vocab, sp model, labels, etc.)
       |├── openvino_encoder_model.xml
       |├── openvino_encoder_model.bin
       |├── openvino_decoder_model.xml
       |├── openvino_decoder_model.bin
       |├── openvino_decoder_with_past_model.xml
       |├── openvino_decoder_with_past_model.bin
       |
       |Please make sure you follow provided notebooks to import external models into Spark NLP:
       |https://github.com/JohnSnowLabs/spark-nlp/discussions/5669""".stripMargin
  }

  def isTensorFlowModel(modelPath: String): Boolean = {
    val tfSavedModel = new File(modelPath, TensorFlow.modelName)
    tfSavedModel.exists()

  }

  def isOnnxModel(
      modelPath: String,
      isEncoderDecoder: Boolean = false,
      withPast: Boolean = false,
      isDecoder: Boolean = false): Boolean = {
    if (isEncoderDecoder) {
      val onnxEncoderModel = new File(modelPath, ONNX.encoderModel)
      val onnxDecoderModel =
        if (withPast) new File(modelPath, ONNX.decoderWithPastModel)
        else new File(modelPath, ONNX.decoderModel)
      onnxEncoderModel.exists() && onnxDecoderModel.exists()
    } else if (isDecoder) {
      val onnxDecoderModel =
        if (withPast) new File(modelPath, ONNX.decoderWithPastModel)
        else new File(modelPath, ONNX.decoderModel)
      onnxDecoderModel.exists()
    } else {
      val onnxModel = new File(modelPath, ONNX.modelName)
      onnxModel.exists()
    }

  }

  def isOpenvinoModel(
      modelPath: String,
      isEncoderDecoder: Boolean,
      custom: Option[List[String]] = None): Boolean = {

    if (custom.isDefined) {
      for (model <- custom.get) {
        val ovModelXml = new File(modelPath, s"${model}.xml")
        val ovModelBin = new File(modelPath, s"${model}.bin")
        if (!ovModelXml.exists() || !ovModelBin.exists()) {
<<<<<<< HEAD
          // If any of the custom models are missing, return false
          println(s"Custom model $model is missing")
=======
          println(s"Model $model not found in $modelPath")
>>>>>>> 94290ccd
          return false
        }
      }
      true
    } else {
      if (isEncoderDecoder) {
        val ovEncoderModelXml = new File(modelPath, s"${Openvino.encoderModel}.xml")
        val ovEncoderModelBin = new File(modelPath, s"${Openvino.encoderModel}.bin")
        val ovDecoderModelXml = new File(modelPath, s"${Openvino.decoderModel}.xml")
        val ovDecoderModelBin = new File(modelPath, s"${Openvino.decoderModel}.bin")
        val ovDecoderModelWithPastXml =
          new File(modelPath, s"${Openvino.decoderModelWithPast}.xml")
        val ovDecoderModelWithPastBin =
          new File(modelPath, s"${Openvino.decoderModelWithPast}.bin")

        ovEncoderModelXml.exists() && ovEncoderModelBin.exists() &&
        ovDecoderModelXml.exists() && ovDecoderModelBin.exists() &&
        ovDecoderModelWithPastXml.exists() && ovDecoderModelWithPastBin.exists()
      } else {
        val modelXml = new File(modelPath, s"${Openvino.ovModel}.xml")
        val modelBin = new File(modelPath, s"${Openvino.ovModel}.bin")
        modelXml.exists() && modelBin.exists()
      }
    }
  }

  def detectEngine(
      modelPath: String,
      isEncoderDecoder: Boolean = false,
      withPast: Boolean = false,
      isDecoder: Boolean = false,
      custom: Option[List[String]] = None): String = {

    /** Check if the path is correct */
    val f = new File(modelPath)
    require(f.exists, s"Folder $modelPath not found")
    require(f.isDirectory, s"Folder $modelPath is not folder")

    /*Check if the assets path is correct*/
    val assetsPath = Paths.get(modelPath, "/assets").toString
    val assetsPathFile = new File(assetsPath)
    require(assetsPathFile.exists, s"Folder $assetsPath not found")
    require(assetsPathFile.isDirectory, s"Folder $assetsPath is not folder")

    /*TensorFlow required model's name*/
    val tfSavedModelExist = isTensorFlowModel(modelPath)

    /*ONNX required model's name*/
    val onnxModelExist = isOnnxModel(modelPath, isEncoderDecoder, withPast, isDecoder)

    /*Openvino required model files*/
    val openvinoModelExist = isOpenvinoModel(modelPath, isEncoderDecoder, custom)

    if (tfSavedModelExist) {
      TensorFlow.name
    } else if (onnxModelExist) {
      ONNX.name
    } else if (openvinoModelExist) {
      Openvino.name
    } else {
      require(tfSavedModelExist || onnxModelExist || openvinoModelExist, notSupportedEngineError)
      Unknown.name
    }

  }

  /** Retrieves a local path for a model folder and detects DL engine
    *
    * If the model is at a remote location it will be downloaded and a local path provided.
    * Otherwise an URL to the local path of the folder will be returned. This method also tests
    * the sanity of the DL model while detecting the DL engine
    *
    * @param path
    *   Local or Remote path of the model folder
    * @return
    *   URL to the local path of the folder
    */
  def modelSanityCheck(
      path: String,
      isEncoderDecoder: Boolean = false,
      withPast: Boolean = false,
      isDecoder: Boolean = false,
      custom: Option[List[String]] = None): (String, String) = {
    val localPath: String = ResourceHelper.copyToLocal(path)

    (localPath, detectEngine(localPath, isEncoderDecoder, withPast, isDecoder, custom))
  }

  def loadTextAsset(assetPath: String, assetName: String): Array[String] = {
    val assetFile = checkAndCreateFile(assetPath + "/assets", assetName)

    // Convert to URL first to access correct file protocol
    val assetResource =
      new ExternalResource(assetFile.toURI.toURL.toString, ReadAs.TEXT, Map("format" -> "text"))
    ResourceHelper.parseLines(assetResource)
  }

  /** @param assetPath
    *   path to root of assets directory
    * @param assetName
    *   asset's name
    * @return
    *   SentencePieceWrapper
    */
  def loadSentencePieceAsset(assetPath: String, assetName: String): SentencePieceWrapper = {
    val assetFile = checkAndCreateFile(assetPath + "/assets", assetName)
    SentencePieceWrapper.read(assetFile.toString)
  }

  /** @param assetPath
    *   path to root of assets directory
    * @param assetName
    *   asset's name
    * @return
    *   JSON as String to be parsed later
    */
  def loadJsonStringAsset(assetPath: String, assetName: String): String = {
    val assetFile = checkAndCreateFile(assetPath + "/assets", assetName)
    val vocabStream = ResourceHelper.getResourceStream(assetFile.getAbsolutePath)
    Source.fromInputStream(vocabStream).mkString
  }

  /** @param filePath
    *   path to the file
    * @param fileName
    *   file's name
    * @return
    *   File if the file exists
    */
  private def checkAndCreateFile(filePath: String, fileName: String): File = {
    val f = new File(filePath, fileName)
    require(f.exists(), s"File $fileName not found in folder $filePath")
    f
  }

  /** Generates a random alphanumeric string of a given length.
    *
    * @param n
    *   the length of the generated string
    * @return
    *   a random alphanumeric string of length n
    */
  def generateRandomString(n: Int): String = {
    val alphanumeric = "ABCDEFGHIJKLMNOPQRSTUVWXYZabcdefghijklmnopqrstuvwxyz0123456789"
    (1 to n).map(_ => alphanumeric(Random.nextInt(alphanumeric.length))).mkString
  }

}<|MERGE_RESOLUTION|>--- conflicted
+++ resolved
@@ -114,12 +114,9 @@
         val ovModelXml = new File(modelPath, s"${model}.xml")
         val ovModelBin = new File(modelPath, s"${model}.bin")
         if (!ovModelXml.exists() || !ovModelBin.exists()) {
-<<<<<<< HEAD
           // If any of the custom models are missing, return false
           println(s"Custom model $model is missing")
-=======
           println(s"Model $model not found in $modelPath")
->>>>>>> 94290ccd
           return false
         }
       }
