/*
 * Copyright 2017-2022 John Snow Labs
 *
 * Licensed under the Apache License, Version 2.0 (the "License");
 * you may not use this file except in compliance with the License.
 * You may obtain a copy of the License at
 *
 *    http://www.apache.org/licenses/LICENSE-2.0
 *
 * Unless required by applicable law or agreed to in writing, software
 * distributed under the License is distributed on an "AS IS" BASIS,
 * WITHOUT WARRANTIES OR CONDITIONS OF ANY KIND, either express or implied.
 * See the License for the specific language governing permissions and
 * limitations under the License.
 */

package com.johnsnowlabs.ml.util

import com.johnsnowlabs.ml.tensorflow.sentencepiece.SentencePieceWrapper
import com.johnsnowlabs.nlp.util.io.{ExternalResource, ReadAs, ResourceHelper}

import java.io.File
import java.nio.file.Paths
import scala.io.Source

object LoadExternalModel {

  val notSupportedEngineError: String = {
    s"""Your imported model is either not supported or not correctly imported.
       |
       |A typical imported TensorFlow SavedModel has the following structure:
       |
       |├── assets/
       |    ├── your-assets-are-here (vocab, sp model, labels, etc.)
       |├── saved_model.pb
       |└── variables/
       |    ├── variables.data-00000-of-00001
       |    └── variables.index
       |
       |A typical imported ONNX model has the following structure:
       |
       |├── assets/
       |    ├── your-assets-are-here (vocab, sp model, labels, etc.)
       |├── model.onnx
       |
       |A typical imported ONNX model for Seq2Seq has the following structure:
       |
       |├── assets/
       |    ├── your-assets-are-here (vocab, sp model, labels, etc.)
       |├── encoder_model.onnx
       |├── decoder_model.onnx
       |├── decoder_with_past_model.onnx
       |
       |A typical imported OpenVINO model has the following structure:
       |
       |├── assets/
       |    ├── your-assets-are-here (vocab, sp model, labels, etc.)
       |├── openvino_model.xml
       |├── openvino_model.bin
       |
       |A typical imported OpenVINO model for Seq2Seq has the following structure:
       |
       |├── assets/
       |    ├── your-assets-are-here (vocab, sp model, labels, etc.)
       |├── openvino_encoder_model.xml
       |├── openvino_encoder_model.bin
       |├── openvino_decoder_model.xml
       |├── openvino_decoder_model.bin
       |├── openvino_decoder_with_past_model.xml
       |├── openvino_decoder_with_past_model.bin
       |
       |Please make sure you follow provided notebooks to import external models into Spark NLP:
       |https://github.com/JohnSnowLabs/spark-nlp/discussions/5669""".stripMargin
  }

  def isTensorFlowModel(modelPath: String): Boolean = {
    val tfSavedModel = new File(modelPath, TensorFlow.modelName)
    tfSavedModel.exists()

  }

  def isOnnxModel(
      modelPath: String,
      isEncoderDecoder: Boolean = false,
      withPast: Boolean = false,
      isDecoder: Boolean = false): Boolean = {
    if (isEncoderDecoder) {
      val onnxEncoderModel = new File(modelPath, ONNX.encoderModel)
      val onnxDecoderModel =
        if (withPast) new File(modelPath, ONNX.decoderWithPastModel)
        else new File(modelPath, ONNX.decoderModel)
      onnxEncoderModel.exists() && onnxDecoderModel.exists()
    } else if (isDecoder) {
      val onnxDecoderModel =
        if (withPast) new File(modelPath, ONNX.decoderWithPastModel)
        else new File(modelPath, ONNX.decoderModel)
      onnxDecoderModel.exists()
    } else {
      val onnxModel = new File(modelPath, ONNX.modelName)
      onnxModel.exists()
    }

  }

  def isOpenvinoModel(modelPath: String, isEncoderDecoder: Boolean): Boolean = {
    if (isEncoderDecoder) {
      val ovEncoderModelXml = new File(modelPath, s"${Openvino.encoderModel}.xml")
      val ovEncoderModelBin = new File(modelPath, s"${Openvino.encoderModel}.bin")
      val ovDecoderModelXml = new File(modelPath, s"${Openvino.decoderModel}.xml")
      val ovDecoderModelBin = new File(modelPath, s"${Openvino.decoderModel}.bin")
      val ovDecoderModelWithPastXml = new File(modelPath, s"${Openvino.decoderModelWithPast}.xml")
      val ovDecoderModelWithPastBin = new File(modelPath, s"${Openvino.decoderModelWithPast}.bin")

      ovEncoderModelXml.exists() && ovEncoderModelBin.exists() &&
      ovDecoderModelXml.exists() && ovDecoderModelBin.exists() &&
      ovDecoderModelWithPastXml.exists() && ovDecoderModelWithPastBin.exists()
    } else {
      val modelXml = new File(modelPath, s"${Openvino.ovModel}.xml")
      val modelBin = new File(modelPath, s"${Openvino.ovModel}.bin")
      modelXml.exists() && modelBin.exists()
    }
  }

  def detectEngine(
      modelPath: String,
      isEncoderDecoder: Boolean = false,
      withPast: Boolean = false,
      isDecoder: Boolean = false): String = {

    /** Check if the path is correct */
    val f = new File(modelPath)
    require(f.exists, s"Folder $modelPath not found")
    require(f.isDirectory, s"Folder $modelPath is not folder")

    /*Check if the assets path is correct*/
    val assetsPath = Paths.get(modelPath, "/assets").toString
    val assetsPathFile = new File(assetsPath)
    require(assetsPathFile.exists, s"Folder $assetsPath not found")
    require(assetsPathFile.isDirectory, s"Folder $assetsPath is not folder")

    /*TensorFlow required model's name*/
    val tfSavedModelExist = isTensorFlowModel(modelPath)

    /*ONNX required model's name*/
    val onnxModelExist = isOnnxModel(modelPath, isEncoderDecoder, withPast, isDecoder)
<<<<<<< HEAD

    /*Openvino required model files*/
    val openvinoModelExist = isOpenvinoModel(modelPath, isEncoderDecoder)
=======
>>>>>>> 3deac191

    if (tfSavedModelExist) {
      TensorFlow.name
    } else if (onnxModelExist) {
      ONNX.name
    } else if (openvinoModelExist) {
      Openvino.name
    } else {
      require(tfSavedModelExist || onnxModelExist || openvinoModelExist, notSupportedEngineError)
      Unknown.name
    }

  }

  /** Retrieves a local path for a model folder and detects DL engine
    *
    * If the model is at a remote location it will be downloaded and a local path provided.
    * Otherwise an URL to the local path of the folder will be returned. This method also tests
    * the sanity of the DL model while detecting the DL engine
    *
    * @param path
    *   Local or Remote path of the model folder
    * @return
    *   URL to the local path of the folder
    */
  def modelSanityCheck(
      path: String,
      isEncoderDecoder: Boolean = false,
      withPast: Boolean = false,
      isDecoder: Boolean = false): (String, String) = {
    val localPath: String = ResourceHelper.copyToLocal(path)

    (localPath, detectEngine(localPath, isEncoderDecoder, withPast, isDecoder))
  }

  def loadTextAsset(assetPath: String, assetName: String): Array[String] = {
    val assetFile = checkAndCreateFile(assetPath + "/assets", assetName)

    // Convert to URL first to access correct file protocol
    val assetResource =
      new ExternalResource(assetFile.toURI.toURL.toString, ReadAs.TEXT, Map("format" -> "text"))
    ResourceHelper.parseLines(assetResource)
  }

  /** @param assetPath
    *   path to root of assets directory
    * @param assetName
    *   asset's name
    * @return
    *   SentencePieceWrapper
    */
  def loadSentencePieceAsset(assetPath: String, assetName: String): SentencePieceWrapper = {
    val assetFile = checkAndCreateFile(assetPath + "/assets", assetName)
    SentencePieceWrapper.read(assetFile.toString)
  }

  /** @param assetPath
    *   path to root of assets directory
    * @param assetName
    *   asset's name
    * @return
    *   JSON as String to be parsed later
    */
  def loadJsonStringAsset(assetPath: String, assetName: String): String = {
    val assetFile = checkAndCreateFile(assetPath + "/assets", assetName)
    val vocabStream = ResourceHelper.getResourceStream(assetFile.getAbsolutePath)
    Source.fromInputStream(vocabStream).mkString
  }

  /** @param filePath
    *   path to the file
    * @param fileName
    *   file's name
    * @return
    *   File if the file exists
    */
  private def checkAndCreateFile(filePath: String, fileName: String): File = {
    val f = new File(filePath, fileName)
    require(f.exists(), s"File $fileName not found in folder $filePath")
    f
  }

}<|MERGE_RESOLUTION|>--- conflicted
+++ resolved
@@ -51,24 +51,6 @@
        |├── decoder_model.onnx
        |├── decoder_with_past_model.onnx
        |
-       |A typical imported OpenVINO model has the following structure:
-       |
-       |├── assets/
-       |    ├── your-assets-are-here (vocab, sp model, labels, etc.)
-       |├── openvino_model.xml
-       |├── openvino_model.bin
-       |
-       |A typical imported OpenVINO model for Seq2Seq has the following structure:
-       |
-       |├── assets/
-       |    ├── your-assets-are-here (vocab, sp model, labels, etc.)
-       |├── openvino_encoder_model.xml
-       |├── openvino_encoder_model.bin
-       |├── openvino_decoder_model.xml
-       |├── openvino_decoder_model.bin
-       |├── openvino_decoder_with_past_model.xml
-       |├── openvino_decoder_with_past_model.bin
-       |
        |Please make sure you follow provided notebooks to import external models into Spark NLP:
        |https://github.com/JohnSnowLabs/spark-nlp/discussions/5669""".stripMargin
   }
@@ -102,25 +84,6 @@
 
   }
 
-  def isOpenvinoModel(modelPath: String, isEncoderDecoder: Boolean): Boolean = {
-    if (isEncoderDecoder) {
-      val ovEncoderModelXml = new File(modelPath, s"${Openvino.encoderModel}.xml")
-      val ovEncoderModelBin = new File(modelPath, s"${Openvino.encoderModel}.bin")
-      val ovDecoderModelXml = new File(modelPath, s"${Openvino.decoderModel}.xml")
-      val ovDecoderModelBin = new File(modelPath, s"${Openvino.decoderModel}.bin")
-      val ovDecoderModelWithPastXml = new File(modelPath, s"${Openvino.decoderModelWithPast}.xml")
-      val ovDecoderModelWithPastBin = new File(modelPath, s"${Openvino.decoderModelWithPast}.bin")
-
-      ovEncoderModelXml.exists() && ovEncoderModelBin.exists() &&
-      ovDecoderModelXml.exists() && ovDecoderModelBin.exists() &&
-      ovDecoderModelWithPastXml.exists() && ovDecoderModelWithPastBin.exists()
-    } else {
-      val modelXml = new File(modelPath, s"${Openvino.ovModel}.xml")
-      val modelBin = new File(modelPath, s"${Openvino.ovModel}.bin")
-      modelXml.exists() && modelBin.exists()
-    }
-  }
-
   def detectEngine(
       modelPath: String,
       isEncoderDecoder: Boolean = false,
@@ -143,21 +106,13 @@
 
     /*ONNX required model's name*/
     val onnxModelExist = isOnnxModel(modelPath, isEncoderDecoder, withPast, isDecoder)
-<<<<<<< HEAD
-
-    /*Openvino required model files*/
-    val openvinoModelExist = isOpenvinoModel(modelPath, isEncoderDecoder)
-=======
->>>>>>> 3deac191
 
     if (tfSavedModelExist) {
       TensorFlow.name
     } else if (onnxModelExist) {
       ONNX.name
-    } else if (openvinoModelExist) {
-      Openvino.name
     } else {
-      require(tfSavedModelExist || onnxModelExist || openvinoModelExist, notSupportedEngineError)
+      require(tfSavedModelExist || onnxModelExist, notSupportedEngineError)
       Unknown.name
     }
 
