--- conflicted
+++ resolved
@@ -698,16 +698,13 @@
     "Phi3Transformer" -> Phi3Transformer,
     "QwenTransformer" -> QwenTransformer,
     "AutoGGUFEmbeddings" -> AutoGGUFEmbeddings,
-<<<<<<< HEAD
-    "AutoGGUFVisionModel" -> AutoGGUFVisionModel)
-=======
+    "AutoGGUFVisionModel" -> AutoGGUFVisionModel,
     "MLLamaForMultimodal" -> MLLamaForMultimodal,
     "Qwen2VLTransformer" -> Qwen2VLTransformer,
     "CoHereTransformer" -> CoHereTransformer,
     "LLAVAForMultiModal" -> LLAVAForMultiModal,
     "Phi3Vision" -> Phi3Vision,
     "OLMoTransformer" -> OLMoTransformer)
->>>>>>> 6283a8f6
 
   // List pairs of types such as the one with key type can load a pretrained model from the value type
   val typeMapper: Map[String, String] = Map("ZeroShotNerModel" -> "RoBertaForQuestionAnswering")
