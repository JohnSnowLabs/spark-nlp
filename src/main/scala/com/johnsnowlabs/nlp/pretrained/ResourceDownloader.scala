/*
 * Copyright 2017-2023 John Snow Labs
 *
 * Licensed under the Apache License, Version 2.0 (the "License");
 * you may not use this file except in compliance with the License.
 * You may obtain a copy of the License at
 *
 *    http://www.apache.org/licenses/LICENSE-2.0
 *
 * Unless required by applicable law or agreed to in writing, software
 * distributed under the License is distributed on an "AS IS" BASIS,
 * WITHOUT WARRANTIES OR CONDITIONS OF ANY KIND, either express or implied.
 * See the License for the specific language governing permissions and
 * limitations under the License.
 */

package com.johnsnowlabs.nlp.pretrained

import com.johnsnowlabs.nlp.annotators._
import com.johnsnowlabs.nlp.annotators.audio.{HubertForCTC, Wav2Vec2ForCTC, WhisperForCTC}
import com.johnsnowlabs.nlp.annotators.classifier.dl._
import com.johnsnowlabs.nlp.annotators.coref.SpanBertCorefModel
import com.johnsnowlabs.nlp.annotators.cv._
import com.johnsnowlabs.nlp.annotators.er.EntityRulerModel
import com.johnsnowlabs.nlp.annotators.ld.dl.LanguageDetectorDL
import com.johnsnowlabs.nlp.annotators.ner.crf.NerCrfModel
import com.johnsnowlabs.nlp.annotators.ner.dl.{NerDLModel, ZeroShotNerModel}
import com.johnsnowlabs.nlp.annotators.parser.dep.DependencyParserModel
import com.johnsnowlabs.nlp.annotators.parser.typdep.TypedDependencyParserModel
import com.johnsnowlabs.nlp.annotators.pos.perceptron.PerceptronModel
import com.johnsnowlabs.nlp.annotators.sbd.pragmatic.SentenceDetector
import com.johnsnowlabs.nlp.annotators.sda.pragmatic.SentimentDetectorModel
import com.johnsnowlabs.nlp.annotators.sda.vivekn.ViveknSentimentModel
import com.johnsnowlabs.nlp.annotators.sentence_detector_dl.SentenceDetectorDLModel
import com.johnsnowlabs.nlp.annotators.seq2seq._
import com.johnsnowlabs.nlp.annotators.spell.context.ContextSpellCheckerModel
import com.johnsnowlabs.nlp.annotators.spell.norvig.NorvigSweetingModel
import com.johnsnowlabs.nlp.annotators.spell.symmetric.SymmetricDeleteModel
import com.johnsnowlabs.nlp.annotators.ws.WordSegmenterModel
import com.johnsnowlabs.nlp.embeddings._
import com.johnsnowlabs.nlp.pretrained.ResourceType.ResourceType
import com.johnsnowlabs.nlp.util.io.{OutputHelper, ResourceHelper}
import com.johnsnowlabs.nlp.{DocumentAssembler, PromptAssembler, TableAssembler, pretrained}
import com.johnsnowlabs.util._
import org.apache.hadoop.fs.FileSystem
import org.apache.spark.ml.util.DefaultParamsReadable
import org.apache.spark.ml.{PipelineModel, PipelineStage}
import org.slf4j.{Logger, LoggerFactory}

import scala.collection.mutable
import scala.collection.mutable.ListBuffer
import scala.concurrent.ExecutionContext.Implicits.global
import scala.concurrent.Future
import scala.util.{Failure, Success}

trait ResourceDownloader {

  /** Download resource to local file
    *
    * @param request
    *   Resource request
    * @return
    *   downloaded file or None if resource is not found
    */
  def download(request: ResourceRequest): Option[String]

  def getDownloadSize(request: ResourceRequest): Option[Long]

  def clearCache(request: ResourceRequest): Unit

  def downloadMetadataIfNeed(folder: String): List[ResourceMetadata]

  def downloadAndUnzipFile(s3FilePath: String, unzip: Boolean = true): Option[String]

  val fileSystem: FileSystem = ResourceDownloader.fileSystem

}

object ResourceDownloader {

  private val logger: Logger = LoggerFactory.getLogger(this.getClass.toString)

  val fileSystem: FileSystem = OutputHelper.getFileSystem

  def s3Bucket: String = ConfigLoader.getConfigStringValue(ConfigHelper.pretrainedS3BucketKey)

  def s3BucketCommunity: String =
    ConfigLoader.getConfigStringValue(ConfigHelper.pretrainedCommunityS3BucketKey)

  def s3Path: String = ConfigLoader.getConfigStringValue(ConfigHelper.pretrainedS3PathKey)

  def cacheFolder: String = ConfigLoader.getConfigStringValue(ConfigHelper.pretrainedCacheFolder)

  val publicLoc = "public/models"

  private val cache: mutable.Map[ResourceRequest, PipelineStage] =
    mutable.Map[ResourceRequest, PipelineStage]()

  lazy val sparkVersion: Version = {
    val spark_version = ResourceHelper.spark.version
    Version.parse(spark_version)
  }

  lazy val libVersion: Version = {
    Version.parse(Build.version)
  }

  var privateDownloader: ResourceDownloader =
    new S3ResourceDownloader(s3Bucket, s3Path, cacheFolder, "private")
  var publicDownloader: ResourceDownloader =
    new S3ResourceDownloader(s3Bucket, s3Path, cacheFolder, "public")
  var communityDownloader: ResourceDownloader =
    new S3ResourceDownloader(s3BucketCommunity, s3Path, cacheFolder, "community")

  def getResourceDownloader(folder: String): ResourceDownloader = {
    folder match {
      case this.publicLoc => publicDownloader
      case loc if loc.startsWith("@") => communityDownloader
      case _ => privateDownloader
    }
  }

  /** Reset the cache and recreate ResourceDownloader S3 credentials */
  def resetResourceDownloader(): Unit = {
    cache.empty
    this.privateDownloader = new S3ResourceDownloader(s3Bucket, s3Path, cacheFolder, "private")
  }

  /** List all pretrained models in public name_lang */
  def listPublicModels(): List[String] = {
    listPretrainedResources(folder = publicLoc, ResourceType.MODEL)
  }

  /** Prints all pretrained models for a particular annotator model, that are compatible with a
    * version of Spark NLP. If any of the optional arguments are not set, the filter is not
    * considered.
    *
    * @param annotator
    *   Name of the model class, for example "NerDLModel"
    * @param lang
    *   Language of the pretrained models to display, for example "en"
    * @param version
    *   Version of Spark NLP that the model should be compatible with, for example "3.2.3"
    */
  def showPublicModels(
      annotator: Option[String] = None,
      lang: Option[String] = None,
      version: Option[String] = Some(Build.version)): Unit = {
    println(
      publicResourceString(
        annotator = annotator,
        lang = lang,
        version = version,
        resourceType = ResourceType.MODEL))
  }

  /** Prints all pretrained models for a particular annotator model, that are compatible with this
    * version of Spark NLP.
    *
    * @param annotator
    *   Name of the annotator class
    */
  def showPublicModels(annotator: String): Unit = showPublicModels(Some(annotator))

  /** Prints all pretrained models for a particular annotator model, that are compatible with this
    * version of Spark NLP.
    *
    * @param annotator
    *   Name of the annotator class
    * @param lang
    *   Language of the pretrained models to display
    */
  def showPublicModels(annotator: String, lang: String): Unit =
    showPublicModels(Some(annotator), Some(lang))

  /** Prints all pretrained models for a particular annotator, that are compatible with a version
    * of Spark NLP.
    *
    * @param annotator
    *   Name of the model class, for example "NerDLModel"
    * @param lang
    *   Language of the pretrained models to display, for example "en"
    * @param version
    *   Version of Spark NLP that the model should be compatible with, for example "3.2.3"
    */
  def showPublicModels(annotator: String, lang: String, version: String): Unit =
    showPublicModels(Some(annotator), Some(lang), Some(version))

  /** List all pretrained pipelines in public */
  def listPublicPipelines(): List[String] = {
    listPretrainedResources(folder = publicLoc, ResourceType.PIPELINE)
  }

  /** Prints all Pipelines available for a language and a version of Spark NLP. By default shows
    * all languages and uses the current version of Spark NLP.
    *
    * @param lang
    *   Language of the Pipeline
    * @param version
    *   Version of Spark NLP
    */
  def showPublicPipelines(
      lang: Option[String] = None,
      version: Option[String] = Some(Build.version)): Unit = {
    println(
      publicResourceString(
        annotator = None,
        lang = lang,
        version = version,
        resourceType = ResourceType.PIPELINE))
  }

  /** Prints all Pipelines available for a language and this version of Spark NLP.
    *
    * @param lang
    *   Language of the Pipeline
    */
  def showPublicPipelines(lang: String): Unit = showPublicPipelines(Some(lang))

  /** Prints all Pipelines available for a language and a version of Spark NLP.
    *
    * @param lang
    *   Language of the Pipeline
    * @param version
    *   Version of Spark NLP
    */
  def showPublicPipelines(lang: String, version: String): Unit =
    showPublicPipelines(Some(lang), Some(version))

  /** Returns models or pipelines in metadata json which has not been categorized yet.
    *
    * @return
    *   list of models or pipelines which are not categorized in metadata json
    */
  def listUnCategorizedResources(): List[String] = {
    listPretrainedResources(folder = publicLoc, ResourceType.NOT_DEFINED)
  }

  def showUnCategorizedResources(lang: String): Unit = {
    println(publicResourceString(None, Some(lang), None, resourceType = ResourceType.NOT_DEFINED))
  }

  def showUnCategorizedResources(lang: String, version: String): Unit = {
    println(
      publicResourceString(
        None,
        Some(lang),
        Some(version),
        resourceType = ResourceType.NOT_DEFINED))

  }

  def showString(list: List[String], resourceType: ResourceType): String = {
    val sb = new StringBuilder
    var max_length = 14
    var max_length_version = 7
    for (data <- list) {
      val temp = data.split(":")
      max_length = scala.math.max(temp(0).length, max_length)
      max_length_version = scala.math.max(temp(2).length, max_length_version)
    }
    // adding head
    sb.append("+")
    sb.append("-" * (max_length + 2))
    sb.append("+")
    sb.append("-" * 6)
    sb.append("+")
    sb.append("-" * (max_length_version + 2))
    sb.append("+\n")
    if (resourceType.equals(ResourceType.PIPELINE))
      sb.append(
        "| " + "Pipeline" + (" " * (max_length - 8)) + " | " + "lang" + " | " + "version" + " " * (max_length_version - 7) + " |\n")
    else if (resourceType.equals(ResourceType.MODEL))
      sb.append(
        "| " + "Model" + (" " * (max_length - 5)) + " | " + "lang" + " | " + "version" + " " * (max_length_version - 7) + " |\n")
    else
      sb.append(
        "| " + "Pipeline/Model" + (" " * (max_length - 14)) + " | " + "lang" + " | " + "version" + " " * (max_length_version - 7) + " |\n")

    sb.append("+")
    sb.append("-" * (max_length + 2))
    sb.append("+")
    sb.append("-" * 6)
    sb.append("+")
    sb.append("-" * (max_length_version + 2))
    sb.append("+\n")
    for (data <- list) {
      val temp = data.split(":")
      sb.append(
        "| " + temp(0) + (" " * (max_length - temp(0).length)) + " |  " + temp(1) + "  | " + temp(
          2) + " " * (max_length_version - temp(2).length) + " |\n")
    }
    // adding bottom
    sb.append("+")
    sb.append("-" * (max_length + 2))
    sb.append("+")
    sb.append("-" * 6)
    sb.append("+")
    sb.append("-" * (max_length_version + 2))
    sb.append("+\n")
    sb.toString()

  }

  def publicResourceString(
      annotator: Option[String] = None,
      lang: Option[String] = None,
      version: Option[String] = Some(Build.version),
      resourceType: ResourceType): String = {
    showString(
      listPretrainedResources(
        folder = publicLoc,
        resourceType,
        annotator = annotator,
        lang = lang,
        version = version match {
          case Some(ver) => Some(Version.parse(ver))
          case None => None
        }),
      resourceType)
  }

  /** Lists pretrained resource from metadata.json, depending on the set filters. The folder in
    * the S3 location and the resourceType is necessary. The other filters are optional and will
    * be ignored if not set.
    *
    * @param folder
    *   Folder in the S3 location
    * @param resourceType
    *   Type of the Resource. Can Either `ResourceType.MODEL`, `ResourceType.PIPELINE` or
    *   `ResourceType.NOT_DEFINED`
    * @param annotator
    *   Name of the model class
    * @param lang
    *   Language of the model
    * @param version
    *   Version that the model should be compatible with
    * @return
    *   A list of the available resources
    */
  def listPretrainedResources(
      folder: String,
      resourceType: ResourceType,
      annotator: Option[String] = None,
      lang: Option[String] = None,
      version: Option[Version] = None): List[String] = {
    val resourceList = new ListBuffer[String]()

    val resourceMetaData = getResourceMetadata(folder)

    for (meta <- resourceMetaData) {
      val isSameResourceType =
        meta.category.getOrElse(ResourceType.NOT_DEFINED).toString.equals(resourceType.toString)
      val isCompatibleWithVersion = version match {
        case Some(ver) => Version.isCompatible(ver, meta.libVersion)
        case None => true
      }
      val isSameAnnotator = annotator match {
        case Some(cls) => meta.annotator.getOrElse("").equalsIgnoreCase(cls)
        case None => true
      }
      val isSameLanguage = lang match {
        case Some(l) => meta.language.getOrElse("").equalsIgnoreCase(l)
        case None => true
      }

      if (isSameResourceType & isCompatibleWithVersion & isSameAnnotator & isSameLanguage) {
        resourceList += meta.name + ":" + meta.language.getOrElse("-") + ":" + meta.libVersion
          .getOrElse("-")
      }
    }
    resourceList.result()
  }

  def listPretrainedResources(
      folder: String,
      resourceType: ResourceType,
      lang: String): List[String] =
    listPretrainedResources(folder, resourceType, lang = Some(lang))

  def listPretrainedResources(
      folder: String,
      resourceType: ResourceType,
      version: Version): List[String] =
    listPretrainedResources(folder, resourceType, version = Some(version))

  def listPretrainedResources(
      folder: String,
      resourceType: ResourceType,
      lang: String,
      version: Version): List[String] =
    listPretrainedResources(folder, resourceType, lang = Some(lang), version = Some(version))

  def listAvailableAnnotators(folder: String = publicLoc): List[String] = {

    val resourceMetaData = getResourceMetadata(folder)

    resourceMetaData
      .map(_.annotator.getOrElse(""))
      .toSet
      .filter { a =>
        !a.equals("")
      }
      .toList
      .sorted
  }

  private def getResourceMetadata(location: String): List[ResourceMetadata] = {
    getResourceDownloader(location).downloadMetadataIfNeed(location)
  }

  def showAvailableAnnotators(folder: String = publicLoc): Unit = {
    println(listAvailableAnnotators(folder).mkString("\n"))
  }

  /** Loads resource to path
    *
    * @param name
    *   Name of Resource
    * @param folder
    *   Subfolder in s3 where to search model (e.g. medicine)
    * @param language
    *   Desired language of Resource
    * @return
    *   path of downloaded resource
    */
  def downloadResource(
      name: String,
      language: Option[String] = None,
      folder: String = publicLoc): String = {
    downloadResource(ResourceRequest(name, language, folder))
  }

  /** Loads resource to path
    *
    * @param request
    *   Request for resource
    * @return
    *   path of downloaded resource
    */
  def downloadResource(request: ResourceRequest): String = {
    val future = Future {
      val updatedRequest: ResourceRequest = if (request.folder.startsWith("@")) {
        request.copy(folder = request.folder.replace("@", ""))
      } else request
      getResourceDownloader(request.folder).download(updatedRequest)
    }

    var downloadFinished = false
    var path: Option[String] = None
    val fileSize = getDownloadSize(request)
    require(
      !fileSize.equals("-1"),
      s"Can not find ${request.name} inside ${request.folder} to download. Please make sure the name and location are correct!")
    println(request.name + " download started this may take some time.")
    println("Approximate size to download " + fileSize)

    while (!downloadFinished) {
      future.onComplete {
        case Success(value) =>
          downloadFinished = true
          path = value
        case Failure(exception) =>
          println(s"Error: ${exception.getMessage}")
          logger.error(exception.getMessage)
          downloadFinished = true
          path = None
      }
      Thread.sleep(1000)

    }

    require(
      path.isDefined,
      s"Was not found appropriate resource to download for request: $request with downloader: $privateDownloader")
    println("Download done! Loading the resource.")
    path.get
  }

  /** Downloads a model from the default S3 bucket to the cache pretrained folder.
    * @param model
    *   the name of the key in the S3 bucket or s3 URI
    * @param folder
    *   the folder of the model
    * @param unzip
    *   used to unzip the model, by default true
    */
  def downloadModelDirectly(
      model: String,
      folder: String = publicLoc,
      unzip: Boolean = true): Unit = {
    getResourceDownloader(folder).downloadAndUnzipFile(model, unzip)
  }

  def downloadModel[TModel <: PipelineStage](
      reader: DefaultParamsReadable[TModel],
      name: String,
      language: Option[String] = None,
      folder: String = publicLoc): TModel = {
    downloadModel(reader, ResourceRequest(name, language, folder))
  }

  def downloadModel[TModel <: PipelineStage](
      reader: DefaultParamsReadable[TModel],
      request: ResourceRequest): TModel = {
    if (!cache.contains(request)) {
      val path = downloadResource(request)
      val model = reader.read.load(path)
      cache(request) = model
      model
    } else {
      cache(request).asInstanceOf[TModel]
    }
  }

  def downloadPipeline(
      name: String,
      language: Option[String] = None,
      folder: String = publicLoc): PipelineModel = {
    downloadPipeline(ResourceRequest(name, language, folder))
  }

  def downloadPipeline(request: ResourceRequest): PipelineModel = {
    if (!cache.contains(request)) {
      val path = downloadResource(request)
      val model = PipelineModel.read.load(path)
      cache(request) = model
      model
    } else {
      cache(request).asInstanceOf[PipelineModel]
    }
  }

  def clearCache(
      name: String,
      language: Option[String] = None,
      folder: String = publicLoc): Unit = {
    clearCache(ResourceRequest(name, language, folder))
  }

  def clearCache(request: ResourceRequest): Unit = {
    privateDownloader.clearCache(request)
    publicDownloader.clearCache(request)
    communityDownloader.clearCache(request)
    cache.remove(request)
  }

  def getDownloadSize(resourceRequest: ResourceRequest): String = {

    val updatedResourceRequest: ResourceRequest = if (resourceRequest.folder.startsWith("@")) {
      resourceRequest.copy(folder = resourceRequest.folder.replace("@", ""))
    } else resourceRequest

    val size = getResourceDownloader(resourceRequest.folder)
      .getDownloadSize(updatedResourceRequest)

    size match {
      case Some(downloadBytes) => FileHelper.getHumanReadableFileSize(downloadBytes)
      case None => "-1"

    }
  }

}

object ResourceType extends Enumeration {
  type ResourceType = Value
  val MODEL: pretrained.ResourceType.Value = Value("ml")
  val PIPELINE: pretrained.ResourceType.Value = Value("pl")
  val NOT_DEFINED: pretrained.ResourceType.Value = Value("nd")
}

case class ResourceRequest(
    name: String,
    language: Option[String] = None,
    folder: String = ResourceDownloader.publicLoc,
    libVersion: Version = ResourceDownloader.libVersion,
    sparkVersion: Version = ResourceDownloader.sparkVersion)

/* convenience accessor for Py4J calls */
object PythonResourceDownloader {

  val keyToReader: mutable.Map[String, DefaultParamsReadable[_]] = mutable.Map(
    "DocumentAssembler" -> DocumentAssembler,
    "SentenceDetector" -> SentenceDetector,
    "TokenizerModel" -> TokenizerModel,
    "PerceptronModel" -> PerceptronModel,
    "NerCrfModel" -> NerCrfModel,
    "Stemmer" -> Stemmer,
    "NormalizerModel" -> NormalizerModel,
    "RegexMatcherModel" -> RegexMatcherModel,
    "LemmatizerModel" -> LemmatizerModel,
    "DateMatcher" -> DateMatcher,
    "TextMatcherModel" -> TextMatcherModel,
    "SentimentDetectorModel" -> SentimentDetectorModel,
    "ViveknSentimentModel" -> ViveknSentimentModel,
    "NorvigSweetingModel" -> NorvigSweetingModel,
    "SymmetricDeleteModel" -> SymmetricDeleteModel,
    "NerDLModel" -> NerDLModel,
    "WordEmbeddingsModel" -> WordEmbeddingsModel,
    "BertEmbeddings" -> BertEmbeddings,
    "DependencyParserModel" -> DependencyParserModel,
    "TypedDependencyParserModel" -> TypedDependencyParserModel,
    "UniversalSentenceEncoder" -> UniversalSentenceEncoder,
    "ElmoEmbeddings" -> ElmoEmbeddings,
    "ClassifierDLModel" -> ClassifierDLModel,
    "ContextSpellCheckerModel" -> ContextSpellCheckerModel,
    "AlbertEmbeddings" -> AlbertEmbeddings,
    "XlnetEmbeddings" -> XlnetEmbeddings,
    "SentimentDLModel" -> SentimentDLModel,
    "LanguageDetectorDL" -> LanguageDetectorDL,
    "StopWordsCleaner" -> StopWordsCleaner,
    "BertSentenceEmbeddings" -> BertSentenceEmbeddings,
    "MultiClassifierDLModel" -> MultiClassifierDLModel,
    "SentenceDetectorDLModel" -> SentenceDetectorDLModel,
    "T5Transformer" -> T5Transformer,
    "MarianTransformer" -> MarianTransformer,
    "WordSegmenterModel" -> WordSegmenterModel,
    "DistilBertEmbeddings" -> DistilBertEmbeddings,
    "RoBertaEmbeddings" -> RoBertaEmbeddings,
    "XlmRoBertaEmbeddings" -> XlmRoBertaEmbeddings,
    "LongformerEmbeddings" -> LongformerEmbeddings,
    "RoBertaSentenceEmbeddings" -> RoBertaSentenceEmbeddings,
    "XlmRoBertaSentenceEmbeddings" -> XlmRoBertaSentenceEmbeddings,
    "AlbertForTokenClassification" -> AlbertForTokenClassification,
    "BertForTokenClassification" -> BertForTokenClassification,
    "DeBertaForTokenClassification" -> DeBertaForTokenClassification,
    "DistilBertForTokenClassification" -> DistilBertForTokenClassification,
    "LongformerForTokenClassification" -> LongformerForTokenClassification,
    "RoBertaForTokenClassification" -> RoBertaForTokenClassification,
    "XlmRoBertaForTokenClassification" -> XlmRoBertaForTokenClassification,
    "XlnetForTokenClassification" -> XlnetForTokenClassification,
    "AlbertForSequenceClassification" -> AlbertForSequenceClassification,
    "BertForSequenceClassification" -> BertForSequenceClassification,
    "DeBertaForSequenceClassification" -> DeBertaForSequenceClassification,
    "DistilBertForSequenceClassification" -> DistilBertForSequenceClassification,
    "LongformerForSequenceClassification" -> LongformerForSequenceClassification,
    "RoBertaForSequenceClassification" -> RoBertaForSequenceClassification,
    "XlmRoBertaForSequenceClassification" -> XlmRoBertaForSequenceClassification,
    "XlnetForSequenceClassification" -> XlnetForSequenceClassification,
    "GPT2Transformer" -> GPT2Transformer,
    "EntityRulerModel" -> EntityRulerModel,
    "Doc2VecModel" -> Doc2VecModel,
    "Word2VecModel" -> Word2VecModel,
    "DeBertaEmbeddings" -> DeBertaEmbeddings,
    "DeBertaForSequenceClassification" -> DeBertaForSequenceClassification,
    "DeBertaForTokenClassification" -> DeBertaForTokenClassification,
    "CamemBertEmbeddings" -> CamemBertEmbeddings,
    "AlbertForQuestionAnswering" -> AlbertForQuestionAnswering,
    "BertForQuestionAnswering" -> BertForQuestionAnswering,
    "DeBertaForQuestionAnswering" -> DeBertaForQuestionAnswering,
    "DistilBertForQuestionAnswering" -> DistilBertForQuestionAnswering,
    "LongformerForQuestionAnswering" -> LongformerForQuestionAnswering,
    "RoBertaForQuestionAnswering" -> RoBertaForQuestionAnswering,
    "XlmRoBertaForQuestionAnswering" -> XlmRoBertaForQuestionAnswering,
    "SpanBertCorefModel" -> SpanBertCorefModel,
    "ViTForImageClassification" -> ViTForImageClassification,
    "VisionEncoderDecoderForImageCaptioning" -> VisionEncoderDecoderForImageCaptioning,
    "SwinForImageClassification" -> SwinForImageClassification,
    "ConvNextForImageClassification" -> ConvNextForImageClassification,
    "Wav2Vec2ForCTC" -> Wav2Vec2ForCTC,
    "HubertForCTC" -> HubertForCTC,
    "WhisperForCTC" -> WhisperForCTC,
    "CamemBertForTokenClassification" -> CamemBertForTokenClassification,
    "TableAssembler" -> TableAssembler,
    "TapasForQuestionAnswering" -> TapasForQuestionAnswering,
    "CamemBertForSequenceClassification" -> CamemBertForSequenceClassification,
    "CamemBertForQuestionAnswering" -> CamemBertForQuestionAnswering,
    "ZeroShotNerModel" -> ZeroShotNerModel,
    "BartTransformer" -> BartTransformer,
    "BertForZeroShotClassification" -> BertForZeroShotClassification,
    "DistilBertForZeroShotClassification" -> DistilBertForZeroShotClassification,
    "RoBertaForZeroShotClassification" -> RoBertaForZeroShotClassification,
    "XlmRoBertaForZeroShotClassification" -> XlmRoBertaForZeroShotClassification,
    "BartForZeroShotClassification" -> BartForZeroShotClassification,
    "InstructorEmbeddings" -> InstructorEmbeddings,
    "E5Embeddings" -> E5Embeddings,
    "MPNetEmbeddings" -> MPNetEmbeddings,
    "CLIPForZeroShotClassification" -> CLIPForZeroShotClassification,
    "DeBertaForZeroShotClassification" -> DeBertaForZeroShotClassification,
    "BGEEmbeddings" -> BGEEmbeddings,
    "MPNetForSequenceClassification" -> MPNetForSequenceClassification,
    "MPNetForQuestionAnswering" -> MPNetForQuestionAnswering,
    "LLAMA2Transformer" -> LLAMA2Transformer,
    "LLAMA3Transformer" -> LLAMA3Transformer,
    "M2M100Transformer" -> M2M100Transformer,
    "UAEEmbeddings" -> UAEEmbeddings,
    "AutoGGUFModel" -> AutoGGUFModel,
    "AlbertForZeroShotClassification" -> AlbertForZeroShotClassification,
    "MxbaiEmbeddings" -> MxbaiEmbeddings,
    "SnowFlakeEmbeddings" -> SnowFlakeEmbeddings,
    "CamemBertForZeroShotClassification" -> CamemBertForZeroShotClassification,
    "BertForMultipleChoice" -> BertForMultipleChoice,
    "PromptAssembler" -> PromptAssembler,
    "CPMTransformer" -> CPMTransformer,
    "NomicEmbeddings" -> NomicEmbeddings,
    "NLLBTransformer" -> NLLBTransformer,
    "Phi3Transformer" -> Phi3Transformer,
    "QwenTransformer" -> QwenTransformer,
    "AutoGGUFEmbeddings" -> AutoGGUFEmbeddings,
<<<<<<< HEAD
    "CoHereTransformer" -> CoHereTransformer)
=======
    "LLAVAForMultiModal" -> LLAVAForMultiModal,
    "Phi3Vision" -> Phi3Vision,
    "OLMoTransformer" -> OLMoTransformer)
>>>>>>> 7b650305

  // List pairs of types such as the one with key type can load a pretrained model from the value type
  val typeMapper: Map[String, String] = Map("ZeroShotNerModel" -> "RoBertaForQuestionAnswering")

  def downloadModel(
      readerStr: String,
      name: String,
      language: String = null,
      remoteLoc: String = null): PipelineStage = {

    val reader = keyToReader.getOrElse(
      if (typeMapper.contains(readerStr)) typeMapper(readerStr) else readerStr,
      throw new RuntimeException(s"Unsupported Model: $readerStr"))

    val correctedFolder = Option(remoteLoc).getOrElse(ResourceDownloader.publicLoc)

    val model = ResourceDownloader.downloadModel(
      reader.asInstanceOf[DefaultParamsReadable[PipelineStage]],
      name,
      Option(language),
      correctedFolder)

    // Cast the model to the required type. This has to be done for each entry in the typeMapper map
    if (typeMapper.contains(readerStr) && readerStr == "ZeroShotNerModel")
      ZeroShotNerModel(model)
    else
      model
  }

  def downloadPipeline(
      name: String,
      language: String = null,
      remoteLoc: String = null): PipelineModel = {
    val correctedFolder = Option(remoteLoc).getOrElse(ResourceDownloader.publicLoc)
    ResourceDownloader.downloadPipeline(name, Option(language), correctedFolder)
  }

  def clearCache(name: String, language: String = null, remoteLoc: String = null): Unit = {
    val correctedFolder = Option(remoteLoc).getOrElse(ResourceDownloader.publicLoc)
    ResourceDownloader.clearCache(name, Option(language), correctedFolder)
  }

  def downloadModelDirectly(
      model: String,
      remoteLoc: String = null,
      unzip: Boolean = true): Unit = {
    val correctedFolder = Option(remoteLoc).getOrElse(ResourceDownloader.publicLoc)
    ResourceDownloader.downloadModelDirectly(model, correctedFolder, unzip)
  }

  def showUnCategorizedResources(): String = {
    ResourceDownloader.publicResourceString(
      annotator = None,
      lang = None,
      version = None,
      resourceType = ResourceType.NOT_DEFINED)
  }

  def showPublicPipelines(lang: String, version: String): String = {
    val ver: Option[String] = version match {
      case null => Some(Build.version)
      case _ => Some(version)
    }
    ResourceDownloader.publicResourceString(
      annotator = None,
      lang = Option(lang),
      version = ver,
      resourceType = ResourceType.PIPELINE)
  }

  def showPublicModels(annotator: String, lang: String, version: String): String = {
    val ver: Option[String] = version match {
      case null => Some(Build.version)
      case _ => Some(version)
    }
    ResourceDownloader.publicResourceString(
      annotator = Option(annotator),
      lang = Option(lang),
      version = ver,
      resourceType = ResourceType.MODEL)
  }

  def showAvailableAnnotators(): String = {
    ResourceDownloader.listAvailableAnnotators().mkString("\n")
  }

  def getDownloadSize(name: String, language: String = "en", remoteLoc: String = null): String = {
    val correctedFolder = Option(remoteLoc).getOrElse(ResourceDownloader.publicLoc)
    ResourceDownloader.getDownloadSize(ResourceRequest(name, Option(language), correctedFolder))
  }
}<|MERGE_RESOLUTION|>--- conflicted
+++ resolved
@@ -698,13 +698,10 @@
     "Phi3Transformer" -> Phi3Transformer,
     "QwenTransformer" -> QwenTransformer,
     "AutoGGUFEmbeddings" -> AutoGGUFEmbeddings,
-<<<<<<< HEAD
-    "CoHereTransformer" -> CoHereTransformer)
-=======
+    "CoHereTransformer" -> CoHereTransformer,
     "LLAVAForMultiModal" -> LLAVAForMultiModal,
     "Phi3Vision" -> Phi3Vision,
     "OLMoTransformer" -> OLMoTransformer)
->>>>>>> 7b650305
 
   // List pairs of types such as the one with key type can load a pretrained model from the value type
   val typeMapper: Map[String, String] = Map("ZeroShotNerModel" -> "RoBertaForQuestionAnswering")
