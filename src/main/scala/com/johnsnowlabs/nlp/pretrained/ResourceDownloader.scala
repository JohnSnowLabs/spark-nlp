--- conflicted
+++ resolved
@@ -526,11 +526,8 @@
     "AlbertForTokenClassification" -> AlbertForTokenClassification,
     "XlnetForTokenClassification" -> XlnetForTokenClassification,
     "LongformerForTokenClassification" -> LongformerForTokenClassification,
-<<<<<<< HEAD
-    "BertForSequenceClassification" -> BertForSequenceClassification
-=======
+    "BertForSequenceClassification" -> BertForSequenceClassification,
     "EntityRulerModel" -> EntityRulerModel
->>>>>>> 4e3c117a
   )
 
   def downloadModel(readerStr: String, name: String, language: String = null, remoteLoc: String = null): PipelineStage = {
