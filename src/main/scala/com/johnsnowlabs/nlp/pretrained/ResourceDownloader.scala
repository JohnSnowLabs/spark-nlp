/*
 * Copyright 2017-2021 John Snow Labs
 *
 * Licensed under the Apache License, Version 2.0 (the "License");
 * you may not use this file except in compliance with the License.
 * You may obtain a copy of the License at
 *
 *    http://www.apache.org/licenses/LICENSE-2.0
 *
 * Unless required by applicable law or agreed to in writing, software
 * distributed under the License is distributed on an "AS IS" BASIS,
 * WITHOUT WARRANTIES OR CONDITIONS OF ANY KIND, either express or implied.
 * See the License for the specific language governing permissions and
 * limitations under the License.
 */

package com.johnsnowlabs.nlp.pretrained

import com.johnsnowlabs.nlp.annotators._
import com.johnsnowlabs.nlp.annotators.classifier.dl._
import com.johnsnowlabs.nlp.annotators.er.EntityRulerModel
import com.johnsnowlabs.nlp.annotators.ld.dl.LanguageDetectorDL
import com.johnsnowlabs.nlp.annotators.ner.crf.NerCrfModel
import com.johnsnowlabs.nlp.annotators.ner.dl.NerDLModel
import com.johnsnowlabs.nlp.annotators.parser.dep.DependencyParserModel
import com.johnsnowlabs.nlp.annotators.parser.typdep.TypedDependencyParserModel
import com.johnsnowlabs.nlp.annotators.pos.perceptron.PerceptronModel
import com.johnsnowlabs.nlp.annotators.sbd.pragmatic.SentenceDetector
import com.johnsnowlabs.nlp.annotators.sda.pragmatic.SentimentDetectorModel
import com.johnsnowlabs.nlp.annotators.sda.vivekn.ViveknSentimentModel
import com.johnsnowlabs.nlp.annotators.sentence_detector_dl.SentenceDetectorDLModel
import com.johnsnowlabs.nlp.annotators.seq2seq.{MarianTransformer, T5Transformer, GPT2Transformer}
import com.johnsnowlabs.nlp.annotators.spell.context.ContextSpellCheckerModel
import com.johnsnowlabs.nlp.annotators.spell.norvig.NorvigSweetingModel
import com.johnsnowlabs.nlp.annotators.spell.symmetric.SymmetricDeleteModel
import com.johnsnowlabs.nlp.annotators.ws.WordSegmenterModel
import com.johnsnowlabs.nlp.embeddings._
import com.johnsnowlabs.nlp.pretrained.ResourceType.ResourceType
import com.johnsnowlabs.nlp.util.io.ResourceHelper
import com.johnsnowlabs.nlp.{DocumentAssembler, pretrained}
import com.johnsnowlabs.util._
import org.apache.hadoop.fs.FileSystem
import org.apache.spark.ml.util.DefaultParamsReadable
import org.apache.spark.ml.{PipelineModel, PipelineStage}

import scala.collection.mutable
import scala.collection.mutable.ListBuffer
import scala.concurrent.ExecutionContext.Implicits.global
import scala.concurrent.Future
import scala.util.{Failure, Success}


trait ResourceDownloader {

  /**
   * Download resource to local file
   *
   * @param request Resource request
   * @return downloaded file or None if resource is not found
   */
  def download(request: ResourceRequest): Option[String]

  def getDownloadSize(request: ResourceRequest): Option[Long]

  def clearCache(request: ResourceRequest): Unit

  def downloadMetadataIfNeed(folder: String): List[ResourceMetadata]

  val fileSystem: FileSystem = ResourceDownloader.fileSystem

}

object ResourceDownloader {

  val fileSystem: FileSystem = ConfigHelper.getFileSystem

  def s3Bucket: String = ConfigLoader.getConfigStringValue(ConfigHelper.pretrainedS3BucketKey)

  def s3BucketCommunity: String = ConfigLoader.getConfigStringValue(ConfigHelper.pretrainedCommunityS3BucketKey)

  def s3Path: String = ConfigLoader.getConfigStringValue(ConfigHelper.pretrainedS3PathKey)

  def cacheFolder: String = ConfigLoader.getConfigStringValue(ConfigHelper.pretrainedCacheFolder)

  val publicLoc = "public/models"

  private val cache = mutable.Map[ResourceRequest, PipelineStage]()

  lazy val sparkVersion: Version = {
    val spark_version = if (ResourceHelper.spark.version.startsWith("2.3")) "2.4.4" else ResourceHelper.spark.version
    Version.parse(spark_version)
  }

  lazy val libVersion: Version = {
    Version.parse(Build.version)
  }

  var defaultDownloader: ResourceDownloader = new S3ResourceDownloader(s3Bucket, s3Path, cacheFolder, "default")
  var publicDownloader: ResourceDownloader = new S3ResourceDownloader(s3Bucket, s3Path, cacheFolder, "public")
  var communityDownloader: ResourceDownloader = new S3ResourceDownloader(s3BucketCommunity, s3Path, cacheFolder, "community")

  /**
   * Reset the cache and recreate ResourceDownloader S3 credentials
   */
  def resetResourceDownloader(): Unit = {
    cache.empty
    this.defaultDownloader = new S3ResourceDownloader(s3Bucket, s3Path, cacheFolder, "default")
  }

  /**
   * List all pretrained models in public name_lang
   */
  def listPublicModels(): List[String] = {
    listPretrainedResources(folder = publicLoc, ResourceType.MODEL)
  }

  /**
   * Prints all pretrained models for a particular annotator model, that are compatible with a version of Spark NLP.
   * If any of the optional arguments are not set, the filter is not considered.
   *
   * @param annotator Name of the model class, for example "NerDLModel"
   * @param lang      Language of the pretrained models to display, for example "en"
   * @param version   Version of Spark NLP that the model should be compatible with, for example "3.2.3"
   */
  def showPublicModels(annotator: Option[String] = None,
                       lang: Option[String] = None,
                       version: Option[String] = Some(Build.version)
                      ): Unit = {
    println(publicResourceString(annotator = annotator, lang = lang, version = version, resourceType = ResourceType.MODEL))
  }

  /**
   * Prints all pretrained models for a particular annotator model, that are compatible with this version of Spark NLP.
   *
   * @param annotator Name of the annotator class
   */
  def showPublicModels(annotator: String): Unit = showPublicModels(Some(annotator))

  /**
   * Prints all pretrained models for a particular annotator model, that are compatible with this version of Spark NLP.
   *
   * @param annotator Name of the annotator class
   * @param lang      Language of the pretrained models to display
   */
  def showPublicModels(annotator: String, lang: String): Unit = showPublicModels(Some(annotator), Some(lang))

  /**
   * Prints all pretrained models for a particular annotator, that are compatible with a version of Spark NLP.
   *
   * @param annotator Name of the model class, for example "NerDLModel"
   * @param lang      Language of the pretrained models to display, for example "en"
   * @param version   Version of Spark NLP that the model should be compatible with, for example "3.2.3"
   */
  def showPublicModels(annotator: String, lang: String, version: String): Unit =
    showPublicModels(Some(annotator), Some(lang), Some(version))


  /**
   * List all pretrained pipelines in public
   */
  def listPublicPipelines(): List[String] = {
    listPretrainedResources(folder = publicLoc, ResourceType.PIPELINE)
  }

  /**
   * Prints all Pipelines available for a language and a version of Spark NLP. By default shows all languages and uses
   * the current version of Spark NLP.
   *
   * @param lang    Language of the Pipeline
   * @param version Version of Spark NLP
   */
  def showPublicPipelines(lang: Option[String] = None, version: Option[String] = Some(Build.version)): Unit = {
    println(publicResourceString(annotator = None, lang = lang, version = version, resourceType = ResourceType.PIPELINE))
  }

  /**
   * Prints all Pipelines available for a language and this version of Spark NLP.
   *
   * @param lang Language of the Pipeline
   */
  def showPublicPipelines(lang: String): Unit = showPublicPipelines(Some(lang))

  /**
   * Prints all Pipelines available for a language and a version of Spark NLP.
   *
   * @param lang    Language of the Pipeline
   * @param version Version of Spark NLP
   */
  def showPublicPipelines(lang: String, version: String): Unit = showPublicPipelines(Some(lang), Some(version))

  /**
   * Returns models or pipelines in metadata json which has not been categorized yet.
   *
   * @return list of models or pipelines which are not categorized in metadata json
   */
  def listUnCategorizedResources(): List[String] = {
    listPretrainedResources(folder = publicLoc, ResourceType.NOT_DEFINED)
  }


  def showUnCategorizedResources(lang: String): Unit = {
    println(publicResourceString(None, Some(lang), None, resourceType = ResourceType.NOT_DEFINED))
  }

  def showUnCategorizedResources(lang: String, version: String): Unit = {
    println(publicResourceString(None, Some(lang), Some(version), resourceType = ResourceType.NOT_DEFINED))

  }

  def showString(list: List[String], resourceType: ResourceType): String = {
    val sb = new StringBuilder
    var max_length = 14
    var max_length_version = 7
    for (data <- list) {
      val temp = data.split(":")
      max_length = scala.math.max(temp(0).length, max_length)
      max_length_version = scala.math.max(temp(2).length, max_length_version)
    }
    //adding head
    sb.append("+")
    sb.append("-" * (max_length + 2))
    sb.append("+")
    sb.append("-" * 6)
    sb.append("+")
    sb.append("-" * (max_length_version + 2))
    sb.append("+\n")
    if (resourceType.equals(ResourceType.PIPELINE))
      sb.append("| " + "Pipeline" + (" " * (max_length - 8)) + " | " + "lang" + " | " + "version" + " " * (max_length_version - 7) + " |\n")
    else if (resourceType.equals(ResourceType.MODEL))
      sb.append("| " + "Model" + (" " * (max_length - 5)) + " | " + "lang" + " | " + "version" + " " * (max_length_version - 7) + " |\n")
    else
      sb.append("| " + "Pipeline/Model" + (" " * (max_length - 14)) + " | " + "lang" + " | " + "version" + " " * (max_length_version - 7) + " |\n")

    sb.append("+")
    sb.append("-" * (max_length + 2))
    sb.append("+")
    sb.append("-" * 6)
    sb.append("+")
    sb.append("-" * (max_length_version + 2))
    sb.append("+\n")
    for (data <- list) {
      val temp = data.split(":")
      sb.append("| " + temp(0) + (" " * (max_length - temp(0).length)) + " |  " + temp(1) + "  | " + temp(2) + " " * (max_length_version - temp(2).length) + " |\n")
    }
    //adding bottom
    sb.append("+")
    sb.append("-" * (max_length + 2))
    sb.append("+")
    sb.append("-" * 6)
    sb.append("+")
    sb.append("-" * (max_length_version + 2))
    sb.append("+\n")
    sb.toString()

  }

  def publicResourceString(annotator: Option[String] = None,
                           lang: Option[String] = None,
                           version: Option[String] = Some(Build.version),
                           resourceType: ResourceType
                          ): String = {
    showString(listPretrainedResources(
      folder = publicLoc,
      resourceType,
      annotator = annotator,
      lang = lang,
      version = version match {
        case Some(ver) => Some(Version.parse(ver))
        case None => None
      }),
      resourceType)
  }

  /**
   * Lists pretrained resource from metadata.json, depending on the set filters.
   * The folder in the S3 location and the resourceType is necessary. The other filters are optional and will be ignored
   * if not set.
   *
   * @param folder       Folder in the S3 location
   * @param resourceType Type of the Resource. Can Either `ResourceType.MODEL`, `ResourceType.PIPELINE` or
   *                     `ResourceType.NOT_DEFINED`
   * @param annotator    Name of the model class
   * @param lang         Language of the model
   * @param version      Version that the model should be compatible with
   * @return A list of the available resources
   */
  def listPretrainedResources(folder: String,
                              resourceType: ResourceType,
                              annotator: Option[String] = None,
                              lang: Option[String] = None,
                              version: Option[Version] = None
                             ): List[String] = {
    val resourceList = new ListBuffer[String]()
    val resourceMetaData = defaultDownloader.downloadMetadataIfNeed(folder)
    for (meta <- resourceMetaData) {
      val isSameResourceType = meta.category.getOrElse(ResourceType.NOT_DEFINED).toString.equals(resourceType.toString)
      val isCompatibleWithVersion = version match {
        case Some(ver) => Version.isCompatible(ver, meta.libVersion)
        case None => true
      }
      val isSameAnnotator = annotator match {
        case Some(cls) => meta.annotator.getOrElse("").equalsIgnoreCase(cls)
        case None => true
      }
      val isSameLanguage = lang match {
        case Some(l) => meta.language.getOrElse("").equalsIgnoreCase(l)
        case None => true
      }

      if (isSameResourceType & isCompatibleWithVersion & isSameAnnotator & isSameLanguage) {
        resourceList += meta.name + ":" + meta.language.getOrElse("-") + ":" + meta.libVersion.getOrElse("-")
      }
    }
    resourceList.result()
  }

  def listPretrainedResources(folder: String, resourceType: ResourceType, lang: String): List[String] =
    listPretrainedResources(folder, resourceType, lang = Some(lang))

  def listPretrainedResources(folder: String, resourceType: ResourceType, version: Version): List[String] =
    listPretrainedResources(folder, resourceType, version = Some(version))

  def listPretrainedResources(folder: String, resourceType: ResourceType, lang: String, version: Version): List[String] =
    listPretrainedResources(folder, resourceType, lang = Some(lang), version = Some(version))

  def listAvailableAnnotators(folder: String = publicLoc): List[String] = {
    val resourceMetaData = defaultDownloader.downloadMetadataIfNeed(folder)
    resourceMetaData.map(_.annotator.getOrElse(""))
      .toSet.filter { a => !a.equals("") }
      .toList.sorted
  }

  def showAvailableAnnotators(folder: String = publicLoc): Unit = {
    println(listAvailableAnnotators(folder).mkString("\n"))
  }

  /**
   * Loads resource to path
   *
   * @param name     Name of Resource
   * @param folder   Subfolder in s3 where to search model (e.g. medicine)
   * @param language Desired language of Resource
   * @return path of downloaded resource
   */
  def downloadResource(name: String, language: Option[String] = None, folder: String = publicLoc): String = {
    downloadResource(ResourceRequest(name, language, folder))
  }

  /**
   * Loads resource to path
   *
   * @param request Request for resource
   * @return path of downloaded resource
   */
  def downloadResource(request: ResourceRequest): String = {
    val f = Future {
      if (request.folder.equals(publicLoc)) {
        publicDownloader.download(request)
      } else if (request.folder.startsWith("@")) {
        val actualLoc = request.folder.replace("@", "")
        val updatedRequest = ResourceRequest(request.name, request.language, folder = actualLoc, request.libVersion, request.sparkVersion)
        communityDownloader.download(updatedRequest)
      } else {
        defaultDownloader.download(request)
      }
    }

    var download_finished = false
    var path: Option[String] = None
    val file_size = getDownloadSize(request.name, request.language, request.folder)
    require(!file_size.equals("-1"), s"Can not find ${request.name} inside ${request.folder} to download. Please make sure the name and location are correct!")
    println(request.name + " download started this may take some time.")
    println("Approximate size to download " + file_size)

    var nextc = 0
    while (!download_finished) {
      nextc += 1
      f.onComplete {
        case Success(value) =>
          download_finished = true
          path = value
        case Failure(_) =>
          download_finished = true
          path = None
      }
      Thread.sleep(1000)

    }

    require(path.isDefined, s"Was not found appropriate resource to download for request: $request with downloader: $defaultDownloader")
    println("Download done! Loading the resource.")
    path.get
  }

  def downloadModel[TModel <: PipelineStage](reader: DefaultParamsReadable[TModel],
                                             name: String,
                                             language: Option[String] = None,
                                             folder: String = publicLoc
                                            ): TModel = {
    downloadModel(reader, ResourceRequest(name, language, folder))
  }

  def downloadModel[TModel <: PipelineStage](reader: DefaultParamsReadable[TModel], request: ResourceRequest): TModel = {
    if (!cache.contains(request)) {
      val path = downloadResource(request)
      val model = reader.read.load(path)
      cache(request) = model
      model
    }
    else {
      cache(request).asInstanceOf[TModel]
    }
  }

  def downloadPipeline(name: String, language: Option[String] = None, folder: String = publicLoc): PipelineModel = {
    downloadPipeline(ResourceRequest(name, language, folder))
  }

  def downloadPipeline(request: ResourceRequest): PipelineModel = {
    if (!cache.contains(request)) {
      val path = downloadResource(request)
      val model = PipelineModel.read.load(path)
      cache(request) = model
      model
    }
    else {
      cache(request).asInstanceOf[PipelineModel]
    }
  }

  def clearCache(name: String, language: Option[String] = None, folder: String = publicLoc): Unit = {
    clearCache(ResourceRequest(name, language, folder))
  }

  def clearCache(request: ResourceRequest): Unit = {
    defaultDownloader.clearCache(request)
    publicDownloader.clearCache(request)
    communityDownloader.clearCache(request)
    cache.remove(request)
  }

  def getDownloadSize(name: String, language: Option[String] = None, folder: String = publicLoc): String = {
    var size: Option[Long] = None
    if (folder.equals(publicLoc)) {
      size = publicDownloader.getDownloadSize(ResourceRequest(name, language, folder))
    } else if (folder.startsWith("@")) {
      val actualLoc = folder.replace("@", "")
      size = communityDownloader.getDownloadSize(ResourceRequest(name, language, actualLoc))
    } else {
      size = defaultDownloader.getDownloadSize(ResourceRequest(name, language, folder))
    }
    size match {
      case Some(downloadBytes) => FileHelper.getHumanReadableFileSize(downloadBytes)
      case None => "-1"


    }
  }
}

object ResourceType extends Enumeration {
  type ResourceType = Value
  val MODEL: pretrained.ResourceType.Value = Value("ml")
  val PIPELINE: pretrained.ResourceType.Value = Value("pl")
  val NOT_DEFINED: pretrained.ResourceType.Value = Value("nd")
}

case class ResourceRequest
(
  name: String,
  language: Option[String] = None,
  folder: String = ResourceDownloader.publicLoc,
  libVersion: Version = ResourceDownloader.libVersion,
  sparkVersion: Version = ResourceDownloader.sparkVersion
)

/* convenience accessor for Py4J calls */
object PythonResourceDownloader {

  val keyToReader: mutable.Map[String, DefaultParamsReadable[_]] = mutable.Map(
    "DocumentAssembler" -> DocumentAssembler,
    "SentenceDetector" -> SentenceDetector,
    "TokenizerModel" -> TokenizerModel,
    "PerceptronModel" -> PerceptronModel,
    "NerCrfModel" -> NerCrfModel,
    "Stemmer" -> Stemmer,
    "NormalizerModel" -> NormalizerModel,
    "RegexMatcherModel" -> RegexMatcherModel,
    "LemmatizerModel" -> LemmatizerModel,
    "DateMatcher" -> DateMatcher,
    "TextMatcherModel" -> TextMatcherModel,
    "SentimentDetectorModel" -> SentimentDetectorModel,
    "ViveknSentimentModel" -> ViveknSentimentModel,
    "NorvigSweetingModel" -> NorvigSweetingModel,
    "SymmetricDeleteModel" -> SymmetricDeleteModel,
    "NerDLModel" -> NerDLModel,
    "WordEmbeddingsModel" -> WordEmbeddingsModel,
    "BertEmbeddings" -> BertEmbeddings,
    "DependencyParserModel" -> DependencyParserModel,
    "TypedDependencyParserModel" -> TypedDependencyParserModel,
    "UniversalSentenceEncoder" -> UniversalSentenceEncoder,
    "ElmoEmbeddings" -> ElmoEmbeddings,
    "ClassifierDLModel" -> ClassifierDLModel,
    "ContextSpellCheckerModel" -> ContextSpellCheckerModel,
    "AlbertEmbeddings" -> AlbertEmbeddings,
    "XlnetEmbeddings" -> XlnetEmbeddings,
    "SentimentDLModel" -> SentimentDLModel,
    "LanguageDetectorDL" -> LanguageDetectorDL,
    "StopWordsCleaner" -> StopWordsCleaner,
    "BertSentenceEmbeddings" -> BertSentenceEmbeddings,
    "MultiClassifierDLModel" -> MultiClassifierDLModel,
    "SentenceDetectorDLModel" -> SentenceDetectorDLModel,
    "T5Transformer" -> T5Transformer,
    "MarianTransformer" -> MarianTransformer,
    "WordSegmenterModel" -> WordSegmenterModel,
    "DistilBertEmbeddings" -> DistilBertEmbeddings,
    "RoBertaEmbeddings" -> RoBertaEmbeddings,
    "XlmRoBertaEmbeddings" -> XlmRoBertaEmbeddings,
    "BertForTokenClassification" -> BertForTokenClassification,
    "DistilBertForTokenClassification" -> DistilBertForTokenClassification,
    "LongformerEmbeddings" -> LongformerEmbeddings,
    "RoBertaSentenceEmbeddings" -> RoBertaSentenceEmbeddings,
    "XlmRoBertaSentenceEmbeddings" -> XlmRoBertaSentenceEmbeddings,
    "RoBertaForTokenClassification" -> RoBertaForTokenClassification,
    "XlmRoBertaForTokenClassification" -> XlmRoBertaForTokenClassification,
    "AlbertForTokenClassification" -> AlbertForTokenClassification,
    "XlnetForTokenClassification" -> XlnetForTokenClassification,
    "LongformerForTokenClassification" -> LongformerForTokenClassification,
    "BertForSequenceClassification" -> BertForSequenceClassification,
    "EntityRulerModel" -> EntityRulerModel,
    "Doc2VecModel" -> Doc2VecModel,
    "DistilBertForSequenceClassification" -> DistilBertForSequenceClassification,
<<<<<<< HEAD
    "GPT2Transformer" -> GPT2Transformer
=======
    "RoBertaForSequenceClassification" -> RoBertaForSequenceClassification,
    "XlmRoBertaForSequenceClassification" -> XlmRoBertaForSequenceClassification,
    "LongformerForSequenceClassification" -> LongformerForSequenceClassification,
    "AlbertForSequenceClassification" -> AlbertForSequenceClassification,
    "XlnetForSequenceClassification" -> XlnetForSequenceClassification
>>>>>>> a7297ec7
  )

  def downloadModel(readerStr: String, name: String, language: String = null, remoteLoc: String = null): PipelineStage = {
    val reader = keyToReader.getOrElse(readerStr, throw new RuntimeException(s"Unsupported Model: $readerStr"))
    val correctedFolder = Option(remoteLoc).getOrElse(ResourceDownloader.publicLoc)
    ResourceDownloader.downloadModel(reader.asInstanceOf[DefaultParamsReadable[PipelineStage]], name, Option(language), correctedFolder)
  }

  def downloadPipeline(name: String, language: String = null, remoteLoc: String = null): PipelineModel = {
    val correctedFolder = Option(remoteLoc).getOrElse(ResourceDownloader.publicLoc)
    ResourceDownloader.downloadPipeline(name, Option(language), correctedFolder)
  }

  def clearCache(name: String, language: String = null, remoteLoc: String = null): Unit = {
    val correctedFolder = Option(remoteLoc).getOrElse(ResourceDownloader.publicLoc)
    ResourceDownloader.clearCache(name, Option(language), correctedFolder)
  }

  def showUnCategorizedResources(): String = {
    ResourceDownloader.publicResourceString(annotator = None, lang = None, version = None, resourceType = ResourceType.NOT_DEFINED)
  }

  def showPublicPipelines(lang: String, version: String): String = {
    val ver: Option[String] = version match {
      case null => Some(Build.version)
      case _ => Some(version)
    }
    ResourceDownloader.publicResourceString(annotator = None, lang = Option(lang), version = ver, resourceType = ResourceType.PIPELINE)
  }

  def showPublicModels(annotator: String, lang: String, version: String): String = {
    val ver: Option[String] = version match {
      case null => Some(Build.version)
      case _ => Some(version)
    }
    ResourceDownloader.publicResourceString(annotator = Option(annotator), lang = Option(lang), version = ver, resourceType = ResourceType.MODEL)
  }

  def showAvailableAnnotators(): String = {
    ResourceDownloader.listAvailableAnnotators().mkString("\n")
  }

  def getDownloadSize(name: String, language: String = "en", remoteLoc: String = null): String = {
    val correctedFolder = Option(remoteLoc).getOrElse(ResourceDownloader.publicLoc)
    ResourceDownloader.getDownloadSize(name, Option(language), correctedFolder)
  }
}
<|MERGE_RESOLUTION|>--- conflicted
+++ resolved
@@ -530,15 +530,12 @@
     "EntityRulerModel" -> EntityRulerModel,
     "Doc2VecModel" -> Doc2VecModel,
     "DistilBertForSequenceClassification" -> DistilBertForSequenceClassification,
-<<<<<<< HEAD
-    "GPT2Transformer" -> GPT2Transformer
-=======
     "RoBertaForSequenceClassification" -> RoBertaForSequenceClassification,
     "XlmRoBertaForSequenceClassification" -> XlmRoBertaForSequenceClassification,
     "LongformerForSequenceClassification" -> LongformerForSequenceClassification,
     "AlbertForSequenceClassification" -> AlbertForSequenceClassification,
-    "XlnetForSequenceClassification" -> XlnetForSequenceClassification
->>>>>>> a7297ec7
+    "XlnetForSequenceClassification" -> XlnetForSequenceClassification,
+    "GPT2Transformer" -> GPT2Transformer
   )
 
   def downloadModel(readerStr: String, name: String, language: String = null, remoteLoc: String = null): PipelineStage = {
