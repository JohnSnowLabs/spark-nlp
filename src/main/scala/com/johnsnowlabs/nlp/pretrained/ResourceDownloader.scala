--- conflicted
+++ resolved
@@ -636,13 +636,9 @@
     "Doc2VecModel" -> Doc2VecModel,
     "Word2VecModel" -> Word2VecModel,
     "DeBertaEmbeddings" -> DeBertaEmbeddings,
-<<<<<<< HEAD
-=======
     "DeBertaForSequenceClassification" -> DeBertaForSequenceClassification,
     "DeBertaForTokenClassification" -> DeBertaForTokenClassification,
-    "CamemBertEmbeddings" -> CamemBertEmbeddings,
->>>>>>> 75125f40
-    "SpanBertCorefModel" -> SpanBertCorefModel)
+    "SpanBertCorefModel" -> SpanBertCorefModel,
     "CamemBertEmbeddings" -> CamemBertEmbeddings,
     "AlbertForQuestionAnswering" -> AlbertForQuestionAnswering,
     "BertForQuestionAnswering" -> BertForQuestionAnswering,
@@ -651,7 +647,6 @@
     "LongformerForQuestionAnswering" -> LongformerForQuestionAnswering,
     "RoBertaForQuestionAnswering" -> RoBertaForQuestionAnswering,
     "XlmRoBertaForQuestionAnswering" -> XlmRoBertaForQuestionAnswering)
-
 
   def downloadModel(
       readerStr: String,
