/*
 * Copyright 2017-2023 John Snow Labs
 *
 * Licensed under the Apache License, Version 2.0 (the "License");
 * you may not use this file except in compliance with the License.
 * You may obtain a copy of the License at
 *
 *    http://www.apache.org/licenses/LICENSE-2.0
 *
 * Unless required by applicable law or agreed to in writing, software
 * distributed under the License is distributed on an "AS IS" BASIS,
 * WITHOUT WARRANTIES OR CONDITIONS OF ANY KIND, either express or implied.
 * See the License for the specific language governing permissions and
 * limitations under the License.
 */

package com.johnsnowlabs.nlp.pretrained

import com.johnsnowlabs.nlp.annotators._
import com.johnsnowlabs.nlp.annotators.audio.{HubertForCTC, Wav2Vec2ForCTC, WhisperForCTC}
import com.johnsnowlabs.nlp.annotators.classifier.dl._
import com.johnsnowlabs.nlp.annotators.coref.SpanBertCorefModel
import com.johnsnowlabs.nlp.annotators.cv._
import com.johnsnowlabs.nlp.annotators.er.EntityRulerModel
import com.johnsnowlabs.nlp.annotators.ld.dl.LanguageDetectorDL
import com.johnsnowlabs.nlp.annotators.ner.crf.NerCrfModel
import com.johnsnowlabs.nlp.annotators.ner.dl.{NerDLModel, ZeroShotNerModel}
import com.johnsnowlabs.nlp.annotators.parser.dep.DependencyParserModel
import com.johnsnowlabs.nlp.annotators.parser.typdep.TypedDependencyParserModel
import com.johnsnowlabs.nlp.annotators.pos.perceptron.PerceptronModel
import com.johnsnowlabs.nlp.annotators.sbd.pragmatic.SentenceDetector
import com.johnsnowlabs.nlp.annotators.sda.pragmatic.SentimentDetectorModel
import com.johnsnowlabs.nlp.annotators.sda.vivekn.ViveknSentimentModel
import com.johnsnowlabs.nlp.annotators.sentence_detector_dl.SentenceDetectorDLModel
import com.johnsnowlabs.nlp.annotators.seq2seq._
import com.johnsnowlabs.nlp.annotators.spell.context.ContextSpellCheckerModel
import com.johnsnowlabs.nlp.annotators.spell.norvig.NorvigSweetingModel
import com.johnsnowlabs.nlp.annotators.spell.symmetric.SymmetricDeleteModel
import com.johnsnowlabs.nlp.annotators.ws.WordSegmenterModel
import com.johnsnowlabs.nlp.embeddings._
import com.johnsnowlabs.nlp.pretrained.ResourceType.ResourceType
import com.johnsnowlabs.nlp.util.io.{OutputHelper, ResourceHelper}
import com.johnsnowlabs.nlp.{DocumentAssembler, PromptAssembler, TableAssembler, pretrained}
import com.johnsnowlabs.util._
import org.apache.hadoop.fs.FileSystem
import org.apache.spark.ml.util.DefaultParamsReadable
import org.apache.spark.ml.{PipelineModel, PipelineStage}
import org.slf4j.{Logger, LoggerFactory}

import scala.collection.mutable
import scala.collection.mutable.ListBuffer
import scala.concurrent.ExecutionContext.Implicits.global
import scala.concurrent.Future
import scala.util.{Failure, Success}

trait ResourceDownloader {

  /** Download resource to local file
    *
    * @param request
    *   Resource request
    * @return
    *   downloaded file or None if resource is not found
    */
  def download(request: ResourceRequest): Option[String]

  def getDownloadSize(request: ResourceRequest): Option[Long]

  def clearCache(request: ResourceRequest): Unit

  def downloadMetadataIfNeed(folder: String): List[ResourceMetadata]

  def downloadAndUnzipFile(s3FilePath: String, unzip: Boolean = true): Option[String]

  val fileSystem: FileSystem = ResourceDownloader.fileSystem

}

object ResourceDownloader {

  private val logger: Logger = LoggerFactory.getLogger(this.getClass.toString)

  val fileSystem: FileSystem = OutputHelper.getFileSystem

  def s3Bucket: String = ConfigLoader.getConfigStringValue(ConfigHelper.pretrainedS3BucketKey)

  def s3BucketCommunity: String =
    ConfigLoader.getConfigStringValue(ConfigHelper.pretrainedCommunityS3BucketKey)

  def s3Path: String = ConfigLoader.getConfigStringValue(ConfigHelper.pretrainedS3PathKey)

  def cacheFolder: String = ConfigLoader.getConfigStringValue(ConfigHelper.pretrainedCacheFolder)

  val publicLoc = "public/models"

  private val cache: mutable.Map[ResourceRequest, PipelineStage] =
    mutable.Map[ResourceRequest, PipelineStage]()

  lazy val sparkVersion: Version = {
    val spark_version = ResourceHelper.spark.version
    Version.parse(spark_version)
  }

  lazy val libVersion: Version = {
    Version.parse(Build.version)
  }

  var privateDownloader: ResourceDownloader =
    new S3ResourceDownloader(s3Bucket, s3Path, cacheFolder, "private")
  var publicDownloader: ResourceDownloader =
    new S3ResourceDownloader(s3Bucket, s3Path, cacheFolder, "public")
  var communityDownloader: ResourceDownloader =
    new S3ResourceDownloader(s3BucketCommunity, s3Path, cacheFolder, "community")

  def getResourceDownloader(folder: String): ResourceDownloader = {
    folder match {
      case this.publicLoc => publicDownloader
      case loc if loc.startsWith("@") => communityDownloader
      case _ => privateDownloader
    }
  }

  /** Reset the cache and recreate ResourceDownloader S3 credentials */
  def resetResourceDownloader(): Unit = {
    cache.empty
    this.privateDownloader = new S3ResourceDownloader(s3Bucket, s3Path, cacheFolder, "private")
  }

  /** List all pretrained models in public name_lang */
  def listPublicModels(): List[String] = {
    listPretrainedResources(folder = publicLoc, ResourceType.MODEL)
  }

  /** Prints all pretrained models for a particular annotator model, that are compatible with a
    * version of Spark NLP. If any of the optional arguments are not set, the filter is not
    * considered.
    *
    * @param annotator
    *   Name of the model class, for example "NerDLModel"
    * @param lang
    *   Language of the pretrained models to display, for example "en"
    * @param version
    *   Version of Spark NLP that the model should be compatible with, for example "3.2.3"
    */
  def showPublicModels(
      annotator: Option[String] = None,
      lang: Option[String] = None,
      version: Option[String] = Some(Build.version)): Unit = {
    println(
      publicResourceString(
        annotator = annotator,
        lang = lang,
        version = version,
        resourceType = ResourceType.MODEL))
  }

  /** Prints all pretrained models for a particular annotator model, that are compatible with this
    * version of Spark NLP.
    *
    * @param annotator
    *   Name of the annotator class
    */
  def showPublicModels(annotator: String): Unit = showPublicModels(Some(annotator))

  /** Prints all pretrained models for a particular annotator model, that are compatible with this
    * version of Spark NLP.
    *
    * @param annotator
    *   Name of the annotator class
    * @param lang
    *   Language of the pretrained models to display
    */
  def showPublicModels(annotator: String, lang: String): Unit =
    showPublicModels(Some(annotator), Some(lang))

  /** Prints all pretrained models for a particular annotator, that are compatible with a version
    * of Spark NLP.
    *
    * @param annotator
    *   Name of the model class, for example "NerDLModel"
    * @param lang
    *   Language of the pretrained models to display, for example "en"
    * @param version
    *   Version of Spark NLP that the model should be compatible with, for example "3.2.3"
    */
  def showPublicModels(annotator: String, lang: String, version: String): Unit =
    showPublicModels(Some(annotator), Some(lang), Some(version))

  /** List all pretrained pipelines in public */
  def listPublicPipelines(): List[String] = {
    listPretrainedResources(folder = publicLoc, ResourceType.PIPELINE)
  }

  /** Prints all Pipelines available for a language and a version of Spark NLP. By default shows
    * all languages and uses the current version of Spark NLP.
    *
    * @param lang
    *   Language of the Pipeline
    * @param version
    *   Version of Spark NLP
    */
  def showPublicPipelines(
      lang: Option[String] = None,
      version: Option[String] = Some(Build.version)): Unit = {
    println(
      publicResourceString(
        annotator = None,
        lang = lang,
        version = version,
        resourceType = ResourceType.PIPELINE))
  }

  /** Prints all Pipelines available for a language and this version of Spark NLP.
    *
    * @param lang
    *   Language of the Pipeline
    */
  def showPublicPipelines(lang: String): Unit = showPublicPipelines(Some(lang))

  /** Prints all Pipelines available for a language and a version of Spark NLP.
    *
    * @param lang
    *   Language of the Pipeline
    * @param version
    *   Version of Spark NLP
    */
  def showPublicPipelines(lang: String, version: String): Unit =
    showPublicPipelines(Some(lang), Some(version))

  /** Returns models or pipelines in metadata json which has not been categorized yet.
    *
    * @return
    *   list of models or pipelines which are not categorized in metadata json
    */
  def listUnCategorizedResources(): List[String] = {
    listPretrainedResources(folder = publicLoc, ResourceType.NOT_DEFINED)
  }

  def showUnCategorizedResources(lang: String): Unit = {
    println(publicResourceString(None, Some(lang), None, resourceType = ResourceType.NOT_DEFINED))
  }

  def showUnCategorizedResources(lang: String, version: String): Unit = {
    println(
      publicResourceString(
        None,
        Some(lang),
        Some(version),
        resourceType = ResourceType.NOT_DEFINED))

  }

  def showString(list: List[String], resourceType: ResourceType): String = {
    val sb = new StringBuilder
    var max_length = 14
    var max_length_version = 7
    for (data <- list) {
      val temp = data.split(":")
      max_length = scala.math.max(temp(0).length, max_length)
      max_length_version = scala.math.max(temp(2).length, max_length_version)
    }
    // adding head
    sb.append("+")
    sb.append("-" * (max_length + 2))
    sb.append("+")
    sb.append("-" * 6)
    sb.append("+")
    sb.append("-" * (max_length_version + 2))
    sb.append("+\n")
    if (resourceType.equals(ResourceType.PIPELINE))
      sb.append(
        "| " + "Pipeline" + (" " * (max_length - 8)) + " | " + "lang" + " | " + "version" + " " * (max_length_version - 7) + " |\n")
    else if (resourceType.equals(ResourceType.MODEL))
      sb.append(
        "| " + "Model" + (" " * (max_length - 5)) + " | " + "lang" + " | " + "version" + " " * (max_length_version - 7) + " |\n")
    else
      sb.append(
        "| " + "Pipeline/Model" + (" " * (max_length - 14)) + " | " + "lang" + " | " + "version" + " " * (max_length_version - 7) + " |\n")

    sb.append("+")
    sb.append("-" * (max_length + 2))
    sb.append("+")
    sb.append("-" * 6)
    sb.append("+")
    sb.append("-" * (max_length_version + 2))
    sb.append("+\n")
    for (data <- list) {
      val temp = data.split(":")
      sb.append(
        "| " + temp(0) + (" " * (max_length - temp(0).length)) + " |  " + temp(1) + "  | " + temp(
          2) + " " * (max_length_version - temp(2).length) + " |\n")
    }
    // adding bottom
    sb.append("+")
    sb.append("-" * (max_length + 2))
    sb.append("+")
    sb.append("-" * 6)
    sb.append("+")
    sb.append("-" * (max_length_version + 2))
    sb.append("+\n")
    sb.toString()

  }

  def publicResourceString(
      annotator: Option[String] = None,
      lang: Option[String] = None,
      version: Option[String] = Some(Build.version),
      resourceType: ResourceType): String = {
    showString(
      listPretrainedResources(
        folder = publicLoc,
        resourceType,
        annotator = annotator,
        lang = lang,
        version = version match {
          case Some(ver) => Some(Version.parse(ver))
          case None => None
        }),
      resourceType)
  }

  /** Lists pretrained resource from metadata.json, depending on the set filters. The folder in
    * the S3 location and the resourceType is necessary. The other filters are optional and will
    * be ignored if not set.
    *
    * @param folder
    *   Folder in the S3 location
    * @param resourceType
    *   Type of the Resource. Can Either `ResourceType.MODEL`, `ResourceType.PIPELINE` or
    *   `ResourceType.NOT_DEFINED`
    * @param annotator
    *   Name of the model class
    * @param lang
    *   Language of the model
    * @param version
    *   Version that the model should be compatible with
    * @return
    *   A list of the available resources
    */
  def listPretrainedResources(
      folder: String,
      resourceType: ResourceType,
      annotator: Option[String] = None,
      lang: Option[String] = None,
      version: Option[Version] = None): List[String] = {
    val resourceList = new ListBuffer[String]()

    val resourceMetaData = getResourceMetadata(folder)

    for (meta <- resourceMetaData) {
      val isSameResourceType =
        meta.category.getOrElse(ResourceType.NOT_DEFINED).toString.equals(resourceType.toString)
      val isCompatibleWithVersion = version match {
        case Some(ver) => Version.isCompatible(ver, meta.libVersion)
        case None => true
      }
      val isSameAnnotator = annotator match {
        case Some(cls) => meta.annotator.getOrElse("").equalsIgnoreCase(cls)
        case None => true
      }
      val isSameLanguage = lang match {
        case Some(l) => meta.language.getOrElse("").equalsIgnoreCase(l)
        case None => true
      }

      if (isSameResourceType & isCompatibleWithVersion & isSameAnnotator & isSameLanguage) {
        resourceList += meta.name + ":" + meta.language.getOrElse("-") + ":" + meta.libVersion
          .getOrElse("-")
      }
    }
    resourceList.result()
  }

  def listPretrainedResources(
      folder: String,
      resourceType: ResourceType,
      lang: String): List[String] =
    listPretrainedResources(folder, resourceType, lang = Some(lang))

  def listPretrainedResources(
      folder: String,
      resourceType: ResourceType,
      version: Version): List[String] =
    listPretrainedResources(folder, resourceType, version = Some(version))

  def listPretrainedResources(
      folder: String,
      resourceType: ResourceType,
      lang: String,
      version: Version): List[String] =
    listPretrainedResources(folder, resourceType, lang = Some(lang), version = Some(version))

  def listAvailableAnnotators(folder: String = publicLoc): List[String] = {

    val resourceMetaData = getResourceMetadata(folder)

    resourceMetaData
      .map(_.annotator.getOrElse(""))
      .toSet
      .filter { a =>
        !a.equals("")
      }
      .toList
      .sorted
  }

  private def getResourceMetadata(location: String): List[ResourceMetadata] = {
    getResourceDownloader(location).downloadMetadataIfNeed(location)
  }

  def showAvailableAnnotators(folder: String = publicLoc): Unit = {
    println(listAvailableAnnotators(folder).mkString("\n"))
  }

  /** Loads resource to path
    *
    * @param name
    *   Name of Resource
    * @param folder
    *   Subfolder in s3 where to search model (e.g. medicine)
    * @param language
    *   Desired language of Resource
    * @return
    *   path of downloaded resource
    */
  def downloadResource(
      name: String,
      language: Option[String] = None,
      folder: String = publicLoc): String = {
    downloadResource(ResourceRequest(name, language, folder))
  }

  /** Loads resource to path
    *
    * @param request
    *   Request for resource
    * @return
    *   path of downloaded resource
    */
  def downloadResource(request: ResourceRequest): String = {
    val future = Future {
      val updatedRequest: ResourceRequest = if (request.folder.startsWith("@")) {
        request.copy(folder = request.folder.replace("@", ""))
      } else request
      getResourceDownloader(request.folder).download(updatedRequest)
    }

    var downloadFinished = false
    var path: Option[String] = None
    val fileSize = getDownloadSize(request)
    require(
      !fileSize.equals("-1"),
      s"Can not find ${request.name} inside ${request.folder} to download. Please make sure the name and location are correct!")
    println(request.name + " download started this may take some time.")
    println("Approximate size to download " + fileSize)

    while (!downloadFinished) {
      future.onComplete {
        case Success(value) =>
          downloadFinished = true
          path = value
        case Failure(exception) =>
          println(s"Error: ${exception.getMessage}")
          logger.error(exception.getMessage)
          downloadFinished = true
          path = None
      }
      Thread.sleep(1000)

    }

    require(
      path.isDefined,
      s"Was not found appropriate resource to download for request: $request with downloader: $privateDownloader")
    println("Download done! Loading the resource.")
    path.get
  }

  /** Downloads a model from the default S3 bucket to the cache pretrained folder.
    * @param model
    *   the name of the key in the S3 bucket or s3 URI
    * @param folder
    *   the folder of the model
    * @param unzip
    *   used to unzip the model, by default true
    */
  def downloadModelDirectly(
      model: String,
      folder: String = publicLoc,
      unzip: Boolean = true): Unit = {
    getResourceDownloader(folder).downloadAndUnzipFile(model, unzip)
  }

  def downloadModel[TModel <: PipelineStage](
      reader: DefaultParamsReadable[TModel],
      name: String,
      language: Option[String] = None,
      folder: String = publicLoc): TModel = {
    downloadModel(reader, ResourceRequest(name, language, folder))
  }

  def downloadModel[TModel <: PipelineStage](
      reader: DefaultParamsReadable[TModel],
      request: ResourceRequest): TModel = {
    if (!cache.contains(request)) {
      val path = downloadResource(request)
      val model = reader.read.load(path)
      cache(request) = model
      model
    } else {
      cache(request).asInstanceOf[TModel]
    }
  }

  def downloadPipeline(
      name: String,
      language: Option[String] = None,
      folder: String = publicLoc): PipelineModel = {
    downloadPipeline(ResourceRequest(name, language, folder))
  }

  def downloadPipeline(request: ResourceRequest): PipelineModel = {
    if (!cache.contains(request)) {
      val path = downloadResource(request)
      val model = PipelineModel.read.load(path)
      cache(request) = model
      model
    } else {
      cache(request).asInstanceOf[PipelineModel]
    }
  }

  def clearCache(
      name: String,
      language: Option[String] = None,
      folder: String = publicLoc): Unit = {
    clearCache(ResourceRequest(name, language, folder))
  }

  def clearCache(request: ResourceRequest): Unit = {
    privateDownloader.clearCache(request)
    publicDownloader.clearCache(request)
    communityDownloader.clearCache(request)
    cache.remove(request)
  }

  def getDownloadSize(resourceRequest: ResourceRequest): String = {

    val updatedResourceRequest: ResourceRequest = if (resourceRequest.folder.startsWith("@")) {
      resourceRequest.copy(folder = resourceRequest.folder.replace("@", ""))
    } else resourceRequest

    val size = getResourceDownloader(resourceRequest.folder)
      .getDownloadSize(updatedResourceRequest)

    size match {
      case Some(downloadBytes) => FileHelper.getHumanReadableFileSize(downloadBytes)
      case None => "-1"

    }
  }

}

object ResourceType extends Enumeration {
  type ResourceType = Value
  val MODEL: pretrained.ResourceType.Value = Value("ml")
  val PIPELINE: pretrained.ResourceType.Value = Value("pl")
  val NOT_DEFINED: pretrained.ResourceType.Value = Value("nd")
}

case class ResourceRequest(
    name: String,
    language: Option[String] = None,
    folder: String = ResourceDownloader.publicLoc,
    libVersion: Version = ResourceDownloader.libVersion,
    sparkVersion: Version = ResourceDownloader.sparkVersion)

/* convenience accessor for Py4J calls */
object PythonResourceDownloader {

  val keyToReader: mutable.Map[String, DefaultParamsReadable[_]] = mutable.Map(
    "DocumentAssembler" -> DocumentAssembler,
    "SentenceDetector" -> SentenceDetector,
    "TokenizerModel" -> TokenizerModel,
    "PerceptronModel" -> PerceptronModel,
    "NerCrfModel" -> NerCrfModel,
    "Stemmer" -> Stemmer,
    "NormalizerModel" -> NormalizerModel,
    "RegexMatcherModel" -> RegexMatcherModel,
    "LemmatizerModel" -> LemmatizerModel,
    "DateMatcher" -> DateMatcher,
    "TextMatcherModel" -> TextMatcherModel,
    "SentimentDetectorModel" -> SentimentDetectorModel,
    "ViveknSentimentModel" -> ViveknSentimentModel,
    "NorvigSweetingModel" -> NorvigSweetingModel,
    "SymmetricDeleteModel" -> SymmetricDeleteModel,
    "NerDLModel" -> NerDLModel,
    "WordEmbeddingsModel" -> WordEmbeddingsModel,
    "BertEmbeddings" -> BertEmbeddings,
    "DependencyParserModel" -> DependencyParserModel,
    "TypedDependencyParserModel" -> TypedDependencyParserModel,
    "UniversalSentenceEncoder" -> UniversalSentenceEncoder,
    "ElmoEmbeddings" -> ElmoEmbeddings,
    "ClassifierDLModel" -> ClassifierDLModel,
    "ContextSpellCheckerModel" -> ContextSpellCheckerModel,
    "AlbertEmbeddings" -> AlbertEmbeddings,
    "XlnetEmbeddings" -> XlnetEmbeddings,
    "SentimentDLModel" -> SentimentDLModel,
    "LanguageDetectorDL" -> LanguageDetectorDL,
    "StopWordsCleaner" -> StopWordsCleaner,
    "BertSentenceEmbeddings" -> BertSentenceEmbeddings,
    "MultiClassifierDLModel" -> MultiClassifierDLModel,
    "SentenceDetectorDLModel" -> SentenceDetectorDLModel,
    "T5Transformer" -> T5Transformer,
    "MarianTransformer" -> MarianTransformer,
    "WordSegmenterModel" -> WordSegmenterModel,
    "DistilBertEmbeddings" -> DistilBertEmbeddings,
    "RoBertaEmbeddings" -> RoBertaEmbeddings,
    "XlmRoBertaEmbeddings" -> XlmRoBertaEmbeddings,
    "LongformerEmbeddings" -> LongformerEmbeddings,
    "RoBertaSentenceEmbeddings" -> RoBertaSentenceEmbeddings,
    "XlmRoBertaSentenceEmbeddings" -> XlmRoBertaSentenceEmbeddings,
    "AlbertForTokenClassification" -> AlbertForTokenClassification,
    "BertForTokenClassification" -> BertForTokenClassification,
    "DeBertaForTokenClassification" -> DeBertaForTokenClassification,
    "DistilBertForTokenClassification" -> DistilBertForTokenClassification,
    "LongformerForTokenClassification" -> LongformerForTokenClassification,
    "RoBertaForTokenClassification" -> RoBertaForTokenClassification,
    "XlmRoBertaForTokenClassification" -> XlmRoBertaForTokenClassification,
    "XlnetForTokenClassification" -> XlnetForTokenClassification,
    "AlbertForSequenceClassification" -> AlbertForSequenceClassification,
    "BertForSequenceClassification" -> BertForSequenceClassification,
    "DeBertaForSequenceClassification" -> DeBertaForSequenceClassification,
    "DistilBertForSequenceClassification" -> DistilBertForSequenceClassification,
    "LongformerForSequenceClassification" -> LongformerForSequenceClassification,
    "RoBertaForSequenceClassification" -> RoBertaForSequenceClassification,
    "XlmRoBertaForSequenceClassification" -> XlmRoBertaForSequenceClassification,
    "XlnetForSequenceClassification" -> XlnetForSequenceClassification,
    "GPT2Transformer" -> GPT2Transformer,
    "EntityRulerModel" -> EntityRulerModel,
    "Doc2VecModel" -> Doc2VecModel,
    "Word2VecModel" -> Word2VecModel,
    "DeBertaEmbeddings" -> DeBertaEmbeddings,
    "DeBertaForSequenceClassification" -> DeBertaForSequenceClassification,
    "DeBertaForTokenClassification" -> DeBertaForTokenClassification,
    "CamemBertEmbeddings" -> CamemBertEmbeddings,
    "AlbertForQuestionAnswering" -> AlbertForQuestionAnswering,
    "BertForQuestionAnswering" -> BertForQuestionAnswering,
    "DeBertaForQuestionAnswering" -> DeBertaForQuestionAnswering,
    "DistilBertForQuestionAnswering" -> DistilBertForQuestionAnswering,
    "LongformerForQuestionAnswering" -> LongformerForQuestionAnswering,
    "RoBertaForQuestionAnswering" -> RoBertaForQuestionAnswering,
    "XlmRoBertaForQuestionAnswering" -> XlmRoBertaForQuestionAnswering,
    "SpanBertCorefModel" -> SpanBertCorefModel,
    "ViTForImageClassification" -> ViTForImageClassification,
    "VisionEncoderDecoderForImageCaptioning" -> VisionEncoderDecoderForImageCaptioning,
    "SwinForImageClassification" -> SwinForImageClassification,
    "ConvNextForImageClassification" -> ConvNextForImageClassification,
    "Wav2Vec2ForCTC" -> Wav2Vec2ForCTC,
    "HubertForCTC" -> HubertForCTC,
    "WhisperForCTC" -> WhisperForCTC,
    "CamemBertForTokenClassification" -> CamemBertForTokenClassification,
    "TableAssembler" -> TableAssembler,
    "TapasForQuestionAnswering" -> TapasForQuestionAnswering,
    "CamemBertForSequenceClassification" -> CamemBertForSequenceClassification,
    "CamemBertForQuestionAnswering" -> CamemBertForQuestionAnswering,
    "ZeroShotNerModel" -> ZeroShotNerModel,
    "BartTransformer" -> BartTransformer,
    "BertForZeroShotClassification" -> BertForZeroShotClassification,
    "DistilBertForZeroShotClassification" -> DistilBertForZeroShotClassification,
    "RoBertaForZeroShotClassification" -> RoBertaForZeroShotClassification,
    "XlmRoBertaForZeroShotClassification" -> XlmRoBertaForZeroShotClassification,
    "BartForZeroShotClassification" -> BartForZeroShotClassification,
    "InstructorEmbeddings" -> InstructorEmbeddings,
    "E5Embeddings" -> E5Embeddings,
    "MPNetEmbeddings" -> MPNetEmbeddings,
    "CLIPForZeroShotClassification" -> CLIPForZeroShotClassification,
    "DeBertaForZeroShotClassification" -> DeBertaForZeroShotClassification,
    "BGEEmbeddings" -> BGEEmbeddings,
    "MPNetForSequenceClassification" -> MPNetForSequenceClassification,
    "MPNetForQuestionAnswering" -> MPNetForQuestionAnswering,
    "LLAMA2Transformer" -> LLAMA2Transformer,
    "LLAMA3Transformer" -> LLAMA3Transformer,
    "M2M100Transformer" -> M2M100Transformer,
    "UAEEmbeddings" -> UAEEmbeddings,
    "AutoGGUFModel" -> AutoGGUFModel,
    "AlbertForZeroShotClassification" -> AlbertForZeroShotClassification,
    "MxbaiEmbeddings" -> MxbaiEmbeddings,
    "SnowFlakeEmbeddings" -> SnowFlakeEmbeddings,
    "CamemBertForZeroShotClassification" -> CamemBertForZeroShotClassification,
    "BertForMultipleChoice" -> BertForMultipleChoice,
    "PromptAssembler" -> PromptAssembler,
    "CPMTransformer" -> CPMTransformer,
    "NomicEmbeddings" -> NomicEmbeddings,
    "NLLBTransformer" -> NLLBTransformer,
    "Phi3Transformer" -> Phi3Transformer,
    "QwenTransformer" -> QwenTransformer,
    "AutoGGUFEmbeddings" -> AutoGGUFEmbeddings,
    "AutoGGUFVisionModel" -> AutoGGUFVisionModel,
    "MLLamaForMultimodal" -> MLLamaForMultimodal,
    "Qwen2VLTransformer" -> Qwen2VLTransformer,
    "CoHereTransformer" -> CoHereTransformer,
    "LLAVAForMultiModal" -> LLAVAForMultiModal,
    "Phi3Vision" -> Phi3Vision,
    "OLMoTransformer" -> OLMoTransformer,
    "JanusForMultiModal" -> JanusForMultiModal,
<<<<<<< HEAD
    "Gemma3ForMultiModal" -> Gemma3ForMultiModal)
=======
    "SmolVLMTransformer" -> SmolVLMTransformer,
    "PaliGemmaForMultiModal" -> PaliGemmaForMultiModal)
>>>>>>> c06436a3

  // List pairs of types such as the one with key type can load a pretrained model from the value type
  val typeMapper: Map[String, String] = Map("ZeroShotNerModel" -> "RoBertaForQuestionAnswering")

  def downloadModel(
      readerStr: String,
      name: String,
      language: String = null,
      remoteLoc: String = null): PipelineStage = {

    val reader = keyToReader.getOrElse(
      if (typeMapper.contains(readerStr)) typeMapper(readerStr) else readerStr,
      throw new RuntimeException(s"Unsupported Model: $readerStr"))

    val correctedFolder = Option(remoteLoc).getOrElse(ResourceDownloader.publicLoc)

    val model = ResourceDownloader.downloadModel(
      reader.asInstanceOf[DefaultParamsReadable[PipelineStage]],
      name,
      Option(language),
      correctedFolder)

    // Cast the model to the required type. This has to be done for each entry in the typeMapper map
    if (typeMapper.contains(readerStr) && readerStr == "ZeroShotNerModel")
      ZeroShotNerModel(model)
    else
      model
  }

  def downloadPipeline(
      name: String,
      language: String = null,
      remoteLoc: String = null): PipelineModel = {
    val correctedFolder = Option(remoteLoc).getOrElse(ResourceDownloader.publicLoc)
    ResourceDownloader.downloadPipeline(name, Option(language), correctedFolder)
  }

  def clearCache(name: String, language: String = null, remoteLoc: String = null): Unit = {
    val correctedFolder = Option(remoteLoc).getOrElse(ResourceDownloader.publicLoc)
    ResourceDownloader.clearCache(name, Option(language), correctedFolder)
  }

  def downloadModelDirectly(
      model: String,
      remoteLoc: String = null,
      unzip: Boolean = true): Unit = {
    val correctedFolder = Option(remoteLoc).getOrElse(ResourceDownloader.publicLoc)
    ResourceDownloader.downloadModelDirectly(model, correctedFolder, unzip)
  }

  def showUnCategorizedResources(): String = {
    ResourceDownloader.publicResourceString(
      annotator = None,
      lang = None,
      version = None,
      resourceType = ResourceType.NOT_DEFINED)
  }

  def showPublicPipelines(lang: String, version: String): String = {
    val ver: Option[String] = version match {
      case null => Some(Build.version)
      case _ => Some(version)
    }
    ResourceDownloader.publicResourceString(
      annotator = None,
      lang = Option(lang),
      version = ver,
      resourceType = ResourceType.PIPELINE)
  }

  def showPublicModels(annotator: String, lang: String, version: String): String = {
    val ver: Option[String] = version match {
      case null => Some(Build.version)
      case _ => Some(version)
    }
    ResourceDownloader.publicResourceString(
      annotator = Option(annotator),
      lang = Option(lang),
      version = ver,
      resourceType = ResourceType.MODEL)
  }

  def showAvailableAnnotators(): String = {
    ResourceDownloader.listAvailableAnnotators().mkString("\n")
  }

  def getDownloadSize(name: String, language: String = "en", remoteLoc: String = null): String = {
    val correctedFolder = Option(remoteLoc).getOrElse(ResourceDownloader.publicLoc)
    ResourceDownloader.getDownloadSize(ResourceRequest(name, Option(language), correctedFolder))
  }
}<|MERGE_RESOLUTION|>--- conflicted
+++ resolved
@@ -706,12 +706,9 @@
     "Phi3Vision" -> Phi3Vision,
     "OLMoTransformer" -> OLMoTransformer,
     "JanusForMultiModal" -> JanusForMultiModal,
-<<<<<<< HEAD
+    "SmolVLMTransformer" -> SmolVLMTransformer,
+    "PaliGemmaForMultiModal" -> PaliGemmaForMultiModal,
     "Gemma3ForMultiModal" -> Gemma3ForMultiModal)
-=======
-    "SmolVLMTransformer" -> SmolVLMTransformer,
-    "PaliGemmaForMultiModal" -> PaliGemmaForMultiModal)
->>>>>>> c06436a3
 
   // List pairs of types such as the one with key type can load a pretrained model from the value type
   val typeMapper: Map[String, String] = Map("ZeroShotNerModel" -> "RoBertaForQuestionAnswering")
