/*
 * Copyright 2017-2023 John Snow Labs
 *
 * Licensed under the Apache License, Version 2.0 (the "License");
 * you may not use this file except in compliance with the License.
 * You may obtain a copy of the License at
 *
 *    http://www.apache.org/licenses/LICENSE-2.0
 *
 * Unless required by applicable law or agreed to in writing, software
 * distributed under the License is distributed on an "AS IS" BASIS,
 * WITHOUT WARRANTIES OR CONDITIONS OF ANY KIND, either express or implied.
 * See the License for the specific language governing permissions and
 * limitations under the License.
 */

package com.johnsnowlabs.nlp.pretrained

import com.johnsnowlabs.nlp.annotators._
import com.johnsnowlabs.nlp.annotators.audio.{HubertForCTC, Wav2Vec2ForCTC, WhisperForCTC}
import com.johnsnowlabs.nlp.annotators.classifier.dl._
import com.johnsnowlabs.nlp.annotators.coref.SpanBertCorefModel
import com.johnsnowlabs.nlp.annotators.cv._
import com.johnsnowlabs.nlp.annotators.er.EntityRulerModel
import com.johnsnowlabs.nlp.annotators.ld.dl.LanguageDetectorDL
import com.johnsnowlabs.nlp.annotators.ner.crf.NerCrfModel
import com.johnsnowlabs.nlp.annotators.ner.dl.{NerDLModel, ZeroShotNerModel}
import com.johnsnowlabs.nlp.annotators.parser.dep.DependencyParserModel
import com.johnsnowlabs.nlp.annotators.parser.typdep.TypedDependencyParserModel
import com.johnsnowlabs.nlp.annotators.pos.perceptron.PerceptronModel
import com.johnsnowlabs.nlp.annotators.sbd.pragmatic.SentenceDetector
import com.johnsnowlabs.nlp.annotators.sda.pragmatic.SentimentDetectorModel
import com.johnsnowlabs.nlp.annotators.sda.vivekn.ViveknSentimentModel
import com.johnsnowlabs.nlp.annotators.sentence_detector_dl.SentenceDetectorDLModel
import com.johnsnowlabs.nlp.annotators.seq2seq._
import com.johnsnowlabs.nlp.annotators.spell.context.ContextSpellCheckerModel
import com.johnsnowlabs.nlp.annotators.spell.norvig.NorvigSweetingModel
import com.johnsnowlabs.nlp.annotators.spell.symmetric.SymmetricDeleteModel
import com.johnsnowlabs.nlp.annotators.ws.WordSegmenterModel
import com.johnsnowlabs.nlp.embeddings._
import com.johnsnowlabs.nlp.pretrained.ResourceType.ResourceType
import com.johnsnowlabs.nlp.util.io.{OutputHelper, ResourceHelper}
import com.johnsnowlabs.nlp.{DocumentAssembler, TableAssembler, pretrained}
import com.johnsnowlabs.util._
import org.apache.hadoop.fs.FileSystem
import org.apache.spark.ml.util.DefaultParamsReadable
import org.apache.spark.ml.{PipelineModel, PipelineStage}
import org.slf4j.{Logger, LoggerFactory}

import scala.collection.mutable
import scala.collection.mutable.ListBuffer
import scala.concurrent.ExecutionContext.Implicits.global
import scala.concurrent.Future
import scala.util.{Failure, Success}

trait ResourceDownloader {

  /** Download resource to local file
    *
    * @param request
    *   Resource request
    * @return
    *   downloaded file or None if resource is not found
    */
  def download(request: ResourceRequest): Option[String]

  def getDownloadSize(request: ResourceRequest): Option[Long]

  def clearCache(request: ResourceRequest): Unit

  def downloadMetadataIfNeed(folder: String): List[ResourceMetadata]

  def downloadAndUnzipFile(s3FilePath: String, unzip: Boolean = true): Option[String]

  val fileSystem: FileSystem = ResourceDownloader.fileSystem

}

object ResourceDownloader {

  private val logger: Logger = LoggerFactory.getLogger(this.getClass.toString)

  val fileSystem: FileSystem = OutputHelper.getFileSystem

  def s3Bucket: String = ConfigLoader.getConfigStringValue(ConfigHelper.pretrainedS3BucketKey)

  def s3BucketCommunity: String =
    ConfigLoader.getConfigStringValue(ConfigHelper.pretrainedCommunityS3BucketKey)

  def s3Path: String = ConfigLoader.getConfigStringValue(ConfigHelper.pretrainedS3PathKey)

  def cacheFolder: String = ConfigLoader.getConfigStringValue(ConfigHelper.pretrainedCacheFolder)

  val publicLoc = "public/models"

  private val cache: mutable.Map[ResourceRequest, PipelineStage] =
    mutable.Map[ResourceRequest, PipelineStage]()

  lazy val sparkVersion: Version = {
    val spark_version = ResourceHelper.spark.version
    Version.parse(spark_version)
  }

  lazy val libVersion: Version = {
    Version.parse(Build.version)
  }

  var privateDownloader: ResourceDownloader =
    new S3ResourceDownloader(s3Bucket, s3Path, cacheFolder, "private")
  var publicDownloader: ResourceDownloader =
    new S3ResourceDownloader(s3Bucket, s3Path, cacheFolder, "public")
  var communityDownloader: ResourceDownloader =
    new S3ResourceDownloader(s3BucketCommunity, s3Path, cacheFolder, "community")

  def getResourceDownloader(folder: String): ResourceDownloader = {
    folder match {
      case this.publicLoc => publicDownloader
      case loc if loc.startsWith("@") => communityDownloader
      case _ => privateDownloader
    }
  }

  /** Reset the cache and recreate ResourceDownloader S3 credentials */
  def resetResourceDownloader(): Unit = {
    cache.empty
    this.privateDownloader = new S3ResourceDownloader(s3Bucket, s3Path, cacheFolder, "private")
  }

  /** List all pretrained models in public name_lang */
  def listPublicModels(): List[String] = {
    listPretrainedResources(folder = publicLoc, ResourceType.MODEL)
  }

  /** Prints all pretrained models for a particular annotator model, that are compatible with a
    * version of Spark NLP. If any of the optional arguments are not set, the filter is not
    * considered.
    *
    * @param annotator
    *   Name of the model class, for example "NerDLModel"
    * @param lang
    *   Language of the pretrained models to display, for example "en"
    * @param version
    *   Version of Spark NLP that the model should be compatible with, for example "3.2.3"
    */
  def showPublicModels(
      annotator: Option[String] = None,
      lang: Option[String] = None,
      version: Option[String] = Some(Build.version)): Unit = {
    println(
      publicResourceString(
        annotator = annotator,
        lang = lang,
        version = version,
        resourceType = ResourceType.MODEL))
  }

  /** Prints all pretrained models for a particular annotator model, that are compatible with this
    * version of Spark NLP.
    *
    * @param annotator
    *   Name of the annotator class
    */
  def showPublicModels(annotator: String): Unit = showPublicModels(Some(annotator))

  /** Prints all pretrained models for a particular annotator model, that are compatible with this
    * version of Spark NLP.
    *
    * @param annotator
    *   Name of the annotator class
    * @param lang
    *   Language of the pretrained models to display
    */
  def showPublicModels(annotator: String, lang: String): Unit =
    showPublicModels(Some(annotator), Some(lang))

  /** Prints all pretrained models for a particular annotator, that are compatible with a version
    * of Spark NLP.
    *
    * @param annotator
    *   Name of the model class, for example "NerDLModel"
    * @param lang
    *   Language of the pretrained models to display, for example "en"
    * @param version
    *   Version of Spark NLP that the model should be compatible with, for example "3.2.3"
    */
  def showPublicModels(annotator: String, lang: String, version: String): Unit =
    showPublicModels(Some(annotator), Some(lang), Some(version))

  /** List all pretrained pipelines in public */
  def listPublicPipelines(): List[String] = {
    listPretrainedResources(folder = publicLoc, ResourceType.PIPELINE)
  }

  /** Prints all Pipelines available for a language and a version of Spark NLP. By default shows
    * all languages and uses the current version of Spark NLP.
    *
    * @param lang
    *   Language of the Pipeline
    * @param version
    *   Version of Spark NLP
    */
  def showPublicPipelines(
      lang: Option[String] = None,
      version: Option[String] = Some(Build.version)): Unit = {
    println(
      publicResourceString(
        annotator = None,
        lang = lang,
        version = version,
        resourceType = ResourceType.PIPELINE))
  }

  /** Prints all Pipelines available for a language and this version of Spark NLP.
    *
    * @param lang
    *   Language of the Pipeline
    */
  def showPublicPipelines(lang: String): Unit = showPublicPipelines(Some(lang))

  /** Prints all Pipelines available for a language and a version of Spark NLP.
    *
    * @param lang
    *   Language of the Pipeline
    * @param version
    *   Version of Spark NLP
    */
  def showPublicPipelines(lang: String, version: String): Unit =
    showPublicPipelines(Some(lang), Some(version))

  /** Returns models or pipelines in metadata json which has not been categorized yet.
    *
    * @return
    *   list of models or pipelines which are not categorized in metadata json
    */
  def listUnCategorizedResources(): List[String] = {
    listPretrainedResources(folder = publicLoc, ResourceType.NOT_DEFINED)
  }

  def showUnCategorizedResources(lang: String): Unit = {
    println(publicResourceString(None, Some(lang), None, resourceType = ResourceType.NOT_DEFINED))
  }

  def showUnCategorizedResources(lang: String, version: String): Unit = {
    println(
      publicResourceString(
        None,
        Some(lang),
        Some(version),
        resourceType = ResourceType.NOT_DEFINED))

  }

  def showString(list: List[String], resourceType: ResourceType): String = {
    val sb = new StringBuilder
    var max_length = 14
    var max_length_version = 7
    for (data <- list) {
      val temp = data.split(":")
      max_length = scala.math.max(temp(0).length, max_length)
      max_length_version = scala.math.max(temp(2).length, max_length_version)
    }
    // adding head
    sb.append("+")
    sb.append("-" * (max_length + 2))
    sb.append("+")
    sb.append("-" * 6)
    sb.append("+")
    sb.append("-" * (max_length_version + 2))
    sb.append("+\n")
    if (resourceType.equals(ResourceType.PIPELINE))
      sb.append(
        "| " + "Pipeline" + (" " * (max_length - 8)) + " | " + "lang" + " | " + "version" + " " * (max_length_version - 7) + " |\n")
    else if (resourceType.equals(ResourceType.MODEL))
      sb.append(
        "| " + "Model" + (" " * (max_length - 5)) + " | " + "lang" + " | " + "version" + " " * (max_length_version - 7) + " |\n")
    else
      sb.append(
        "| " + "Pipeline/Model" + (" " * (max_length - 14)) + " | " + "lang" + " | " + "version" + " " * (max_length_version - 7) + " |\n")

    sb.append("+")
    sb.append("-" * (max_length + 2))
    sb.append("+")
    sb.append("-" * 6)
    sb.append("+")
    sb.append("-" * (max_length_version + 2))
    sb.append("+\n")
    for (data <- list) {
      val temp = data.split(":")
      sb.append(
        "| " + temp(0) + (" " * (max_length - temp(0).length)) + " |  " + temp(1) + "  | " + temp(
          2) + " " * (max_length_version - temp(2).length) + " |\n")
    }
    // adding bottom
    sb.append("+")
    sb.append("-" * (max_length + 2))
    sb.append("+")
    sb.append("-" * 6)
    sb.append("+")
    sb.append("-" * (max_length_version + 2))
    sb.append("+\n")
    sb.toString()

  }

  def publicResourceString(
      annotator: Option[String] = None,
      lang: Option[String] = None,
      version: Option[String] = Some(Build.version),
      resourceType: ResourceType): String = {
    showString(
      listPretrainedResources(
        folder = publicLoc,
        resourceType,
        annotator = annotator,
        lang = lang,
        version = version match {
          case Some(ver) => Some(Version.parse(ver))
          case None => None
        }),
      resourceType)
  }

  /** Lists pretrained resource from metadata.json, depending on the set filters. The folder in
    * the S3 location and the resourceType is necessary. The other filters are optional and will
    * be ignored if not set.
    *
    * @param folder
    *   Folder in the S3 location
    * @param resourceType
    *   Type of the Resource. Can Either `ResourceType.MODEL`, `ResourceType.PIPELINE` or
    *   `ResourceType.NOT_DEFINED`
    * @param annotator
    *   Name of the model class
    * @param lang
    *   Language of the model
    * @param version
    *   Version that the model should be compatible with
    * @return
    *   A list of the available resources
    */
  def listPretrainedResources(
      folder: String,
      resourceType: ResourceType,
      annotator: Option[String] = None,
      lang: Option[String] = None,
      version: Option[Version] = None): List[String] = {
    val resourceList = new ListBuffer[String]()

    val resourceMetaData = getResourceMetadata(folder)

    for (meta <- resourceMetaData) {
      val isSameResourceType =
        meta.category.getOrElse(ResourceType.NOT_DEFINED).toString.equals(resourceType.toString)
      val isCompatibleWithVersion = version match {
        case Some(ver) => Version.isCompatible(ver, meta.libVersion)
        case None => true
      }
      val isSameAnnotator = annotator match {
        case Some(cls) => meta.annotator.getOrElse("").equalsIgnoreCase(cls)
        case None => true
      }
      val isSameLanguage = lang match {
        case Some(l) => meta.language.getOrElse("").equalsIgnoreCase(l)
        case None => true
      }

      if (isSameResourceType & isCompatibleWithVersion & isSameAnnotator & isSameLanguage) {
        resourceList += meta.name + ":" + meta.language.getOrElse("-") + ":" + meta.libVersion
          .getOrElse("-")
      }
    }
    resourceList.result()
  }

  def listPretrainedResources(
      folder: String,
      resourceType: ResourceType,
      lang: String): List[String] =
    listPretrainedResources(folder, resourceType, lang = Some(lang))

  def listPretrainedResources(
      folder: String,
      resourceType: ResourceType,
      version: Version): List[String] =
    listPretrainedResources(folder, resourceType, version = Some(version))

  def listPretrainedResources(
      folder: String,
      resourceType: ResourceType,
      lang: String,
      version: Version): List[String] =
    listPretrainedResources(folder, resourceType, lang = Some(lang), version = Some(version))

  def listAvailableAnnotators(folder: String = publicLoc): List[String] = {

    val resourceMetaData = getResourceMetadata(folder)

    resourceMetaData
      .map(_.annotator.getOrElse(""))
      .toSet
      .filter { a =>
        !a.equals("")
      }
      .toList
      .sorted
  }

  private def getResourceMetadata(location: String): List[ResourceMetadata] = {
    getResourceDownloader(location).downloadMetadataIfNeed(location)
  }

  def showAvailableAnnotators(folder: String = publicLoc): Unit = {
    println(listAvailableAnnotators(folder).mkString("\n"))
  }

  /** Loads resource to path
    *
    * @param name
    *   Name of Resource
    * @param folder
    *   Subfolder in s3 where to search model (e.g. medicine)
    * @param language
    *   Desired language of Resource
    * @return
    *   path of downloaded resource
    */
  def downloadResource(
      name: String,
      language: Option[String] = None,
      folder: String = publicLoc): String = {
    downloadResource(ResourceRequest(name, language, folder))
  }

  /** Loads resource to path
    *
    * @param request
    *   Request for resource
    * @return
    *   path of downloaded resource
    */
  def downloadResource(request: ResourceRequest): String = {
    val future = Future {
      val updatedRequest: ResourceRequest = if (request.folder.startsWith("@")) {
        request.copy(folder = request.folder.replace("@", ""))
      } else request
      getResourceDownloader(request.folder).download(updatedRequest)
    }

    var downloadFinished = false
    var path: Option[String] = None
    val fileSize = getDownloadSize(request)
    require(
      !fileSize.equals("-1"),
      s"Can not find ${request.name} inside ${request.folder} to download. Please make sure the name and location are correct!")
    println(request.name + " download started this may take some time.")
    println("Approximate size to download " + fileSize)

    while (!downloadFinished) {
      future.onComplete {
        case Success(value) =>
          downloadFinished = true
          path = value
        case Failure(exception) =>
          println(s"Error: ${exception.getMessage}")
          logger.error(exception.getMessage)
          downloadFinished = true
          path = None
      }
      Thread.sleep(1000)

    }

    require(
      path.isDefined,
      s"Was not found appropriate resource to download for request: $request with downloader: $privateDownloader")
    println("Download done! Loading the resource.")
    path.get
  }

  /** Downloads a model from the default S3 bucket to the cache pretrained folder.
    * @param model
    *   the name of the key in the S3 bucket or s3 URI
    * @param folder
    *   the folder of the model
    * @param unzip
    *   used to unzip the model, by default true
    */
  def downloadModelDirectly(
      model: String,
      folder: String = publicLoc,
      unzip: Boolean = true): Unit = {
    getResourceDownloader(folder).downloadAndUnzipFile(model, unzip)
  }

  def downloadModel[TModel <: PipelineStage](
      reader: DefaultParamsReadable[TModel],
      name: String,
      language: Option[String] = None,
      folder: String = publicLoc): TModel = {
    downloadModel(reader, ResourceRequest(name, language, folder))
  }

  def downloadModel[TModel <: PipelineStage](
      reader: DefaultParamsReadable[TModel],
      request: ResourceRequest): TModel = {
    if (!cache.contains(request)) {
      val path = downloadResource(request)
      val model = reader.read.load(path)
      cache(request) = model
      model
    } else {
      cache(request).asInstanceOf[TModel]
    }
  }

  def downloadPipeline(
      name: String,
      language: Option[String] = None,
      folder: String = publicLoc): PipelineModel = {
    downloadPipeline(ResourceRequest(name, language, folder))
  }

  def downloadPipeline(request: ResourceRequest): PipelineModel = {
    if (!cache.contains(request)) {
      val path = downloadResource(request)
      val model = PipelineModel.read.load(path)
      cache(request) = model
      model
    } else {
      cache(request).asInstanceOf[PipelineModel]
    }
  }

  def clearCache(
      name: String,
      language: Option[String] = None,
      folder: String = publicLoc): Unit = {
    clearCache(ResourceRequest(name, language, folder))
  }

  def clearCache(request: ResourceRequest): Unit = {
    privateDownloader.clearCache(request)
    publicDownloader.clearCache(request)
    communityDownloader.clearCache(request)
    cache.remove(request)
  }

  def getDownloadSize(resourceRequest: ResourceRequest): String = {

    val updatedResourceRequest: ResourceRequest = if (resourceRequest.folder.startsWith("@")) {
      resourceRequest.copy(folder = resourceRequest.folder.replace("@", ""))
    } else resourceRequest

    val size = getResourceDownloader(resourceRequest.folder)
      .getDownloadSize(updatedResourceRequest)

    size match {
      case Some(downloadBytes) => FileHelper.getHumanReadableFileSize(downloadBytes)
      case None => "-1"

    }
  }

}

object ResourceType extends Enumeration {
  type ResourceType = Value
  val MODEL: pretrained.ResourceType.Value = Value("ml")
  val PIPELINE: pretrained.ResourceType.Value = Value("pl")
  val NOT_DEFINED: pretrained.ResourceType.Value = Value("nd")
}

case class ResourceRequest(
    name: String,
    language: Option[String] = None,
    folder: String = ResourceDownloader.publicLoc,
    libVersion: Version = ResourceDownloader.libVersion,
    sparkVersion: Version = ResourceDownloader.sparkVersion)

/* convenience accessor for Py4J calls */
object PythonResourceDownloader {

  val keyToReader: mutable.Map[String, DefaultParamsReadable[_]] = mutable.Map(
    "DocumentAssembler" -> DocumentAssembler,
    "SentenceDetector" -> SentenceDetector,
    "TokenizerModel" -> TokenizerModel,
    "PerceptronModel" -> PerceptronModel,
    "NerCrfModel" -> NerCrfModel,
    "Stemmer" -> Stemmer,
    "NormalizerModel" -> NormalizerModel,
    "RegexMatcherModel" -> RegexMatcherModel,
    "LemmatizerModel" -> LemmatizerModel,
    "DateMatcher" -> DateMatcher,
    "TextMatcherModel" -> TextMatcherModel,
    "SentimentDetectorModel" -> SentimentDetectorModel,
    "ViveknSentimentModel" -> ViveknSentimentModel,
    "NorvigSweetingModel" -> NorvigSweetingModel,
    "SymmetricDeleteModel" -> SymmetricDeleteModel,
    "NerDLModel" -> NerDLModel,
    "WordEmbeddingsModel" -> WordEmbeddingsModel,
    "BertEmbeddings" -> BertEmbeddings,
    "DependencyParserModel" -> DependencyParserModel,
    "TypedDependencyParserModel" -> TypedDependencyParserModel,
    "UniversalSentenceEncoder" -> UniversalSentenceEncoder,
    "ElmoEmbeddings" -> ElmoEmbeddings,
    "ClassifierDLModel" -> ClassifierDLModel,
    "ContextSpellCheckerModel" -> ContextSpellCheckerModel,
    "AlbertEmbeddings" -> AlbertEmbeddings,
    "XlnetEmbeddings" -> XlnetEmbeddings,
    "SentimentDLModel" -> SentimentDLModel,
    "LanguageDetectorDL" -> LanguageDetectorDL,
    "StopWordsCleaner" -> StopWordsCleaner,
    "BertSentenceEmbeddings" -> BertSentenceEmbeddings,
    "MultiClassifierDLModel" -> MultiClassifierDLModel,
    "SentenceDetectorDLModel" -> SentenceDetectorDLModel,
    "T5Transformer" -> T5Transformer,
    "MarianTransformer" -> MarianTransformer,
    "WordSegmenterModel" -> WordSegmenterModel,
    "DistilBertEmbeddings" -> DistilBertEmbeddings,
    "RoBertaEmbeddings" -> RoBertaEmbeddings,
    "XlmRoBertaEmbeddings" -> XlmRoBertaEmbeddings,
    "LongformerEmbeddings" -> LongformerEmbeddings,
    "RoBertaSentenceEmbeddings" -> RoBertaSentenceEmbeddings,
    "XlmRoBertaSentenceEmbeddings" -> XlmRoBertaSentenceEmbeddings,
    "AlbertForTokenClassification" -> AlbertForTokenClassification,
    "BertForTokenClassification" -> BertForTokenClassification,
    "DeBertaForTokenClassification" -> DeBertaForTokenClassification,
    "DistilBertForTokenClassification" -> DistilBertForTokenClassification,
    "LongformerForTokenClassification" -> LongformerForTokenClassification,
    "RoBertaForTokenClassification" -> RoBertaForTokenClassification,
    "XlmRoBertaForTokenClassification" -> XlmRoBertaForTokenClassification,
    "XlnetForTokenClassification" -> XlnetForTokenClassification,
    "AlbertForSequenceClassification" -> AlbertForSequenceClassification,
    "BertForSequenceClassification" -> BertForSequenceClassification,
    "DeBertaForSequenceClassification" -> DeBertaForSequenceClassification,
    "DistilBertForSequenceClassification" -> DistilBertForSequenceClassification,
    "LongformerForSequenceClassification" -> LongformerForSequenceClassification,
    "RoBertaForSequenceClassification" -> RoBertaForSequenceClassification,
    "XlmRoBertaForSequenceClassification" -> XlmRoBertaForSequenceClassification,
    "XlnetForSequenceClassification" -> XlnetForSequenceClassification,
    "GPT2Transformer" -> GPT2Transformer,
    "EntityRulerModel" -> EntityRulerModel,
    "Doc2VecModel" -> Doc2VecModel,
    "Word2VecModel" -> Word2VecModel,
    "DeBertaEmbeddings" -> DeBertaEmbeddings,
    "DeBertaForSequenceClassification" -> DeBertaForSequenceClassification,
    "DeBertaForTokenClassification" -> DeBertaForTokenClassification,
    "CamemBertEmbeddings" -> CamemBertEmbeddings,
    "AlbertForQuestionAnswering" -> AlbertForQuestionAnswering,
    "BertForQuestionAnswering" -> BertForQuestionAnswering,
    "DeBertaForQuestionAnswering" -> DeBertaForQuestionAnswering,
    "DistilBertForQuestionAnswering" -> DistilBertForQuestionAnswering,
    "LongformerForQuestionAnswering" -> LongformerForQuestionAnswering,
    "RoBertaForQuestionAnswering" -> RoBertaForQuestionAnswering,
    "XlmRoBertaForQuestionAnswering" -> XlmRoBertaForQuestionAnswering,
    "SpanBertCorefModel" -> SpanBertCorefModel,
    "ViTForImageClassification" -> ViTForImageClassification,
    "VisionEncoderDecoderForImageCaptioning" -> VisionEncoderDecoderForImageCaptioning,
    "SwinForImageClassification" -> SwinForImageClassification,
    "ConvNextForImageClassification" -> ConvNextForImageClassification,
    "Wav2Vec2ForCTC" -> Wav2Vec2ForCTC,
    "HubertForCTC" -> HubertForCTC,
    "WhisperForCTC" -> WhisperForCTC,
    "CamemBertForTokenClassification" -> CamemBertForTokenClassification,
    "TableAssembler" -> TableAssembler,
    "TapasForQuestionAnswering" -> TapasForQuestionAnswering,
    "CamemBertForSequenceClassification" -> CamemBertForSequenceClassification,
    "CamemBertForQuestionAnswering" -> CamemBertForQuestionAnswering,
    "ZeroShotNerModel" -> ZeroShotNerModel,
    "BartTransformer" -> BartTransformer,
    "BertForZeroShotClassification" -> BertForZeroShotClassification,
    "DistilBertForZeroShotClassification" -> DistilBertForZeroShotClassification,
    "RoBertaForZeroShotClassification" -> RoBertaForZeroShotClassification,
    "XlmRoBertaForZeroShotClassification" -> XlmRoBertaForZeroShotClassification,
    "BartForZeroShotClassification" -> BartForZeroShotClassification,
    "InstructorEmbeddings" -> InstructorEmbeddings,
    "E5Embeddings" -> E5Embeddings,
    "MPNetEmbeddings" -> MPNetEmbeddings,
    "CLIPForZeroShotClassification" -> CLIPForZeroShotClassification,
    "DeBertaForZeroShotClassification" -> DeBertaForZeroShotClassification,
    "BGEEmbeddings" -> BGEEmbeddings,
    "MPNetForSequenceClassification" -> MPNetForSequenceClassification,
    "MPNetForQuestionAnswering" -> MPNetForQuestionAnswering,
    "LLAMA2Transformer" -> LLAMA2Transformer,
    "M2M100Transformer" -> M2M100Transformer,
    "UAEEmbeddings" -> UAEEmbeddings,
<<<<<<< HEAD
    "CamemBertForZeroShotClassification" -> CamemBertForZeroShotClassification
=======
    "AutoGGUFModel" -> AutoGGUFModel,
>>>>>>> 141d38ca
    "AlbertForZeroShotClassification" -> AlbertForZeroShotClassification,
    "MxbaiEmbeddings" -> MxbaiEmbeddings,
    "SnowFlakeEmbeddings" -> SnowFlakeEmbeddings,
    "CamemBertForZeroShotClassification" -> CamemBertForZeroShotClassification
  )


  // List pairs of types such as the one with key type can load a pretrained model from the value type
  val typeMapper: Map[String, String] = Map("ZeroShotNerModel" -> "RoBertaForQuestionAnswering")

  def downloadModel(
      readerStr: String,
      name: String,
      language: String = null,
      remoteLoc: String = null): PipelineStage = {

    val reader = keyToReader.getOrElse(
      if (typeMapper.contains(readerStr)) typeMapper(readerStr) else readerStr,
      throw new RuntimeException(s"Unsupported Model: $readerStr"))

    val correctedFolder = Option(remoteLoc).getOrElse(ResourceDownloader.publicLoc)

    val model = ResourceDownloader.downloadModel(
      reader.asInstanceOf[DefaultParamsReadable[PipelineStage]],
      name,
      Option(language),
      correctedFolder)

    // Cast the model to the required type. This has to be done for each entry in the typeMapper map
    if (typeMapper.contains(readerStr) && readerStr == "ZeroShotNerModel")
      ZeroShotNerModel(model)
    else
      model
  }

  def downloadPipeline(
      name: String,
      language: String = null,
      remoteLoc: String = null): PipelineModel = {
    val correctedFolder = Option(remoteLoc).getOrElse(ResourceDownloader.publicLoc)
    ResourceDownloader.downloadPipeline(name, Option(language), correctedFolder)
  }

  def clearCache(name: String, language: String = null, remoteLoc: String = null): Unit = {
    val correctedFolder = Option(remoteLoc).getOrElse(ResourceDownloader.publicLoc)
    ResourceDownloader.clearCache(name, Option(language), correctedFolder)
  }

  def downloadModelDirectly(
      model: String,
      remoteLoc: String = null,
      unzip: Boolean = true): Unit = {
    val correctedFolder = Option(remoteLoc).getOrElse(ResourceDownloader.publicLoc)
    ResourceDownloader.downloadModelDirectly(model, correctedFolder, unzip)
  }

  def showUnCategorizedResources(): String = {
    ResourceDownloader.publicResourceString(
      annotator = None,
      lang = None,
      version = None,
      resourceType = ResourceType.NOT_DEFINED)
  }

  def showPublicPipelines(lang: String, version: String): String = {
    val ver: Option[String] = version match {
      case null => Some(Build.version)
      case _ => Some(version)
    }
    ResourceDownloader.publicResourceString(
      annotator = None,
      lang = Option(lang),
      version = ver,
      resourceType = ResourceType.PIPELINE)
  }

  def showPublicModels(annotator: String, lang: String, version: String): String = {
    val ver: Option[String] = version match {
      case null => Some(Build.version)
      case _ => Some(version)
    }
    ResourceDownloader.publicResourceString(
      annotator = Option(annotator),
      lang = Option(lang),
      version = ver,
      resourceType = ResourceType.MODEL)
  }

  def showAvailableAnnotators(): String = {
    ResourceDownloader.listAvailableAnnotators().mkString("\n")
  }

  def getDownloadSize(name: String, language: String = "en", remoteLoc: String = null): String = {
    val correctedFolder = Option(remoteLoc).getOrElse(ResourceDownloader.publicLoc)
    ResourceDownloader.getDownloadSize(ResourceRequest(name, Option(language), correctedFolder))
  }
}<|MERGE_RESOLUTION|>--- conflicted
+++ resolved
@@ -684,11 +684,7 @@
     "LLAMA2Transformer" -> LLAMA2Transformer,
     "M2M100Transformer" -> M2M100Transformer,
     "UAEEmbeddings" -> UAEEmbeddings,
-<<<<<<< HEAD
-    "CamemBertForZeroShotClassification" -> CamemBertForZeroShotClassification
-=======
     "AutoGGUFModel" -> AutoGGUFModel,
->>>>>>> 141d38ca
     "AlbertForZeroShotClassification" -> AlbertForZeroShotClassification,
     "MxbaiEmbeddings" -> MxbaiEmbeddings,
     "SnowFlakeEmbeddings" -> SnowFlakeEmbeddings,
