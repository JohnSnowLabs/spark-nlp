--- conflicted
+++ resolved
@@ -690,11 +690,7 @@
     "MPNetForQuestionAnswering" -> MPNetForQuestionAnswering,
     "LLAMA2Transformer" -> LLAMA2Transformer,
     "M2M100Transformer" -> M2M100Transformer,
-<<<<<<< HEAD
-    "MPNetForTokenClassification" -> MPNetForTokenClassification)
-=======
     "UAEEmbeddings" -> UAEEmbeddings)
->>>>>>> 7274281a
 
   // List pairs of types such as the one with key type can load a pretrained model from the value type
   val typeMapper: Map[String, String] = Map("ZeroShotNerModel" -> "RoBertaForQuestionAnswering")
