/*
 * Copyright 2017-2023 John Snow Labs
 *
 * Licensed under the Apache License, Version 2.0 (the "License");
 * you may not use this file except in compliance with the License.
 * You may obtain a copy of the License at
 *
 *    http://www.apache.org/licenses/LICENSE-2.0
 *
 * Unless required by applicable law or agreed to in writing, software
 * distributed under the License is distributed on an "AS IS" BASIS,
 * WITHOUT WARRANTIES OR CONDITIONS OF ANY KIND, either express or implied.
 * See the License for the specific language governing permissions and
 * limitations under the License.
 */

package com.johnsnowlabs.nlp.pretrained

import com.johnsnowlabs.client.aws.AWSGateway
import com.johnsnowlabs.nlp.annotators._
import com.johnsnowlabs.nlp.annotators.audio.{HubertForCTC, Wav2Vec2ForCTC}
import com.johnsnowlabs.nlp.annotators.classifier.dl._
import com.johnsnowlabs.nlp.annotators.coref.SpanBertCorefModel
import com.johnsnowlabs.nlp.annotators.cv.{
  ConvNextForImageClassification,
  SwinForImageClassification,
  ViTForImageClassification
}
import com.johnsnowlabs.nlp.annotators.er.EntityRulerModel
import com.johnsnowlabs.nlp.annotators.ld.dl.LanguageDetectorDL
import com.johnsnowlabs.nlp.annotators.ner.crf.NerCrfModel
import com.johnsnowlabs.nlp.annotators.ner.dl.{NerDLModel, ZeroShotNerModel}
import com.johnsnowlabs.nlp.annotators.parser.dep.DependencyParserModel
import com.johnsnowlabs.nlp.annotators.parser.typdep.TypedDependencyParserModel
import com.johnsnowlabs.nlp.annotators.pos.perceptron.PerceptronModel
import com.johnsnowlabs.nlp.annotators.sbd.pragmatic.SentenceDetector
import com.johnsnowlabs.nlp.annotators.sda.pragmatic.SentimentDetectorModel
import com.johnsnowlabs.nlp.annotators.sda.vivekn.ViveknSentimentModel
import com.johnsnowlabs.nlp.annotators.sentence_detector_dl.SentenceDetectorDLModel
import com.johnsnowlabs.nlp.annotators.seq2seq.{
  BartTransformer,
  GPT2Transformer,
  MarianTransformer,
  T5Transformer
}
import com.johnsnowlabs.nlp.annotators.spell.context.ContextSpellCheckerModel
import com.johnsnowlabs.nlp.annotators.spell.norvig.NorvigSweetingModel
import com.johnsnowlabs.nlp.annotators.spell.symmetric.SymmetricDeleteModel
import com.johnsnowlabs.nlp.annotators.ws.WordSegmenterModel
import com.johnsnowlabs.nlp.embeddings._
import com.johnsnowlabs.nlp.pretrained.ResourceType.ResourceType
import com.johnsnowlabs.nlp.util.io.{OutputHelper, ResourceHelper}
import com.johnsnowlabs.nlp.{DocumentAssembler, TableAssembler, pretrained}
import com.johnsnowlabs.util._
import org.apache.hadoop.fs.FileSystem
import org.apache.spark.SparkFiles
import org.apache.spark.ml.util.DefaultParamsReadable
import org.apache.spark.ml.{PipelineModel, PipelineStage}
import org.slf4j.{Logger, LoggerFactory}

import java.io.File
import java.net.URI
import java.nio.file.Paths
import scala.collection.mutable
import scala.collection.mutable.ListBuffer
import scala.concurrent.ExecutionContext.Implicits.global
import scala.concurrent.Future
import scala.util.{Failure, Success}

trait ResourceDownloader {

  /** Download resource to local file
    *
    * @param request
    *   Resource request
    * @return
    *   downloaded file or None if resource is not found
    */
  def download(request: ResourceRequest): Option[String]

  def getDownloadSize(request: ResourceRequest): Option[Long]

  def clearCache(request: ResourceRequest): Unit

  def downloadMetadataIfNeed(folder: String): List[ResourceMetadata]

  def downloadAndUnzipFile(s3FilePath: String): Option[String]

  val fileSystem: FileSystem = ResourceDownloader.fileSystem

}

object ResourceDownloader {

  private val logger: Logger = LoggerFactory.getLogger(this.getClass.toString)

  val fileSystem: FileSystem = OutputHelper.getFileSystem

  def s3Bucket: String = ConfigLoader.getConfigStringValue(ConfigHelper.pretrainedS3BucketKey)

  def s3BucketCommunity: String =
    ConfigLoader.getConfigStringValue(ConfigHelper.pretrainedCommunityS3BucketKey)

  def s3Path: String = ConfigLoader.getConfigStringValue(ConfigHelper.pretrainedS3PathKey)

  def cacheFolder: String = ConfigLoader.getConfigStringValue(ConfigHelper.pretrainedCacheFolder)

  val publicLoc = "public/models"

  private val cache: mutable.Map[ResourceRequest, PipelineStage] =
    mutable.Map[ResourceRequest, PipelineStage]()

  lazy val sparkVersion: Version = {
    val spark_version = ResourceHelper.spark.version
    Version.parse(spark_version)
  }

  lazy val libVersion: Version = {
    Version.parse(Build.version)
  }

  var privateDownloader: ResourceDownloader =
    new S3ResourceDownloader(s3Bucket, s3Path, cacheFolder, "private")
  var publicDownloader: ResourceDownloader =
    new S3ResourceDownloader(s3Bucket, s3Path, cacheFolder, "public")
  var communityDownloader: ResourceDownloader =
    new S3ResourceDownloader(s3BucketCommunity, s3Path, cacheFolder, "community")

  /** Reset the cache and recreate ResourceDownloader S3 credentials */
  def resetResourceDownloader(): Unit = {
    cache.empty
    this.privateDownloader = new S3ResourceDownloader(s3Bucket, s3Path, cacheFolder, "private")
  }

  /** List all pretrained models in public name_lang */
  def listPublicModels(): List[String] = {
    listPretrainedResources(folder = publicLoc, ResourceType.MODEL)
  }

  /** Prints all pretrained models for a particular annotator model, that are compatible with a
    * version of Spark NLP. If any of the optional arguments are not set, the filter is not
    * considered.
    *
    * @param annotator
    *   Name of the model class, for example "NerDLModel"
    * @param lang
    *   Language of the pretrained models to display, for example "en"
    * @param version
    *   Version of Spark NLP that the model should be compatible with, for example "3.2.3"
    */
  def showPublicModels(
      annotator: Option[String] = None,
      lang: Option[String] = None,
      version: Option[String] = Some(Build.version)): Unit = {
    println(
      publicResourceString(
        annotator = annotator,
        lang = lang,
        version = version,
        resourceType = ResourceType.MODEL))
  }

  /** Prints all pretrained models for a particular annotator model, that are compatible with this
    * version of Spark NLP.
    *
    * @param annotator
    *   Name of the annotator class
    */
  def showPublicModels(annotator: String): Unit = showPublicModels(Some(annotator))

  /** Prints all pretrained models for a particular annotator model, that are compatible with this
    * version of Spark NLP.
    *
    * @param annotator
    *   Name of the annotator class
    * @param lang
    *   Language of the pretrained models to display
    */
  def showPublicModels(annotator: String, lang: String): Unit =
    showPublicModels(Some(annotator), Some(lang))

  /** Prints all pretrained models for a particular annotator, that are compatible with a version
    * of Spark NLP.
    *
    * @param annotator
    *   Name of the model class, for example "NerDLModel"
    * @param lang
    *   Language of the pretrained models to display, for example "en"
    * @param version
    *   Version of Spark NLP that the model should be compatible with, for example "3.2.3"
    */
  def showPublicModels(annotator: String, lang: String, version: String): Unit =
    showPublicModels(Some(annotator), Some(lang), Some(version))

  /** List all pretrained pipelines in public */
  def listPublicPipelines(): List[String] = {
    listPretrainedResources(folder = publicLoc, ResourceType.PIPELINE)
  }

  /** Prints all Pipelines available for a language and a version of Spark NLP. By default shows
    * all languages and uses the current version of Spark NLP.
    *
    * @param lang
    *   Language of the Pipeline
    * @param version
    *   Version of Spark NLP
    */
  def showPublicPipelines(
      lang: Option[String] = None,
      version: Option[String] = Some(Build.version)): Unit = {
    println(
      publicResourceString(
        annotator = None,
        lang = lang,
        version = version,
        resourceType = ResourceType.PIPELINE))
  }

  /** Prints all Pipelines available for a language and this version of Spark NLP.
    *
    * @param lang
    *   Language of the Pipeline
    */
  def showPublicPipelines(lang: String): Unit = showPublicPipelines(Some(lang))

  /** Prints all Pipelines available for a language and a version of Spark NLP.
    *
    * @param lang
    *   Language of the Pipeline
    * @param version
    *   Version of Spark NLP
    */
  def showPublicPipelines(lang: String, version: String): Unit =
    showPublicPipelines(Some(lang), Some(version))

  /** Returns models or pipelines in metadata json which has not been categorized yet.
    *
    * @return
    *   list of models or pipelines which are not categorized in metadata json
    */
  def listUnCategorizedResources(): List[String] = {
    listPretrainedResources(folder = publicLoc, ResourceType.NOT_DEFINED)
  }

  def showUnCategorizedResources(lang: String): Unit = {
    println(publicResourceString(None, Some(lang), None, resourceType = ResourceType.NOT_DEFINED))
  }

  def showUnCategorizedResources(lang: String, version: String): Unit = {
    println(
      publicResourceString(
        None,
        Some(lang),
        Some(version),
        resourceType = ResourceType.NOT_DEFINED))

  }

  def showString(list: List[String], resourceType: ResourceType): String = {
    val sb = new StringBuilder
    var max_length = 14
    var max_length_version = 7
    for (data <- list) {
      val temp = data.split(":")
      max_length = scala.math.max(temp(0).length, max_length)
      max_length_version = scala.math.max(temp(2).length, max_length_version)
    }
    // adding head
    sb.append("+")
    sb.append("-" * (max_length + 2))
    sb.append("+")
    sb.append("-" * 6)
    sb.append("+")
    sb.append("-" * (max_length_version + 2))
    sb.append("+\n")
    if (resourceType.equals(ResourceType.PIPELINE))
      sb.append(
        "| " + "Pipeline" + (" " * (max_length - 8)) + " | " + "lang" + " | " + "version" + " " * (max_length_version - 7) + " |\n")
    else if (resourceType.equals(ResourceType.MODEL))
      sb.append(
        "| " + "Model" + (" " * (max_length - 5)) + " | " + "lang" + " | " + "version" + " " * (max_length_version - 7) + " |\n")
    else
      sb.append(
        "| " + "Pipeline/Model" + (" " * (max_length - 14)) + " | " + "lang" + " | " + "version" + " " * (max_length_version - 7) + " |\n")

    sb.append("+")
    sb.append("-" * (max_length + 2))
    sb.append("+")
    sb.append("-" * 6)
    sb.append("+")
    sb.append("-" * (max_length_version + 2))
    sb.append("+\n")
    for (data <- list) {
      val temp = data.split(":")
      sb.append(
        "| " + temp(0) + (" " * (max_length - temp(0).length)) + " |  " + temp(1) + "  | " + temp(
          2) + " " * (max_length_version - temp(2).length) + " |\n")
    }
    // adding bottom
    sb.append("+")
    sb.append("-" * (max_length + 2))
    sb.append("+")
    sb.append("-" * 6)
    sb.append("+")
    sb.append("-" * (max_length_version + 2))
    sb.append("+\n")
    sb.toString()

  }

  def publicResourceString(
      annotator: Option[String] = None,
      lang: Option[String] = None,
      version: Option[String] = Some(Build.version),
      resourceType: ResourceType): String = {
    showString(
      listPretrainedResources(
        folder = publicLoc,
        resourceType,
        annotator = annotator,
        lang = lang,
        version = version match {
          case Some(ver) => Some(Version.parse(ver))
          case None => None
        }),
      resourceType)
  }

  /** Lists pretrained resource from metadata.json, depending on the set filters. The folder in
    * the S3 location and the resourceType is necessary. The other filters are optional and will
    * be ignored if not set.
    *
    * @param folder
    *   Folder in the S3 location
    * @param resourceType
    *   Type of the Resource. Can Either `ResourceType.MODEL`, `ResourceType.PIPELINE` or
    *   `ResourceType.NOT_DEFINED`
    * @param annotator
    *   Name of the model class
    * @param lang
    *   Language of the model
    * @param version
    *   Version that the model should be compatible with
    * @return
    *   A list of the available resources
    */
  def listPretrainedResources(
      folder: String,
      resourceType: ResourceType,
      annotator: Option[String] = None,
      lang: Option[String] = None,
      version: Option[Version] = None): List[String] = {
    val resourceList = new ListBuffer[String]()

    val resourceMetaData = getResourceMetadata(folder)

    for (meta <- resourceMetaData) {
      val isSameResourceType =
        meta.category.getOrElse(ResourceType.NOT_DEFINED).toString.equals(resourceType.toString)
      val isCompatibleWithVersion = version match {
        case Some(ver) => Version.isCompatible(ver, meta.libVersion)
        case None => true
      }
      val isSameAnnotator = annotator match {
        case Some(cls) => meta.annotator.getOrElse("").equalsIgnoreCase(cls)
        case None => true
      }
      val isSameLanguage = lang match {
        case Some(l) => meta.language.getOrElse("").equalsIgnoreCase(l)
        case None => true
      }

      if (isSameResourceType & isCompatibleWithVersion & isSameAnnotator & isSameLanguage) {
        resourceList += meta.name + ":" + meta.language.getOrElse("-") + ":" + meta.libVersion
          .getOrElse("-")
      }
    }
    resourceList.result()
  }

  def listPretrainedResources(
      folder: String,
      resourceType: ResourceType,
      lang: String): List[String] =
    listPretrainedResources(folder, resourceType, lang = Some(lang))

  def listPretrainedResources(
      folder: String,
      resourceType: ResourceType,
      version: Version): List[String] =
    listPretrainedResources(folder, resourceType, version = Some(version))

  def listPretrainedResources(
      folder: String,
      resourceType: ResourceType,
      lang: String,
      version: Version): List[String] =
    listPretrainedResources(folder, resourceType, lang = Some(lang), version = Some(version))

  def listAvailableAnnotators(folder: String = publicLoc): List[String] = {

    val resourceMetaData = getResourceMetadata(folder)

    resourceMetaData
      .map(_.annotator.getOrElse(""))
      .toSet
      .filter { a =>
        !a.equals("")
      }
      .toList
      .sorted
  }

  private def getResourceMetadata(location: String): List[ResourceMetadata] = {
    location match {
      case this.publicLoc => publicDownloader.downloadMetadataIfNeed(location)
      case loc if loc.startsWith("@") => communityDownloader.downloadMetadataIfNeed(location)
      case _ => privateDownloader.downloadMetadataIfNeed(location)
    }
  }

  def showAvailableAnnotators(folder: String = publicLoc): Unit = {
    println(listAvailableAnnotators(folder).mkString("\n"))
  }

  /** Loads resource to path
    *
    * @param name
    *   Name of Resource
    * @param folder
    *   Subfolder in s3 where to search model (e.g. medicine)
    * @param language
    *   Desired language of Resource
    * @return
    *   path of downloaded resource
    */
  def downloadResource(
      name: String,
      language: Option[String] = None,
      folder: String = publicLoc): String = {
    downloadResource(ResourceRequest(name, language, folder))
  }

  /** Loads resource to path
    *
    * @param request
    *   Request for resource
    * @return
    *   path of downloaded resource
    */
  def downloadResource(request: ResourceRequest): String = {
    val future = Future {
      if (request.folder.equals(publicLoc)) {
        publicDownloader.download(request)
      } else if (request.folder.startsWith("@")) {
        val actualLoc = request.folder.replace("@", "")
        val updatedRequest = ResourceRequest(
          request.name,
          request.language,
          folder = actualLoc,
          request.libVersion,
          request.sparkVersion)
        communityDownloader.download(updatedRequest)
      } else {
        privateDownloader.download(request)
      }
    }

    var downloadFinished = false
    var path: Option[String] = None
    val fileSize = getDownloadSize(request)
    require(
      !fileSize.equals("-1"),
      s"Can not find ${request.name} inside ${request.folder} to download. Please make sure the name and location are correct!")
    println(request.name + " download started this may take some time.")
    println("Approximate size to download " + fileSize)

    while (!downloadFinished) {
      future.onComplete {
        case Success(value) =>
          downloadFinished = true
          path = value
        case Failure(exception) =>
          println(s"Error: ${exception.getMessage}")
          logger.error(exception.getMessage)
          downloadFinished = true
          path = None
      }
      Thread.sleep(1000)

    }

    require(
      path.isDefined,
      s"Was not found appropriate resource to download for request: $request with downloader: $privateDownloader")
    println("Download done! Loading the resource.")
    path.get
  }

  /** Downloads a resource from the default S3 bucket in the cache pretrained folder.
    * @param model
    *   the name of the key in the S3 bucket
    * @param folder
    *   the language of the model
    * @return
    *   the path to the downloaded file
    */
  def downloadModelDirectly(model: String, folder: String = publicLoc): Unit = {
    if (folder.equals(publicLoc)) {
      publicDownloader.downloadAndUnzipFile(model)
    } else if (folder.startsWith("@")) {
      communityDownloader.downloadAndUnzipFile(model)
    } else {
      privateDownloader.downloadAndUnzipFile(model)
    }
  }

  def downloadModel[TModel <: PipelineStage](
      reader: DefaultParamsReadable[TModel],
      name: String,
      language: Option[String] = None,
      folder: String = publicLoc): TModel = {
    downloadModel(reader, ResourceRequest(name, language, folder))
  }

  def downloadModel[TModel <: PipelineStage](
      reader: DefaultParamsReadable[TModel],
      request: ResourceRequest): TModel = {
    if (!cache.contains(request)) {
      val path = downloadResource(request)
      val model = reader.read.load(path)
      cache(request) = model
      model
    } else {
      cache(request).asInstanceOf[TModel]
    }
  }

  def downloadPipeline(
      name: String,
      language: Option[String] = None,
      folder: String = publicLoc): PipelineModel = {
    downloadPipeline(ResourceRequest(name, language, folder))
  }

  def downloadPipeline(request: ResourceRequest): PipelineModel = {
    if (!cache.contains(request)) {
      val path = downloadResource(request)
      val model = PipelineModel.read.load(path)
      cache(request) = model
      model
    } else {
      cache(request).asInstanceOf[PipelineModel]
    }
  }

  def clearCache(
      name: String,
      language: Option[String] = None,
      folder: String = publicLoc): Unit = {
    clearCache(ResourceRequest(name, language, folder))
  }

  def clearCache(request: ResourceRequest): Unit = {
    privateDownloader.clearCache(request)
    publicDownloader.clearCache(request)
    communityDownloader.clearCache(request)
    cache.remove(request)
  }

  def getDownloadSize(resourceRequest: ResourceRequest): String = {
    var size: Option[Long] = None
    val folder = resourceRequest.folder
    if (folder.equals(publicLoc)) {
      size = publicDownloader.getDownloadSize(resourceRequest)
    } else if (folder.startsWith("@")) {
      val actualLoc = folder.replace("@", "")
      size = communityDownloader.getDownloadSize(
        ResourceRequest(resourceRequest.name, resourceRequest.language, actualLoc))
    } else {
      size = privateDownloader.getDownloadSize(resourceRequest)
    }
    size match {
      case Some(downloadBytes) => FileHelper.getHumanReadableFileSize(downloadBytes)
      case None => "-1"

    }
  }

  /** Downloads the provided S3 path to a local temporary directory and returns the location of
    * the folder.
    *
    * @param s3Path
    *   S3 URL to the resource
    * @return
    *   URI of the local path to the temporary folder of the resource
    */
  def downloadS3Directory(
      s3Path: String,
      tempLocalPath: String = "",
      isIndex: Boolean = false): URI = {

    val (bucketName, keyPrefix) = ResourceHelper.parseS3URI(s3Path)
    val (accessKey, secretKey, sessionToken) = ConfigHelper.getHadoopS3Config
    val region = ConfigLoader.getConfigStringValue(ConfigHelper.awsExternalRegion)
    val privateS3Defined =
      accessKey != null && secretKey != null && sessionToken != null && region.nonEmpty

    val awsGateway =
      if (privateS3Defined)
        new AWSGateway(accessKey, secretKey, sessionToken, region = region)
      else {
        if (accessKey != null || secretKey != null || sessionToken != null)
          logger.info(
            "Not all configs set for private S3 access. Defaulting to public downloader.")
        new AWSGateway(credentialsType = "public")
      }

    val directory = if (tempLocalPath.isEmpty) SparkFiles.getRootDirectory() else tempLocalPath
    awsGateway.downloadFilesFromDirectory(bucketName, keyPrefix, new File(directory), isIndex)
    Paths.get(directory, keyPrefix).toUri

  }

}

object ResourceType extends Enumeration {
  type ResourceType = Value
  val MODEL: pretrained.ResourceType.Value = Value("ml")
  val PIPELINE: pretrained.ResourceType.Value = Value("pl")
  val NOT_DEFINED: pretrained.ResourceType.Value = Value("nd")
}

case class ResourceRequest(
    name: String,
    language: Option[String] = None,
    folder: String = ResourceDownloader.publicLoc,
    libVersion: Version = ResourceDownloader.libVersion,
    sparkVersion: Version = ResourceDownloader.sparkVersion)

/* convenience accessor for Py4J calls */
object PythonResourceDownloader {

  val keyToReader: mutable.Map[String, DefaultParamsReadable[_]] = mutable.Map(
    "DocumentAssembler" -> DocumentAssembler,
    "SentenceDetector" -> SentenceDetector,
    "TokenizerModel" -> TokenizerModel,
    "PerceptronModel" -> PerceptronModel,
    "NerCrfModel" -> NerCrfModel,
    "Stemmer" -> Stemmer,
    "NormalizerModel" -> NormalizerModel,
    "RegexMatcherModel" -> RegexMatcherModel,
    "LemmatizerModel" -> LemmatizerModel,
    "DateMatcher" -> DateMatcher,
    "TextMatcherModel" -> TextMatcherModel,
    "SentimentDetectorModel" -> SentimentDetectorModel,
    "ViveknSentimentModel" -> ViveknSentimentModel,
    "NorvigSweetingModel" -> NorvigSweetingModel,
    "SymmetricDeleteModel" -> SymmetricDeleteModel,
    "NerDLModel" -> NerDLModel,
    "WordEmbeddingsModel" -> WordEmbeddingsModel,
    "BertEmbeddings" -> BertEmbeddings,
    "DependencyParserModel" -> DependencyParserModel,
    "TypedDependencyParserModel" -> TypedDependencyParserModel,
    "UniversalSentenceEncoder" -> UniversalSentenceEncoder,
    "ElmoEmbeddings" -> ElmoEmbeddings,
    "ClassifierDLModel" -> ClassifierDLModel,
    "ContextSpellCheckerModel" -> ContextSpellCheckerModel,
    "AlbertEmbeddings" -> AlbertEmbeddings,
    "XlnetEmbeddings" -> XlnetEmbeddings,
    "SentimentDLModel" -> SentimentDLModel,
    "LanguageDetectorDL" -> LanguageDetectorDL,
    "StopWordsCleaner" -> StopWordsCleaner,
    "BertSentenceEmbeddings" -> BertSentenceEmbeddings,
    "MultiClassifierDLModel" -> MultiClassifierDLModel,
    "SentenceDetectorDLModel" -> SentenceDetectorDLModel,
    "T5Transformer" -> T5Transformer,
    "MarianTransformer" -> MarianTransformer,
    "WordSegmenterModel" -> WordSegmenterModel,
    "DistilBertEmbeddings" -> DistilBertEmbeddings,
    "RoBertaEmbeddings" -> RoBertaEmbeddings,
    "XlmRoBertaEmbeddings" -> XlmRoBertaEmbeddings,
    "LongformerEmbeddings" -> LongformerEmbeddings,
    "RoBertaSentenceEmbeddings" -> RoBertaSentenceEmbeddings,
    "XlmRoBertaSentenceEmbeddings" -> XlmRoBertaSentenceEmbeddings,
    "AlbertForTokenClassification" -> AlbertForTokenClassification,
    "BertForTokenClassification" -> BertForTokenClassification,
    "DeBertaForTokenClassification" -> DeBertaForTokenClassification,
    "DistilBertForTokenClassification" -> DistilBertForTokenClassification,
    "LongformerForTokenClassification" -> LongformerForTokenClassification,
    "RoBertaForTokenClassification" -> RoBertaForTokenClassification,
    "XlmRoBertaForTokenClassification" -> XlmRoBertaForTokenClassification,
    "XlnetForTokenClassification" -> XlnetForTokenClassification,
    "AlbertForSequenceClassification" -> AlbertForSequenceClassification,
    "BertForSequenceClassification" -> BertForSequenceClassification,
    "DeBertaForSequenceClassification" -> DeBertaForSequenceClassification,
    "DistilBertForSequenceClassification" -> DistilBertForSequenceClassification,
    "LongformerForSequenceClassification" -> LongformerForSequenceClassification,
    "RoBertaForSequenceClassification" -> RoBertaForSequenceClassification,
    "XlmRoBertaForSequenceClassification" -> XlmRoBertaForSequenceClassification,
    "XlnetForSequenceClassification" -> XlnetForSequenceClassification,
    "GPT2Transformer" -> GPT2Transformer,
    "EntityRulerModel" -> EntityRulerModel,
    "Doc2VecModel" -> Doc2VecModel,
    "Word2VecModel" -> Word2VecModel,
    "DeBertaEmbeddings" -> DeBertaEmbeddings,
    "DeBertaForSequenceClassification" -> DeBertaForSequenceClassification,
    "DeBertaForTokenClassification" -> DeBertaForTokenClassification,
    "CamemBertEmbeddings" -> CamemBertEmbeddings,
    "AlbertForQuestionAnswering" -> AlbertForQuestionAnswering,
    "BertForQuestionAnswering" -> BertForQuestionAnswering,
    "DeBertaForQuestionAnswering" -> DeBertaForQuestionAnswering,
    "DistilBertForQuestionAnswering" -> DistilBertForQuestionAnswering,
    "LongformerForQuestionAnswering" -> LongformerForQuestionAnswering,
    "RoBertaForQuestionAnswering" -> RoBertaForQuestionAnswering,
    "XlmRoBertaForQuestionAnswering" -> XlmRoBertaForQuestionAnswering,
    "SpanBertCorefModel" -> SpanBertCorefModel,
    "ViTForImageClassification" -> ViTForImageClassification,
    "SwinForImageClassification" -> SwinForImageClassification,
    "ConvNextForImageClassification" -> ConvNextForImageClassification,
    "Wav2Vec2ForCTC" -> Wav2Vec2ForCTC,
    "HubertForCTC" -> HubertForCTC,
    "CamemBertForTokenClassification" -> CamemBertForTokenClassification,
    "TableAssembler" -> TableAssembler,
    "TapasForQuestionAnswering" -> TapasForQuestionAnswering,
    "CamemBertForSequenceClassification" -> CamemBertForSequenceClassification,
    "CamemBertForQuestionAnswering" -> CamemBertForQuestionAnswering,
    "ZeroShotNerModel" -> ZeroShotNerModel,
<<<<<<< HEAD
    "BartTransformer" -> BartTransformer)
=======
    "BertForZeroShotClassification" -> BertForZeroShotClassification)
>>>>>>> 79d59761

  // List pairs of types such as the one with key type can load a pretrained model from the value type
  val typeMapper: Map[String, String] = Map("ZeroShotNerModel" -> "RoBertaForQuestionAnswering")

  def downloadModel(
      readerStr: String,
      name: String,
      language: String = null,
      remoteLoc: String = null): PipelineStage = {

    val reader = keyToReader.getOrElse(
      if (typeMapper.contains(readerStr)) typeMapper(readerStr) else readerStr,
      throw new RuntimeException(s"Unsupported Model: $readerStr"))

    val correctedFolder = Option(remoteLoc).getOrElse(ResourceDownloader.publicLoc)

    val model = ResourceDownloader.downloadModel(
      reader.asInstanceOf[DefaultParamsReadable[PipelineStage]],
      name,
      Option(language),
      correctedFolder)

    // Cast the model to the required type. This has to be done for each entry in the typeMapper map
    if (typeMapper.contains(readerStr) && readerStr == "ZeroShotNerModel")
      ZeroShotNerModel(model)
    else
      model
  }

  def downloadPipeline(
      name: String,
      language: String = null,
      remoteLoc: String = null): PipelineModel = {
    val correctedFolder = Option(remoteLoc).getOrElse(ResourceDownloader.publicLoc)
    ResourceDownloader.downloadPipeline(name, Option(language), correctedFolder)
  }

  def clearCache(name: String, language: String = null, remoteLoc: String = null): Unit = {
    val correctedFolder = Option(remoteLoc).getOrElse(ResourceDownloader.publicLoc)
    ResourceDownloader.clearCache(name, Option(language), correctedFolder)
  }

  def downloadModelDirectly(model: String, remoteLoc: String = null): Unit = {
    val correctedFolder = Option(remoteLoc).getOrElse(ResourceDownloader.publicLoc)
    ResourceDownloader.downloadModelDirectly(model, correctedFolder)
  }

  def showUnCategorizedResources(): String = {
    ResourceDownloader.publicResourceString(
      annotator = None,
      lang = None,
      version = None,
      resourceType = ResourceType.NOT_DEFINED)
  }

  def showPublicPipelines(lang: String, version: String): String = {
    val ver: Option[String] = version match {
      case null => Some(Build.version)
      case _ => Some(version)
    }
    ResourceDownloader.publicResourceString(
      annotator = None,
      lang = Option(lang),
      version = ver,
      resourceType = ResourceType.PIPELINE)
  }

  def showPublicModels(annotator: String, lang: String, version: String): String = {
    val ver: Option[String] = version match {
      case null => Some(Build.version)
      case _ => Some(version)
    }
    ResourceDownloader.publicResourceString(
      annotator = Option(annotator),
      lang = Option(lang),
      version = ver,
      resourceType = ResourceType.MODEL)
  }

  def showAvailableAnnotators(): String = {
    ResourceDownloader.listAvailableAnnotators().mkString("\n")
  }

  def getDownloadSize(name: String, language: String = "en", remoteLoc: String = null): String = {
    val correctedFolder = Option(remoteLoc).getOrElse(ResourceDownloader.publicLoc)
    ResourceDownloader.getDownloadSize(ResourceRequest(name, Option(language), correctedFolder))
  }
}<|MERGE_RESOLUTION|>--- conflicted
+++ resolved
@@ -726,11 +726,8 @@
     "CamemBertForSequenceClassification" -> CamemBertForSequenceClassification,
     "CamemBertForQuestionAnswering" -> CamemBertForQuestionAnswering,
     "ZeroShotNerModel" -> ZeroShotNerModel,
-<<<<<<< HEAD
-    "BartTransformer" -> BartTransformer)
-=======
+    "BartTransformer" -> BartTransformer,
     "BertForZeroShotClassification" -> BertForZeroShotClassification)
->>>>>>> 79d59761
 
   // List pairs of types such as the one with key type can load a pretrained model from the value type
   val typeMapper: Map[String, String] = Map("ZeroShotNerModel" -> "RoBertaForQuestionAnswering")
