package com.johnsnowlabs.nlp.pretrained

import com.amazonaws.AmazonClientException
import com.amazonaws.auth.profile.ProfileCredentialsProvider
import com.amazonaws.auth.{DefaultAWSCredentialsProviderChain, _}
import com.johnsnowlabs.nlp.DocumentAssembler
import com.johnsnowlabs.nlp.annotators._
import com.johnsnowlabs.nlp.annotators.classifier.dl.{ClassifierDLModel, MultiClassifierDLModel, SentimentDLModel}
import com.johnsnowlabs.nlp.annotators.ld.dl.LanguageDetectorDL
import com.johnsnowlabs.nlp.annotators.ner.crf.NerCrfModel
import com.johnsnowlabs.nlp.annotators.ner.dl.NerDLModel
import com.johnsnowlabs.nlp.annotators.parser.dep.DependencyParserModel
import com.johnsnowlabs.nlp.annotators.parser.typdep.TypedDependencyParserModel
import com.johnsnowlabs.nlp.annotators.pos.perceptron.PerceptronModel
import com.johnsnowlabs.nlp.annotators.sbd.pragmatic.SentenceDetector
import com.johnsnowlabs.nlp.annotators.sda.pragmatic.SentimentDetectorModel
import com.johnsnowlabs.nlp.annotators.sda.vivekn.ViveknSentimentModel
import com.johnsnowlabs.nlp.annotators.spell.context.ContextSpellCheckerModel
import com.johnsnowlabs.nlp.annotators.spell.norvig.NorvigSweetingModel
import com.johnsnowlabs.nlp.annotators.spell.symmetric.SymmetricDeleteModel
import com.johnsnowlabs.nlp.embeddings.{AlbertEmbeddings, BertEmbeddings, BertSentenceEmbeddings, ElmoEmbeddings, UniversalSentenceEncoder, WordEmbeddingsModel, XlnetEmbeddings}
import com.johnsnowlabs.nlp.pretrained.ResourceDownloader.{listPretrainedResources, publicLoc, showString}
import com.johnsnowlabs.nlp.pretrained.ResourceType.ResourceType
import com.johnsnowlabs.nlp.util.io.ResourceHelper
import com.johnsnowlabs.util.{Build, ConfigHelper, FileHelper, Version}
import org.apache.hadoop.fs.FileSystem
import org.apache.spark.ml.util.DefaultParamsReadable
import org.apache.spark.ml.{PipelineModel, PipelineStage}

import scala.collection.mutable.{ListBuffer, Map}
import scala.concurrent.ExecutionContext.Implicits.global
import scala.concurrent.Future
import scala.util.{Failure, Success}


trait ResourceDownloader {

  /**
    * Download resource to local file
    *
    * @param request Resource request
    * @return downloaded file or None if resource is not found
    */
  def download(request: ResourceRequest): Option[String]

  def getDownloadSize(request: ResourceRequest): Option[Long]

  def clearCache(request: ResourceRequest): Unit

  def downloadMetadataIfNeed(folder: String): List[ResourceMetadata]
  val fs = ResourceDownloader.fs


}


object ResourceDownloader {

  val fs = FileSystem.get(ResourceHelper.spark.sparkContext.hadoopConfiguration)

  def s3Bucket = ConfigHelper.getConfigValueOrElse(ConfigHelper.pretrainedS3BucketKey, "auxdata.johnsnowlabs.com")

  def s3Path = ConfigHelper.getConfigValueOrElse(ConfigHelper.pretrainedS3PathKey, "")

  def cacheFolder = ConfigHelper.getConfigValueOrElse(ConfigHelper.pretrainedCacheFolder, fs.getHomeDirectory + "/cache_pretrained")

  def credentials: Option[AWSCredentials] = if (ConfigHelper.hasPath(ConfigHelper.awsCredentials)) {
    val accessKeyId = ConfigHelper.getConfigValue(ConfigHelper.accessKeyId)
    val secretAccessKey = ConfigHelper.getConfigValue(ConfigHelper.secretAccessKey)
    val awsProfile = ConfigHelper.getConfigValue(ConfigHelper.awsProfileName)
    if (awsProfile.isDefined) {
      return Some(new ProfileCredentialsProvider(awsProfile.get).getCredentials)
    }
    if (accessKeyId.isEmpty || secretAccessKey.isEmpty) {
      return fetchcredentials
    }
    else
      return Some(new BasicAWSCredentials(accessKeyId.get, secretAccessKey.get))
  }
  else {
    fetchcredentials
  }

  private def fetchcredentials(): Option[AWSCredentials] = {
    try {
      //check if default profile name works if not try 
      return Some(new ProfileCredentialsProvider("spark_nlp").getCredentials)
    } catch {
      case e: Exception => {
        try {

          Some(new DefaultAWSCredentialsProviderChain().getCredentials)
        } catch {
          case awse: AmazonClientException => {
            if (ResourceHelper.spark.sparkContext.hadoopConfiguration.get("fs.s3a.access.key") != null) {

              val key = ResourceHelper.spark.sparkContext.hadoopConfiguration.get("fs.s3a.access.key")
              val secret = ResourceHelper.spark.sparkContext.hadoopConfiguration.get("fs.s3a.secret.key")

              Some(new BasicAWSCredentials(key, secret))
            } else {
              Some(new AnonymousAWSCredentials())
            }
          }
          case e: Exception => throw e

        }
      }
    }

  }

  val publicLoc = "public/models"

  private val cache = Map[ResourceRequest, PipelineStage]()

  lazy val sparkVersion: Version = {
    val spark_version=if(ResourceHelper.spark.version.startsWith("2.3")) "2.4.4" else ResourceHelper.spark.version
    Version.parse(spark_version)
  }

  lazy val libVersion: Version = {
    Version.parse(Build.version)
  }

  var defaultDownloader: ResourceDownloader = new S3ResourceDownloader(s3Bucket, s3Path, cacheFolder, credentials)
  var publicDownloader: ResourceDownloader = new S3ResourceDownloader(s3Bucket, s3Path, cacheFolder, Some(new AnonymousAWSCredentials()))

  /**
    * Reset the cache and recreate ResourceDownloader S3 credentials
    */
  def resetResourceDownloader(): Unit = {
    cache.empty
    this.defaultDownloader = new S3ResourceDownloader(s3Bucket, s3Path, cacheFolder, credentials)
  }

  /**
    * List all pretrained models in public name_lang
    */
  def listPublicModels(): List[String] = {
    listPretrainedResources(folder = publicLoc, ResourceType.MODEL)
  }


  def showPublicModels(lang: String): Unit = {
    println(showString(listPretrainedResources(folder = publicLoc, ResourceType.MODEL, lang), ResourceType.MODEL))
  }

  def showPublicModels(lang: String, version: String): Unit = {
    println(showString(listPretrainedResources(folder = publicLoc, ResourceType.MODEL, lang, Version.parse(version)), ResourceType.MODEL))
  }
  /**
    * List all pretrained pipelines in public
    */
  def listPublicPipelines(): List[String] = {
    listPretrainedResources(folder = publicLoc, ResourceType.PIPELINE)
  }


  def showPublicPipelines(lang: String): Unit = {
    println(showString(listPretrainedResources(folder = publicLoc, ResourceType.PIPELINE, lang), ResourceType.PIPELINE))
  }

  def showPublicPipelines(lang: String, version: String): Unit = {
    println(showString(listPretrainedResources(folder = publicLoc, ResourceType.PIPELINE, lang, Version.parse(version)), ResourceType.PIPELINE))
  }
  /**
    * Returns models or pipelines in metadata json which has not been categorized yet.
    *
    * @return list of models or piplelines which are not categorized in metadata json
    */
  def listUnCategorizedResources(): List[String] = {
    listPretrainedResources(folder = publicLoc, ResourceType.NOT_DEFINED)
  }


  def showUnCategorizedResources(lang: String): Unit = {
    println(showString(listPretrainedResources(folder = publicLoc, ResourceType.NOT_DEFINED, lang), ResourceType.NOT_DEFINED))
  }

  def showUnCategorizedResources(lang: String, version: String): Unit = {
    println(showString(listPretrainedResources(folder = publicLoc, ResourceType.NOT_DEFINED, lang, Version.parse(version)), ResourceType.NOT_DEFINED))
  }

  def showString(list: List[String], resourceType: ResourceType): String = {
    val sb = new StringBuilder
    var max_length = 14
    var max_length_version = 7
    for (data <- list) {
      val temp = data.split(":")
      max_length = scala.math.max(temp(0).length, max_length)
      max_length_version = scala.math.max(temp(2).length, max_length_version)
    }
    //adding head
    sb.append("+")
    sb.append("-" * (max_length + 2))
    sb.append("+")
    sb.append("-" * 6)
    sb.append("+")
    sb.append("-" * (max_length_version + 2))
    sb.append("+\n")
    if (resourceType.equals(ResourceType.PIPELINE))
      sb.append("| " + "Pipeline" + (" " * (max_length - 8)) + " | " + "lang" + " | " + "version" + " " * (max_length_version - 7) + " |\n")
    else if (resourceType.equals(ResourceType.MODEL))
      sb.append("| " + "Model" + (" " * (max_length - 5)) + " | " + "lang" + " | " + "version" + " " * (max_length_version - 7) + " |\n")
    else
      sb.append("| " + "Pipeline/Model" + (" " * (max_length - 14)) + " | " + "lang" + " | " + "version" + " " * (max_length_version - 7) + " |\n")


    sb.append("+")
    sb.append("-" * (max_length + 2))
    sb.append("+")
    sb.append("-" * 6)
    sb.append("+")
    sb.append("-" * (max_length_version + 2))
    sb.append("+\n")
    for (data <- list) {
      val temp = data.split(":")
      sb.append("| " + temp(0) + (" " * (max_length - temp(0).length)) + " |  " + temp(1) + "  | " + temp(2) + " " * (max_length_version - temp(2).length) + " |\n")

    }
    //adding bottom
    sb.append("+")
    sb.append("-" * (max_length + 2))
    sb.append("+")
    sb.append("-" * 6)
    sb.append("+")
    sb.append("-" * (max_length_version + 2))
    sb.append("+\n")
    sb.toString()

  }
  /**
    * List all resources after parsing the metadata json from the given folder in the S3 location
    *
    * @param folder
    * @param resourceType
    * @return list of pipelines if resourceType is Pipeline or list of models if resourceType is Model
    */
  def listPretrainedResources(folder: String, resourceType: ResourceType): List[String] = {
    val resourceList = new ListBuffer[String]()
    val resourceMetaData = defaultDownloader.downloadMetadataIfNeed(folder)
    for (meta <- resourceMetaData) {
      if (meta.category.getOrElse(ResourceType.NOT_DEFINED).toString.equals(resourceType.toString)) {
        resourceList += meta.name + ":" + meta.language.getOrElse("-") + ":" + meta.libVersion.getOrElse("-")
      }

    }
    resourceList.result()
  }

  def listPretrainedResources(folder: String, resourceType: ResourceType, lang: String): List[String] = {
    val resourceList = new ListBuffer[String]()
    val resourceMetaData = defaultDownloader.downloadMetadataIfNeed(folder)
    for (meta <- resourceMetaData) {
      if (meta.category.getOrElse(ResourceType.NOT_DEFINED).toString.equals(resourceType.toString) & meta.language.getOrElse("").equalsIgnoreCase(lang)) {
        resourceList += meta.name + ":" + meta.language.getOrElse("-") + ":" + meta.libVersion.getOrElse("-")
      }

    }
    resourceList.result()
  }

  def listPretrainedResources(folder: String, resourceType: ResourceType, lang: String, version: Version): List[String] = {
    val resourceList = new ListBuffer[String]()
    val resourceMetaData = defaultDownloader.downloadMetadataIfNeed(folder)
    for (meta <- resourceMetaData) {

      if (meta.category.getOrElse(ResourceType.NOT_DEFINED).toString.equals(resourceType.toString) & meta.language.getOrElse("").equalsIgnoreCase(lang) & Version.isCompatible(version, meta.libVersion)) {
        resourceList += meta.name + ":" + meta.language.getOrElse("-") + ":" + meta.libVersion.getOrElse("-")
      }

    }
    resourceList.result()
  }

  def listPretrainedResources(folder: String, resourceType: ResourceType, version: Version): List[String] = {
    val resourceList = new ListBuffer[String]()
    val resourceMetaData = defaultDownloader.downloadMetadataIfNeed(folder)
    for (meta <- resourceMetaData) {

      if (meta.category.getOrElse(ResourceType.NOT_DEFINED).toString.equals(resourceType.toString) & Version.isCompatible(version, meta.libVersion)) {
        resourceList += meta.name + ":" + meta.language.getOrElse("-") + ":" + meta.libVersion.getOrElse("-")
      }

    }
    resourceList.result()
  }
  /**
    * Loads resource to path
    *
    * @param name     Name of Resource
    * @param folder   Subfolder in s3 where to search model (e.g. medicine)
    * @param language Desired language of Resource
    * @return path of downloaded resource
    */
  def downloadResource(name: String, language: Option[String] = None, folder: String = publicLoc): String = {
    downloadResource(ResourceRequest(name, language, folder))
  }


  /**
    * Loads resource to path
    *
    * @param request Request for resource
    * @return path of downloaded resource
    */
  def downloadResource(request: ResourceRequest): String = {
    val f = Future {
      if (request.folder.equals(publicLoc)) {
        publicDownloader.download(request)
      } else {
        defaultDownloader.download(request)
      }
    }
    var download_finished = false
    var path: Option[String] = None
    println(request.name + " download started this may take some time.")
    val file_size = getDownloadSize(request.name, request.language, request.folder)
    require(!file_size.equals("-1"), "Can not find the resource to download please check the name!")
    println("Approximate size to download " + file_size)

    val states = Array(" | ", " / ", " — ", " \\ ")
    var nextc = 0
    while (!download_finished) {
      // printf("[%s]", states(nextc % 4))
      nextc += 1
      f.onComplete {
        case Success(value) => {
          download_finished = true
          path = value
        }
        case Failure(e) => {
          download_finished = true
          path = None
        }
      }
      Thread.sleep(1000)

      //print("\b\b\b\b\b")

    }

    require(path.isDefined, s"Was not found appropriate resource to download for request: $request with downloader: $defaultDownloader")
    println("Download done! Loading the resource.")
    path.get
  }

  def downloadModel[TModel <: PipelineStage](reader: DefaultParamsReadable[TModel],
                                             name: String,
                                             language: Option[String] = None,
                                             folder: String = publicLoc
                                            ): TModel = {
    downloadModel(reader, ResourceRequest(name, language, folder))
  }

  def downloadModel[TModel <: PipelineStage](reader: DefaultParamsReadable[TModel], request: ResourceRequest): TModel = {
    if (!cache.contains(request)) {
      val path = downloadResource(request)
      val model = reader.read.load(path)
      cache(request) = model
      model
    }
    else {
      cache(request).asInstanceOf[TModel]
    }
  }

  def downloadPipeline(name: String, language: Option[String] = None, folder: String = publicLoc): PipelineModel = {
    downloadPipeline(ResourceRequest(name, language, folder))
  }

  def downloadPipeline(request: ResourceRequest): PipelineModel = {
    if (!cache.contains(request)) {
      val path = downloadResource(request)
      val model = PipelineModel.read.load(path)
      cache(request) = model
      model
    }
    else {
      cache(request).asInstanceOf[PipelineModel]
    }
  }

  def clearCache(name: String, language: Option[String] = None, folder: String = publicLoc): Unit = {
    clearCache(ResourceRequest(name, language, folder))
  }

  def clearCache(request: ResourceRequest): Unit = {
    defaultDownloader.clearCache(request)
    publicDownloader.clearCache(request)
    cache.remove(request)
  }

  def getDownloadSize(name: String, language: Option[String] = None, folder: String = publicLoc): String = {
    var size: Option[Long] = None
    if (folder.equals(publicLoc)) {
      size = publicDownloader.getDownloadSize(ResourceRequest(name, language, folder))
    } else {
      size = defaultDownloader.getDownloadSize(ResourceRequest(name, language, folder))
    }
    size match {
      case Some(downloadBytes) => return FileHelper.getHumanReadableFileSize(downloadBytes)
      case None => return "-1"


    }
  }
}

object ResourceType extends Enumeration {
  type ResourceType = Value
  val MODEL = Value("ml")
  val PIPELINE = Value("pl")
  val NOT_DEFINED = Value("nd")
}
case class ResourceRequest
(
  name: String,
  language: Option[String] = None,
  folder: String = ResourceDownloader.publicLoc,
  libVersion: Version = ResourceDownloader.libVersion,
  sparkVersion: Version = ResourceDownloader.sparkVersion
)


/* convenience accessor for Py4J calls */
object PythonResourceDownloader {

  val keyToReader: Map[String, DefaultParamsReadable[_]] = Map(
    "DocumentAssembler" -> DocumentAssembler,
    "SentenceDetector" -> SentenceDetector,
    "TokenizerModel" -> TokenizerModel,
    "PerceptronModel" -> PerceptronModel,
    "NerCrfModel" -> NerCrfModel,
    "Stemmer" -> Stemmer,
    "NormalizerModel" -> NormalizerModel,
    "RegexMatcherModel" -> RegexMatcherModel,
    "LemmatizerModel" -> LemmatizerModel,
    "DateMatcher" -> DateMatcher,
    "TextMatcherModel" -> TextMatcherModel,
    "SentimentDetectorModel" -> SentimentDetectorModel,
    "ViveknSentimentModel" -> ViveknSentimentModel,
    "NorvigSweetingModel" -> NorvigSweetingModel,
    "SymmetricDeleteModel" -> SymmetricDeleteModel,
    "NerDLModel" -> NerDLModel,
    "WordEmbeddingsModel" -> WordEmbeddingsModel,
    "BertEmbeddings" -> BertEmbeddings,
    "DependencyParserModel" -> DependencyParserModel,
    "TypedDependencyParserModel" -> TypedDependencyParserModel,
    "UniversalSentenceEncoder" -> UniversalSentenceEncoder,
    "ElmoEmbeddings" -> ElmoEmbeddings,
    "ClassifierDLModel" -> ClassifierDLModel,
    "ContextSpellCheckerModel" -> ContextSpellCheckerModel,
    "AlbertEmbeddings" -> AlbertEmbeddings,
    "XlnetEmbeddings" -> XlnetEmbeddings,
    "SentimentDLModel" -> SentimentDLModel,
    "LanguageDetectorDL" -> LanguageDetectorDL,
    "StopWordsCleaner" -> StopWordsCleaner,
<<<<<<< HEAD
    "BertSentenceEmbeddings" -> BertSentenceEmbeddings
=======
    "MultiClassifierDLModel" -> MultiClassifierDLModel
>>>>>>> 107467d8
  )

  def downloadModel(readerStr: String, name: String, language: String = null, remoteLoc: String = null): PipelineStage = {
    val reader = keyToReader.getOrElse(readerStr, throw new RuntimeException(s"Unsupported Model: $readerStr"))
    val correctedFolder = Option(remoteLoc).getOrElse(ResourceDownloader.publicLoc)
    ResourceDownloader.downloadModel(reader.asInstanceOf[DefaultParamsReadable[PipelineStage]], name, Option(language), correctedFolder)
  }

  def downloadPipeline(name: String, language: String = null, remoteLoc: String = null): PipelineModel = {
    val correctedFolder = Option(remoteLoc).getOrElse(ResourceDownloader.publicLoc)
    ResourceDownloader.downloadPipeline(name, Option(language), correctedFolder)
  }

  def clearCache(name: String, language: String = null, remoteLoc: String = null): Unit = {
    val correctedFolder = Option(remoteLoc).getOrElse(ResourceDownloader.publicLoc)
    ResourceDownloader.clearCache(name, Option(language), correctedFolder)
  }

  def showUnCategorizedResources(): Unit = {
    println(showString(listPretrainedResources(folder = publicLoc, ResourceType.NOT_DEFINED), ResourceType.NOT_DEFINED))
  }

  def showPublicPipelines(): Unit = {
    println(showString(listPretrainedResources(folder = publicLoc, ResourceType.PIPELINE), ResourceType.PIPELINE))
  }

  def showPublicModels(): Unit = {
    println(showString(listPretrainedResources(folder = publicLoc, ResourceType.MODEL), ResourceType.MODEL))
  }

  def getDownloadSize(name: String, language: String = "en", remoteLoc: String = null): String = {
    val correctedFolder = Option(remoteLoc).getOrElse(ResourceDownloader.publicLoc)
    ResourceDownloader.getDownloadSize(name, Option(language), correctedFolder)
  }
}
<|MERGE_RESOLUTION|>--- conflicted
+++ resolved
@@ -457,11 +457,8 @@
     "SentimentDLModel" -> SentimentDLModel,
     "LanguageDetectorDL" -> LanguageDetectorDL,
     "StopWordsCleaner" -> StopWordsCleaner,
-<<<<<<< HEAD
-    "BertSentenceEmbeddings" -> BertSentenceEmbeddings
-=======
+    "BertSentenceEmbeddings" -> BertSentenceEmbeddings,
     "MultiClassifierDLModel" -> MultiClassifierDLModel
->>>>>>> 107467d8
   )
 
   def downloadModel(readerStr: String, name: String, language: String = null, remoteLoc: String = null): PipelineStage = {
