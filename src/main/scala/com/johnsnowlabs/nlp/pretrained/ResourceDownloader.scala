--- conflicted
+++ resolved
@@ -691,15 +691,12 @@
     "CamemBertForZeroShotClassification" -> CamemBertForZeroShotClassification,
     "BertForMultipleChoice" -> BertForMultipleChoice,
     "PromptAssembler" -> PromptAssembler,
-<<<<<<< HEAD
     "CPMTransformer"-> CPMTransformer,
     "NomicEmbeddings" -> NomicEmbeddings,
     "NLLBTransformer" -> NLLBTransformer,
     "Phi3Transformer" -> Phi3Transformer,
-    "QwenTransformer" -> QwenTransformer)
-=======
+    "QwenTransformer" -> QwenTransformer,
     "AutoGGUFEmbeddings" -> AutoGGUFEmbeddings)
->>>>>>> 3596dede
 
   // List pairs of types such as the one with key type can load a pretrained model from the value type
   val typeMapper: Map[String, String] = Map("ZeroShotNerModel" -> "RoBertaForQuestionAnswering")
