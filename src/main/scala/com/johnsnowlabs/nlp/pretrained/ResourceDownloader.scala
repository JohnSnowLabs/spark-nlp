/*
 * Copyright 2017-2022 John Snow Labs
 *
 * Licensed under the Apache License, Version 2.0 (the "License");
 * you may not use this file except in compliance with the License.
 * You may obtain a copy of the License at
 *
 *    http://www.apache.org/licenses/LICENSE-2.0
 *
 * Unless required by applicable law or agreed to in writing, software
 * distributed under the License is distributed on an "AS IS" BASIS,
 * WITHOUT WARRANTIES OR CONDITIONS OF ANY KIND, either express or implied.
 * See the License for the specific language governing permissions and
 * limitations under the License.
 */

package com.johnsnowlabs.nlp.pretrained

import com.johnsnowlabs.nlp.annotators._
import com.johnsnowlabs.nlp.annotators.audio.Wav2Vec2ForCTC
import com.johnsnowlabs.nlp.annotators.classifier.dl._
import com.johnsnowlabs.nlp.annotators.coref.SpanBertCorefModel
import com.johnsnowlabs.nlp.annotators.cv.ViTForImageClassification
import com.johnsnowlabs.nlp.annotators.er.EntityRulerModel
import com.johnsnowlabs.nlp.annotators.ld.dl.LanguageDetectorDL
import com.johnsnowlabs.nlp.annotators.ner.crf.NerCrfModel
import com.johnsnowlabs.nlp.annotators.ner.dl.NerDLModel
import com.johnsnowlabs.nlp.annotators.parser.dep.DependencyParserModel
import com.johnsnowlabs.nlp.annotators.parser.typdep.TypedDependencyParserModel
import com.johnsnowlabs.nlp.annotators.pos.perceptron.PerceptronModel
import com.johnsnowlabs.nlp.annotators.sbd.pragmatic.SentenceDetector
import com.johnsnowlabs.nlp.annotators.sda.pragmatic.SentimentDetectorModel
import com.johnsnowlabs.nlp.annotators.sda.vivekn.ViveknSentimentModel
import com.johnsnowlabs.nlp.annotators.sentence_detector_dl.SentenceDetectorDLModel
import com.johnsnowlabs.nlp.annotators.seq2seq.{GPT2Transformer, MarianTransformer, T5Transformer}
import com.johnsnowlabs.nlp.annotators.spell.context.ContextSpellCheckerModel
import com.johnsnowlabs.nlp.annotators.spell.norvig.NorvigSweetingModel
import com.johnsnowlabs.nlp.annotators.spell.symmetric.SymmetricDeleteModel
import com.johnsnowlabs.nlp.annotators.ws.WordSegmenterModel
import com.johnsnowlabs.nlp.embeddings._
import com.johnsnowlabs.nlp.pretrained.ResourceType.ResourceType
import com.johnsnowlabs.nlp.util.io.{OutputHelper, ResourceHelper}
import com.johnsnowlabs.nlp.{DocumentAssembler, pretrained}
import com.johnsnowlabs.util._
import org.apache.hadoop.fs.FileSystem
import org.apache.spark.ml.util.DefaultParamsReadable
import org.apache.spark.ml.{PipelineModel, PipelineStage}
import org.slf4j.LoggerFactory

import scala.collection.mutable
import scala.collection.mutable.ListBuffer
import scala.concurrent.ExecutionContext.Implicits.global
import scala.concurrent.Future
import scala.util.{Failure, Success}

trait ResourceDownloader {

  /** Download resource to local file
    *
    * @param request
    *   Resource request
    * @return
    *   downloaded file or None if resource is not found
    */
  def download(request: ResourceRequest): Option[String]

  def getDownloadSize(request: ResourceRequest): Option[Long]

  def clearCache(request: ResourceRequest): Unit

  def downloadMetadataIfNeed(folder: String): List[ResourceMetadata]

  def downloadAndUnzipFile(s3FilePath: String): Option[String]

  val fileSystem: FileSystem = ResourceDownloader.fileSystem

}

object ResourceDownloader {

  private val logger = LoggerFactory.getLogger(this.getClass.toString)

  val fileSystem: FileSystem = OutputHelper.getFileSystem

  def s3Bucket: String = ConfigLoader.getConfigStringValue(ConfigHelper.pretrainedS3BucketKey)

  def s3BucketCommunity: String =
    ConfigLoader.getConfigStringValue(ConfigHelper.pretrainedCommunityS3BucketKey)

  def s3Path: String = ConfigLoader.getConfigStringValue(ConfigHelper.pretrainedS3PathKey)

  def cacheFolder: String = ConfigLoader.getConfigStringValue(ConfigHelper.pretrainedCacheFolder)

  val publicLoc = "public/models"

  private val cache = mutable.Map[ResourceRequest, PipelineStage]()

  lazy val sparkVersion: Version = {
    val spark_version = ResourceHelper.spark.version
    Version.parse(spark_version)
  }

  lazy val libVersion: Version = {
    Version.parse(Build.version)
  }

  var defaultDownloader: ResourceDownloader =
    new S3ResourceDownloader(s3Bucket, s3Path, cacheFolder, "default")
  var publicDownloader: ResourceDownloader =
    new S3ResourceDownloader(s3Bucket, s3Path, cacheFolder, "public")
  var communityDownloader: ResourceDownloader =
    new S3ResourceDownloader(s3BucketCommunity, s3Path, cacheFolder, "community")

  /** Reset the cache and recreate ResourceDownloader S3 credentials */
  def resetResourceDownloader(): Unit = {
    cache.empty
    this.defaultDownloader = new S3ResourceDownloader(s3Bucket, s3Path, cacheFolder, "default")
  }

  /** List all pretrained models in public name_lang */
  def listPublicModels(): List[String] = {
    listPretrainedResources(folder = publicLoc, ResourceType.MODEL)
  }

  /** Prints all pretrained models for a particular annotator model, that are compatible with a
    * version of Spark NLP. If any of the optional arguments are not set, the filter is not
    * considered.
    *
    * @param annotator
    *   Name of the model class, for example "NerDLModel"
    * @param lang
    *   Language of the pretrained models to display, for example "en"
    * @param version
    *   Version of Spark NLP that the model should be compatible with, for example "3.2.3"
    */
  def showPublicModels(
      annotator: Option[String] = None,
      lang: Option[String] = None,
      version: Option[String] = Some(Build.version)): Unit = {
    println(
      publicResourceString(
        annotator = annotator,
        lang = lang,
        version = version,
        resourceType = ResourceType.MODEL))
  }

  /** Prints all pretrained models for a particular annotator model, that are compatible with this
    * version of Spark NLP.
    *
    * @param annotator
    *   Name of the annotator class
    */
  def showPublicModels(annotator: String): Unit = showPublicModels(Some(annotator))

  /** Prints all pretrained models for a particular annotator model, that are compatible with this
    * version of Spark NLP.
    *
    * @param annotator
    *   Name of the annotator class
    * @param lang
    *   Language of the pretrained models to display
    */
  def showPublicModels(annotator: String, lang: String): Unit =
    showPublicModels(Some(annotator), Some(lang))

  /** Prints all pretrained models for a particular annotator, that are compatible with a version
    * of Spark NLP.
    *
    * @param annotator
    *   Name of the model class, for example "NerDLModel"
    * @param lang
    *   Language of the pretrained models to display, for example "en"
    * @param version
    *   Version of Spark NLP that the model should be compatible with, for example "3.2.3"
    */
  def showPublicModels(annotator: String, lang: String, version: String): Unit =
    showPublicModels(Some(annotator), Some(lang), Some(version))

  /** List all pretrained pipelines in public */
  def listPublicPipelines(): List[String] = {
    listPretrainedResources(folder = publicLoc, ResourceType.PIPELINE)
  }

  /** Prints all Pipelines available for a language and a version of Spark NLP. By default shows
    * all languages and uses the current version of Spark NLP.
    *
    * @param lang
    *   Language of the Pipeline
    * @param version
    *   Version of Spark NLP
    */
  def showPublicPipelines(
      lang: Option[String] = None,
      version: Option[String] = Some(Build.version)): Unit = {
    println(
      publicResourceString(
        annotator = None,
        lang = lang,
        version = version,
        resourceType = ResourceType.PIPELINE))
  }

  /** Prints all Pipelines available for a language and this version of Spark NLP.
    *
    * @param lang
    *   Language of the Pipeline
    */
  def showPublicPipelines(lang: String): Unit = showPublicPipelines(Some(lang))

  /** Prints all Pipelines available for a language and a version of Spark NLP.
    *
    * @param lang
    *   Language of the Pipeline
    * @param version
    *   Version of Spark NLP
    */
  def showPublicPipelines(lang: String, version: String): Unit =
    showPublicPipelines(Some(lang), Some(version))

  /** Returns models or pipelines in metadata json which has not been categorized yet.
    *
    * @return
    *   list of models or pipelines which are not categorized in metadata json
    */
  def listUnCategorizedResources(): List[String] = {
    listPretrainedResources(folder = publicLoc, ResourceType.NOT_DEFINED)
  }

  def showUnCategorizedResources(lang: String): Unit = {
    println(publicResourceString(None, Some(lang), None, resourceType = ResourceType.NOT_DEFINED))
  }

  def showUnCategorizedResources(lang: String, version: String): Unit = {
    println(
      publicResourceString(
        None,
        Some(lang),
        Some(version),
        resourceType = ResourceType.NOT_DEFINED))

  }

  def showString(list: List[String], resourceType: ResourceType): String = {
    val sb = new StringBuilder
    var max_length = 14
    var max_length_version = 7
    for (data <- list) {
      val temp = data.split(":")
      max_length = scala.math.max(temp(0).length, max_length)
      max_length_version = scala.math.max(temp(2).length, max_length_version)
    }
    // adding head
    sb.append("+")
    sb.append("-" * (max_length + 2))
    sb.append("+")
    sb.append("-" * 6)
    sb.append("+")
    sb.append("-" * (max_length_version + 2))
    sb.append("+\n")
    if (resourceType.equals(ResourceType.PIPELINE))
      sb.append(
        "| " + "Pipeline" + (" " * (max_length - 8)) + " | " + "lang" + " | " + "version" + " " * (max_length_version - 7) + " |\n")
    else if (resourceType.equals(ResourceType.MODEL))
      sb.append(
        "| " + "Model" + (" " * (max_length - 5)) + " | " + "lang" + " | " + "version" + " " * (max_length_version - 7) + " |\n")
    else
      sb.append(
        "| " + "Pipeline/Model" + (" " * (max_length - 14)) + " | " + "lang" + " | " + "version" + " " * (max_length_version - 7) + " |\n")

    sb.append("+")
    sb.append("-" * (max_length + 2))
    sb.append("+")
    sb.append("-" * 6)
    sb.append("+")
    sb.append("-" * (max_length_version + 2))
    sb.append("+\n")
    for (data <- list) {
      val temp = data.split(":")
      sb.append(
        "| " + temp(0) + (" " * (max_length - temp(0).length)) + " |  " + temp(1) + "  | " + temp(
          2) + " " * (max_length_version - temp(2).length) + " |\n")
    }
    // adding bottom
    sb.append("+")
    sb.append("-" * (max_length + 2))
    sb.append("+")
    sb.append("-" * 6)
    sb.append("+")
    sb.append("-" * (max_length_version + 2))
    sb.append("+\n")
    sb.toString()

  }

  def publicResourceString(
      annotator: Option[String] = None,
      lang: Option[String] = None,
      version: Option[String] = Some(Build.version),
      resourceType: ResourceType): String = {
    showString(
      listPretrainedResources(
        folder = publicLoc,
        resourceType,
        annotator = annotator,
        lang = lang,
        version = version match {
          case Some(ver) => Some(Version.parse(ver))
          case None => None
        }),
      resourceType)
  }

  /** Lists pretrained resource from metadata.json, depending on the set filters. The folder in
    * the S3 location and the resourceType is necessary. The other filters are optional and will
    * be ignored if not set.
    *
    * @param folder
    *   Folder in the S3 location
    * @param resourceType
    *   Type of the Resource. Can Either `ResourceType.MODEL`, `ResourceType.PIPELINE` or
    *   `ResourceType.NOT_DEFINED`
    * @param annotator
    *   Name of the model class
    * @param lang
    *   Language of the model
    * @param version
    *   Version that the model should be compatible with
    * @return
    *   A list of the available resources
    */
  def listPretrainedResources(
      folder: String,
      resourceType: ResourceType,
      annotator: Option[String] = None,
      lang: Option[String] = None,
      version: Option[Version] = None): List[String] = {
    val resourceList = new ListBuffer[String]()
    val resourceMetaData = defaultDownloader.downloadMetadataIfNeed(folder)
    for (meta <- resourceMetaData) {
      val isSameResourceType =
        meta.category.getOrElse(ResourceType.NOT_DEFINED).toString.equals(resourceType.toString)
      val isCompatibleWithVersion = version match {
        case Some(ver) => Version.isCompatible(ver, meta.libVersion)
        case None => true
      }
      val isSameAnnotator = annotator match {
        case Some(cls) => meta.annotator.getOrElse("").equalsIgnoreCase(cls)
        case None => true
      }
      val isSameLanguage = lang match {
        case Some(l) => meta.language.getOrElse("").equalsIgnoreCase(l)
        case None => true
      }

      if (isSameResourceType & isCompatibleWithVersion & isSameAnnotator & isSameLanguage) {
        resourceList += meta.name + ":" + meta.language.getOrElse("-") + ":" + meta.libVersion
          .getOrElse("-")
      }
    }
    resourceList.result()
  }

  def listPretrainedResources(
      folder: String,
      resourceType: ResourceType,
      lang: String): List[String] =
    listPretrainedResources(folder, resourceType, lang = Some(lang))

  def listPretrainedResources(
      folder: String,
      resourceType: ResourceType,
      version: Version): List[String] =
    listPretrainedResources(folder, resourceType, version = Some(version))

  def listPretrainedResources(
      folder: String,
      resourceType: ResourceType,
      lang: String,
      version: Version): List[String] =
    listPretrainedResources(folder, resourceType, lang = Some(lang), version = Some(version))

  def listAvailableAnnotators(folder: String = publicLoc): List[String] = {
    val resourceMetaData = defaultDownloader.downloadMetadataIfNeed(folder)
    resourceMetaData
      .map(_.annotator.getOrElse(""))
      .toSet
      .filter { a =>
        !a.equals("")
      }
      .toList
      .sorted
  }

  def showAvailableAnnotators(folder: String = publicLoc): Unit = {
    println(listAvailableAnnotators(folder).mkString("\n"))
  }

  /** Loads resource to path
    *
    * @param name
    *   Name of Resource
    * @param folder
    *   Subfolder in s3 where to search model (e.g. medicine)
    * @param language
    *   Desired language of Resource
    * @return
    *   path of downloaded resource
    */
  def downloadResource(
      name: String,
      language: Option[String] = None,
      folder: String = publicLoc): String = {
    downloadResource(ResourceRequest(name, language, folder))
  }

  /** Loads resource to path
    *
    * @param request
    *   Request for resource
    * @return
    *   path of downloaded resource
    */
  def downloadResource(request: ResourceRequest): String = {
    val future = Future {
      if (request.folder.equals(publicLoc)) {
        publicDownloader.download(request)
      } else if (request.folder.startsWith("@")) {
        val actualLoc = request.folder.replace("@", "")
        val updatedRequest = ResourceRequest(
          request.name,
          request.language,
          folder = actualLoc,
          request.libVersion,
          request.sparkVersion)
        communityDownloader.download(updatedRequest)
      } else {
        defaultDownloader.download(request)
      }
    }

    var downloadFinished = false
    var path: Option[String] = None
    val fileSize = getDownloadSize(request)
    require(
      !fileSize.equals("-1"),
      s"Can not find ${request.name} inside ${request.folder} to download. Please make sure the name and location are correct!")
    println(request.name + " download started this may take some time.")
    println("Approximate size to download " + fileSize)

    while (!downloadFinished) {
      future.onComplete {
        case Success(value) =>
          downloadFinished = true
          path = value
        case Failure(exception) =>
          println(s"Error: ${exception.getMessage}")
          logger.error(exception.getMessage)
          downloadFinished = true
          path = None
      }
      Thread.sleep(1000)

    }

    require(
      path.isDefined,
      s"Was not found appropriate resource to download for request: $request with downloader: $defaultDownloader")
    println("Download done! Loading the resource.")
    path.get
  }

  /** Downloads a resource from the default S3 bucket in the cache pretrained folder.
    * @param model
    *   the name of the key in the S3 bucket
    * @param folder
    *   the language of the model
    * @return
    *   the path to the downloaded file
    */
  def downloadModelDirectly(model: String, folder: String = publicLoc): Unit = {
    if (folder.equals(publicLoc)) {
      publicDownloader.downloadAndUnzipFile(model)
    } else if (folder.startsWith("@")) {
      communityDownloader.downloadAndUnzipFile(model)
    } else {
      defaultDownloader.downloadAndUnzipFile(model)
    }
  }

  def downloadModel[TModel <: PipelineStage](
      reader: DefaultParamsReadable[TModel],
      name: String,
      language: Option[String] = None,
      folder: String = publicLoc): TModel = {
    downloadModel(reader, ResourceRequest(name, language, folder))
  }

  def downloadModel[TModel <: PipelineStage](
      reader: DefaultParamsReadable[TModel],
      request: ResourceRequest): TModel = {
    if (!cache.contains(request)) {
      val path = downloadResource(request)
      val model = reader.read.load(path)
      cache(request) = model
      model
    } else {
      cache(request).asInstanceOf[TModel]
    }
  }

  def downloadPipeline(
      name: String,
      language: Option[String] = None,
      folder: String = publicLoc): PipelineModel = {
    downloadPipeline(ResourceRequest(name, language, folder))
  }

  def downloadPipeline(request: ResourceRequest): PipelineModel = {
    if (!cache.contains(request)) {
      val path = downloadResource(request)
      val model = PipelineModel.read.load(path)
      cache(request) = model
      model
    } else {
      cache(request).asInstanceOf[PipelineModel]
    }
  }

  def clearCache(
      name: String,
      language: Option[String] = None,
      folder: String = publicLoc): Unit = {
    clearCache(ResourceRequest(name, language, folder))
  }

  def clearCache(request: ResourceRequest): Unit = {
    defaultDownloader.clearCache(request)
    publicDownloader.clearCache(request)
    communityDownloader.clearCache(request)
    cache.remove(request)
  }

  def getDownloadSize(resourceRequest: ResourceRequest): String = {
    var size: Option[Long] = None
    val folder = resourceRequest.folder
    if (folder.equals(publicLoc)) {
      size = publicDownloader.getDownloadSize(resourceRequest)
    } else if (folder.startsWith("@")) {
      val actualLoc = folder.replace("@", "")
      size = communityDownloader.getDownloadSize(
        ResourceRequest(resourceRequest.name, resourceRequest.language, actualLoc))
    } else {
      size = defaultDownloader.getDownloadSize(resourceRequest)
    }
    size match {
      case Some(downloadBytes) => FileHelper.getHumanReadableFileSize(downloadBytes)
      case None => "-1"

    }
  }
}

object ResourceType extends Enumeration {
  type ResourceType = Value
  val MODEL: pretrained.ResourceType.Value = Value("ml")
  val PIPELINE: pretrained.ResourceType.Value = Value("pl")
  val NOT_DEFINED: pretrained.ResourceType.Value = Value("nd")
}

case class ResourceRequest(
    name: String,
    language: Option[String] = None,
    folder: String = ResourceDownloader.publicLoc,
    libVersion: Version = ResourceDownloader.libVersion,
    sparkVersion: Version = ResourceDownloader.sparkVersion)

/* convenience accessor for Py4J calls */
object PythonResourceDownloader {

  val keyToReader: mutable.Map[String, DefaultParamsReadable[_]] = mutable.Map(
    "DocumentAssembler" -> DocumentAssembler,
    "SentenceDetector" -> SentenceDetector,
    "TokenizerModel" -> TokenizerModel,
    "PerceptronModel" -> PerceptronModel,
    "NerCrfModel" -> NerCrfModel,
    "Stemmer" -> Stemmer,
    "NormalizerModel" -> NormalizerModel,
    "RegexMatcherModel" -> RegexMatcherModel,
    "LemmatizerModel" -> LemmatizerModel,
    "DateMatcher" -> DateMatcher,
    "TextMatcherModel" -> TextMatcherModel,
    "SentimentDetectorModel" -> SentimentDetectorModel,
    "ViveknSentimentModel" -> ViveknSentimentModel,
    "NorvigSweetingModel" -> NorvigSweetingModel,
    "SymmetricDeleteModel" -> SymmetricDeleteModel,
    "NerDLModel" -> NerDLModel,
    "WordEmbeddingsModel" -> WordEmbeddingsModel,
    "BertEmbeddings" -> BertEmbeddings,
    "DependencyParserModel" -> DependencyParserModel,
    "TypedDependencyParserModel" -> TypedDependencyParserModel,
    "UniversalSentenceEncoder" -> UniversalSentenceEncoder,
    "ElmoEmbeddings" -> ElmoEmbeddings,
    "ClassifierDLModel" -> ClassifierDLModel,
    "ContextSpellCheckerModel" -> ContextSpellCheckerModel,
    "AlbertEmbeddings" -> AlbertEmbeddings,
    "XlnetEmbeddings" -> XlnetEmbeddings,
    "SentimentDLModel" -> SentimentDLModel,
    "LanguageDetectorDL" -> LanguageDetectorDL,
    "StopWordsCleaner" -> StopWordsCleaner,
    "BertSentenceEmbeddings" -> BertSentenceEmbeddings,
    "MultiClassifierDLModel" -> MultiClassifierDLModel,
    "SentenceDetectorDLModel" -> SentenceDetectorDLModel,
    "T5Transformer" -> T5Transformer,
    "MarianTransformer" -> MarianTransformer,
    "WordSegmenterModel" -> WordSegmenterModel,
    "DistilBertEmbeddings" -> DistilBertEmbeddings,
    "RoBertaEmbeddings" -> RoBertaEmbeddings,
    "XlmRoBertaEmbeddings" -> XlmRoBertaEmbeddings,
    "LongformerEmbeddings" -> LongformerEmbeddings,
    "RoBertaSentenceEmbeddings" -> RoBertaSentenceEmbeddings,
    "XlmRoBertaSentenceEmbeddings" -> XlmRoBertaSentenceEmbeddings,
    "AlbertForTokenClassification" -> AlbertForTokenClassification,
    "BertForTokenClassification" -> BertForTokenClassification,
    "DeBertaForTokenClassification" -> DeBertaForTokenClassification,
    "DistilBertForTokenClassification" -> DistilBertForTokenClassification,
    "LongformerForTokenClassification" -> LongformerForTokenClassification,
    "RoBertaForTokenClassification" -> RoBertaForTokenClassification,
    "XlmRoBertaForTokenClassification" -> XlmRoBertaForTokenClassification,
    "XlnetForTokenClassification" -> XlnetForTokenClassification,
    "AlbertForSequenceClassification" -> AlbertForSequenceClassification,
    "BertForSequenceClassification" -> BertForSequenceClassification,
    "DeBertaForSequenceClassification" -> DeBertaForSequenceClassification,
    "DistilBertForSequenceClassification" -> DistilBertForSequenceClassification,
    "LongformerForSequenceClassification" -> LongformerForSequenceClassification,
    "RoBertaForSequenceClassification" -> RoBertaForSequenceClassification,
    "XlmRoBertaForSequenceClassification" -> XlmRoBertaForSequenceClassification,
    "XlnetForSequenceClassification" -> XlnetForSequenceClassification,
    "GPT2Transformer" -> GPT2Transformer,
    "EntityRulerModel" -> EntityRulerModel,
    "Doc2VecModel" -> Doc2VecModel,
    "Word2VecModel" -> Word2VecModel,
    "DeBertaEmbeddings" -> DeBertaEmbeddings,
    "DeBertaForSequenceClassification" -> DeBertaForSequenceClassification,
    "DeBertaForTokenClassification" -> DeBertaForTokenClassification,
    "CamemBertEmbeddings" -> CamemBertEmbeddings,
    "AlbertForQuestionAnswering" -> AlbertForQuestionAnswering,
    "BertForQuestionAnswering" -> BertForQuestionAnswering,
    "DeBertaForQuestionAnswering" -> DeBertaForQuestionAnswering,
    "DistilBertForQuestionAnswering" -> DistilBertForQuestionAnswering,
    "LongformerForQuestionAnswering" -> LongformerForQuestionAnswering,
    "RoBertaForQuestionAnswering" -> RoBertaForQuestionAnswering,
    "XlmRoBertaForQuestionAnswering" -> XlmRoBertaForQuestionAnswering,
    "SpanBertCorefModel" -> SpanBertCorefModel,
    "ViTForImageClassification" -> ViTForImageClassification,
<<<<<<< HEAD
    "Wav2Vec2ForCTC" -> Wav2Vec2ForCTC)
=======
    "CamemBertForTokenClassification" -> CamemBertForTokenClassification)
>>>>>>> 1c016d43

  def downloadModel(
      readerStr: String,
      name: String,
      language: String = null,
      remoteLoc: String = null): PipelineStage = {
    val reader = keyToReader.getOrElse(
      readerStr,
      throw new RuntimeException(s"Unsupported Model: $readerStr"))
    val correctedFolder = Option(remoteLoc).getOrElse(ResourceDownloader.publicLoc)
    ResourceDownloader.downloadModel(
      reader.asInstanceOf[DefaultParamsReadable[PipelineStage]],
      name,
      Option(language),
      correctedFolder)
  }

  def downloadPipeline(
      name: String,
      language: String = null,
      remoteLoc: String = null): PipelineModel = {
    val correctedFolder = Option(remoteLoc).getOrElse(ResourceDownloader.publicLoc)
    ResourceDownloader.downloadPipeline(name, Option(language), correctedFolder)
  }

  def clearCache(name: String, language: String = null, remoteLoc: String = null): Unit = {
    val correctedFolder = Option(remoteLoc).getOrElse(ResourceDownloader.publicLoc)
    ResourceDownloader.clearCache(name, Option(language), correctedFolder)
  }

  def downloadModelDirectly(model: String, remoteLoc: String = null): Unit = {
    val correctedFolder = Option(remoteLoc).getOrElse(ResourceDownloader.publicLoc)
    ResourceDownloader.downloadModelDirectly(model, correctedFolder)
  }

  def showUnCategorizedResources(): String = {
    ResourceDownloader.publicResourceString(
      annotator = None,
      lang = None,
      version = None,
      resourceType = ResourceType.NOT_DEFINED)
  }

  def showPublicPipelines(lang: String, version: String): String = {
    val ver: Option[String] = version match {
      case null => Some(Build.version)
      case _ => Some(version)
    }
    ResourceDownloader.publicResourceString(
      annotator = None,
      lang = Option(lang),
      version = ver,
      resourceType = ResourceType.PIPELINE)
  }

  def showPublicModels(annotator: String, lang: String, version: String): String = {
    val ver: Option[String] = version match {
      case null => Some(Build.version)
      case _ => Some(version)
    }
    ResourceDownloader.publicResourceString(
      annotator = Option(annotator),
      lang = Option(lang),
      version = ver,
      resourceType = ResourceType.MODEL)
  }

  def showAvailableAnnotators(): String = {
    ResourceDownloader.listAvailableAnnotators().mkString("\n")
  }

  def getDownloadSize(name: String, language: String = "en", remoteLoc: String = null): String = {
    val correctedFolder = Option(remoteLoc).getOrElse(ResourceDownloader.publicLoc)
    ResourceDownloader.getDownloadSize(ResourceRequest(name, Option(language), correctedFolder))
  }
}<|MERGE_RESOLUTION|>--- conflicted
+++ resolved
@@ -653,11 +653,8 @@
     "XlmRoBertaForQuestionAnswering" -> XlmRoBertaForQuestionAnswering,
     "SpanBertCorefModel" -> SpanBertCorefModel,
     "ViTForImageClassification" -> ViTForImageClassification,
-<<<<<<< HEAD
-    "Wav2Vec2ForCTC" -> Wav2Vec2ForCTC)
-=======
+    "Wav2Vec2ForCTC" -> Wav2Vec2ForCTC,
     "CamemBertForTokenClassification" -> CamemBertForTokenClassification)
->>>>>>> 1c016d43
 
   def downloadModel(
       readerStr: String,
