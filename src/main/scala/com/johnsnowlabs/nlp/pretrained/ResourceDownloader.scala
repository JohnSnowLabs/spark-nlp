/*
 * Copyright 2017-2022 John Snow Labs
 *
 * Licensed under the Apache License, Version 2.0 (the "License");
 * you may not use this file except in compliance with the License.
 * You may obtain a copy of the License at
 *
 *    http://www.apache.org/licenses/LICENSE-2.0
 *
 * Unless required by applicable law or agreed to in writing, software
 * distributed under the License is distributed on an "AS IS" BASIS,
 * WITHOUT WARRANTIES OR CONDITIONS OF ANY KIND, either express or implied.
 * See the License for the specific language governing permissions and
 * limitations under the License.
 */

package com.johnsnowlabs.nlp.pretrained

import com.johnsnowlabs.nlp.annotators._
import com.johnsnowlabs.nlp.annotators.classifier.dl._
import com.johnsnowlabs.nlp.annotators.er.EntityRulerModel
import com.johnsnowlabs.nlp.annotators.ld.dl.LanguageDetectorDL
import com.johnsnowlabs.nlp.annotators.ner.crf.NerCrfModel
import com.johnsnowlabs.nlp.annotators.ner.dl.NerDLModel
import com.johnsnowlabs.nlp.annotators.parser.dep.DependencyParserModel
import com.johnsnowlabs.nlp.annotators.parser.typdep.TypedDependencyParserModel
import com.johnsnowlabs.nlp.annotators.pos.perceptron.PerceptronModel
import com.johnsnowlabs.nlp.annotators.sbd.pragmatic.SentenceDetector
import com.johnsnowlabs.nlp.annotators.sda.pragmatic.SentimentDetectorModel
import com.johnsnowlabs.nlp.annotators.sda.vivekn.ViveknSentimentModel
import com.johnsnowlabs.nlp.annotators.sentence_detector_dl.SentenceDetectorDLModel
import com.johnsnowlabs.nlp.annotators.seq2seq.{GPT2Transformer, MarianTransformer, T5Transformer}
import com.johnsnowlabs.nlp.annotators.spell.context.ContextSpellCheckerModel
import com.johnsnowlabs.nlp.annotators.spell.norvig.NorvigSweetingModel
import com.johnsnowlabs.nlp.annotators.spell.symmetric.SymmetricDeleteModel
import com.johnsnowlabs.nlp.annotators.ws.WordSegmenterModel
import com.johnsnowlabs.nlp.embeddings._
import com.johnsnowlabs.nlp.pretrained.ResourceType.ResourceType
import com.johnsnowlabs.nlp.util.io.ResourceHelper
import com.johnsnowlabs.nlp.{DocumentAssembler, pretrained}
import com.johnsnowlabs.util._
import org.apache.hadoop.fs.FileSystem
import org.apache.spark.ml.util.DefaultParamsReadable
import org.apache.spark.ml.{PipelineModel, PipelineStage}

import scala.collection.mutable
import scala.collection.mutable.ListBuffer
import scala.concurrent.ExecutionContext.Implicits.global
import scala.concurrent.Future
import scala.util.{Failure, Success}

trait ResourceDownloader {

  /** Download resource to local file
    *
    * @param request
    *   Resource request
    * @return
    *   downloaded file or None if resource is not found
    */
  def download(request: ResourceRequest): Option[String]

  def getDownloadSize(request: ResourceRequest): Option[Long]

  def clearCache(request: ResourceRequest): Unit

  def downloadMetadataIfNeed(folder: String): List[ResourceMetadata]

  def downloadAndUnzipFile(s3FilePath: String): Option[String]

  val fileSystem: FileSystem = ResourceDownloader.fileSystem

}

object ResourceDownloader {

  val fileSystem: FileSystem = ConfigHelper.getFileSystem

  def s3Bucket: String = ConfigLoader.getConfigStringValue(ConfigHelper.pretrainedS3BucketKey)

  def s3BucketCommunity: String =
    ConfigLoader.getConfigStringValue(ConfigHelper.pretrainedCommunityS3BucketKey)

  def s3Path: String = ConfigLoader.getConfigStringValue(ConfigHelper.pretrainedS3PathKey)

  def cacheFolder: String = ConfigLoader.getConfigStringValue(ConfigHelper.pretrainedCacheFolder)

  val publicLoc = "public/models"

  private val cache = mutable.Map[ResourceRequest, PipelineStage]()

  lazy val sparkVersion: Version = {
    val spark_version =
      if (ResourceHelper.spark.version.startsWith("2.3")) "2.4.4"
      else ResourceHelper.spark.version
    Version.parse(spark_version)
  }

  lazy val libVersion: Version = {
    Version.parse(Build.version)
  }

  var defaultDownloader: ResourceDownloader =
    new S3ResourceDownloader(s3Bucket, s3Path, cacheFolder, "default")
  var publicDownloader: ResourceDownloader =
    new S3ResourceDownloader(s3Bucket, s3Path, cacheFolder, "public")
  var communityDownloader: ResourceDownloader =
    new S3ResourceDownloader(s3BucketCommunity, s3Path, cacheFolder, "community")

  /** Reset the cache and recreate ResourceDownloader S3 credentials */
  def resetResourceDownloader(): Unit = {
    cache.empty
    this.defaultDownloader = new S3ResourceDownloader(s3Bucket, s3Path, cacheFolder, "default")
  }

  /** List all pretrained models in public name_lang */
  def listPublicModels(): List[String] = {
    listPretrainedResources(folder = publicLoc, ResourceType.MODEL)
  }

  /** Prints all pretrained models for a particular annotator model, that are compatible with a
    * version of Spark NLP. If any of the optional arguments are not set, the filter is not
    * considered.
    *
    * @param annotator
    *   Name of the model class, for example "NerDLModel"
    * @param lang
    *   Language of the pretrained models to display, for example "en"
    * @param version
    *   Version of Spark NLP that the model should be compatible with, for example "3.2.3"
    */
  def showPublicModels(
      annotator: Option[String] = None,
      lang: Option[String] = None,
      version: Option[String] = Some(Build.version)): Unit = {
    println(
      publicResourceString(
        annotator = annotator,
        lang = lang,
        version = version,
        resourceType = ResourceType.MODEL))
  }

  /** Prints all pretrained models for a particular annotator model, that are compatible with this
    * version of Spark NLP.
    *
    * @param annotator
    *   Name of the annotator class
    */
  def showPublicModels(annotator: String): Unit = showPublicModels(Some(annotator))

  /** Prints all pretrained models for a particular annotator model, that are compatible with this
    * version of Spark NLP.
    *
    * @param annotator
    *   Name of the annotator class
    * @param lang
    *   Language of the pretrained models to display
    */
  def showPublicModels(annotator: String, lang: String): Unit =
    showPublicModels(Some(annotator), Some(lang))

  /** Prints all pretrained models for a particular annotator, that are compatible with a version
    * of Spark NLP.
    *
    * @param annotator
    *   Name of the model class, for example "NerDLModel"
    * @param lang
    *   Language of the pretrained models to display, for example "en"
    * @param version
    *   Version of Spark NLP that the model should be compatible with, for example "3.2.3"
    */
  def showPublicModels(annotator: String, lang: String, version: String): Unit =
    showPublicModels(Some(annotator), Some(lang), Some(version))

  /** List all pretrained pipelines in public */
  def listPublicPipelines(): List[String] = {
    listPretrainedResources(folder = publicLoc, ResourceType.PIPELINE)
  }

  /** Prints all Pipelines available for a language and a version of Spark NLP. By default shows
    * all languages and uses the current version of Spark NLP.
    *
    * @param lang
    *   Language of the Pipeline
    * @param version
    *   Version of Spark NLP
    */
  def showPublicPipelines(
      lang: Option[String] = None,
      version: Option[String] = Some(Build.version)): Unit = {
    println(
      publicResourceString(
        annotator = None,
        lang = lang,
        version = version,
        resourceType = ResourceType.PIPELINE))
  }

  /** Prints all Pipelines available for a language and this version of Spark NLP.
    *
    * @param lang
    *   Language of the Pipeline
    */
  def showPublicPipelines(lang: String): Unit = showPublicPipelines(Some(lang))

  /** Prints all Pipelines available for a language and a version of Spark NLP.
    *
    * @param lang
    *   Language of the Pipeline
    * @param version
    *   Version of Spark NLP
    */
  def showPublicPipelines(lang: String, version: String): Unit =
    showPublicPipelines(Some(lang), Some(version))

  /** Returns models or pipelines in metadata json which has not been categorized yet.
    *
    * @return
    *   list of models or pipelines which are not categorized in metadata json
    */
  def listUnCategorizedResources(): List[String] = {
    listPretrainedResources(folder = publicLoc, ResourceType.NOT_DEFINED)
  }

  def showUnCategorizedResources(lang: String): Unit = {
    println(publicResourceString(None, Some(lang), None, resourceType = ResourceType.NOT_DEFINED))
  }

  def showUnCategorizedResources(lang: String, version: String): Unit = {
    println(
      publicResourceString(
        None,
        Some(lang),
        Some(version),
        resourceType = ResourceType.NOT_DEFINED))

  }

  def showString(list: List[String], resourceType: ResourceType): String = {
    val sb = new StringBuilder
    var max_length = 14
    var max_length_version = 7
    for (data <- list) {
      val temp = data.split(":")
      max_length = scala.math.max(temp(0).length, max_length)
      max_length_version = scala.math.max(temp(2).length, max_length_version)
    }
    // adding head
    sb.append("+")
    sb.append("-" * (max_length + 2))
    sb.append("+")
    sb.append("-" * 6)
    sb.append("+")
    sb.append("-" * (max_length_version + 2))
    sb.append("+\n")
    if (resourceType.equals(ResourceType.PIPELINE))
      sb.append(
        "| " + "Pipeline" + (" " * (max_length - 8)) + " | " + "lang" + " | " + "version" + " " * (max_length_version - 7) + " |\n")
    else if (resourceType.equals(ResourceType.MODEL))
      sb.append(
        "| " + "Model" + (" " * (max_length - 5)) + " | " + "lang" + " | " + "version" + " " * (max_length_version - 7) + " |\n")
    else
      sb.append(
        "| " + "Pipeline/Model" + (" " * (max_length - 14)) + " | " + "lang" + " | " + "version" + " " * (max_length_version - 7) + " |\n")

    sb.append("+")
    sb.append("-" * (max_length + 2))
    sb.append("+")
    sb.append("-" * 6)
    sb.append("+")
    sb.append("-" * (max_length_version + 2))
    sb.append("+\n")
    for (data <- list) {
      val temp = data.split(":")
      sb.append(
        "| " + temp(0) + (" " * (max_length - temp(0).length)) + " |  " + temp(1) + "  | " + temp(
          2) + " " * (max_length_version - temp(2).length) + " |\n")
    }
    // adding bottom
    sb.append("+")
    sb.append("-" * (max_length + 2))
    sb.append("+")
    sb.append("-" * 6)
    sb.append("+")
    sb.append("-" * (max_length_version + 2))
    sb.append("+\n")
    sb.toString()

  }

  def publicResourceString(
      annotator: Option[String] = None,
      lang: Option[String] = None,
      version: Option[String] = Some(Build.version),
      resourceType: ResourceType): String = {
    showString(
      listPretrainedResources(
        folder = publicLoc,
        resourceType,
        annotator = annotator,
        lang = lang,
        version = version match {
          case Some(ver) => Some(Version.parse(ver))
          case None => None
        }),
      resourceType)
  }

  /** Lists pretrained resource from metadata.json, depending on the set filters. The folder in
    * the S3 location and the resourceType is necessary. The other filters are optional and will
    * be ignored if not set.
    *
    * @param folder
    *   Folder in the S3 location
    * @param resourceType
    *   Type of the Resource. Can Either `ResourceType.MODEL`, `ResourceType.PIPELINE` or
    *   `ResourceType.NOT_DEFINED`
    * @param annotator
    *   Name of the model class
    * @param lang
    *   Language of the model
    * @param version
    *   Version that the model should be compatible with
    * @return
    *   A list of the available resources
    */
  def listPretrainedResources(
      folder: String,
      resourceType: ResourceType,
      annotator: Option[String] = None,
      lang: Option[String] = None,
      version: Option[Version] = None): List[String] = {
    val resourceList = new ListBuffer[String]()
    val resourceMetaData = defaultDownloader.downloadMetadataIfNeed(folder)
    for (meta <- resourceMetaData) {
      val isSameResourceType =
        meta.category.getOrElse(ResourceType.NOT_DEFINED).toString.equals(resourceType.toString)
      val isCompatibleWithVersion = version match {
        case Some(ver) => Version.isCompatible(ver, meta.libVersion)
        case None => true
      }
      val isSameAnnotator = annotator match {
        case Some(cls) => meta.annotator.getOrElse("").equalsIgnoreCase(cls)
        case None => true
      }
      val isSameLanguage = lang match {
        case Some(l) => meta.language.getOrElse("").equalsIgnoreCase(l)
        case None => true
      }

      if (isSameResourceType & isCompatibleWithVersion & isSameAnnotator & isSameLanguage) {
        resourceList += meta.name + ":" + meta.language.getOrElse("-") + ":" + meta.libVersion
          .getOrElse("-")
      }
    }
    resourceList.result()
  }

  def listPretrainedResources(
      folder: String,
      resourceType: ResourceType,
      lang: String): List[String] =
    listPretrainedResources(folder, resourceType, lang = Some(lang))

  def listPretrainedResources(
      folder: String,
      resourceType: ResourceType,
      version: Version): List[String] =
    listPretrainedResources(folder, resourceType, version = Some(version))

  def listPretrainedResources(
      folder: String,
      resourceType: ResourceType,
      lang: String,
      version: Version): List[String] =
    listPretrainedResources(folder, resourceType, lang = Some(lang), version = Some(version))

  def listAvailableAnnotators(folder: String = publicLoc): List[String] = {
    val resourceMetaData = defaultDownloader.downloadMetadataIfNeed(folder)
    resourceMetaData
      .map(_.annotator.getOrElse(""))
      .toSet
      .filter { a =>
        !a.equals("")
      }
      .toList
      .sorted
  }

  def showAvailableAnnotators(folder: String = publicLoc): Unit = {
    println(listAvailableAnnotators(folder).mkString("\n"))
  }

  /** Loads resource to path
    *
    * @param name
    *   Name of Resource
    * @param folder
    *   Subfolder in s3 where to search model (e.g. medicine)
    * @param language
    *   Desired language of Resource
    * @return
    *   path of downloaded resource
    */
  def downloadResource(
      name: String,
      language: Option[String] = None,
      folder: String = publicLoc): String = {
    downloadResource(ResourceRequest(name, language, folder))
  }

  /** Loads resource to path
    *
    * @param request
    *   Request for resource
    * @return
    *   path of downloaded resource
    */
  def downloadResource(request: ResourceRequest): String = {
    val f = Future {
      if (request.folder.equals(publicLoc)) {
        publicDownloader.download(request)
      } else if (request.folder.startsWith("@")) {
        val actualLoc = request.folder.replace("@", "")
        val updatedRequest = ResourceRequest(
          request.name,
          request.language,
          folder = actualLoc,
          request.libVersion,
          request.sparkVersion)
        communityDownloader.download(updatedRequest)
      } else {
        defaultDownloader.download(request)
      }
    }

    var download_finished = false
    var path: Option[String] = None
    val file_size = getDownloadSize(request.name, request.language, request.folder)
    require(
      !file_size.equals("-1"),
      s"Can not find ${request.name} inside ${request.folder} to download. Please make sure the name and location are correct!")
    println(request.name + " download started this may take some time.")
    println("Approximate size to download " + file_size)

    var nextc = 0
    while (!download_finished) {
      nextc += 1
      f.onComplete {
        case Success(value) =>
          download_finished = true
          path = value
        case Failure(_) =>
          download_finished = true
          path = None
      }
      Thread.sleep(1000)

    }

    require(
      path.isDefined,
      s"Was not found appropriate resource to download for request: $request with downloader: $defaultDownloader")
    println("Download done! Loading the resource.")
    path.get
  }

  /** Downloads a resource from the default S3 bucket in the cache pretrained folder.
    * @param model
    *   the name of the key in the S3 bucket
    * @param folder
    *   the language of the model
    * @return
    *   the path to the downloaded file
    */
  def downloadModelDirectly(model: String, folder: String = publicLoc): Unit = {
    if (folder.equals(publicLoc)) {
      publicDownloader.downloadAndUnzipFile(model)
    } else if (folder.startsWith("@")) {
      communityDownloader.downloadAndUnzipFile(model)
    } else {
      defaultDownloader.downloadAndUnzipFile(model)
    }
  }

  def downloadModel[TModel <: PipelineStage](
      reader: DefaultParamsReadable[TModel],
      name: String,
      language: Option[String] = None,
      folder: String = publicLoc): TModel = {
    downloadModel(reader, ResourceRequest(name, language, folder))
  }

  def downloadModel[TModel <: PipelineStage](
      reader: DefaultParamsReadable[TModel],
      request: ResourceRequest): TModel = {
    if (!cache.contains(request)) {
      val path = downloadResource(request)
      val model = reader.read.load(path)
      cache(request) = model
      model
    } else {
      cache(request).asInstanceOf[TModel]
    }
  }

  def downloadPipeline(
      name: String,
      language: Option[String] = None,
      folder: String = publicLoc): PipelineModel = {
    downloadPipeline(ResourceRequest(name, language, folder))
  }

  def downloadPipeline(request: ResourceRequest): PipelineModel = {
    if (!cache.contains(request)) {
      val path = downloadResource(request)
      val model = PipelineModel.read.load(path)
      cache(request) = model
      model
    } else {
      cache(request).asInstanceOf[PipelineModel]
    }
  }

  def clearCache(
      name: String,
      language: Option[String] = None,
      folder: String = publicLoc): Unit = {
    clearCache(ResourceRequest(name, language, folder))
  }

  def clearCache(request: ResourceRequest): Unit = {
    defaultDownloader.clearCache(request)
    publicDownloader.clearCache(request)
    communityDownloader.clearCache(request)
    cache.remove(request)
  }

  def getDownloadSize(
      name: String,
      language: Option[String] = None,
      folder: String = publicLoc): String = {
    var size: Option[Long] = None
    if (folder.equals(publicLoc)) {
      size = publicDownloader.getDownloadSize(ResourceRequest(name, language, folder))
    } else if (folder.startsWith("@")) {
      val actualLoc = folder.replace("@", "")
      size = communityDownloader.getDownloadSize(ResourceRequest(name, language, actualLoc))
    } else {
      size = defaultDownloader.getDownloadSize(ResourceRequest(name, language, folder))
    }
    size match {
      case Some(downloadBytes) => FileHelper.getHumanReadableFileSize(downloadBytes)
      case None => "-1"

    }
  }
}

object ResourceType extends Enumeration {
  type ResourceType = Value
  val MODEL: pretrained.ResourceType.Value = Value("ml")
  val PIPELINE: pretrained.ResourceType.Value = Value("pl")
  val NOT_DEFINED: pretrained.ResourceType.Value = Value("nd")
}

case class ResourceRequest(
    name: String,
    language: Option[String] = None,
    folder: String = ResourceDownloader.publicLoc,
    libVersion: Version = ResourceDownloader.libVersion,
    sparkVersion: Version = ResourceDownloader.sparkVersion)

/* convenience accessor for Py4J calls */
object PythonResourceDownloader {

  val keyToReader: mutable.Map[String, DefaultParamsReadable[_]] = mutable.Map(
    "DocumentAssembler" -> DocumentAssembler,
    "SentenceDetector" -> SentenceDetector,
    "TokenizerModel" -> TokenizerModel,
    "PerceptronModel" -> PerceptronModel,
    "NerCrfModel" -> NerCrfModel,
    "Stemmer" -> Stemmer,
    "NormalizerModel" -> NormalizerModel,
    "RegexMatcherModel" -> RegexMatcherModel,
    "LemmatizerModel" -> LemmatizerModel,
    "DateMatcher" -> DateMatcher,
    "TextMatcherModel" -> TextMatcherModel,
    "SentimentDetectorModel" -> SentimentDetectorModel,
    "ViveknSentimentModel" -> ViveknSentimentModel,
    "NorvigSweetingModel" -> NorvigSweetingModel,
    "SymmetricDeleteModel" -> SymmetricDeleteModel,
    "NerDLModel" -> NerDLModel,
    "WordEmbeddingsModel" -> WordEmbeddingsModel,
    "BertEmbeddings" -> BertEmbeddings,
    "DependencyParserModel" -> DependencyParserModel,
    "TypedDependencyParserModel" -> TypedDependencyParserModel,
    "UniversalSentenceEncoder" -> UniversalSentenceEncoder,
    "ElmoEmbeddings" -> ElmoEmbeddings,
    "ClassifierDLModel" -> ClassifierDLModel,
    "ContextSpellCheckerModel" -> ContextSpellCheckerModel,
    "AlbertEmbeddings" -> AlbertEmbeddings,
    "XlnetEmbeddings" -> XlnetEmbeddings,
    "SentimentDLModel" -> SentimentDLModel,
    "LanguageDetectorDL" -> LanguageDetectorDL,
    "StopWordsCleaner" -> StopWordsCleaner,
    "BertSentenceEmbeddings" -> BertSentenceEmbeddings,
    "MultiClassifierDLModel" -> MultiClassifierDLModel,
    "SentenceDetectorDLModel" -> SentenceDetectorDLModel,
    "T5Transformer" -> T5Transformer,
    "MarianTransformer" -> MarianTransformer,
    "WordSegmenterModel" -> WordSegmenterModel,
    "DistilBertEmbeddings" -> DistilBertEmbeddings,
    "RoBertaEmbeddings" -> RoBertaEmbeddings,
    "XlmRoBertaEmbeddings" -> XlmRoBertaEmbeddings,
    "BertForTokenClassification" -> BertForTokenClassification,
    "DistilBertForTokenClassification" -> DistilBertForTokenClassification,
    "LongformerEmbeddings" -> LongformerEmbeddings,
    "RoBertaSentenceEmbeddings" -> RoBertaSentenceEmbeddings,
    "XlmRoBertaSentenceEmbeddings" -> XlmRoBertaSentenceEmbeddings,
    "RoBertaForTokenClassification" -> RoBertaForTokenClassification,
    "XlmRoBertaForTokenClassification" -> XlmRoBertaForTokenClassification,
    "AlbertForTokenClassification" -> AlbertForTokenClassification,
    "XlnetForTokenClassification" -> XlnetForTokenClassification,
    "LongformerForTokenClassification" -> LongformerForTokenClassification,
    "BertForSequenceClassification" -> BertForSequenceClassification,
    "EntityRulerModel" -> EntityRulerModel,
    "Doc2VecModel" -> Doc2VecModel,
    "DistilBertForSequenceClassification" -> DistilBertForSequenceClassification,
    "RoBertaForSequenceClassification" -> RoBertaForSequenceClassification,
    "XlmRoBertaForSequenceClassification" -> XlmRoBertaForSequenceClassification,
    "LongformerForSequenceClassification" -> LongformerForSequenceClassification,
    "AlbertForSequenceClassification" -> AlbertForSequenceClassification,
    "XlnetForSequenceClassification" -> XlnetForSequenceClassification,
    "GPT2Transformer" -> GPT2Transformer,
    "Word2VecModel" -> Word2VecModel,
    "DeBertaEmbeddings" -> DeBertaEmbeddings,
    "DeBertaForSequenceClassification" -> DeBertaForSequenceClassification,
<<<<<<< HEAD
    "DeBertaForTokenClassification" -> DeBertaForTokenClassification)
=======

  )
>>>>>>> 5f66ff0f

  def downloadModel(
      readerStr: String,
      name: String,
      language: String = null,
      remoteLoc: String = null): PipelineStage = {
    val reader = keyToReader.getOrElse(
      readerStr,
      throw new RuntimeException(s"Unsupported Model: $readerStr"))
    val correctedFolder = Option(remoteLoc).getOrElse(ResourceDownloader.publicLoc)
    ResourceDownloader.downloadModel(
      reader.asInstanceOf[DefaultParamsReadable[PipelineStage]],
      name,
      Option(language),
      correctedFolder)
  }

  def downloadPipeline(
      name: String,
      language: String = null,
      remoteLoc: String = null): PipelineModel = {
    val correctedFolder = Option(remoteLoc).getOrElse(ResourceDownloader.publicLoc)
    ResourceDownloader.downloadPipeline(name, Option(language), correctedFolder)
  }

  def clearCache(name: String, language: String = null, remoteLoc: String = null): Unit = {
    val correctedFolder = Option(remoteLoc).getOrElse(ResourceDownloader.publicLoc)
    ResourceDownloader.clearCache(name, Option(language), correctedFolder)
  }

  def downloadModelDirectly(model: String, remoteLoc: String = null): Unit = {
    val correctedFolder = Option(remoteLoc).getOrElse(ResourceDownloader.publicLoc)
    ResourceDownloader.downloadModelDirectly(model, correctedFolder)
  }

  def showUnCategorizedResources(): String = {
    ResourceDownloader.publicResourceString(
      annotator = None,
      lang = None,
      version = None,
      resourceType = ResourceType.NOT_DEFINED)
  }

  def showPublicPipelines(lang: String, version: String): String = {
    val ver: Option[String] = version match {
      case null => Some(Build.version)
      case _ => Some(version)
    }
    ResourceDownloader.publicResourceString(
      annotator = None,
      lang = Option(lang),
      version = ver,
      resourceType = ResourceType.PIPELINE)
  }

  def showPublicModels(annotator: String, lang: String, version: String): String = {
    val ver: Option[String] = version match {
      case null => Some(Build.version)
      case _ => Some(version)
    }
    ResourceDownloader.publicResourceString(
      annotator = Option(annotator),
      lang = Option(lang),
      version = ver,
      resourceType = ResourceType.MODEL)
  }

  def showAvailableAnnotators(): String = {
    ResourceDownloader.listAvailableAnnotators().mkString("\n")
  }

  def getDownloadSize(name: String, language: String = "en", remoteLoc: String = null): String = {
    val correctedFolder = Option(remoteLoc).getOrElse(ResourceDownloader.publicLoc)
    ResourceDownloader.getDownloadSize(name, Option(language), correctedFolder)
  }
}<|MERGE_RESOLUTION|>--- conflicted
+++ resolved
@@ -637,12 +637,8 @@
     "Word2VecModel" -> Word2VecModel,
     "DeBertaEmbeddings" -> DeBertaEmbeddings,
     "DeBertaForSequenceClassification" -> DeBertaForSequenceClassification,
-<<<<<<< HEAD
     "DeBertaForTokenClassification" -> DeBertaForTokenClassification)
-=======
-
   )
->>>>>>> 5f66ff0f
 
   def downloadModel(
       readerStr: String,
