/*
 * Copyright 2017-2022 John Snow Labs
 *
 * Licensed under the Apache License, Version 2.0 (the "License");
 * you may not use this file except in compliance with the License.
 * You may obtain a copy of the License at
 *
 *    http://www.apache.org/licenses/LICENSE-2.0
 *
 * Unless required by applicable law or agreed to in writing, software
 * distributed under the License is distributed on an "AS IS" BASIS,
 * WITHOUT WARRANTIES OR CONDITIONS OF ANY KIND, either express or implied.
 * See the License for the specific language governing permissions and
 * limitations under the License.
 */

package com.johnsnowlabs.nlp.pretrained

import com.johnsnowlabs.nlp.annotators._
import com.johnsnowlabs.nlp.annotators.classifier.dl._
import com.johnsnowlabs.nlp.annotators.coref.SpanBertCorefModel
import com.johnsnowlabs.nlp.annotators.er.EntityRulerModel
import com.johnsnowlabs.nlp.annotators.ld.dl.LanguageDetectorDL
import com.johnsnowlabs.nlp.annotators.ner.crf.NerCrfModel
import com.johnsnowlabs.nlp.annotators.ner.dl.NerDLModel
import com.johnsnowlabs.nlp.annotators.parser.dep.DependencyParserModel
import com.johnsnowlabs.nlp.annotators.parser.typdep.TypedDependencyParserModel
import com.johnsnowlabs.nlp.annotators.pos.perceptron.PerceptronModel
import com.johnsnowlabs.nlp.annotators.sbd.pragmatic.SentenceDetector
import com.johnsnowlabs.nlp.annotators.sda.pragmatic.SentimentDetectorModel
import com.johnsnowlabs.nlp.annotators.sda.vivekn.ViveknSentimentModel
import com.johnsnowlabs.nlp.annotators.sentence_detector_dl.SentenceDetectorDLModel
import com.johnsnowlabs.nlp.annotators.seq2seq.{GPT2Transformer, MarianTransformer, T5Transformer}
import com.johnsnowlabs.nlp.annotators.spell.context.ContextSpellCheckerModel
import com.johnsnowlabs.nlp.annotators.spell.norvig.NorvigSweetingModel
import com.johnsnowlabs.nlp.annotators.spell.symmetric.SymmetricDeleteModel
import com.johnsnowlabs.nlp.annotators.ws.WordSegmenterModel
import com.johnsnowlabs.nlp.embeddings._
import com.johnsnowlabs.nlp.pretrained.ResourceType.ResourceType
import com.johnsnowlabs.nlp.util.io.ResourceHelper
import com.johnsnowlabs.nlp.{DocumentAssembler, pretrained}
import com.johnsnowlabs.util._
import org.apache.hadoop.fs.FileSystem
import org.apache.spark.ml.util.DefaultParamsReadable
import org.apache.spark.ml.{PipelineModel, PipelineStage}

import scala.collection.mutable
import scala.collection.mutable.ListBuffer
import scala.concurrent.ExecutionContext.Implicits.global
import scala.concurrent.Future
import scala.util.{Failure, Success}

trait ResourceDownloader {

  /** Download resource to local file
    *
    * @param request
    *   Resource request
    * @return
    *   downloaded file or None if resource is not found
    */
  def download(request: ResourceRequest): Option[String]

  def getDownloadSize(request: ResourceRequest): Option[Long]

  def clearCache(request: ResourceRequest): Unit

  def downloadMetadataIfNeed(folder: String): List[ResourceMetadata]

  def downloadAndUnzipFile(s3FilePath: String): Option[String]

  val fileSystem: FileSystem = ResourceDownloader.fileSystem

}

object ResourceDownloader {

  val fileSystem: FileSystem = ConfigHelper.getFileSystem

  def s3Bucket: String = ConfigLoader.getConfigStringValue(ConfigHelper.pretrainedS3BucketKey)

  def s3BucketCommunity: String =
    ConfigLoader.getConfigStringValue(ConfigHelper.pretrainedCommunityS3BucketKey)

  def s3Path: String = ConfigLoader.getConfigStringValue(ConfigHelper.pretrainedS3PathKey)

  def cacheFolder: String = ConfigLoader.getConfigStringValue(ConfigHelper.pretrainedCacheFolder)

  val publicLoc = "public/models"

  private val cache = mutable.Map[ResourceRequest, PipelineStage]()

  lazy val sparkVersion: Version = {
    val spark_version = ResourceHelper.spark.version
    Version.parse(spark_version)
  }

  lazy val libVersion: Version = {
    Version.parse(Build.version)
  }

  var defaultDownloader: ResourceDownloader =
    new S3ResourceDownloader(s3Bucket, s3Path, cacheFolder, "default")
  var publicDownloader: ResourceDownloader =
    new S3ResourceDownloader(s3Bucket, s3Path, cacheFolder, "public")
  var communityDownloader: ResourceDownloader =
    new S3ResourceDownloader(s3BucketCommunity, s3Path, cacheFolder, "community")

  /** Reset the cache and recreate ResourceDownloader S3 credentials */
  def resetResourceDownloader(): Unit = {
    cache.empty
    this.defaultDownloader = new S3ResourceDownloader(s3Bucket, s3Path, cacheFolder, "default")
  }

  /** List all pretrained models in public name_lang */
  def listPublicModels(): List[String] = {
    listPretrainedResources(folder = publicLoc, ResourceType.MODEL)
  }

  /** Prints all pretrained models for a particular annotator model, that are compatible with a
    * version of Spark NLP. If any of the optional arguments are not set, the filter is not
    * considered.
    *
    * @param annotator
    *   Name of the model class, for example "NerDLModel"
    * @param lang
    *   Language of the pretrained models to display, for example "en"
    * @param version
    *   Version of Spark NLP that the model should be compatible with, for example "3.2.3"
    */
  def showPublicModels(
      annotator: Option[String] = None,
      lang: Option[String] = None,
      version: Option[String] = Some(Build.version)): Unit = {
    println(
      publicResourceString(
        annotator = annotator,
        lang = lang,
        version = version,
        resourceType = ResourceType.MODEL))
  }

  /** Prints all pretrained models for a particular annotator model, that are compatible with this
    * version of Spark NLP.
    *
    * @param annotator
    *   Name of the annotator class
    */
  def showPublicModels(annotator: String): Unit = showPublicModels(Some(annotator))

  /** Prints all pretrained models for a particular annotator model, that are compatible with this
    * version of Spark NLP.
    *
    * @param annotator
    *   Name of the annotator class
    * @param lang
    *   Language of the pretrained models to display
    */
  def showPublicModels(annotator: String, lang: String): Unit =
    showPublicModels(Some(annotator), Some(lang))

  /** Prints all pretrained models for a particular annotator, that are compatible with a version
    * of Spark NLP.
    *
    * @param annotator
    *   Name of the model class, for example "NerDLModel"
    * @param lang
    *   Language of the pretrained models to display, for example "en"
    * @param version
    *   Version of Spark NLP that the model should be compatible with, for example "3.2.3"
    */
  def showPublicModels(annotator: String, lang: String, version: String): Unit =
    showPublicModels(Some(annotator), Some(lang), Some(version))

  /** List all pretrained pipelines in public */
  def listPublicPipelines(): List[String] = {
    listPretrainedResources(folder = publicLoc, ResourceType.PIPELINE)
  }

  /** Prints all Pipelines available for a language and a version of Spark NLP. By default shows
    * all languages and uses the current version of Spark NLP.
    *
    * @param lang
    *   Language of the Pipeline
    * @param version
    *   Version of Spark NLP
    */
  def showPublicPipelines(
      lang: Option[String] = None,
      version: Option[String] = Some(Build.version)): Unit = {
    println(
      publicResourceString(
        annotator = None,
        lang = lang,
        version = version,
        resourceType = ResourceType.PIPELINE))
  }

  /** Prints all Pipelines available for a language and this version of Spark NLP.
    *
    * @param lang
    *   Language of the Pipeline
    */
  def showPublicPipelines(lang: String): Unit = showPublicPipelines(Some(lang))

  /** Prints all Pipelines available for a language and a version of Spark NLP.
    *
    * @param lang
    *   Language of the Pipeline
    * @param version
    *   Version of Spark NLP
    */
  def showPublicPipelines(lang: String, version: String): Unit =
    showPublicPipelines(Some(lang), Some(version))

  /** Returns models or pipelines in metadata json which has not been categorized yet.
    *
    * @return
    *   list of models or pipelines which are not categorized in metadata json
    */
  def listUnCategorizedResources(): List[String] = {
    listPretrainedResources(folder = publicLoc, ResourceType.NOT_DEFINED)
  }

  def showUnCategorizedResources(lang: String): Unit = {
    println(publicResourceString(None, Some(lang), None, resourceType = ResourceType.NOT_DEFINED))
  }

  def showUnCategorizedResources(lang: String, version: String): Unit = {
    println(
      publicResourceString(
        None,
        Some(lang),
        Some(version),
        resourceType = ResourceType.NOT_DEFINED))

  }

  def showString(list: List[String], resourceType: ResourceType): String = {
    val sb = new StringBuilder
    var max_length = 14
    var max_length_version = 7
    for (data <- list) {
      val temp = data.split(":")
      max_length = scala.math.max(temp(0).length, max_length)
      max_length_version = scala.math.max(temp(2).length, max_length_version)
    }
    // adding head
    sb.append("+")
    sb.append("-" * (max_length + 2))
    sb.append("+")
    sb.append("-" * 6)
    sb.append("+")
    sb.append("-" * (max_length_version + 2))
    sb.append("+\n")
    if (resourceType.equals(ResourceType.PIPELINE))
      sb.append(
        "| " + "Pipeline" + (" " * (max_length - 8)) + " | " + "lang" + " | " + "version" + " " * (max_length_version - 7) + " |\n")
    else if (resourceType.equals(ResourceType.MODEL))
      sb.append(
        "| " + "Model" + (" " * (max_length - 5)) + " | " + "lang" + " | " + "version" + " " * (max_length_version - 7) + " |\n")
    else
      sb.append(
        "| " + "Pipeline/Model" + (" " * (max_length - 14)) + " | " + "lang" + " | " + "version" + " " * (max_length_version - 7) + " |\n")

    sb.append("+")
    sb.append("-" * (max_length + 2))
    sb.append("+")
    sb.append("-" * 6)
    sb.append("+")
    sb.append("-" * (max_length_version + 2))
    sb.append("+\n")
    for (data <- list) {
      val temp = data.split(":")
      sb.append(
        "| " + temp(0) + (" " * (max_length - temp(0).length)) + " |  " + temp(1) + "  | " + temp(
          2) + " " * (max_length_version - temp(2).length) + " |\n")
    }
    // adding bottom
    sb.append("+")
    sb.append("-" * (max_length + 2))
    sb.append("+")
    sb.append("-" * 6)
    sb.append("+")
    sb.append("-" * (max_length_version + 2))
    sb.append("+\n")
    sb.toString()

  }

  def publicResourceString(
      annotator: Option[String] = None,
      lang: Option[String] = None,
      version: Option[String] = Some(Build.version),
      resourceType: ResourceType): String = {
    showString(
      listPretrainedResources(
        folder = publicLoc,
        resourceType,
        annotator = annotator,
        lang = lang,
        version = version match {
          case Some(ver) => Some(Version.parse(ver))
          case None => None
        }),
      resourceType)
  }

  /** Lists pretrained resource from metadata.json, depending on the set filters. The folder in
    * the S3 location and the resourceType is necessary. The other filters are optional and will
    * be ignored if not set.
    *
    * @param folder
    *   Folder in the S3 location
    * @param resourceType
    *   Type of the Resource. Can Either `ResourceType.MODEL`, `ResourceType.PIPELINE` or
    *   `ResourceType.NOT_DEFINED`
    * @param annotator
    *   Name of the model class
    * @param lang
    *   Language of the model
    * @param version
    *   Version that the model should be compatible with
    * @return
    *   A list of the available resources
    */
  def listPretrainedResources(
      folder: String,
      resourceType: ResourceType,
      annotator: Option[String] = None,
      lang: Option[String] = None,
      version: Option[Version] = None): List[String] = {
    val resourceList = new ListBuffer[String]()
    val resourceMetaData = defaultDownloader.downloadMetadataIfNeed(folder)
    for (meta <- resourceMetaData) {
      val isSameResourceType =
        meta.category.getOrElse(ResourceType.NOT_DEFINED).toString.equals(resourceType.toString)
      val isCompatibleWithVersion = version match {
        case Some(ver) => Version.isCompatible(ver, meta.libVersion)
        case None => true
      }
      val isSameAnnotator = annotator match {
        case Some(cls) => meta.annotator.getOrElse("").equalsIgnoreCase(cls)
        case None => true
      }
      val isSameLanguage = lang match {
        case Some(l) => meta.language.getOrElse("").equalsIgnoreCase(l)
        case None => true
      }

      if (isSameResourceType & isCompatibleWithVersion & isSameAnnotator & isSameLanguage) {
        resourceList += meta.name + ":" + meta.language.getOrElse("-") + ":" + meta.libVersion
          .getOrElse("-")
      }
    }
    resourceList.result()
  }

  def listPretrainedResources(
      folder: String,
      resourceType: ResourceType,
      lang: String): List[String] =
    listPretrainedResources(folder, resourceType, lang = Some(lang))

  def listPretrainedResources(
      folder: String,
      resourceType: ResourceType,
      version: Version): List[String] =
    listPretrainedResources(folder, resourceType, version = Some(version))

  def listPretrainedResources(
      folder: String,
      resourceType: ResourceType,
      lang: String,
      version: Version): List[String] =
    listPretrainedResources(folder, resourceType, lang = Some(lang), version = Some(version))

  def listAvailableAnnotators(folder: String = publicLoc): List[String] = {
    val resourceMetaData = defaultDownloader.downloadMetadataIfNeed(folder)
    resourceMetaData
      .map(_.annotator.getOrElse(""))
      .toSet
      .filter { a =>
        !a.equals("")
      }
      .toList
      .sorted
  }

  def showAvailableAnnotators(folder: String = publicLoc): Unit = {
    println(listAvailableAnnotators(folder).mkString("\n"))
  }

  /** Loads resource to path
    *
    * @param name
    *   Name of Resource
    * @param folder
    *   Subfolder in s3 where to search model (e.g. medicine)
    * @param language
    *   Desired language of Resource
    * @return
    *   path of downloaded resource
    */
  def downloadResource(
      name: String,
      language: Option[String] = None,
      folder: String = publicLoc): String = {
    downloadResource(ResourceRequest(name, language, folder))
  }

  /** Loads resource to path
    *
    * @param request
    *   Request for resource
    * @return
    *   path of downloaded resource
    */
  def downloadResource(request: ResourceRequest): String = {
    val f = Future {
      if (request.folder.equals(publicLoc)) {
        publicDownloader.download(request)
      } else if (request.folder.startsWith("@")) {
        val actualLoc = request.folder.replace("@", "")
        val updatedRequest = ResourceRequest(
          request.name,
          request.language,
          folder = actualLoc,
          request.libVersion,
          request.sparkVersion)
        communityDownloader.download(updatedRequest)
      } else {
        defaultDownloader.download(request)
      }
    }

    var download_finished = false
    var path: Option[String] = None
    val file_size = getDownloadSize(request)
    require(
      !file_size.equals("-1"),
      s"Can not find ${request.name} inside ${request.folder} to download. Please make sure the name and location are correct!")
    println(request.name + " download started this may take some time.")
    println("Approximate size to download " + file_size)

    var nextc = 0
    while (!download_finished) {
      nextc += 1
      f.onComplete {
        case Success(value) =>
          download_finished = true
          path = value
        case Failure(_) =>
          download_finished = true
          path = None
      }
      Thread.sleep(1000)

    }

    require(
      path.isDefined,
      s"Was not found appropriate resource to download for request: $request with downloader: $defaultDownloader")
    println("Download done! Loading the resource.")
    path.get
  }

  /** Downloads a resource from the default S3 bucket in the cache pretrained folder.
    * @param model
    *   the name of the key in the S3 bucket
    * @param folder
    *   the language of the model
    * @return
    *   the path to the downloaded file
    */
  def downloadModelDirectly(model: String, folder: String = publicLoc): Unit = {
    if (folder.equals(publicLoc)) {
      publicDownloader.downloadAndUnzipFile(model)
    } else if (folder.startsWith("@")) {
      communityDownloader.downloadAndUnzipFile(model)
    } else {
      defaultDownloader.downloadAndUnzipFile(model)
    }
  }

  def downloadModel[TModel <: PipelineStage](
      reader: DefaultParamsReadable[TModel],
      name: String,
      language: Option[String] = None,
      folder: String = publicLoc): TModel = {
    downloadModel(reader, ResourceRequest(name, language, folder))
  }

  def downloadModel[TModel <: PipelineStage](
      reader: DefaultParamsReadable[TModel],
      request: ResourceRequest): TModel = {
    if (!cache.contains(request)) {
      val path = downloadResource(request)
      val model = reader.read.load(path)
      cache(request) = model
      model
    } else {
      cache(request).asInstanceOf[TModel]
    }
  }

  def downloadPipeline(
      name: String,
      language: Option[String] = None,
      folder: String = publicLoc): PipelineModel = {
    downloadPipeline(ResourceRequest(name, language, folder))
  }

  def downloadPipeline(request: ResourceRequest): PipelineModel = {
    if (!cache.contains(request)) {
      val path = downloadResource(request)
      val model = PipelineModel.read.load(path)
      cache(request) = model
      model
    } else {
      cache(request).asInstanceOf[PipelineModel]
    }
  }

  def clearCache(
      name: String,
      language: Option[String] = None,
      folder: String = publicLoc): Unit = {
    clearCache(ResourceRequest(name, language, folder))
  }

  def clearCache(request: ResourceRequest): Unit = {
    defaultDownloader.clearCache(request)
    publicDownloader.clearCache(request)
    communityDownloader.clearCache(request)
    cache.remove(request)
  }

  def getDownloadSize(resourceRequest: ResourceRequest): String = {
    var size: Option[Long] = None
    val folder = resourceRequest.folder
    if (folder.equals(publicLoc)) {
      size = publicDownloader.getDownloadSize(resourceRequest)
    } else if (folder.startsWith("@")) {
      val actualLoc = folder.replace("@", "")
      size = communityDownloader.getDownloadSize(
        ResourceRequest(resourceRequest.name, resourceRequest.language, actualLoc))
    } else {
      size = defaultDownloader.getDownloadSize(resourceRequest)
    }
    size match {
      case Some(downloadBytes) => FileHelper.getHumanReadableFileSize(downloadBytes)
      case None => "-1"

    }
  }
}

object ResourceType extends Enumeration {
  type ResourceType = Value
  val MODEL: pretrained.ResourceType.Value = Value("ml")
  val PIPELINE: pretrained.ResourceType.Value = Value("pl")
  val NOT_DEFINED: pretrained.ResourceType.Value = Value("nd")
}

case class ResourceRequest(
    name: String,
    language: Option[String] = None,
    folder: String = ResourceDownloader.publicLoc,
    libVersion: Version = ResourceDownloader.libVersion,
    sparkVersion: Version = ResourceDownloader.sparkVersion)

/* convenience accessor for Py4J calls */
object PythonResourceDownloader {

  val keyToReader: mutable.Map[String, DefaultParamsReadable[_]] = mutable.Map(
    "DocumentAssembler" -> DocumentAssembler,
    "SentenceDetector" -> SentenceDetector,
    "TokenizerModel" -> TokenizerModel,
    "PerceptronModel" -> PerceptronModel,
    "NerCrfModel" -> NerCrfModel,
    "Stemmer" -> Stemmer,
    "NormalizerModel" -> NormalizerModel,
    "RegexMatcherModel" -> RegexMatcherModel,
    "LemmatizerModel" -> LemmatizerModel,
    "DateMatcher" -> DateMatcher,
    "TextMatcherModel" -> TextMatcherModel,
    "SentimentDetectorModel" -> SentimentDetectorModel,
    "ViveknSentimentModel" -> ViveknSentimentModel,
    "NorvigSweetingModel" -> NorvigSweetingModel,
    "SymmetricDeleteModel" -> SymmetricDeleteModel,
    "NerDLModel" -> NerDLModel,
    "WordEmbeddingsModel" -> WordEmbeddingsModel,
    "BertEmbeddings" -> BertEmbeddings,
    "DependencyParserModel" -> DependencyParserModel,
    "TypedDependencyParserModel" -> TypedDependencyParserModel,
    "UniversalSentenceEncoder" -> UniversalSentenceEncoder,
    "ElmoEmbeddings" -> ElmoEmbeddings,
    "ClassifierDLModel" -> ClassifierDLModel,
    "ContextSpellCheckerModel" -> ContextSpellCheckerModel,
    "AlbertEmbeddings" -> AlbertEmbeddings,
    "XlnetEmbeddings" -> XlnetEmbeddings,
    "SentimentDLModel" -> SentimentDLModel,
    "LanguageDetectorDL" -> LanguageDetectorDL,
    "StopWordsCleaner" -> StopWordsCleaner,
    "BertSentenceEmbeddings" -> BertSentenceEmbeddings,
    "MultiClassifierDLModel" -> MultiClassifierDLModel,
    "SentenceDetectorDLModel" -> SentenceDetectorDLModel,
    "T5Transformer" -> T5Transformer,
    "MarianTransformer" -> MarianTransformer,
    "WordSegmenterModel" -> WordSegmenterModel,
    "DistilBertEmbeddings" -> DistilBertEmbeddings,
    "RoBertaEmbeddings" -> RoBertaEmbeddings,
    "XlmRoBertaEmbeddings" -> XlmRoBertaEmbeddings,
    "LongformerEmbeddings" -> LongformerEmbeddings,
    "RoBertaSentenceEmbeddings" -> RoBertaSentenceEmbeddings,
    "XlmRoBertaSentenceEmbeddings" -> XlmRoBertaSentenceEmbeddings,
    "AlbertForTokenClassification" -> AlbertForTokenClassification,
    "BertForTokenClassification" -> BertForTokenClassification,
    "DeBertaForTokenClassification" -> DeBertaForTokenClassification,
    "DistilBertForTokenClassification" -> DistilBertForTokenClassification,
    "LongformerForTokenClassification" -> LongformerForTokenClassification,
    "RoBertaForTokenClassification" -> RoBertaForTokenClassification,
    "XlmRoBertaForTokenClassification" -> XlmRoBertaForTokenClassification,
    "XlnetForTokenClassification" -> XlnetForTokenClassification,
    "AlbertForSequenceClassification" -> AlbertForSequenceClassification,
    "BertForSequenceClassification" -> BertForSequenceClassification,
    "DeBertaForSequenceClassification" -> DeBertaForSequenceClassification,
    "DistilBertForSequenceClassification" -> DistilBertForSequenceClassification,
    "LongformerForSequenceClassification" -> LongformerForSequenceClassification,
    "RoBertaForSequenceClassification" -> RoBertaForSequenceClassification,
    "XlmRoBertaForSequenceClassification" -> XlmRoBertaForSequenceClassification,
    "XlnetForSequenceClassification" -> XlnetForSequenceClassification,
    "GPT2Transformer" -> GPT2Transformer,
    "EntityRulerModel" -> EntityRulerModel,
    "Doc2VecModel" -> Doc2VecModel,
    "Word2VecModel" -> Word2VecModel,
    "DeBertaEmbeddings" -> DeBertaEmbeddings,
<<<<<<< HEAD
    "DeBertaForSequenceClassification" -> DeBertaForSequenceClassification,
    "DeBertaForTokenClassification" -> DeBertaForTokenClassification,
    "CamemBertEmbeddings" -> CamemBertEmbeddings,
    "SpanBertCorefModel" -> SpanBertCorefModel)
=======
    "CamemBertEmbeddings" -> CamemBertEmbeddings,
    "AlbertForQuestionAnswering" -> AlbertForQuestionAnswering,
    "BertForQuestionAnswering" -> BertForQuestionAnswering,
    "DeBertaForQuestionAnswering" -> DeBertaForQuestionAnswering,
    "DistilBertForQuestionAnswering" -> DistilBertForQuestionAnswering,
    "LongformerForQuestionAnswering" -> LongformerForQuestionAnswering,
    "RoBertaForQuestionAnswering" -> RoBertaForQuestionAnswering,
    "XlmRoBertaForQuestionAnswering" -> XlmRoBertaForQuestionAnswering)
>>>>>>> 6c4f826d

  def downloadModel(
      readerStr: String,
      name: String,
      language: String = null,
      remoteLoc: String = null): PipelineStage = {
    val reader = keyToReader.getOrElse(
      readerStr,
      throw new RuntimeException(s"Unsupported Model: $readerStr"))
    val correctedFolder = Option(remoteLoc).getOrElse(ResourceDownloader.publicLoc)
    ResourceDownloader.downloadModel(
      reader.asInstanceOf[DefaultParamsReadable[PipelineStage]],
      name,
      Option(language),
      correctedFolder)
  }

  def downloadPipeline(
      name: String,
      language: String = null,
      remoteLoc: String = null): PipelineModel = {
    val correctedFolder = Option(remoteLoc).getOrElse(ResourceDownloader.publicLoc)
    ResourceDownloader.downloadPipeline(name, Option(language), correctedFolder)
  }

  def clearCache(name: String, language: String = null, remoteLoc: String = null): Unit = {
    val correctedFolder = Option(remoteLoc).getOrElse(ResourceDownloader.publicLoc)
    ResourceDownloader.clearCache(name, Option(language), correctedFolder)
  }

  def downloadModelDirectly(model: String, remoteLoc: String = null): Unit = {
    val correctedFolder = Option(remoteLoc).getOrElse(ResourceDownloader.publicLoc)
    ResourceDownloader.downloadModelDirectly(model, correctedFolder)
  }

  def showUnCategorizedResources(): String = {
    ResourceDownloader.publicResourceString(
      annotator = None,
      lang = None,
      version = None,
      resourceType = ResourceType.NOT_DEFINED)
  }

  def showPublicPipelines(lang: String, version: String): String = {
    val ver: Option[String] = version match {
      case null => Some(Build.version)
      case _ => Some(version)
    }
    ResourceDownloader.publicResourceString(
      annotator = None,
      lang = Option(lang),
      version = ver,
      resourceType = ResourceType.PIPELINE)
  }

  def showPublicModels(annotator: String, lang: String, version: String): String = {
    val ver: Option[String] = version match {
      case null => Some(Build.version)
      case _ => Some(version)
    }
    ResourceDownloader.publicResourceString(
      annotator = Option(annotator),
      lang = Option(lang),
      version = ver,
      resourceType = ResourceType.MODEL)
  }

  def showAvailableAnnotators(): String = {
    ResourceDownloader.listAvailableAnnotators().mkString("\n")
  }

  def getDownloadSize(name: String, language: String = "en", remoteLoc: String = null): String = {
    val correctedFolder = Option(remoteLoc).getOrElse(ResourceDownloader.publicLoc)
    ResourceDownloader.getDownloadSize(ResourceRequest(name, Option(language), correctedFolder))
  }
}<|MERGE_RESOLUTION|>--- conflicted
+++ resolved
@@ -636,12 +636,10 @@
     "Doc2VecModel" -> Doc2VecModel,
     "Word2VecModel" -> Word2VecModel,
     "DeBertaEmbeddings" -> DeBertaEmbeddings,
-<<<<<<< HEAD
     "DeBertaForSequenceClassification" -> DeBertaForSequenceClassification,
     "DeBertaForTokenClassification" -> DeBertaForTokenClassification,
     "CamemBertEmbeddings" -> CamemBertEmbeddings,
     "SpanBertCorefModel" -> SpanBertCorefModel)
-=======
     "CamemBertEmbeddings" -> CamemBertEmbeddings,
     "AlbertForQuestionAnswering" -> AlbertForQuestionAnswering,
     "BertForQuestionAnswering" -> BertForQuestionAnswering,
@@ -650,7 +648,6 @@
     "LongformerForQuestionAnswering" -> LongformerForQuestionAnswering,
     "RoBertaForQuestionAnswering" -> RoBertaForQuestionAnswering,
     "XlmRoBertaForQuestionAnswering" -> XlmRoBertaForQuestionAnswering)
->>>>>>> 6c4f826d
 
   def downloadModel(
       readerStr: String,
