--- conflicted
+++ resolved
@@ -637,12 +637,8 @@
     "Word2VecModel" -> Word2VecModel,
     "DeBertaEmbeddings" -> DeBertaEmbeddings,
     "DeBertaForSequenceClassification" -> DeBertaForSequenceClassification,
-<<<<<<< HEAD
     "DeBertaForTokenClassification" -> DeBertaForTokenClassification)
-=======
-
   )
->>>>>>> a7064aea
 
   def downloadModel(
       readerStr: String,
