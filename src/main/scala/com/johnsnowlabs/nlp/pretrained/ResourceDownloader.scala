/*
 * Copyright 2017-2021 John Snow Labs
 *
 * Licensed under the Apache License, Version 2.0 (the "License");
 * you may not use this file except in compliance with the License.
 * You may obtain a copy of the License at
 *
 *    http://www.apache.org/licenses/LICENSE-2.0
 *
 * Unless required by applicable law or agreed to in writing, software
 * distributed under the License is distributed on an "AS IS" BASIS,
 * WITHOUT WARRANTIES OR CONDITIONS OF ANY KIND, either express or implied.
 * See the License for the specific language governing permissions and
 * limitations under the License.
 */

package com.johnsnowlabs.nlp.pretrained

import com.johnsnowlabs.nlp.annotators._
import com.johnsnowlabs.nlp.annotators.classifier.dl._
import com.johnsnowlabs.nlp.annotators.er.EntityRulerModel
import com.johnsnowlabs.nlp.annotators.ld.dl.LanguageDetectorDL
import com.johnsnowlabs.nlp.annotators.ner.crf.NerCrfModel
import com.johnsnowlabs.nlp.annotators.ner.dl.NerDLModel
import com.johnsnowlabs.nlp.annotators.parser.dep.DependencyParserModel
import com.johnsnowlabs.nlp.annotators.parser.typdep.TypedDependencyParserModel
import com.johnsnowlabs.nlp.annotators.pos.perceptron.PerceptronModel
import com.johnsnowlabs.nlp.annotators.sbd.pragmatic.SentenceDetector
import com.johnsnowlabs.nlp.annotators.sda.pragmatic.SentimentDetectorModel
import com.johnsnowlabs.nlp.annotators.sda.vivekn.ViveknSentimentModel
import com.johnsnowlabs.nlp.annotators.sentence_detector_dl.SentenceDetectorDLModel
import com.johnsnowlabs.nlp.annotators.seq2seq.{MarianTransformer, T5Transformer, GPT2Transformer}
import com.johnsnowlabs.nlp.annotators.spell.context.ContextSpellCheckerModel
import com.johnsnowlabs.nlp.annotators.spell.norvig.NorvigSweetingModel
import com.johnsnowlabs.nlp.annotators.spell.symmetric.SymmetricDeleteModel
import com.johnsnowlabs.nlp.annotators.ws.WordSegmenterModel
import com.johnsnowlabs.nlp.embeddings._
import com.johnsnowlabs.nlp.pretrained.ResourceType.ResourceType
import com.johnsnowlabs.nlp.util.io.ResourceHelper
import com.johnsnowlabs.nlp.{DocumentAssembler, pretrained}
import com.johnsnowlabs.util._
import org.apache.hadoop.fs.FileSystem
import org.apache.spark.ml.util.DefaultParamsReadable
import org.apache.spark.ml.{PipelineModel, PipelineStage}

import scala.collection.mutable
import scala.collection.mutable.ListBuffer
import scala.concurrent.ExecutionContext.Implicits.global
import scala.concurrent.Future
import scala.util.{Failure, Success}


trait ResourceDownloader {

  /**
   * Download resource to local file
   *
   * @param request Resource request
   * @return downloaded file or None if resource is not found
   */
  def download(request: ResourceRequest): Option[String]

  def getDownloadSize(request: ResourceRequest): Option[Long]

  def clearCache(request: ResourceRequest): Unit

  def downloadMetadataIfNeed(folder: String): List[ResourceMetadata]

  val fileSystem: FileSystem = ResourceDownloader.fileSystem

}

object ResourceDownloader {

  val fileSystem: FileSystem = ConfigHelper.getFileSystem

  def s3Bucket: String = ConfigLoader.getConfigStringValue(ConfigHelper.pretrainedS3BucketKey)

  def s3BucketCommunity: String = ConfigLoader.getConfigStringValue(ConfigHelper.pretrainedCommunityS3BucketKey)

  def s3Path: String = ConfigLoader.getConfigStringValue(ConfigHelper.pretrainedS3PathKey)

  def cacheFolder: String = ConfigLoader.getConfigStringValue(ConfigHelper.pretrainedCacheFolder)

  val publicLoc = "public/models"

  private val cache = mutable.Map[ResourceRequest, PipelineStage]()

  lazy val sparkVersion: Version = {
    val spark_version = if (ResourceHelper.spark.version.startsWith("2.3")) "2.4.4" else ResourceHelper.spark.version
    Version.parse(spark_version)
  }

  lazy val libVersion: Version = {
    Version.parse(Build.version)
  }

  var defaultDownloader: ResourceDownloader = new S3ResourceDownloader(s3Bucket, s3Path, cacheFolder, "default")
  var publicDownloader: ResourceDownloader = new S3ResourceDownloader(s3Bucket, s3Path, cacheFolder, "public")
  var communityDownloader: ResourceDownloader = new S3ResourceDownloader(s3BucketCommunity, s3Path, cacheFolder, "community")

  /**
   * Reset the cache and recreate ResourceDownloader S3 credentials
   */
  def resetResourceDownloader(): Unit = {
    cache.empty
    this.defaultDownloader = new S3ResourceDownloader(s3Bucket, s3Path, cacheFolder, "default")
  }

  /**
   * List all pretrained models in public name_lang
   */
  def listPublicModels(): List[String] = {
    listPretrainedResources(folder = publicLoc, ResourceType.MODEL)
  }

  /**
   * Prints all pretrained models for a particular annotator model, that are compatible with a version of Spark NLP.
   * If any of the optional arguments are not set, the filter is not considered.
   *
   * @param annotator Name of the model class, for example "NerDLModel"
   * @param lang      Language of the pretrained models to display, for example "en"
   * @param version   Version of Spark NLP that the model should be compatible with, for example "3.2.3"
   */
  def showPublicModels(annotator: Option[String] = None,
                       lang: Option[String] = None,
                       version: Option[String] = Some(Build.version)
                      ): Unit = {
    println(publicResourceString(annotator = annotator, lang = lang, version = version, resourceType = ResourceType.MODEL))
  }

  /**
   * Prints all pretrained models for a particular annotator model, that are compatible with this version of Spark NLP.
   *
   * @param annotator Name of the annotator class
   */
  def showPublicModels(annotator: String): Unit = showPublicModels(Some(annotator))

  /**
   * Prints all pretrained models for a particular annotator model, that are compatible with this version of Spark NLP.
   *
   * @param annotator Name of the annotator class
   * @param lang      Language of the pretrained models to display
   */
  def showPublicModels(annotator: String, lang: String): Unit = showPublicModels(Some(annotator), Some(lang))

  /**
   * Prints all pretrained models for a particular annotator, that are compatible with a version of Spark NLP.
   *
   * @param annotator Name of the model class, for example "NerDLModel"
   * @param lang      Language of the pretrained models to display, for example "en"
   * @param version   Version of Spark NLP that the model should be compatible with, for example "3.2.3"
   */
  def showPublicModels(annotator: String, lang: String, version: String): Unit =
    showPublicModels(Some(annotator), Some(lang), Some(version))


  /**
   * List all pretrained pipelines in public
   */
  def listPublicPipelines(): List[String] = {
    listPretrainedResources(folder = publicLoc, ResourceType.PIPELINE)
  }

  /**
   * Prints all Pipelines available for a language and a version of Spark NLP. By default shows all languages and uses
   * the current version of Spark NLP.
   *
   * @param lang    Language of the Pipeline
   * @param version Version of Spark NLP
   */
  def showPublicPipelines(lang: Option[String] = None, version: Option[String] = Some(Build.version)): Unit = {
    println(publicResourceString(annotator = None, lang = lang, version = version, resourceType = ResourceType.PIPELINE))
  }

  /**
   * Prints all Pipelines available for a language and this version of Spark NLP.
   *
   * @param lang Language of the Pipeline
   */
  def showPublicPipelines(lang: String): Unit = showPublicPipelines(Some(lang))

  /**
   * Prints all Pipelines available for a language and a version of Spark NLP.
   *
   * @param lang    Language of the Pipeline
   * @param version Version of Spark NLP
   */
  def showPublicPipelines(lang: String, version: String): Unit = showPublicPipelines(Some(lang), Some(version))

  /**
   * Returns models or pipelines in metadata json which has not been categorized yet.
   *
   * @return list of models or pipelines which are not categorized in metadata json
   */
  def listUnCategorizedResources(): List[String] = {
    listPretrainedResources(folder = publicLoc, ResourceType.NOT_DEFINED)
  }


  def showUnCategorizedResources(lang: String): Unit = {
    println(publicResourceString(None, Some(lang), None, resourceType = ResourceType.NOT_DEFINED))
  }

  def showUnCategorizedResources(lang: String, version: String): Unit = {
    println(publicResourceString(None, Some(lang), Some(version), resourceType = ResourceType.NOT_DEFINED))

  }

  def showString(list: List[String], resourceType: ResourceType): String = {
    val sb = new StringBuilder
    var max_length = 14
    var max_length_version = 7
    for (data <- list) {
      val temp = data.split(":")
      max_length = scala.math.max(temp(0).length, max_length)
      max_length_version = scala.math.max(temp(2).length, max_length_version)
    }
    //adding head
    sb.append("+")
    sb.append("-" * (max_length + 2))
    sb.append("+")
    sb.append("-" * 6)
    sb.append("+")
    sb.append("-" * (max_length_version + 2))
    sb.append("+\n")
    if (resourceType.equals(ResourceType.PIPELINE))
      sb.append("| " + "Pipeline" + (" " * (max_length - 8)) + " | " + "lang" + " | " + "version" + " " * (max_length_version - 7) + " |\n")
    else if (resourceType.equals(ResourceType.MODEL))
      sb.append("| " + "Model" + (" " * (max_length - 5)) + " | " + "lang" + " | " + "version" + " " * (max_length_version - 7) + " |\n")
    else
      sb.append("| " + "Pipeline/Model" + (" " * (max_length - 14)) + " | " + "lang" + " | " + "version" + " " * (max_length_version - 7) + " |\n")

    sb.append("+")
    sb.append("-" * (max_length + 2))
    sb.append("+")
    sb.append("-" * 6)
    sb.append("+")
    sb.append("-" * (max_length_version + 2))
    sb.append("+\n")
    for (data <- list) {
      val temp = data.split(":")
      sb.append("| " + temp(0) + (" " * (max_length - temp(0).length)) + " |  " + temp(1) + "  | " + temp(2) + " " * (max_length_version - temp(2).length) + " |\n")
    }
    //adding bottom
    sb.append("+")
    sb.append("-" * (max_length + 2))
    sb.append("+")
    sb.append("-" * 6)
    sb.append("+")
    sb.append("-" * (max_length_version + 2))
    sb.append("+\n")
    sb.toString()

  }

  def publicResourceString(annotator: Option[String] = None,
                           lang: Option[String] = None,
                           version: Option[String] = Some(Build.version),
                           resourceType: ResourceType
                          ): String = {
    showString(listPretrainedResources(
      folder = publicLoc,
      resourceType,
      annotator = annotator,
      lang = lang,
      version = version match {
        case Some(ver) => Some(Version.parse(ver))
        case None => None
      }),
      resourceType)
  }

  /**
   * Lists pretrained resource from metadata.json, depending on the set filters.
   * The folder in the S3 location and the resourceType is necessary. The other filters are optional and will be ignored
   * if not set.
   *
   * @param folder       Folder in the S3 location
   * @param resourceType Type of the Resource. Can Either `ResourceType.MODEL`, `ResourceType.PIPELINE` or
   *                     `ResourceType.NOT_DEFINED`
   * @param annotator    Name of the model class
   * @param lang         Language of the model
   * @param version      Version that the model should be compatible with
   * @return A list of the available resources
   */
  def listPretrainedResources(folder: String,
                              resourceType: ResourceType,
                              annotator: Option[String] = None,
                              lang: Option[String] = None,
                              version: Option[Version] = None
                             ): List[String] = {
    val resourceList = new ListBuffer[String]()
    val resourceMetaData = defaultDownloader.downloadMetadataIfNeed(folder)
    for (meta <- resourceMetaData) {
      val isSameResourceType = meta.category.getOrElse(ResourceType.NOT_DEFINED).toString.equals(resourceType.toString)
      val isCompatibleWithVersion = version match {
        case Some(ver) => Version.isCompatible(ver, meta.libVersion)
        case None => true
      }
      val isSameAnnotator = annotator match {
        case Some(cls) => meta.annotator.getOrElse("").equalsIgnoreCase(cls)
        case None => true
      }
      val isSameLanguage = lang match {
        case Some(l) => meta.language.getOrElse("").equalsIgnoreCase(l)
        case None => true
      }

      if (isSameResourceType & isCompatibleWithVersion & isSameAnnotator & isSameLanguage) {
        resourceList += meta.name + ":" + meta.language.getOrElse("-") + ":" + meta.libVersion.getOrElse("-")
      }
    }
    resourceList.result()
  }

  def listPretrainedResources(folder: String, resourceType: ResourceType, lang: String): List[String] =
    listPretrainedResources(folder, resourceType, lang = Some(lang))

  def listPretrainedResources(folder: String, resourceType: ResourceType, version: Version): List[String] =
    listPretrainedResources(folder, resourceType, version = Some(version))

  def listPretrainedResources(folder: String, resourceType: ResourceType, lang: String, version: Version): List[String] =
    listPretrainedResources(folder, resourceType, lang = Some(lang), version = Some(version))

  def listAvailableAnnotators(folder: String = publicLoc): List[String] = {
    val resourceMetaData = defaultDownloader.downloadMetadataIfNeed(folder)
    resourceMetaData.map(_.annotator.getOrElse(""))
      .toSet.filter { a => !a.equals("") }
      .toList.sorted
  }

  def showAvailableAnnotators(folder: String = publicLoc): Unit = {
    println(listAvailableAnnotators(folder).mkString("\n"))
  }

  /**
   * Loads resource to path
   *
   * @param name     Name of Resource
   * @param folder   Subfolder in s3 where to search model (e.g. medicine)
   * @param language Desired language of Resource
   * @return path of downloaded resource
   */
  def downloadResource(name: String, language: Option[String] = None, folder: String = publicLoc): String = {
    downloadResource(ResourceRequest(name, language, folder))
  }

  /**
   * Loads resource to path
   *
   * @param request Request for resource
   * @return path of downloaded resource
   */
  def downloadResource(request: ResourceRequest): String = {
    val f = Future {
      if (request.folder.equals(publicLoc)) {
        publicDownloader.download(request)
      } else if (request.folder.startsWith("@")) {
        val actualLoc = request.folder.replace("@", "")
        val updatedRequest = ResourceRequest(request.name, request.language, folder = actualLoc, request.libVersion, request.sparkVersion)
        communityDownloader.download(updatedRequest)
      } else {
        defaultDownloader.download(request)
      }
    }

    var download_finished = false
    var path: Option[String] = None
    val file_size = getDownloadSize(request.name, request.language, request.folder)
    require(!file_size.equals("-1"), s"Can not find ${request.name} inside ${request.folder} to download. Please make sure the name and location are correct!")
    println(request.name + " download started this may take some time.")
    println("Approximate size to download " + file_size)

    var nextc = 0
    while (!download_finished) {
      nextc += 1
      f.onComplete {
        case Success(value) =>
          download_finished = true
          path = value
        case Failure(_) =>
          download_finished = true
          path = None
      }
      Thread.sleep(1000)

    }

    require(path.isDefined, s"Was not found appropriate resource to download for request: $request with downloader: $defaultDownloader")
    println("Download done! Loading the resource.")
    path.get
  }

  def downloadModel[TModel <: PipelineStage](reader: DefaultParamsReadable[TModel],
                                             name: String,
                                             language: Option[String] = None,
                                             folder: String = publicLoc
                                            ): TModel = {
    downloadModel(reader, ResourceRequest(name, language, folder))
  }

  def downloadModel[TModel <: PipelineStage](reader: DefaultParamsReadable[TModel], request: ResourceRequest): TModel = {
    if (!cache.contains(request)) {
      val path = downloadResource(request)
      val model = reader.read.load(path)
      cache(request) = model
      model
    }
    else {
      cache(request).asInstanceOf[TModel]
    }
  }

  def downloadPipeline(name: String, language: Option[String] = None, folder: String = publicLoc): PipelineModel = {
    downloadPipeline(ResourceRequest(name, language, folder))
  }

  def downloadPipeline(request: ResourceRequest): PipelineModel = {
    if (!cache.contains(request)) {
      val path = downloadResource(request)
      val model = PipelineModel.read.load(path)
      cache(request) = model
      model
    }
    else {
      cache(request).asInstanceOf[PipelineModel]
    }
  }

  def clearCache(name: String, language: Option[String] = None, folder: String = publicLoc): Unit = {
    clearCache(ResourceRequest(name, language, folder))
  }

  def clearCache(request: ResourceRequest): Unit = {
    defaultDownloader.clearCache(request)
    publicDownloader.clearCache(request)
    communityDownloader.clearCache(request)
    cache.remove(request)
  }

  def getDownloadSize(name: String, language: Option[String] = None, folder: String = publicLoc): String = {
    var size: Option[Long] = None
    if (folder.equals(publicLoc)) {
      size = publicDownloader.getDownloadSize(ResourceRequest(name, language, folder))
    } else if (folder.startsWith("@")) {
      val actualLoc = folder.replace("@", "")
      size = communityDownloader.getDownloadSize(ResourceRequest(name, language, actualLoc))
    } else {
      size = defaultDownloader.getDownloadSize(ResourceRequest(name, language, folder))
    }
    size match {
      case Some(downloadBytes) => FileHelper.getHumanReadableFileSize(downloadBytes)
      case None => "-1"


    }
  }
}

object ResourceType extends Enumeration {
  type ResourceType = Value
  val MODEL: pretrained.ResourceType.Value = Value("ml")
  val PIPELINE: pretrained.ResourceType.Value = Value("pl")
  val NOT_DEFINED: pretrained.ResourceType.Value = Value("nd")
}

case class ResourceRequest
(
  name: String,
  language: Option[String] = None,
  folder: String = ResourceDownloader.publicLoc,
  libVersion: Version = ResourceDownloader.libVersion,
  sparkVersion: Version = ResourceDownloader.sparkVersion
)

/* convenience accessor for Py4J calls */
object PythonResourceDownloader {

  val keyToReader: mutable.Map[String, DefaultParamsReadable[_]] = mutable.Map(
    "DocumentAssembler" -> DocumentAssembler,
    "SentenceDetector" -> SentenceDetector,
    "TokenizerModel" -> TokenizerModel,
    "PerceptronModel" -> PerceptronModel,
    "NerCrfModel" -> NerCrfModel,
    "Stemmer" -> Stemmer,
    "NormalizerModel" -> NormalizerModel,
    "RegexMatcherModel" -> RegexMatcherModel,
    "LemmatizerModel" -> LemmatizerModel,
    "DateMatcher" -> DateMatcher,
    "TextMatcherModel" -> TextMatcherModel,
    "SentimentDetectorModel" -> SentimentDetectorModel,
    "ViveknSentimentModel" -> ViveknSentimentModel,
    "NorvigSweetingModel" -> NorvigSweetingModel,
    "SymmetricDeleteModel" -> SymmetricDeleteModel,
    "NerDLModel" -> NerDLModel,
    "WordEmbeddingsModel" -> WordEmbeddingsModel,
    "BertEmbeddings" -> BertEmbeddings,
    "DependencyParserModel" -> DependencyParserModel,
    "TypedDependencyParserModel" -> TypedDependencyParserModel,
    "UniversalSentenceEncoder" -> UniversalSentenceEncoder,
    "ElmoEmbeddings" -> ElmoEmbeddings,
    "ClassifierDLModel" -> ClassifierDLModel,
    "ContextSpellCheckerModel" -> ContextSpellCheckerModel,
    "AlbertEmbeddings" -> AlbertEmbeddings,
    "XlnetEmbeddings" -> XlnetEmbeddings,
    "SentimentDLModel" -> SentimentDLModel,
    "LanguageDetectorDL" -> LanguageDetectorDL,
    "StopWordsCleaner" -> StopWordsCleaner,
    "BertSentenceEmbeddings" -> BertSentenceEmbeddings,
    "MultiClassifierDLModel" -> MultiClassifierDLModel,
    "SentenceDetectorDLModel" -> SentenceDetectorDLModel,
    "T5Transformer" -> T5Transformer,
    "MarianTransformer" -> MarianTransformer,
    "WordSegmenterModel" -> WordSegmenterModel,
    "DistilBertEmbeddings" -> DistilBertEmbeddings,
    "RoBertaEmbeddings" -> RoBertaEmbeddings,
    "XlmRoBertaEmbeddings" -> XlmRoBertaEmbeddings,
    "BertForTokenClassification" -> BertForTokenClassification,
    "DistilBertForTokenClassification" -> DistilBertForTokenClassification,
    "LongformerEmbeddings" -> LongformerEmbeddings,
    "RoBertaSentenceEmbeddings" -> RoBertaSentenceEmbeddings,
    "XlmRoBertaSentenceEmbeddings" -> XlmRoBertaSentenceEmbeddings,
    "RoBertaForTokenClassification" -> RoBertaForTokenClassification,
    "XlmRoBertaForTokenClassification" -> XlmRoBertaForTokenClassification,
    "AlbertForTokenClassification" -> AlbertForTokenClassification,
    "XlnetForTokenClassification" -> XlnetForTokenClassification,
    "LongformerForTokenClassification" -> LongformerForTokenClassification,
    "BertForSequenceClassification" -> BertForSequenceClassification,
    "EntityRulerModel" -> EntityRulerModel,
    "Doc2VecModel" -> Doc2VecModel,
    "DistilBertForSequenceClassification" -> DistilBertForSequenceClassification,
<<<<<<< HEAD
    "GPT2Transformer" -> GPT2Transformer
=======
    "RoBertaForSequenceClassification" -> RoBertaForSequenceClassification,
    "XlmRoBertaForSequenceClassification" -> XlmRoBertaForSequenceClassification,
    "LongformerForSequenceClassification" -> LongformerForSequenceClassification,
    "AlbertForSequenceClassification" -> AlbertForSequenceClassification,
    "XlnetForSequenceClassification" -> XlnetForSequenceClassification
>>>>>>> 0e6c9a7b
  )

  def downloadModel(readerStr: String, name: String, language: String = null, remoteLoc: String = null): PipelineStage = {
    val reader = keyToReader.getOrElse(readerStr, throw new RuntimeException(s"Unsupported Model: $readerStr"))
    val correctedFolder = Option(remoteLoc).getOrElse(ResourceDownloader.publicLoc)
    ResourceDownloader.downloadModel(reader.asInstanceOf[DefaultParamsReadable[PipelineStage]], name, Option(language), correctedFolder)
  }

  def downloadPipeline(name: String, language: String = null, remoteLoc: String = null): PipelineModel = {
    val correctedFolder = Option(remoteLoc).getOrElse(ResourceDownloader.publicLoc)
    ResourceDownloader.downloadPipeline(name, Option(language), correctedFolder)
  }

  def clearCache(name: String, language: String = null, remoteLoc: String = null): Unit = {
    val correctedFolder = Option(remoteLoc).getOrElse(ResourceDownloader.publicLoc)
    ResourceDownloader.clearCache(name, Option(language), correctedFolder)
  }

  def showUnCategorizedResources(): String = {
    ResourceDownloader.publicResourceString(annotator = None, lang = None, version = None, resourceType = ResourceType.NOT_DEFINED)
  }

  def showPublicPipelines(lang: String, version: String): String = {
    val ver: Option[String] = version match {
      case null => Some(Build.version)
      case _ => Some(version)
    }
    ResourceDownloader.publicResourceString(annotator = None, lang = Option(lang), version = ver, resourceType = ResourceType.PIPELINE)
  }

  def showPublicModels(annotator: String, lang: String, version: String): String = {
    val ver: Option[String] = version match {
      case null => Some(Build.version)
      case _ => Some(version)
    }
    ResourceDownloader.publicResourceString(annotator = Option(annotator), lang = Option(lang), version = ver, resourceType = ResourceType.MODEL)
  }

  def showAvailableAnnotators(): String = {
    ResourceDownloader.listAvailableAnnotators().mkString("\n")
  }

  def getDownloadSize(name: String, language: String = "en", remoteLoc: String = null): String = {
    val correctedFolder = Option(remoteLoc).getOrElse(ResourceDownloader.publicLoc)
    ResourceDownloader.getDownloadSize(name, Option(language), correctedFolder)
  }
}
<|MERGE_RESOLUTION|>--- conflicted
+++ resolved
@@ -530,15 +530,12 @@
     "EntityRulerModel" -> EntityRulerModel,
     "Doc2VecModel" -> Doc2VecModel,
     "DistilBertForSequenceClassification" -> DistilBertForSequenceClassification,
-<<<<<<< HEAD
-    "GPT2Transformer" -> GPT2Transformer
-=======
     "RoBertaForSequenceClassification" -> RoBertaForSequenceClassification,
     "XlmRoBertaForSequenceClassification" -> XlmRoBertaForSequenceClassification,
     "LongformerForSequenceClassification" -> LongformerForSequenceClassification,
     "AlbertForSequenceClassification" -> AlbertForSequenceClassification,
-    "XlnetForSequenceClassification" -> XlnetForSequenceClassification
->>>>>>> 0e6c9a7b
+    "XlnetForSequenceClassification" -> XlnetForSequenceClassification,
+    "GPT2Transformer" -> GPT2Transformer
   )
 
   def downloadModel(readerStr: String, name: String, language: String = null, remoteLoc: String = null): PipelineStage = {
