--- conflicted
+++ resolved
@@ -684,14 +684,11 @@
     "LLAMA2Transformer" -> LLAMA2Transformer,
     "M2M100Transformer" -> M2M100Transformer,
     "UAEEmbeddings" -> UAEEmbeddings,
-<<<<<<< HEAD
-    "AutoGGUFModel" -> AutoGGUFModel)
-=======
+    "AutoGGUFModel" -> AutoGGUFModel,
     "AlbertForZeroShotClassification" -> AlbertForZeroShotClassification,
     "MxbaiEmbeddings" -> MxbaiEmbeddings,
-    "SnowFlakeEmbeddings" -> SnowFlakeEmbeddings,
+    "SnowFlakeEmbeddings" -> SnowFlakeEmbeddings
   )
->>>>>>> 9285df8c
 
   // List pairs of types such as the one with key type can load a pretrained model from the value type
   val typeMapper: Map[String, String] = Map("ZeroShotNerModel" -> "RoBertaForQuestionAnswering")
