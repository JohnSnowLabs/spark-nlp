--- conflicted
+++ resolved
@@ -58,14 +58,10 @@
 
   private def lineToTaggedDocument(line: String, delimiter: String) = {
 
-<<<<<<< HEAD
-    //val splitted = line.replaceAll(s"(?:${delimiter.head}\\w+)+(\\s)", "$0##$1").split("##").map(_.trim)
-=======
     /*
     TODO: improve the performance of regex group
     val splitted = line.replaceAll(s"(?:${delimiter.head}\\w+)+(\\s)", "$0##$1").split("##").map(_.trim)
     */
->>>>>>> 82f6aa7d
     val splitted = line.split(" ").map(_.trim)
 
     val tokenTags = splitted.flatMap(token => {
