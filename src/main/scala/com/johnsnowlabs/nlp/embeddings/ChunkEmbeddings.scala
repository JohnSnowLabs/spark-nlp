package com.johnsnowlabs.nlp.embeddings

import com.johnsnowlabs.nlp.annotators.common.WordpieceEmbeddingsSentence
import com.johnsnowlabs.nlp.{Annotation, AnnotatorModel}
import org.apache.spark.ml.util.{DefaultParamsReadable, Identifiable}
import org.apache.spark.ml.param.{BooleanParam, Param}
<<<<<<< HEAD
import org.apache.spark.sql.{DataFrame, Dataset}
=======
import org.apache.spark.sql.DataFrame
>>>>>>> 4776c88f

import scala.collection.Map

object PoolingStrategy {
  object AnnotatorType {
    val AVERAGE = "AVERAGE"
    val SUM = "SUM"
  }
}

class ChunkEmbeddings (override val uid: String) extends AnnotatorModel[ChunkEmbeddings] {

  import com.johnsnowlabs.nlp.AnnotatorType._
  override val outputAnnotatorType: AnnotatorType = WORD_EMBEDDINGS

  override val inputAnnotatorTypes: Array[AnnotatorType] = Array(CHUNK, WORD_EMBEDDINGS)

  val poolingStrategy = new Param[String](this, "poolingStrategy",
    "Choose how you would like to aggregate Word Embeddings to Chunk Embeddings: AVERAGE or SUM")

  val skipOOV = new BooleanParam(this, "skipOOV",
    "Whether to discard default vectors for OOV words from the aggregation / pooling")

  def setPoolingStrategy(strategy: String): this.type = {
    strategy.toLowerCase() match {
      case "average" => set(poolingStrategy, "AVERAGE")
      case "sum" => set(poolingStrategy, "SUM")
      case _ => throw new MatchError("poolingStrategy must be either AVERAGE or SUM")
    }
  }

  def setSkipOOV(value: Boolean): this.type = set(skipOOV, value)

  def getPoolingStrategy = $(poolingStrategy)
  def getSkipOOV= $(skipOOV)

  setDefault(
    inputCols -> Array(CHUNK, WORD_EMBEDDINGS),
    outputCol -> "chunk_embeddings",
    poolingStrategy -> "AVERAGE",
    skipOOV -> true
  )

  /** Internal constructor to submit a random UID */
  def this() = this(Identifiable.randomUID("CHUNK_EMBEDDINGS"))

  private def calculateChunkEmbeddings(matrix : Array[Array[Float]]):Array[Float] = {
    val res = Array.ofDim[Float](matrix(0).length)
    matrix(0).indices.foreach {
      j =>
        matrix.indices.foreach {
          i =>
            res(j) += matrix(i)(j)
        }
        if($(poolingStrategy) == "AVERAGE")
          res(j) /= matrix.length
    }
    res
  }

  /**
    * takes a document and annotations and produces new annotations of this annotator's annotation type
    *
    * @param annotations Annotations that correspond to inputAnnotationCols generated by previous annotators if any
    * @return any number of annotations processed for every input annotation. Not necessary one to one relationship
    */
  override def annotate(annotations: Seq[Annotation]): Seq[Annotation] = {

    val documentsWithChunks = annotations
      .filter(token => token.annotatorType == CHUNK)
      .groupBy(_.metadata.head._2.toInt)
      .toSeq
      .sortBy(_._1)

    val embeddingsSentences = WordpieceEmbeddingsSentence.unpack(annotations)

    documentsWithChunks.flatMap { sentences =>
      sentences._2.flatMap { chunk =>

        val sentenceId = chunk.metadata("sentence")
<<<<<<< HEAD
        //TODO: Check why some chunks end up without WordEmbeddings
        if(sentenceId.toInt < embeddingsSentences.length) {

          val tokensWithEmbeddings = embeddingsSentences(sentenceId.toInt).tokens.filter(
            token => token.begin >= chunk.begin && token.end <= chunk.end
          )

          val allEmbeddings = tokensWithEmbeddings.flatMap(tokenEmbedding =>
            if (!tokenEmbedding.isOOV || !$(skipOOV))
              Some(tokenEmbedding.embeddings)
            else
              None
          )

          val finalEmbeddings = if (allEmbeddings.length > 0) allEmbeddings else tokensWithEmbeddings.map(_.embeddings)

          Some(Annotation(
            annotatorType = outputAnnotatorType,
            begin = chunk.begin,
            end = chunk.end,
            result = chunk.result,
            metadata = Map("sentence" -> sentenceId.toString,
              "token" -> chunk.result.toString,
              "pieceId" -> "-1",
              "isWordStart" -> "true"
            ),
            embeddings = calculateChunkEmbeddings(finalEmbeddings)
          ))
        } else {
          None
        }
=======
        val tokensWithEmbeddings = embeddingsSentences(sentenceId.toInt).tokens.filter(
          token => token.begin >= chunk.begin && token.end <= chunk.end
        )

        val allEmbeddings = tokensWithEmbeddings.flatMap (tokenEmbedding =>
            if(!tokenEmbedding.isOOV || !$(skipOOV))
              Some(tokenEmbedding.embeddings)
            else
              None
        )

        val finalEmbeddings = if(allEmbeddings.length > 0) allEmbeddings else tokensWithEmbeddings.map(_.embeddings)

        Annotation(
          annotatorType = outputAnnotatorType,
          begin = chunk.begin,
          end = chunk.end,
          result = chunk.result,
          metadata = Map("sentence" -> sentenceId.toString,
            "token" -> chunk.result.toString,
            "pieceId" -> "-1",
            "isWordStart" -> "true"
          ),
          embeddings = calculateChunkEmbeddings(finalEmbeddings)
        )

>>>>>>> 4776c88f
      }
    }
  }

  override protected def afterAnnotate(dataset: DataFrame): DataFrame = {
    val embeddingsCol = Annotation.getColumnByType(dataset, $(inputCols), WORD_EMBEDDINGS)
    dataset.withColumn(getOutputCol, dataset.col(getOutputCol).as(getOutputCol, embeddingsCol.metadata))
  }

}

object ChunkEmbeddings extends DefaultParamsReadable[ChunkEmbeddings]<|MERGE_RESOLUTION|>--- conflicted
+++ resolved
@@ -4,11 +4,7 @@
 import com.johnsnowlabs.nlp.{Annotation, AnnotatorModel}
 import org.apache.spark.ml.util.{DefaultParamsReadable, Identifiable}
 import org.apache.spark.ml.param.{BooleanParam, Param}
-<<<<<<< HEAD
 import org.apache.spark.sql.{DataFrame, Dataset}
-=======
-import org.apache.spark.sql.DataFrame
->>>>>>> 4776c88f
 
 import scala.collection.Map
 
@@ -89,7 +85,7 @@
       sentences._2.flatMap { chunk =>
 
         val sentenceId = chunk.metadata("sentence")
-<<<<<<< HEAD
+
         //TODO: Check why some chunks end up without WordEmbeddings
         if(sentenceId.toInt < embeddingsSentences.length) {
 
@@ -121,34 +117,6 @@
         } else {
           None
         }
-=======
-        val tokensWithEmbeddings = embeddingsSentences(sentenceId.toInt).tokens.filter(
-          token => token.begin >= chunk.begin && token.end <= chunk.end
-        )
-
-        val allEmbeddings = tokensWithEmbeddings.flatMap (tokenEmbedding =>
-            if(!tokenEmbedding.isOOV || !$(skipOOV))
-              Some(tokenEmbedding.embeddings)
-            else
-              None
-        )
-
-        val finalEmbeddings = if(allEmbeddings.length > 0) allEmbeddings else tokensWithEmbeddings.map(_.embeddings)
-
-        Annotation(
-          annotatorType = outputAnnotatorType,
-          begin = chunk.begin,
-          end = chunk.end,
-          result = chunk.result,
-          metadata = Map("sentence" -> sentenceId.toString,
-            "token" -> chunk.result.toString,
-            "pieceId" -> "-1",
-            "isWordStart" -> "true"
-          ),
-          embeddings = calculateChunkEmbeddings(finalEmbeddings)
-        )
-
->>>>>>> 4776c88f
       }
     }
   }
