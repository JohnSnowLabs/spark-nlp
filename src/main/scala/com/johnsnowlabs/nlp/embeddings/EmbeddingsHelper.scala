package com.johnsnowlabs.nlp.embeddings

import java.io.FileNotFoundException

import com.amazonaws.ClientConfiguration
import com.amazonaws.auth.{AnonymousAWSCredentials, BasicAWSCredentials}
import com.amazonaws.regions.RegionUtils
import com.amazonaws.services.s3.AmazonS3Client
import com.johnsnowlabs.nlp.pretrained.ResourceDownloader

import com.johnsnowlabs.util.ConfigHelper
import org.apache.hadoop.fs.{FileSystem, Path}
import org.apache.spark.SparkFiles
import org.apache.spark.sql.SparkSession

object EmbeddingsHelper {


  def load(
            path: String,
            spark: SparkSession,
            format: String,
            embeddingsRef: String,
            nDims: Int,
            caseSensitiveEmbeddings: Boolean
          ): ClusterWordEmbeddings = {
    import WordEmbeddingsFormat._
    load(
      path,
      spark,
      str2frm(format),
      nDims,
      caseSensitiveEmbeddings,
      embeddingsRef
    )
  }

  def load(
            path: String,
            spark: SparkSession,
            format: WordEmbeddingsFormat.Format,
            nDims: Int,
            caseSensitiveEmbeddings: Boolean,
            embeddingsRef: String): ClusterWordEmbeddings = {

    val uri = new java.net.URI(path.replaceAllLiterally("\\", "/"))
    //if the path contains s3a setup the aws credentials from config if not already present
    if(path.startsWith("s3a")){
      if(spark.sparkContext.hadoopConfiguration.get("fs.s3a.access.key")==null) {
        val accessKeyId = ConfigHelper.getConfigValue(ConfigHelper.accessKeyId)
        val secretAccessKey = ConfigHelper.getConfigValue(ConfigHelper.secretAccessKey)


        if (accessKeyId.isEmpty || secretAccessKey.isEmpty)
          throw new SecurityException("AWS credentials not set in config")
        else {

          spark.sparkContext.hadoopConfiguration.set("fs.s3a.access.key", accessKeyId.get)
          spark.sparkContext.hadoopConfiguration.set("fs.s3a.secret.key", secretAccessKey.get)
        }

      }
    }
    val fs = FileSystem.get(uri, spark.sparkContext.hadoopConfiguration)

    val src = new Path(path)

    if (fs.exists(src)) {
      ClusterWordEmbeddings(
        spark.sparkContext,
        src.toUri.toString,
        nDims,
        caseSensitiveEmbeddings,
        format,
        embeddingsRef
      )
    } else {
      throw new FileNotFoundException(s"embeddings not found in $path")
    }

  }

  def load(
            indexPath: String,
            nDims: Int,
            caseSensitive: Boolean
          ): ClusterWordEmbeddings = {
    new ClusterWordEmbeddings(indexPath, nDims, caseSensitive)
  }

  def getFromAnnotator(annotator: ModelWithWordEmbeddings): ClusterWordEmbeddings = {
    annotator.getClusterEmbeddings
  }

  def getClusterFilename(embeddingsRef: String): String = {
    Path.mergePaths(new Path("/embd_"), new Path(embeddingsRef)).toString
  }

<<<<<<< HEAD
  def getLocalEmbeddingsPath(fileName: String): String = {
    Path.mergePaths(new Path(SparkFiles.getRootDirectory()), new Path(fileName)).toString
  }

  protected def save(path: String, spark: SparkSession, fileName: String): Unit = {
    val index = new Path(EmbeddingsHelper.getLocalEmbeddingsPath(fileName))
=======
  def save(path: String, embeddings: ClusterWordEmbeddings, spark: SparkSession): Unit = {
    EmbeddingsHelper.save(path, spark, embeddings.clusterFilePath.toString)
  }

  protected def save(path: String, spark: SparkSession, indexPath: String): Unit = {
    val index = new Path(SparkFiles.get(indexPath))
>>>>>>> ff7500eb

    val uri = new java.net.URI(path.replaceAllLiterally("\\", "/"))
    val fs = FileSystem.get(uri, spark.sparkContext.hadoopConfiguration)
    val dst = new Path(path)

    save(fs, index, dst)
  }

<<<<<<< HEAD
  def save(path: String, embeddings: ClusterWordEmbeddings, spark: SparkSession): Unit = {
    EmbeddingsHelper.save(path, spark, embeddings.fileName.toString)
  }

=======
>>>>>>> ff7500eb
  def save(fs: FileSystem, index: Path, dst: Path): Unit = {
    fs.copyFromLocalFile(false, true, index, dst)
  }

}<|MERGE_RESOLUTION|>--- conflicted
+++ resolved
@@ -1,12 +1,6 @@
 package com.johnsnowlabs.nlp.embeddings
 
 import java.io.FileNotFoundException
-
-import com.amazonaws.ClientConfiguration
-import com.amazonaws.auth.{AnonymousAWSCredentials, BasicAWSCredentials}
-import com.amazonaws.regions.RegionUtils
-import com.amazonaws.services.s3.AmazonS3Client
-import com.johnsnowlabs.nlp.pretrained.ResourceDownloader
 
 import com.johnsnowlabs.util.ConfigHelper
 import org.apache.hadoop.fs.{FileSystem, Path}
@@ -96,21 +90,12 @@
     Path.mergePaths(new Path("/embd_"), new Path(embeddingsRef)).toString
   }
 
-<<<<<<< HEAD
   def getLocalEmbeddingsPath(fileName: String): String = {
     Path.mergePaths(new Path(SparkFiles.getRootDirectory()), new Path(fileName)).toString
   }
 
   protected def save(path: String, spark: SparkSession, fileName: String): Unit = {
     val index = new Path(EmbeddingsHelper.getLocalEmbeddingsPath(fileName))
-=======
-  def save(path: String, embeddings: ClusterWordEmbeddings, spark: SparkSession): Unit = {
-    EmbeddingsHelper.save(path, spark, embeddings.clusterFilePath.toString)
-  }
-
-  protected def save(path: String, spark: SparkSession, indexPath: String): Unit = {
-    val index = new Path(SparkFiles.get(indexPath))
->>>>>>> ff7500eb
 
     val uri = new java.net.URI(path.replaceAllLiterally("\\", "/"))
     val fs = FileSystem.get(uri, spark.sparkContext.hadoopConfiguration)
@@ -119,13 +104,10 @@
     save(fs, index, dst)
   }
 
-<<<<<<< HEAD
   def save(path: String, embeddings: ClusterWordEmbeddings, spark: SparkSession): Unit = {
     EmbeddingsHelper.save(path, spark, embeddings.fileName.toString)
   }
 
-=======
->>>>>>> ff7500eb
   def save(fs: FileSystem, index: Path, dst: Path): Unit = {
     fs.copyFromLocalFile(false, true, index, dst)
   }
