--- conflicted
+++ resolved
@@ -196,7 +196,6 @@
   val impossiblePenultimates =
     new StringArrayParam(this, "impossiblePenultimates", "Impossible penultimates")
 
-<<<<<<< HEAD
   /** Length at which sentences will be forcibly split (Ignored if not set)
     *
     * @group param
@@ -233,19 +232,6 @@
     * @group param
     */
   val customBounds: StringArrayParam = new StringArrayParam(this, "customBounds", "characters used to explicitly mark sentence bounds")
-=======
-  /** whether to only utilize custom bounds for sentence detection */
-  val useCustomBoundsOnly = new BooleanParam(
-    this,
-    "useCustomBoundsOnly",
-    "whether to only utilize custom bounds for sentence detection")
-
-  /** characters used to explicitly mark sentence bounds */
-  val customBounds: StringArrayParam = new StringArrayParam(
-    this,
-    "customBounds",
-    "characters used to explicitly mark sentence bounds")
->>>>>>> f6afbaee
 
   /** Length at which sentences will be forcibly split
     * @group setParam
@@ -302,7 +288,6 @@
     */
   def getImpossiblePenultimates: Array[String] = $(this.impossiblePenultimates)
 
-<<<<<<< HEAD
   /** Whether to split sentences into different Dataset rows. Useful for higher parallelism in fat rows. Defaults to false.
    *
    * @group setParam
@@ -314,29 +299,6 @@
    *
    * @group getParam
    * */
-=======
-  /** A flag indicating whether to split sentences into different Dataset rows. Useful for higher
-    * parallelism in fat rows (Default: `false`)
-    *
-    * @group getParam
-    */
-  def explodeSentences =
-    new BooleanParam(this, "explodeSentences", "Split sentences in separate rows")
-
-  /** Whether to split sentences into different Dataset rows. Useful for higher parallelism in fat
-    * rows. Defaults to false.
-    *
-    * @group setParam
-    */
-  def setExplodeSentences(value: Boolean): SentenceDetectorDLModel.this.type =
-    set(this.explodeSentences, value)
-
-  /** Whether to split sentences into different Dataset rows. Useful for higher parallelism in fat
-    * rows. Defaults to false.
-    *
-    * @group getParam
-    */
->>>>>>> f6afbaee
   def getExplodeSentences: Boolean = $(this.explodeSentences)
 
 
@@ -363,7 +325,6 @@
   setDefault(
     modelArchitecture -> "cnn",
     impossiblePenultimates -> Array(),
-<<<<<<< HEAD
     explodeSentences -> false,
     minLength -> 0,
     maxLength -> Int.MaxValue,
@@ -371,9 +332,6 @@
     useCustomBoundsOnly -> false,
     customBounds -> Array.empty[String]
   )
-=======
-    explodeSentences -> false)
->>>>>>> f6afbaee
 
   private var _tfClassifier: Option[Broadcast[TensorflowSentenceDetectorDL]] = None
 
@@ -567,7 +525,6 @@
       processText(doc.result).foreach(posSentence => {
 
         if (posSentence._3.trim.nonEmpty) {
-<<<<<<< HEAD
           var sentenceBegin = posSentence._1
 
           truncateSentence(posSentence._3, getSplitLength).foreach(splitSentence => {
@@ -585,16 +542,6 @@
             sentenceBegin += splitSentence.length
             sentenceNo += 1
           })
-=======
-          outputAnnotations.append(
-            new Annotation(
-              annotatorType = AnnotatorType.DOCUMENT,
-              begin = posSentence._1,
-              end = posSentence._2,
-              result = posSentence._3,
-              metadata = mutable.Map("sentence" -> sentenceNo.toString)))
-          sentenceNo += 1
->>>>>>> f6afbaee
         }
       })
       if ((sentenceNo == 0) && (doc.end > doc.begin)) {
