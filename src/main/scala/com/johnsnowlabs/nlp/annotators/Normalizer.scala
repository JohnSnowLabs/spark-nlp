package com.johnsnowlabs.nlp.annotators

import com.johnsnowlabs.nlp.{Annotation, AnnotatorModel}
import org.apache.spark.ml.param.Param
import org.apache.spark.ml.util.{DefaultParamsReadable, Identifiable}

/**
  * Annotator that cleans out tokens. Requires stems, hence tokens
  * @param uid required internal uid for saving annotator
  */
class Normalizer(override val uid: String) extends AnnotatorModel[Normalizer] {

  import com.johnsnowlabs.nlp.AnnotatorType._

  override val annotatorType: AnnotatorType = TOKEN

  override val requiredAnnotatorTypes: Array[AnnotatorType] = Array(TOKEN)

  val pattern = new Param[String](this, "pattern", "normalization regex pattern which match will be replaced with a space")

  setDefault(pattern, "[^a-zA-Z]")

  def getPattern: String = $(pattern)

  def setPattern(value: String): this.type = set(pattern, value)

  def this() = this(Identifiable.randomUID("NORMALIZER"))

  /** ToDo: Review implementation, Current implementation generates spaces between non-words, potentially breaking tokens*/
  override def annotate(annotations: Seq[Annotation]): Seq[Annotation] =
    annotations.map { token =>
      val nToken = token.result
        .toLowerCase
        .replaceAll($(pattern), "")
        .trim
<<<<<<< HEAD
      Annotation(annotatorType, token.begin, token.end, Map(annotatorType -> nToken, "sentence" -> token.metadata("sentence")))
    }.filter(_.metadata(annotatorType).nonEmpty)
=======
      Annotation(
        annotatorType,
        token.begin,
        token.end,
        nToken,
        token.metadata
      )
    }.filter(_.result.nonEmpty)

>>>>>>> ebf9e795
}

object Normalizer extends DefaultParamsReadable[Normalizer]<|MERGE_RESOLUTION|>--- conflicted
+++ resolved
@@ -33,10 +33,6 @@
         .toLowerCase
         .replaceAll($(pattern), "")
         .trim
-<<<<<<< HEAD
-      Annotation(annotatorType, token.begin, token.end, Map(annotatorType -> nToken, "sentence" -> token.metadata("sentence")))
-    }.filter(_.metadata(annotatorType).nonEmpty)
-=======
       Annotation(
         annotatorType,
         token.begin,
@@ -46,7 +42,6 @@
       )
     }.filter(_.result.nonEmpty)
 
->>>>>>> ebf9e795
 }
 
 object Normalizer extends DefaultParamsReadable[Normalizer]