package com.johnsnowlabs.nlp.annotators.ner.crf

<<<<<<< HEAD
import java.io.File

import com.johnsnowlabs.nlp.util.io.ResourceHelper
import com.johnsnowlabs.nlp.util.io.ResourceHelper.SourceStream
=======
import com.johnsnowlabs.nlp.util.io.ResourceHelper
>>>>>>> b43122f6

import scala.io.Source

case class DictionaryFeatures(dict: Map[String, String])
{
 def get(tokens: Seq[String]): Seq[String] = {
    val lower = new StringBuilder()

    tokens.take(DictionaryFeatures.maxTokens).flatMap{token =>
      if (lower.nonEmpty)
        lower.append(" ")

      lower.append(token.toLowerCase)
      dict.get(lower.toString)
    }
  }
}

object DictionaryFeatures {
  val maxTokens = 5

  def apply(text2Feature: Seq[(String, String)]) = {
    val dict = text2Feature.map(p => (p._1.replace("-", " ").trim.toLowerCase, p._2)).toMap
    new DictionaryFeatures(dict)
  }

  def read(paths: Seq[String]): DictionaryFeatures = {
    val items = paths.flatMap{path => read(path)}
    DictionaryFeatures(items)
  }

  private def read(path: String): Iterator[(String, String)] = {
<<<<<<< HEAD
    val source = if (new File(path).exists) {
      Source.fromFile(path)
    } else {
      SourceStream(path).content
    }

    source.getLines().map{
      line =>
=======
    ResourceHelper.SourceStream(path)
      .content.getLines().map{line =>
>>>>>>> b43122f6
        val items = line.split(":")
        require(items.size == 2)
        (items(0), items(1))
    }
  }
}<|MERGE_RESOLUTION|>--- conflicted
+++ resolved
@@ -1,15 +1,6 @@
 package com.johnsnowlabs.nlp.annotators.ner.crf
 
-<<<<<<< HEAD
-import java.io.File
-
 import com.johnsnowlabs.nlp.util.io.ResourceHelper
-import com.johnsnowlabs.nlp.util.io.ResourceHelper.SourceStream
-=======
-import com.johnsnowlabs.nlp.util.io.ResourceHelper
->>>>>>> b43122f6
-
-import scala.io.Source
 
 case class DictionaryFeatures(dict: Map[String, String])
 {
@@ -40,19 +31,8 @@
   }
 
   private def read(path: String): Iterator[(String, String)] = {
-<<<<<<< HEAD
-    val source = if (new File(path).exists) {
-      Source.fromFile(path)
-    } else {
-      SourceStream(path).content
-    }
-
-    source.getLines().map{
-      line =>
-=======
     ResourceHelper.SourceStream(path)
       .content.getLines().map{line =>
->>>>>>> b43122f6
         val items = line.split(":")
         require(items.size == 2)
         (items(0), items(1))
