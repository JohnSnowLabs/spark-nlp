package com.johnsnowlabs.nlp.annotators.ner.dl


import com.johnsnowlabs.ml.tensorflow.{DatasetEncoderParams, NerDatasetEncoder, TensorflowNer, TensorflowWrapper}
import com.johnsnowlabs.nlp.AnnotatorType.{DOCUMENT, NAMED_ENTITY, TOKEN}
import com.johnsnowlabs.nlp._
import com.johnsnowlabs.nlp.annotators.assertion.dl.{ReadTensorflowModel, WriteTensorflowModel}
import com.johnsnowlabs.nlp.annotators.common.Annotated.NerTaggedSentence
import com.johnsnowlabs.nlp.annotators.common._
import com.johnsnowlabs.nlp.annotators.ner.Verbose
import com.johnsnowlabs.nlp.serialization.StructFeature
import org.apache.spark.ml.param.{FloatParam, IntParam}
import org.apache.spark.ml.util.Identifiable
import org.apache.spark.sql.SparkSession

import scala.collection.JavaConverters._


class NerDLModel(override val uid: String)
  extends AnnotatorModel[NerDLModel]
    with HasWordEmbeddings
    with WriteTensorflowModel
    with ParamsAndFeaturesWritable {

  def this() = this(Identifiable.randomUID("NerDLModel"))

  override val requiredAnnotatorTypes = Array(DOCUMENT, TOKEN)
  override val annotatorType = NAMED_ENTITY


  val minProba = new FloatParam(this, "minProbe", "Minimum probability. Used only if there is no CRF on top of LSTM layer.")
  def setMinProbability(minProba: Float) = set(this.minProba, minProba)

  val batchSize = new IntParam(this, "batchSize", "Size of every batch.")
  def setBatchSize(size: Int) = set(this.batchSize, size)

  val datasetParams = new StructFeature[DatasetEncoderParams](this, "datasetParams")
  def setDatasetParams(params: DatasetEncoderParams) = set(this.datasetParams, params)

  var tensorflow: TensorflowWrapper = null

  def setTensorflow(tf: TensorflowWrapper): NerDLModel = {
    this.tensorflow = tf
    this
  }

  @transient
  private var _model: TensorflowNer = null

  def model: TensorflowNer = {
    if (_model == null) {
      require(tensorflow != null, "Tensorflow must be set before usage. Use method setTensorflow() for it.")
      require(embeddings.isDefined, "Embeddings must be defined before usage")
      require(datasetParams.isSet, "datasetParams must be set before usage")

      val encoder = new NerDatasetEncoder(embeddings.get.getEmbeddings, datasetParams.get.get)
      _model = new TensorflowNer(
        tensorflow,
        encoder,
        1,//${batchSize}, For some reasons Tensorflow doesn't clear state in batch
        Verbose.Silent)
    }

    _model
  }

  def tag(tokenized: Array[TokenizedSentence]): Array[NerTaggedSentence] = {
    // Predict
    val labels = model.predict(tokenized)

    // Combine labels with sentences tokens
    (0 until tokenized.length).map { i =>
      val sentence = tokenized(i)

      val tokens = (0 until sentence.tokens.length).map { j =>
        val token = sentence.indexedTokens(j)
        val label = labels(i)(j)
        IndexedTaggedWord(token.token, label, token.begin, token.end)
      }.toArray

      new TaggedSentence(tokens)
    }.toArray
  }

  override def annotate(annotations: Seq[Annotation]): Seq[Annotation] = {
    require(model != null, "call setModel before usage")

    // Parse
    val tokenized = TokenizedWithSentence.unpack(annotations).toArray

    // Predict
    val tagged = tag(tokenized)

    // Pack
    NerTagged.pack(tagged)
  }


  override def onWrite(path: String, spark: SparkSession): Unit = {
    super.onWrite(path, spark)
    writeTensorflowModel(path, spark, tensorflow, "_nerdl")
  }
}

<<<<<<< HEAD
object NerDLModel extends ParamsAndFeaturesReadable[NerDLModel] with ReadTensorflowModel {
=======
trait ReadsGraph extends ParamsAndFeaturesReadable[NerDLModel] {
>>>>>>> 6f1d69aa

  override val tfFile = "tensorflow"

  override def onRead(instance: NerDLModel, path: String, spark: SparkSession): Unit = {
    val tf = readTensorflowModel(path, spark, "_nerdl")
    instance.setTensorflow(tf)
  }
}

object NerDLModel extends ParamsAndFeaturesReadable[NerDLModel] with ReadsGraph<|MERGE_RESOLUTION|>--- conflicted
+++ resolved
@@ -102,11 +102,7 @@
   }
 }
 
-<<<<<<< HEAD
-object NerDLModel extends ParamsAndFeaturesReadable[NerDLModel] with ReadTensorflowModel {
-=======
 trait ReadsGraph extends ParamsAndFeaturesReadable[NerDLModel] {
->>>>>>> 6f1d69aa
 
   override val tfFile = "tensorflow"
 
