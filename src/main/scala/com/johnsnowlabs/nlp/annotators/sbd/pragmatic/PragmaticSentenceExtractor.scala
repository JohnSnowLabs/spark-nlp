package com.johnsnowlabs.nlp.annotators.sbd.pragmatic

import com.johnsnowlabs.nlp.annotators.common.Sentence

/**
  * Reads through symbolized data, and computes the bounds based on regex rules following symbol meaning
 *
  * @param text symbolized text
  */
class PragmaticSentenceExtractor(text: String, sourceText: String) {

  private val recoverySymbols = ("([" + PragmaticSymbols.symbolRecovery.keys.mkString + "])").r

  /** Goes through all sentences to store length and bounds of sentences */
  private def buildSentenceProperties(rawSentences: Array[String], sourceText: String) = {
    val sentences: Array[Sentence] = Array.ofDim[Sentence](rawSentences.length)
    var lastCharPosition = 0
    var i = 0
    while (i < sentences.length) {
      val rawSentence = rawSentences(i)
      val sentence = rawSentence.trim()
      val startPad = sourceText.indexOf(sentence, lastCharPosition)

      sentences(i) = Sentence(
        sentence,
        startPad,
        startPad + sentence.length() - 1
      )
<<<<<<< HEAD
      lastCharPosition = sentences(i).end + 2
=======
      lastCharPosition = sentences(i).end + 1
>>>>>>> 5cf7bc28
      i = i + 1
    }
    sentences
  }

  /**
    * 1. Splits the text by boundary symbol that are not within a protection marker
    * 2. replaces all ignore marker symbols with nothing
    * 3. Clean all sentences that ended up being empty between boundaries
    * 4. Puts back all replacement symbols with their original meaning
    * 5. Collects sentence information
    * @return final sentence structure
    */
  def pull: Array[Sentence] = {
    val splitSentences = text
      .split(PragmaticSymbols.UNPROTECTED_BREAK_INDICATOR)
      .map(_.replaceAll(PragmaticSymbols.BREAK_INDICATOR, ""))
      .map(s => recoverySymbols.replaceAllIn(
        s, m => PragmaticSymbols.symbolRecovery
          .getOrElse(m.matched, throw new IllegalArgumentException("Invalid symbol in sentence recovery"))
      ))

    buildSentenceProperties(splitSentences, sourceText)
      .filter(_.content.trim.nonEmpty)
  }
}<|MERGE_RESOLUTION|>--- conflicted
+++ resolved
@@ -26,11 +26,7 @@
         startPad,
         startPad + sentence.length() - 1
       )
-<<<<<<< HEAD
-      lastCharPosition = sentences(i).end + 2
-=======
       lastCharPosition = sentences(i).end + 1
->>>>>>> 5cf7bc28
       i = i + 1
     }
     sentences
