/*
 * Copyright 2017-2024 John Snow Labs
 *
 * Licensed under the Apache License, Version 2.0 (the "License");
 * you may not use this file except in compliance with the License.
 * You may obtain a copy of the License at
 *
 *    http://www.apache.org/licenses/LICENSE-2.0
 *
 * Unless required by applicable law or agreed to in writing, software
 * distributed under the License is distributed on an "AS IS" BASIS,
 * WITHOUT WARRANTIES OR CONDITIONS OF ANY KIND, either express or implied.
 * See the License for the specific language governing permissions and
 * limitations under the License.
 */
package com.johnsnowlabs.nlp.annotators.seq2seq

import com.johnsnowlabs.ml.gguf.GGUFWrapper
import com.johnsnowlabs.ml.util.LlamaCPP
import com.johnsnowlabs.nlp._
import com.johnsnowlabs.nlp.llama.LlamaModel
import com.johnsnowlabs.nlp.util.io.ResourceHelper
import org.apache.spark.broadcast.Broadcast
import org.apache.spark.ml.util.Identifiable
import org.apache.spark.sql.SparkSession

/** Annotator that uses the llama.cpp library to generate text completions with large language
  * models.
  *
  * For settable parameters, and their explanations, see [[HasLlamaCppInferenceProperties]],
  * [[HasLlamaCppModelProperties]] and refer to the llama.cpp documentation of
  * [[https://github.com/ggerganov/llama.cpp/tree/7d5e8777ae1d21af99d4f95be10db4870720da91/examples/server server.cpp]]
  * for more information.
  *
  * If the parameters are not set, the annotator will default to use the parameters provided by
  * the model.
  *
  * Pretrained models can be loaded with `pretrained` of the companion object:
  * {{{
  * val autoGGUFModel = AutoGGUFModel.pretrained()
  *   .setInputCols("document")
  *   .setOutputCol("completions")
  * }}}
  * The default model is `"phi3.5_mini_4k_instruct_q4_gguf"`, if no name is provided.
  *
  * For available pretrained models please see the [[https://sparknlp.org/models Models Hub]].
  *
  * For extended examples of usage, see the
  * [[https://github.com/JohnSnowLabs/spark-nlp/tree/master/src/test/scala/com/johnsnowlabs/nlp/annotators/seq2seq/AutoGGUFModelTest.scala AutoGGUFModelTest]]
  * and the
  * [[https://github.com/JohnSnowLabs/spark-nlp/tree/master/examples/python/llama.cpp/llama.cpp_in_Spark_NLP_AutoGGUFModel.ipynb example notebook]].
  *
  * ==Note==
  * To use GPU inference with this annotator, make sure to use the Spark NLP GPU package and set
  * the number of GPU layers with the `setNGpuLayers` method.
  *
  * When using larger models, we recommend adjusting GPU usage with `setNCtx` and `setNGpuLayers`
  * according to your hardware to avoid out-of-memory errors.
  *
  * ==Example==
  *
  * {{{
  * import com.johnsnowlabs.nlp.base._
  * import com.johnsnowlabs.nlp.annotator._
  * import org.apache.spark.ml.Pipeline
  * import spark.implicits._
  *
  * val document = new DocumentAssembler()
  *   .setInputCol("text")
  *   .setOutputCol("document")
  *
  * val autoGGUFModel = AutoGGUFModel
  *   .pretrained()
  *   .setInputCols("document")
  *   .setOutputCol("completions")
  *   .setBatchSize(4)
  *   .setNPredict(20)
  *   .setNGpuLayers(99)
  *   .setTemperature(0.4f)
  *   .setTopK(40)
  *   .setTopP(0.9f)
  *   .setPenalizeNl(true)
  *
  * val pipeline = new Pipeline().setStages(Array(document, autoGGUFModel))
  *
  * val data = Seq("Hello, I am a").toDF("text")
  * val result = pipeline.fit(data).transform(data)
  * result.select("completions").show(truncate = false)
  * +-----------------------------------------------------------------------------------------------------------------------------------+
  * |completions                                                                                                                        |
  * +-----------------------------------------------------------------------------------------------------------------------------------+
  * |[{document, 0, 78,  new user.  I am currently working on a project and I need to create a list of , {prompt -> Hello, I am a}, []}]|
  * +-----------------------------------------------------------------------------------------------------------------------------------+
  * }}}
  *
  * @param uid
  *   required uid for storing annotator to disk
  * @groupname anno Annotator types
  * @groupdesc anno
  *   Required input and expected output annotator types
  * @groupname Ungrouped Members
  * @groupname param Parameters
  * @groupname setParam Parameter setters
  * @groupname getParam Parameter getters
  * @groupname Ungrouped Members
  * @groupprio param  1
  * @groupprio anno  2
  * @groupprio Ungrouped 3
  * @groupprio setParam  4
  * @groupprio getParam  5
  * @groupdesc param
  *   A list of (hyper-)parameter keys this annotator can take. Users can set and get the
  *   parameter values through setters and getters, respectively.
  */
class AutoGGUFModel(override val uid: String)
    extends AnnotatorModel[AutoGGUFModel]
    with HasBatchedAnnotate[AutoGGUFModel]
    with HasEngine
    with HasLlamaCppModelProperties
    with HasLlamaCppInferenceProperties
    with HasProtectedParams {

  override val outputAnnotatorType: AnnotatorType = AnnotatorType.DOCUMENT
  override val inputAnnotatorTypes: Array[AnnotatorType] = Array(AnnotatorType.DOCUMENT)

  /** Annotator reference id. Used to identify elements in metadata or to refer to this annotator
    * type
    */
  def this() = this(Identifiable.randomUID("AutoGGUFModel"))

  private var _model: Option[Broadcast[GGUFWrapper]] = None

  /** @group getParam */
  def getModelIfNotSet: GGUFWrapper = _model.get.value

  /** @group setParam */
  def setModelIfNotSet(spark: SparkSession, wrapper: GGUFWrapper): this.type = {
    if (_model.isEmpty) {
      _model = Some(spark.sparkContext.broadcast(wrapper))
    }

    // Entrypoint for models. Automatically set GPU support if detected.
    setGpuSupportIfAvailable(spark)
  }

  private[johnsnowlabs] def setEngine(engineName: String): this.type = set(engine, engineName)

<<<<<<< HEAD
  setDefault(engine -> LlamaCPP.name)
=======
  setDefault(
    engine -> LlamaCPP.name,
    useChatTemplate -> true,
    nCtx -> 4096,
    nBatch -> 512,
    embedding -> false,
    nPredict -> 100)
>>>>>>> c5cccbab

  override def onWrite(path: String, spark: SparkSession): Unit = {
    super.onWrite(path, spark)
    getModelIfNotSet.saveToFile(path)
  }

  /** Completes the batch of annotations.
    *
    * @param batchedAnnotations
    *   Annotations (single element arrays) in batches
    * @return
    *   Completed text sequences
    */
  override def batchAnnotate(batchedAnnotations: Seq[Array[Annotation]]): Seq[Seq[Annotation]] = {
    val annotations: Seq[Annotation] = batchedAnnotations.flatten
    if (annotations.nonEmpty) {
      val annotationsText = annotations.map(_.result)

      val modelParams =
        getModelParameters.setNParallel(getBatchSize) // set parallel decoding to batch size
      val inferenceParams = getInferenceParameters

      val model: LlamaModel = getModelIfNotSet.getSession(modelParams)

      if (getEmbedding) {
        // Return embeddings in annotation
        val (embeddings: Array[Array[Float]], metadata: Map[String, String]) =
          try {
            (model.requestBatchEmbeddings(annotationsText.toArray), Map.empty)
          } catch {
            case e: Exception =>
              logger.error("Error in llama.cpp embeddings", e)
              (Array.empty[Array[Float]], Map("llamacpp_exception" -> e.getMessage))
          }
        // Choose empty text for result annotations
        annotations.zip(embeddings).map { case (annotation, embedding) =>
          Seq(
            new Annotation(
              annotatorType = annotation.annotatorType,
              begin = annotation.begin,
              end = annotation.end,
              result = annotation.result,
              metadata = annotation.metadata ++ metadata,
              embeddings = embedding))
        }
      } else {
        val (completedTexts: Array[String], metadata: Map[String, String]) =
          try {
            (model.requestBatchCompletion(annotationsText.toArray, inferenceParams), Map.empty)
          } catch {
            case e: Exception =>
              logger.error("Error in llama.cpp batch completion", e)
              (Array[String](), Map("llamacpp_exception" -> e.getMessage))
          }
        annotations.zip(completedTexts).map { case (annotation, text) =>
          Seq(
            new Annotation(
              outputAnnotatorType,
              0,
              text.length - 1,
              text,
              annotation.metadata ++ metadata))
        }
      }
    } else Seq(Seq.empty[Annotation])
  }
}

trait ReadablePretrainedAutoGGUFModel
    extends ParamsAndFeaturesReadable[AutoGGUFModel]
    with HasPretrained[AutoGGUFModel] {
  override val defaultModelName: Some[String] = Some("phi3.5_mini_4k_instruct_q4_gguf")
  override val defaultLang: String = "en"

  /** Java compliant-overrides */
  override def pretrained(): AutoGGUFModel = super.pretrained()

  override def pretrained(name: String): AutoGGUFModel = super.pretrained(name)

  override def pretrained(name: String, lang: String): AutoGGUFModel =
    super.pretrained(name, lang)

  override def pretrained(name: String, lang: String, remoteLoc: String): AutoGGUFModel =
    super.pretrained(name, lang, remoteLoc)
}

trait ReadAutoGGUFModel {
  this: ParamsAndFeaturesReadable[AutoGGUFModel] =>

  def readModel(instance: AutoGGUFModel, path: String, spark: SparkSession): Unit = {
    val model: GGUFWrapper = GGUFWrapper.readModel(path, spark)
    instance.setModelIfNotSet(spark, model)
  }

  addReader(readModel)

  def loadSavedModel(modelPath: String, spark: SparkSession): AutoGGUFModel = {
    // TODO potentially enable download from HF-URLS
    val localPath: String = ResourceHelper.copyToLocal(modelPath)
    val annotatorModel = new AutoGGUFModel()
    annotatorModel
      .setModelIfNotSet(spark, GGUFWrapper.read(spark, localPath))
      .setEngine(LlamaCPP.name)

    val metadata = LlamaModel.getMetadataFromFile(localPath)
    if (metadata.nonEmpty) annotatorModel.setMetadata(metadata)
    annotatorModel
  }
}

/** This is the companion object of [[AutoGGUFModel]]. Please refer to that class for the
  * documentation.
  */
object AutoGGUFModel extends ReadablePretrainedAutoGGUFModel with ReadAutoGGUFModel<|MERGE_RESOLUTION|>--- conflicted
+++ resolved
@@ -145,9 +145,6 @@
 
   private[johnsnowlabs] def setEngine(engineName: String): this.type = set(engine, engineName)
 
-<<<<<<< HEAD
-  setDefault(engine -> LlamaCPP.name)
-=======
   setDefault(
     engine -> LlamaCPP.name,
     useChatTemplate -> true,
@@ -155,7 +152,6 @@
     nBatch -> 512,
     embedding -> false,
     nPredict -> 100)
->>>>>>> c5cccbab
 
   override def onWrite(path: String, spark: SparkSession): Unit = {
     super.onWrite(path, spark)
