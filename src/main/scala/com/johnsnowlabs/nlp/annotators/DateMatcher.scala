/*
 * Licensed to the Apache Software Foundation (ASF) under one or more
 * contributor license agreements.  See the NOTICE file distributed with
 * this work for additional information regarding copyright ownership.
 * The ASF licenses this file to You under the Apache License, Version 2.0
 * (the "License"); you may not use this file except in compliance with
 * the License.  You may obtain a copy of the License at
 *
 *    http://www.apache.org/licenses/LICENSE-2.0
 *
 * Unless required by applicable law or agreed to in writing, software
 * distributed under the License is distributed on an "AS IS" BASIS,
 * WITHOUT WARRANTIES OR CONDITIONS OF ANY KIND, either express or implied.
 * See the License for the specific language governing permissions and
 * limitations under the License.
 */

package com.johnsnowlabs.nlp.annotators

import com.johnsnowlabs.nlp.{Annotation, AnnotatorModel, HasSimpleAnnotate}
import org.apache.spark.ml.util.{DefaultParamsReadable, Identifiable}

import java.text.SimpleDateFormat
import java.util.Calendar

/**
<<<<<<< HEAD
  * Matches standard date formats into a provided format
  * Reads from different forms of date and time expressions and converts them to a provided date format.
  *
  * Extracts only '''one''' date per document. Use with sentence detector to find matches in each sentence.
  * To extract multiple dates from a document, please use the [[MultiDateMatcher]].
  *
  * Reads the following kind of dates:
  * {{{
  * "1978-01-28", "1984/04/02,1/02/1980", "2/28/79", "The 31st of April in the year 2008",
  * "Fri, 21 Nov 1997", "Jan 21, ‘97", "Sun", "Nov 21", "jan 1st", "next thursday",
  * "last wednesday", "today", "tomorrow", "yesterday", "next week", "next month",
  * "next year", "day after", "the day before", "0600h", "06:00 hours", "6pm", "5:30 a.m.",
  * "at 5", "12:59", "23:59", "1988/11/23 6pm", "next week at 7.30", "5 am tomorrow"
  * }}}
  *
  * For example `"The 31st of April in the year 2008"` will be converted into `2008/04/31`.
  *
  * Pretrained pipelines are available for this module, see [[https://nlp.johnsnowlabs.com/docs/en/pipelines Pipelines]].
  *
  * For extended examples of usage, see the [[https://github.com/JohnSnowLabs/spark-nlp-workshop/blob/master/tutorials/Certification_Trainings/Public/databricks_notebooks/2.Text_Preprocessing_with_SparkNLP_Annotators_Transformers_v3.0.ipynb Spark NLP Workshop]]
  * and the [[https://github.com/JohnSnowLabs/spark-nlp/blob/master/src/test/scala/com/johnsnowlabs/nlp/annotators/DateMatcherTestSpec.scala DateMatcherTestSpec]].
  *
  * ==Example==
  * {{{
  * import spark.implicits._
  * import com.johnsnowlabs.nlp.base.DocumentAssembler
  * import com.johnsnowlabs.nlp.annotators.DateMatcher
  * import org.apache.spark.ml.Pipeline
  *
  * val documentAssembler = new DocumentAssembler()
  *   .setInputCol("text")
  *   .setOutputCol("document")
  *
  * val date = new DateMatcher()
  *   .setInputCols("document")
  *   .setOutputCol("date")
  *   .setAnchorDateYear(2020)
  *   .setAnchorDateMonth(1)
  *   .setAnchorDateDay(11)
  *
  * val pipeline = new Pipeline().setStages(Array(
  *   documentAssembler,
  *   date
  * ))
  *
  * val data = Seq("Fri, 21 Nov 1997", "next week at 7.30", "see you a day after").toDF("text")
  * val result = pipeline.fit(data).transform(data)
  *
  * result.selectExpr("date").show(false)
  * +-------------------------------------------------+
  * |date                                             |
  * +-------------------------------------------------+
  * |[[date, 5, 15, 1997/11/21, [sentence -> 0], []]] |
  * |[[date, 0, 8, 2020/01/18, [sentence -> 0], []]]  |
  * |[[date, 10, 18, 2020/01/12, [sentence -> 0], []]]|
  * +-------------------------------------------------+
  * }}}
  *
  * @see [[MultiDateMatcher]] for matching multiple dates in a document
  * @param uid internal uid required to generate writable annotators
  * @groupname anno Annotator types
  * @groupdesc anno Required input and expected output annotator types
  * @groupname Ungrouped Members
  * @groupname param Parameters
  * @groupname setParam Parameter setters
  * @groupname getParam Parameter getters
  * @groupname Ungrouped Members
  * @groupprio param  1
  * @groupprio anno  2
  * @groupprio Ungrouped 3
  * @groupprio setParam  4
  * @groupprio getParam  5
  * @groupdesc param A list of (hyper-)parameter keys this annotator can take. Users can set and get the parameter values through setters and getters, respectively.
  */
=======
 * Matches standard date formats into a provided format
 * Reads from different forms of date and time expressions and converts them to a provided date format.
 *
 * Extracts only '''one''' date per document. Use with sentence detector to find matches in each sentence.
 * To extract multiple dates from a document, please use the [[MultiDateMatcher]].
 *
 * Reads the following kind of dates:
 * {{{
 * "1978-01-28", "1984/04/02,1/02/1980", "2/28/79", "The 31st of April in the year 2008",
 * "Fri, 21 Nov 1997", "Jan 21, ‘97", "Sun", "Nov 21", "jan 1st", "next thursday",
 * "last wednesday", "today", "tomorrow", "yesterday", "next week", "next month",
 * "next year", "day after", "the day before", "0600h", "06:00 hours", "6pm", "5:30 a.m.",
 * "at 5", "12:59", "23:59", "1988/11/23 6pm", "next week at 7.30", "5 am tomorrow"
 * }}}
 *
 * For example `"The 31st of April in the year 2008"` will be converted into `2008/04/31`.
 *
 * Pretrained pipelines are available for this module, see [[https://nlp.johnsnowlabs.com/docs/en/pipelines Pipelines]].
 *
 * For extended examples of usage, see the [[https://github.com/JohnSnowLabs/spark-nlp-workshop/blob/master/tutorials/Certification_Trainings/Public/2.Text_Preprocessing_with_SparkNLP_Annotators_Transformers.ipynb Spark NLP Workshop]]
 * and the [[https://github.com/JohnSnowLabs/spark-nlp/blob/master/src/test/scala/com/johnsnowlabs/nlp/annotators/DateMatcherTestSpec.scala DateMatcherTestSpec]].
 *
 * ==Example==
 * {{{
 * import spark.implicits._
 * import com.johnsnowlabs.nlp.base.DocumentAssembler
 * import com.johnsnowlabs.nlp.annotators.DateMatcher
 * import org.apache.spark.ml.Pipeline
 *
 * val documentAssembler = new DocumentAssembler()
 *   .setInputCol("text")
 *   .setOutputCol("document")
 *
 * val date = new DateMatcher()
 *   .setInputCols("document")
 *   .setOutputCol("date")
 *   .setAnchorDateYear(2020)
 *   .setAnchorDateMonth(1)
 *   .setAnchorDateDay(11)
 *
 * val pipeline = new Pipeline().setStages(Array(
 *   documentAssembler,
 *   date
 * ))
 *
 * val data = Seq("Fri, 21 Nov 1997", "next week at 7.30", "see you a day after").toDF("text")
 * val result = pipeline.fit(data).transform(data)
 *
 * result.selectExpr("date").show(false)
 * +-------------------------------------------------+
 * |date                                             |
 * +-------------------------------------------------+
 * |[[date, 5, 15, 1997/11/21, [sentence -> 0], []]] |
 * |[[date, 0, 8, 2020/01/18, [sentence -> 0], []]]  |
 * |[[date, 10, 18, 2020/01/12, [sentence -> 0], []]]|
 * +-------------------------------------------------+
 * }}}
 *
 * @see [[MultiDateMatcher]] for matching multiple dates in a document
 * @param uid internal uid required to generate writable annotators
 * @groupname anno Annotator types
 * @groupdesc anno Required input and expected output annotator types
 * @groupname Ungrouped Members
 * @groupname param Parameters
 * @groupname setParam Parameter setters
 * @groupname getParam Parameter getters
 * @groupname Ungrouped Members
 * @groupprio param  1
 * @groupprio anno  2
 * @groupprio Ungrouped 3
 * @groupprio setParam  4
 * @groupprio getParam  5
 * @groupdesc param A list of (hyper-)parameter keys this annotator can take. Users can set and get the parameter values through setters and getters, respectively.
 */
>>>>>>> e3e113de
class DateMatcher(override val uid: String) extends AnnotatorModel[DateMatcher] with HasSimpleAnnotate[DateMatcher] with DateMatcherUtils {

  import com.johnsnowlabs.nlp.AnnotatorType._

  /** Output annotator type: DATE
    *
    * @group anno
    * */
  override val outputAnnotatorType: AnnotatorType = DATE

  /** Input annotator type: DOCUMENT
    *
    * @group anno
    * */
  override val inputAnnotatorTypes: Array[AnnotatorType] = Array(DOCUMENT)

  /** Internal constructor to submit a random UID */
  def this() = this(Identifiable.randomUID("DATE"))

  /**
    * Finds dates in a specific order, from formal to more relaxed. Add time of any, or stand-alone time
    *
    * @param text input text coming from target document
    * @return a possible date-time match
    */
  private[annotators] def extractDate(text: String): Option[MatchedDateTime] = {

    val sourceLanguage = getSourceLanguage
    val translationPreds = Array(sourceLanguage.length == 2, !sourceLanguage.equals("en"))

    val _text =
      if(translationPreds.forall(_.equals(true)))
        new DateMatcherTranslator(SingleDatePolicy).translate(text, sourceLanguage)
      else
        text

    val possibleDate = extractFormalDate(_text)
      .orElse(extractRelativeDatePast(_text))
      .orElse(extractRelativeDateFuture(_text))
      .orElse(extractRelaxedDate(_text))
      .orElse(extractRelativeDate(_text))
      .orElse(extractTomorrowYesterday(_text))
      .orElse(extractRelativeExactDay(_text))

    possibleDate.orElse(setTimeIfAny(possibleDate, _text))
  }


  private def extractFormalDate(text: String): Option[MatchedDateTime] = {
    formalFactory.findMatchFirstOnly(text).map { possibleDate =>
      formalDateContentParse(possibleDate)
    }
  }

  private def extractRelaxedDate(text: String): Option[MatchedDateTime] = {
    val possibleDates = relaxedFactory.findMatch(text)
    if (possibleDates.length > 1) {
      var dayMatch = $(defaultDayWhenMissing)
      var monthMatch = defaultMonthWhenMissing
      var yearMatch = defaultYearWhenMissing

      val dayCandidate = possibleDates.find(_.identifier == "relaxed days")
      if (dayCandidate.isDefined && dayCandidate.get.content.matched.exists(_.isDigit)) {
        dayMatch = dayCandidate.get.content.matched.filter(_.isDigit).toInt
      }

      val monthCandidate = possibleDates.find(_.identifier == "relaxed months exclusive")
      if (monthCandidate.isDefined && monthCandidate.get.content.matched.length > 2) {
        val month = monthCandidate.get.content.matched.toLowerCase().take(3)
        if (shortMonths.contains(month))
          monthMatch = shortMonths.indexOf(month)
      }

      val yearCandidate = possibleDates.find(_.identifier == "relaxed year")
      if (yearCandidate.isDefined &&
        yearCandidate.get.content.matched.exists(_.isDigit) &&
        yearCandidate.get.content.matched.length > 2) {
        val year = yearCandidate.get.content.matched.filter(_.isDigit).toInt
        yearMatch = if (year > 999) year else year + 1900
      }

      val calendar = new Calendar.Builder()
      calendar.setDate(yearMatch, monthMatch, dayMatch)
      val matches = possibleDates.map(p => (p.content.start, p.content.end))
      Some(MatchedDateTime(
        calendar.build(),
        matches.minBy(_._1)._1,
        matches.maxBy(_._2)._2
      ))
    } else None
  }

  private def extractRelativeDateFuture(text: String): Option[MatchedDateTime] = {
    if("in\\s[0-9]".r.findFirstMatchIn(text).isDefined && !text.contains(relativePastPattern))
      relativeFutureFactory.findMatchFirstOnly(text.toLowerCase()).map(possibleDate =>
        relativeDateFutureContentParse(possibleDate))
    else
      None
  }

  private def extractRelativeDatePast(text: String): Option[MatchedDateTime] = {
    if(!"(.*)\\s+(in)\\s+[0-9]".r.findFirstMatchIn(text).isDefined && text.contains(relativePastPattern))
      relativePastFactory.findMatchFirstOnly(text.toLowerCase()).map(possibleDate =>
        relativeDatePastContentParse(possibleDate)
      )
    else
      None
  }

  private def extractRelativeDate(text: String): Option[MatchedDateTime] = {
    if(!"in\\s+[0-9]".r.findFirstMatchIn(text).isDefined && !text.contains(relativePastPattern))
      relativeFactory.findMatchFirstOnly(text.toLowerCase)
        .map(possibleDate => relativeDateContentParse(possibleDate)
        )
    else
      None
  }

  private def extractTomorrowYesterday(text: String): Option[MatchedDateTime] = {
    tyFactory.findMatchFirstOnly(text.toLowerCase())
      .map(possibleDate => tomorrowYesterdayContentParse(possibleDate))
  }

  private def extractRelativeExactDay(text: String): Option[MatchedDateTime] = {
    relativeExactFactory.findMatchFirstOnly(text.toLowerCase()).map(possibleDate =>
      relativeExactContentParse(possibleDate)
    )
  }

  private def setTimeIfAny(dateTime: Option[MatchedDateTime], text: String): Option[MatchedDateTime] = {
    timeFactory.findMatchFirstOnly(text).map { possibleTime => {
      val calendarBuild = new Calendar.Builder
      val currentCalendar = dateTime.map(_.calendar).getOrElse(Calendar.getInstance)
      calendarBuild.setDate(
        currentCalendar.get(Calendar.YEAR),
        currentCalendar.get(Calendar.MONTH),
        currentCalendar.get(Calendar.DAY_OF_MONTH)
      )
      val times = possibleTime.content.subgroups
      val hour = {
        /** assuming PM if 2 digits regex-subgroup hour is defined, is ot AM and is less than number 12 e.g. meet you at 5 */
        if (
          times.head != null && // hour is defined
            amDefinition.findFirstIn(text).isDefined && // no explicit am
            times.head.toInt < 12 // hour is within smaller than 12
        ) times.head.toInt + 12
        else if (times.head.toInt < 25) times.head.toInt
        else 0
      }
      /** Minutes are valid if regex-subgroup matched and less than number 60 */
      val minutes = {
        if (times(1) != null && times(1).toInt < 60) times(1).toInt
        else 0
      }
      /** Seconds are valid if regex-subgroup matched and less than number 60 */
      val seconds = {
        if (times(2) != null && times(2).toInt < 60) times(2).toInt
        else 0
      }
      calendarBuild.setTimeOfDay(hour, minutes, seconds)
      MatchedDateTime(calendarBuild.build, possibleTime.content.start, possibleTime.content.end)
    }
    }
  }

  /** One to one relationship between content document and output annotation
    *
    * @return Any found date, empty if not. Final format is [[dateFormat]] or default yyyy/MM/dd
    */
  override def annotate(annotations: Seq[Annotation]): Seq[Annotation] = {
    val simpleDateFormat = new SimpleDateFormat(getFormat)
    annotations.flatMap(annotation =>
      extractDate(annotation.result).map(matchedDate => Annotation(
        outputAnnotatorType,
        matchedDate.start,
        matchedDate.end - 1,
        simpleDateFormat.format(matchedDate.calendar.getTime),
        annotation.metadata
      ))
    )
  }

}

/**
  * This is the companion object of [[DateMatcher]]. Please refer to that class for the documentation.
  */
object DateMatcher extends DefaultParamsReadable[DateMatcher]<|MERGE_RESOLUTION|>--- conflicted
+++ resolved
@@ -24,82 +24,6 @@
 import java.util.Calendar
 
 /**
-<<<<<<< HEAD
-  * Matches standard date formats into a provided format
-  * Reads from different forms of date and time expressions and converts them to a provided date format.
-  *
-  * Extracts only '''one''' date per document. Use with sentence detector to find matches in each sentence.
-  * To extract multiple dates from a document, please use the [[MultiDateMatcher]].
-  *
-  * Reads the following kind of dates:
-  * {{{
-  * "1978-01-28", "1984/04/02,1/02/1980", "2/28/79", "The 31st of April in the year 2008",
-  * "Fri, 21 Nov 1997", "Jan 21, ‘97", "Sun", "Nov 21", "jan 1st", "next thursday",
-  * "last wednesday", "today", "tomorrow", "yesterday", "next week", "next month",
-  * "next year", "day after", "the day before", "0600h", "06:00 hours", "6pm", "5:30 a.m.",
-  * "at 5", "12:59", "23:59", "1988/11/23 6pm", "next week at 7.30", "5 am tomorrow"
-  * }}}
-  *
-  * For example `"The 31st of April in the year 2008"` will be converted into `2008/04/31`.
-  *
-  * Pretrained pipelines are available for this module, see [[https://nlp.johnsnowlabs.com/docs/en/pipelines Pipelines]].
-  *
-  * For extended examples of usage, see the [[https://github.com/JohnSnowLabs/spark-nlp-workshop/blob/master/tutorials/Certification_Trainings/Public/databricks_notebooks/2.Text_Preprocessing_with_SparkNLP_Annotators_Transformers_v3.0.ipynb Spark NLP Workshop]]
-  * and the [[https://github.com/JohnSnowLabs/spark-nlp/blob/master/src/test/scala/com/johnsnowlabs/nlp/annotators/DateMatcherTestSpec.scala DateMatcherTestSpec]].
-  *
-  * ==Example==
-  * {{{
-  * import spark.implicits._
-  * import com.johnsnowlabs.nlp.base.DocumentAssembler
-  * import com.johnsnowlabs.nlp.annotators.DateMatcher
-  * import org.apache.spark.ml.Pipeline
-  *
-  * val documentAssembler = new DocumentAssembler()
-  *   .setInputCol("text")
-  *   .setOutputCol("document")
-  *
-  * val date = new DateMatcher()
-  *   .setInputCols("document")
-  *   .setOutputCol("date")
-  *   .setAnchorDateYear(2020)
-  *   .setAnchorDateMonth(1)
-  *   .setAnchorDateDay(11)
-  *
-  * val pipeline = new Pipeline().setStages(Array(
-  *   documentAssembler,
-  *   date
-  * ))
-  *
-  * val data = Seq("Fri, 21 Nov 1997", "next week at 7.30", "see you a day after").toDF("text")
-  * val result = pipeline.fit(data).transform(data)
-  *
-  * result.selectExpr("date").show(false)
-  * +-------------------------------------------------+
-  * |date                                             |
-  * +-------------------------------------------------+
-  * |[[date, 5, 15, 1997/11/21, [sentence -> 0], []]] |
-  * |[[date, 0, 8, 2020/01/18, [sentence -> 0], []]]  |
-  * |[[date, 10, 18, 2020/01/12, [sentence -> 0], []]]|
-  * +-------------------------------------------------+
-  * }}}
-  *
-  * @see [[MultiDateMatcher]] for matching multiple dates in a document
-  * @param uid internal uid required to generate writable annotators
-  * @groupname anno Annotator types
-  * @groupdesc anno Required input and expected output annotator types
-  * @groupname Ungrouped Members
-  * @groupname param Parameters
-  * @groupname setParam Parameter setters
-  * @groupname getParam Parameter getters
-  * @groupname Ungrouped Members
-  * @groupprio param  1
-  * @groupprio anno  2
-  * @groupprio Ungrouped 3
-  * @groupprio setParam  4
-  * @groupprio getParam  5
-  * @groupdesc param A list of (hyper-)parameter keys this annotator can take. Users can set and get the parameter values through setters and getters, respectively.
-  */
-=======
  * Matches standard date formats into a provided format
  * Reads from different forms of date and time expressions and converts them to a provided date format.
  *
@@ -174,32 +98,31 @@
  * @groupprio getParam  5
  * @groupdesc param A list of (hyper-)parameter keys this annotator can take. Users can set and get the parameter values through setters and getters, respectively.
  */
->>>>>>> e3e113de
 class DateMatcher(override val uid: String) extends AnnotatorModel[DateMatcher] with HasSimpleAnnotate[DateMatcher] with DateMatcherUtils {
 
   import com.johnsnowlabs.nlp.AnnotatorType._
 
   /** Output annotator type: DATE
-    *
-    * @group anno
-    * */
+   *
+   * @group anno
+   * */
   override val outputAnnotatorType: AnnotatorType = DATE
 
   /** Input annotator type: DOCUMENT
-    *
-    * @group anno
-    * */
+   *
+   * @group anno
+   * */
   override val inputAnnotatorTypes: Array[AnnotatorType] = Array(DOCUMENT)
 
   /** Internal constructor to submit a random UID */
   def this() = this(Identifiable.randomUID("DATE"))
 
   /**
-    * Finds dates in a specific order, from formal to more relaxed. Add time of any, or stand-alone time
-    *
-    * @param text input text coming from target document
-    * @return a possible date-time match
-    */
+   * Finds dates in a specific order, from formal to more relaxed. Add time of any, or stand-alone time
+   *
+   * @param text input text coming from target document
+   * @return a possible date-time match
+   */
   private[annotators] def extractDate(text: String): Option[MatchedDateTime] = {
 
     val sourceLanguage = getSourceLanguage
@@ -341,9 +264,9 @@
   }
 
   /** One to one relationship between content document and output annotation
-    *
-    * @return Any found date, empty if not. Final format is [[dateFormat]] or default yyyy/MM/dd
-    */
+   *
+   * @return Any found date, empty if not. Final format is [[dateFormat]] or default yyyy/MM/dd
+   */
   override def annotate(annotations: Seq[Annotation]): Seq[Annotation] = {
     val simpleDateFormat = new SimpleDateFormat(getFormat)
     annotations.flatMap(annotation =>
@@ -360,6 +283,6 @@
 }
 
 /**
-  * This is the companion object of [[DateMatcher]]. Please refer to that class for the documentation.
-  */
+ * This is the companion object of [[DateMatcher]]. Please refer to that class for the documentation.
+ */
 object DateMatcher extends DefaultParamsReadable[DateMatcher]