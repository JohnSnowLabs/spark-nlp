/*
 * Copyright 2017-2022 John Snow Labs
 *
 * Licensed under the Apache License, Version 2.0 (the "License");
 * you may not use this file except in compliance with the License.
 * You may obtain a copy of the License at
 *
 *    http://www.apache.org/licenses/LICENSE-2.0
 *
 * Unless required by applicable law or agreed to in writing, software
 * distributed under the License is distributed on an "AS IS" BASIS,
 * WITHOUT WARRANTIES OR CONDITIONS OF ANY KIND, either express or implied.
 * See the License for the specific language governing permissions and
 * limitations under the License.
 */

package com.johnsnowlabs.nlp.annotators.tokenizer.bpe

import com.johnsnowlabs.nlp.annotators.common.{IndexedToken, Sentence, TokenPiece}
import org.apache.commons.lang3.StringUtils

import scala.collection.mutable
import scala.collection.mutable.ListBuffer

/** A BPE Tokenizer based on GPT2's tokenization scheme. The tokenization can then be used for
  * models based on this scheme (e.g. GPT2, roBERTa, DeBERTa)
  *
  * TODO: truncation assumed?
  *
  * @param merges
  *   Map of tokens that are mergeable
  * @param vocab
  *   Map of tokens to encoded representation
  * @param specialTokens
  *   Collection of special tokens
  * @param padWithSequenceTokens
  *   Whether to pad the sentence with sentence tokens at the start and end
  * @param addPrefixSpaceToSentence
  *   Whether to add a space to the first word of a sentence
  * @param alwaysAddPrefix
  *   Whether to always prefix token ids with `prefixForPieceId`
  */
private[nlp] abstract class BpeTokenizer(
    val merges: Map[(String, String), Int],
    val vocab: Map[String, Int],
    val specialTokens: SpecialTokens,
    val padWithSequenceTokens: Boolean,
    val addPrefixSpaceToSentence: Boolean,
    val alwaysAddPrefix: Boolean) {

  protected val bpeRanks: Map[(String, String), Int] = {
    merges
  }

  /** Rankings for the byte pairs. Derived from merges.txt */
  protected def getBpeRanking: ((String, String)) => Int =
    (bytePair: (String, String)) => bpeRanks.getOrElse(bytePair, Integer.MAX_VALUE)

  /** cache for already encoded tokens */
  protected val cache: mutable.Map[String, Array[String]] = mutable.Map()

  /** Create a sequence of byte-pairs of the word */
  protected def getBytePairs(word: Array[String]): Array[(String, String)] = {
    val createPairs = (i: Int) => (word(i), word(i + 1))
    (0 until (word.length - 1)).map(createPairs).toArray
  }

  // Can be overridden in inherited class
  protected val prefixForPieceId: Option[String] = None
  protected val suffixForPieceId: Option[String] = None

  protected def performMerges(
      wordChars: Array[String],
      charPairs: Array[(String, String)]): Array[String] = {
    var word = wordChars
    var pairs = charPairs
    // get highest priority byte-pair first
    var bytePair: (String, String) =
      pairs.sortWith(getBpeRanking(_) < getBpeRanking(_))(0)
    var done = false
    // while we still have byte-pairs from our vocabulary
    while (bpeRanks.contains(bytePair) && !done) {
      val (first, second) = bytePair
      val newWord: ListBuffer[String] = ListBuffer()
      var i = 0
      var j = 0
      // keep combining characters with the current byte-pair
      while ((i < word.length) && (j != -1)) {
        j = word.indexOf(first, i)
        if (j == -1) newWord ++= word.drop(i)
        else {
          newWord ++= word.slice(i, j)
          i = j
          val bpIsAtIndex =
            (word(i) == first) && (i < word.length - 1) && word(i + 1) == second
          if (bpIsAtIndex) {
            newWord += (first + second)
            i += 2
          } else {
            newWord += word(i)
            i += 1
          }
        }
      }
      word = newWord.toArray
      // if we were able to create a whole word that was in the vocabulary, we're done
      if (word.length == 1) {
        done = true
      } else {
        // do it again with the next byte-pair
        pairs = getBytePairs(word)
        bytePair = pairs.sortWith(getBpeRanking(_) < getBpeRanking(_))(0)
      }
    }
    word
  }

  protected def getTokenPieces(indToken: IndexedToken, word: Array[String]): Array[TokenPiece] = {
    var currentIndex = indToken.begin
    val wordIndexes = word.map((subWord: String) => {
      val startIndex = currentIndex
      currentIndex = startIndex + subWord.length
      (startIndex, startIndex + subWord.length - 1)
    })
    val result = word
      .zip(wordIndexes)
      .map { case (subWord: String, indexes: (Int, Int)) =>
        val isWordStart = indToken.begin == indexes._1
        val isDocumentStart = indToken.begin == 0
        var processedSubWord = subWord
        processedSubWord = if (isDocumentStart && !addPrefixSpaceToSentence) {
          processedSubWord
        } else
          prefixForPieceId match {
            case Some(prepend) if alwaysAddPrefix =>
              if (isWordStart && subWord.indexOf(prepend) < 0) prepend + processedSubWord
              else processedSubWord
            case _ => processedSubWord
          }
        processedSubWord = suffixForPieceId match {
          case None => processedSubWord
          case Some(append) =>
            val isWordEnd = indToken.end == indexes._2
            if (isWordEnd && subWord.indexOf(append) < 0) processedSubWord + append
            else processedSubWord
        }
        // Set unknown id if not found
        val subWordId: Int = vocab.getOrElse(processedSubWord, specialTokens.unk.id)

        TokenPiece(subWord, indToken.token.trim(), subWordId, isWordStart, indexes._1, indexes._2)

      }
    result
  }

  /** Do the BPE algorithm. Goal is to find the token as the largest words in the known
    * vocabulary. If not possible, the word is split into smaller subwords, until they are known.
    *
    * @return
    *   Array of TokenPieces, corresponding to encoded token
    */
  protected def bpe(indToken: IndexedToken): Array[TokenPiece] = {
    var processedToken = ""
    try {
      processedToken = preProcessTokenForBpe(indToken.token)
      // TODO: Caching
      var word: Array[String] = Array[String]()
      // split the word into characters, to be combined into subwords
      word = processedToken.map(_.toString).toArray
      val pairs: Array[(String, String)] = getBytePairs(word)

      if (pairs.isEmpty)
        word = Array(processedToken)
      else
        word = performMerges(word, pairs)

      getTokenPieces(indToken, word)
    } catch {
      case _: java.util.NoSuchElementException =>
        Array(
          TokenPiece(
            indToken.token,
            indToken.token,
            specialTokens.unk.id,
            isWordStart = true,
            indToken.begin,
            indToken.end))
    }
  }

  /** Split the the individual sub texts on special tokens, e.g. masking etc. */
  protected def splitOnSpecialToken(
      specialToken: SpecialToken,
      text: String): ListBuffer[String] = {
    val isControl = (c: Char) => {
      if (c == '\t' || c == '\n' || c == '\r') false // count as whitespace
      else c.isControl
    }
    val isPunctuation =
      (c: Char) => raw"""[^[:alnum:]]""".r.findFirstIn(c.toString).isDefined
    val isWordBorder =
      (c: Char) => isControl(c) || isPunctuation(c) || c.isWhitespace

    val isEndOfWord = (text: String) => isWordBorder(text.last)
    val isStartOfWord = (text: String) => isWordBorder(text.head)

    val result: ListBuffer[String] = ListBuffer()
    val tok = specialToken.content

    val splitText = StringUtils.splitByWholeSeparator(text, tok)
    var fullWord = ""

    for ((subText, i) <- splitText.zipWithIndex) {
      var done = false
      // Try to avoid splitting on token
      if (specialToken.singleWord) {
        if ((i < (splitText.length - 1)) && !isEndOfWord(subText) && !isStartOfWord(
            splitText(i + 1))) fullWord += subText + tok
        else if (fullWord.nonEmpty) {
          fullWord += subText
          result += fullWord
          fullWord = ""
          done = true
        }
      }
      if (!done) {
        // A bit counter-intuitive but we strip the left of the string
        // since rstrip means the special token is eating all white spaces on its right
        var subTextProcessed: String = subText
        if (specialToken.rstrip && i > 0)
          subTextProcessed = subText.stripPrefix(" ")
        if (specialToken.lstrip && i < (splitText.length - 1))
          subTextProcessed = subText.stripSuffix(" ")
        if (i == 0 && subTextProcessed.isEmpty)
          result += tok
        else if (i == (splitText.length - 1)) {
          if (subTextProcessed.nonEmpty) result += subTextProcessed
        } else {
          if (subTextProcessed.nonEmpty) result += subTextProcessed
          result += tok
        }
      }
    }
    result
  }

  /** Needs to be implemented */
  protected def tokenizeSubText(text: String, indexOffset: Int): Array[IndexedToken]

  /** Special tokens of the model for processing */
  val sentencePadding: (String, String) =
    (specialTokens.sentenceStart.content, specialTokens.sentenceEnd.content)

  /** Tokenize considering special tokens and split algorithm */
  def tokenize(sentence: Sentence): Array[IndexedToken] = {
    var text = sentence.content
    if (text.trim.isEmpty) Array[IndexedToken]()
    else {
      val splitTexts: ListBuffer[String] = ListBuffer()
      var textList: ListBuffer[String] = ListBuffer(text)

      for (transformations <- specialTokens.allTokens) {
        splitTexts.clear()
        for (subText <- textList) {
          if (!specialTokens.contains(subText))
            splitTexts ++= splitOnSpecialToken(transformations, subText)
          else
            splitTexts += subText
        }
        textList = splitTexts.clone()
      }

      if (padWithSequenceTokens) {
        text = sentencePadding._1 + text + sentencePadding._2
        splitTexts.prepend(sentencePadding._1)
        splitTexts.append(sentencePadding._2)
      }

      var currentIndex = 0
      val result = mutable.ArrayBuffer[IndexedToken]()
      for (subText <- splitTexts) {
        val subTextIndex = sentence.start + text.indexOf(subText, currentIndex)
        if (!specialTokens.contains(subText)) {
          val splitSubText: Array[IndexedToken] = tokenizeSubText(subText, subTextIndex)
          result.append(splitSubText: _*)
        } else // subtext is just the special token
          result.append(
            IndexedToken(subText, begin = subTextIndex, end = subTextIndex + subText.length - 1))
        currentIndex = subTextIndex + subText.length
      }
      result.toArray
    }
  }

  protected def preProcessTokenForBpe(token: String): String = token

  def encode(indToken: IndexedToken): Array[TokenPiece] = {
    if (!specialTokens.contains(indToken.token))
      bpe(indToken)
    else {
      Array(
        TokenPiece(
          indToken.token,
          indToken.token,
          vocab(indToken.token),
          isWordStart = false,
          indToken.begin,
          indToken.end))
    }
  }

  def encode(indTokens: Array[IndexedToken]): Array[TokenPiece] = indTokens.flatMap(encode(_))
}

object BpeTokenizer {
  def forModel(
      modelType: String,
      merges: Map[(String, String), Int],
      vocab: Map[String, Int],
      padWithSequenceTokens: Boolean = false,
      addPrefixSpaceToSentence: Boolean = false,
      specialTokens: Option[SpecialTokens] = None,
      alwaysAddPrefix: Boolean = true,
      prependString: String = ""): BpeTokenizer = {

    def modelSpecialTokens() = specialTokens match {
      case Some(specialTok) => specialTok
      case None => SpecialTokens.getSpecialTokensForModel(modelType, vocab)
    }

    val tokenizer = modelType match {
      case "roberta" =>
        new RobertaTokenizer(
          merges,
          vocab,
          modelSpecialTokens(),
          padWithSequenceTokens,
          addPrefixSpaceToSentence = addPrefixSpaceToSentence,
          alwaysAddPrefix = alwaysAddPrefix)
      case "xlm" =>
        new XlmTokenizer(merges, vocab, modelSpecialTokens(), padWithSequenceTokens)
      case "gpt2" =>
        new Gpt2Tokenizer(
          merges,
          vocab,
          modelSpecialTokens(),
          padWithSequenceTokens,
          addPrefixSpaceToSentence = addPrefixSpaceToSentence,
          alwaysAddPrefix = alwaysAddPrefix)
      case "bart" =>
        new BartTokenizer(
          merges,
          vocab,
          modelSpecialTokens(),
          padWithSequenceTokens,
          addPrefixSpaceToSentence = addPrefixSpaceToSentence)
      case "olmo" =>
        new OLMoTokenizer(
          merges,
          vocab,
          modelSpecialTokens(),
          padWithSequenceTokens,
          addPrefixSpaceToSentence = addPrefixSpaceToSentence)
      case "clip" =>
        new CLIPTokenizer(merges, vocab, modelSpecialTokens())
      case "phi2" =>
        new Phi2Tokenizer(
          merges,
          vocab,
          modelSpecialTokens(),
          padWithSequenceTokens,
          addPrefixSpaceToSentence = addPrefixSpaceToSentence)
      case "qwen" =>
        new QwenTokenizer(
          merges,
          vocab,
          modelSpecialTokens(),
          padWithSequenceTokens,
          addPrefixSpaceToSentence = addPrefixSpaceToSentence)
      case "starcoder" =>
        new StarCoderTokenizer(
          merges,
          vocab,
          modelSpecialTokens(),
          padWithSequenceTokens,
          addPrefixSpaceToSentence = addPrefixSpaceToSentence)
      case "llama3" =>
        new LLAMA3Tokenizer(
          merges,
          vocab,
          modelSpecialTokens(),
          padWithSequenceTokens,
          addPrefixSpaceToSentence = addPrefixSpaceToSentence)
<<<<<<< HEAD
      case "mllama" =>
        new MLLamaTokenizer(
=======
      case "qwen2vl" =>
        new Qwen2VLTokenizer(
          merges,
          vocab,
          modelSpecialTokens(),
          padWithSequenceTokens,
          addPrefixSpaceToSentence = addPrefixSpaceToSentence,
          prependString = prependString)
      case "llava" =>
        new LLAVATokenizer(
          merges,
          vocab,
          modelSpecialTokens(),
          padWithSequenceTokens,
          addPrefixSpaceToSentence = addPrefixSpaceToSentence,
          prependString = prependString)
      case "phi3v" =>
        new Phi3VisionTokenizer(
>>>>>>> 39994094
          merges,
          vocab,
          modelSpecialTokens(),
          padWithSequenceTokens,
          addPrefixSpaceToSentence = addPrefixSpaceToSentence,
<<<<<<< HEAD
          alwaysAddPrefix = alwaysAddPrefix,
=======
>>>>>>> 39994094
          prependString = prependString)
      case _ =>
        throw new IllegalArgumentException("Model type \"" + modelType + "\" not supported yet.")
    }

    tokenizer
  }
}<|MERGE_RESOLUTION|>--- conflicted
+++ resolved
@@ -391,10 +391,13 @@
           modelSpecialTokens(),
           padWithSequenceTokens,
           addPrefixSpaceToSentence = addPrefixSpaceToSentence)
-<<<<<<< HEAD
       case "mllama" =>
         new MLLamaTokenizer(
-=======
+          merges,
+          vocab,
+          modelSpecialTokens(),
+          padWithSequenceTokens,
+          addPrefixSpaceToSentence = addPrefixSpaceToSentence)
       case "qwen2vl" =>
         new Qwen2VLTokenizer(
           merges,
@@ -413,16 +416,12 @@
           prependString = prependString)
       case "phi3v" =>
         new Phi3VisionTokenizer(
->>>>>>> 39994094
           merges,
           vocab,
           modelSpecialTokens(),
           padWithSequenceTokens,
           addPrefixSpaceToSentence = addPrefixSpaceToSentence,
-<<<<<<< HEAD
           alwaysAddPrefix = alwaysAddPrefix,
-=======
->>>>>>> 39994094
           prependString = prependString)
       case _ =>
         throw new IllegalArgumentException("Model type \"" + modelType + "\" not supported yet.")
