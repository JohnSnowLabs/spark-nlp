--- conflicted
+++ resolved
@@ -432,22 +432,22 @@
           addPrefixSpaceToSentence = addPrefixSpaceToSentence,
           alwaysAddPrefix = alwaysAddPrefix,
           prependString = prependString)
-<<<<<<< HEAD
+      case "smolvlm" =>
+        new SmolVLMTokenizer(
+          merges,
+          vocab,
+          modelSpecialTokens(),
+          padWithSequenceTokens,
+          addPrefixSpaceToSentence = addPrefixSpaceToSentence,
+          prependString = prependString)
       case "paligemma" =>
         new PaliGemmaTokenizer(
-=======
-      case "smolvlm" =>
-        new SmolVLMTokenizer(
->>>>>>> 553b3dcc
-          merges,
-          vocab,
-          modelSpecialTokens(),
-          padWithSequenceTokens,
-          addPrefixSpaceToSentence = addPrefixSpaceToSentence,
-<<<<<<< HEAD
+          merges,
+          vocab,
+          modelSpecialTokens(),
+          padWithSequenceTokens,
+          addPrefixSpaceToSentence = addPrefixSpaceToSentence,
           alwaysAddPrefix = alwaysAddPrefix,
-=======
->>>>>>> 553b3dcc
           prependString = prependString)
       case _ =>
         throw new IllegalArgumentException("Model type \"" + modelType + "\" not supported yet.")
