/*
 * Copyright 2017-2022 John Snow Labs
 *
 * Licensed under the Apache License, Version 2.0 (the "License");
 * you may not use this file except in compliance with the License.
 * You may obtain a copy of the License at
 *
 *    http://www.apache.org/licenses/LICENSE-2.0
 *
 * Unless required by applicable law or agreed to in writing, software
 * distributed under the License is distributed on an "AS IS" BASIS,
 * WITHOUT WARRANTIES OR CONDITIONS OF ANY KIND, either express or implied.
 * See the License for the specific language governing permissions and
 * limitations under the License.
 */

package com.johnsnowlabs.nlp.annotators.tokenizer.bpe

import com.johnsnowlabs.nlp.annotators.common.{IndexedToken, Sentence, TokenPiece}
import org.apache.commons.lang3.StringUtils

import scala.collection.mutable
import scala.collection.mutable.ListBuffer

/** A BPE Tokenizer based on GPT2's tokenization scheme. The tokenization can then be used for
  * models based on this scheme (e.g. GPT2, roBERTa, DeBERTa)
  *
  * TODO: truncation assumed?
  *
  * @param merges
  *   Map of tokens that are mergeable
  * @param vocab
  *   Map of tokens to encoded representation
  * @param specialTokens
  *   Collection of special tokens
  * @param padWithSequenceTokens
  *   Whether to pad the sentence with sentence tokens at the start and end
  * @param addPrefixSpaceToSentence
  *   Whether to add a space to the first word of a sentence
  * @param alwaysAddPrefix
  *   Whether to always prefix token ids with `prefixForPieceId`
  */
private[nlp] abstract class BpeTokenizer(
    val merges: Map[(String, String), Int],
    val vocab: Map[String, Int],
    val specialTokens: SpecialTokens,
    val padWithSequenceTokens: Boolean,
    val addPrefixSpaceToSentence: Boolean,
    val alwaysAddPrefix: Boolean) {

  protected val bpeRanks: Map[(String, String), Int] = {
    merges
  }

  /** Rankings for the byte pairs. Derived from merges.txt */
  protected def getBpeRanking: ((String, String)) => Int =
    (bytePair: (String, String)) => bpeRanks.getOrElse(bytePair, Integer.MAX_VALUE)

  /** cache for already encoded tokens */
  protected val cache: mutable.Map[String, Array[String]] = mutable.Map()

  /** Create a sequence of byte-pairs of the word */
  protected def getBytePairs(word: Array[String]): Array[(String, String)] = {
    val createPairs = (i: Int) => (word(i), word(i + 1))
    (0 until (word.length - 1)).map(createPairs).toArray
  }

  // Can be overridden in inherited class
  protected val prefixForPieceId: Option[String] = None
  protected val suffixForPieceId: Option[String] = None

  protected def performMerges(
      wordChars: Array[String],
      charPairs: Array[(String, String)]): Array[String] = {
    var word = wordChars
    var pairs = charPairs
    // get highest priority byte-pair first
    var bytePair: (String, String) =
      pairs.sortWith(getBpeRanking(_) < getBpeRanking(_))(0)
    var done = false
    // while we still have byte-pairs from our vocabulary
    while (bpeRanks.contains(bytePair) && !done) {
      val (first, second) = bytePair
      val newWord: ListBuffer[String] = ListBuffer()
      var i = 0
      var j = 0
      // keep combining characters with the current byte-pair
      while ((i < word.length) && (j != -1)) {
        j = word.indexOf(first, i)
        if (j == -1) newWord ++= word.drop(i)
        else {
          newWord ++= word.slice(i, j)
          i = j
          val bpIsAtIndex =
            (word(i) == first) && (i < word.length - 1) && word(i + 1) == second
          if (bpIsAtIndex) {
            newWord += (first + second)
            i += 2
          } else {
            newWord += word(i)
            i += 1
          }
        }
      }
      word = newWord.toArray
      // if we were able to create a whole word that was in the vocabulary, we're done
      if (word.length == 1) {
        done = true
      } else {
        // do it again with the next byte-pair
        pairs = getBytePairs(word)
        bytePair = pairs.sortWith(getBpeRanking(_) < getBpeRanking(_))(0)
      }
    }
    word
  }

  protected def getTokenPieces(indToken: IndexedToken, word: Array[String]): Array[TokenPiece] = {
    var currentIndex = indToken.begin
    val wordIndexes = word.map((subWord: String) => {
      val startIndex = currentIndex
      currentIndex = startIndex + subWord.length
      (startIndex, startIndex + subWord.length - 1)
    })
    val result = word
      .zip(wordIndexes)
      .map { case (subWord: String, indexes: (Int, Int)) =>
        val isWordStart = indToken.begin == indexes._1
        val isDocumentStart = indToken.begin == 0
        var processedSubWord = subWord
        processedSubWord = if (isDocumentStart && !addPrefixSpaceToSentence) {
          processedSubWord
        } else
          prefixForPieceId match {
            case Some(prepend) if alwaysAddPrefix =>
              if (isWordStart && subWord.indexOf(prepend) < 0) prepend + processedSubWord
              else processedSubWord
            case _ => processedSubWord
          }
        processedSubWord = suffixForPieceId match {
          case None => processedSubWord
          case Some(append) =>
            val isWordEnd = indToken.end == indexes._2
            if (isWordEnd && subWord.indexOf(append) < 0) processedSubWord + append
            else processedSubWord
        }
        // Set unknown id if not found
        val subWordId: Int = vocab.getOrElse(processedSubWord, specialTokens.unk.id)

        TokenPiece(subWord, indToken.token.trim(), subWordId, isWordStart, indexes._1, indexes._2)

      }
    result
  }

  /** Do the BPE algorithm. Goal is to find the token as the largest words in the known
    * vocabulary. If not possible, the word is split into smaller subwords, until they are known.
    *
    * @return
    *   Array of TokenPieces, corresponding to encoded token
    */
  protected def bpe(indToken: IndexedToken): Array[TokenPiece] = {
    var processedToken = ""
    try {
      processedToken = preProcessTokenForBpe(indToken.token)
      // TODO: Caching
      var word: Array[String] = Array[String]()
      // split the word into characters, to be combined into subwords
      word = processedToken.map(_.toString).toArray
      val pairs: Array[(String, String)] = getBytePairs(word)

      if (pairs.isEmpty)
        word = Array(processedToken)
      else
        word = performMerges(word, pairs)

      getTokenPieces(indToken, word)
    } catch {
      case _: java.util.NoSuchElementException =>
        Array(
          TokenPiece(
            indToken.token,
            indToken.token,
            specialTokens.unk.id,
            isWordStart = true,
            indToken.begin,
            indToken.end))
    }
  }

  /** Split the the individual sub texts on special tokens, e.g. masking etc. */
  protected def splitOnSpecialToken(
      specialToken: SpecialToken,
      text: String): ListBuffer[String] = {
    val isControl = (c: Char) => {
      if (c == '\t' || c == '\n' || c == '\r') false // count as whitespace
      else c.isControl
    }
    val isPunctuation =
      (c: Char) => raw"""[^[:alnum:]]""".r.findFirstIn(c.toString).isDefined
    val isWordBorder =
      (c: Char) => isControl(c) || isPunctuation(c) || c.isWhitespace

    val isEndOfWord = (text: String) => isWordBorder(text.last)
    val isStartOfWord = (text: String) => isWordBorder(text.head)

    val result: ListBuffer[String] = ListBuffer()
    val tok = specialToken.content

    val splitText = StringUtils.splitByWholeSeparator(text, tok)
    var fullWord = ""

    for ((subText, i) <- splitText.zipWithIndex) {
      var done = false
      // Try to avoid splitting on token
      if (specialToken.singleWord) {
        if ((i < (splitText.length - 1)) && !isEndOfWord(subText) && !isStartOfWord(
            splitText(i + 1))) fullWord += subText + tok
        else if (fullWord.nonEmpty) {
          fullWord += subText
          result += fullWord
          fullWord = ""
          done = true
        }
      }
      if (!done) {
        // A bit counter-intuitive but we strip the left of the string
        // since rstrip means the special token is eating all white spaces on its right
        var subTextProcessed: String = subText
        if (specialToken.rstrip && i > 0)
          subTextProcessed = subText.stripPrefix(" ")
        if (specialToken.lstrip && i < (splitText.length - 1))
          subTextProcessed = subText.stripSuffix(" ")
        if (i == 0 && subTextProcessed.isEmpty)
          result += tok
        else if (i == (splitText.length - 1)) {
          if (subTextProcessed.nonEmpty) result += subTextProcessed
        } else {
          if (subTextProcessed.nonEmpty) result += subTextProcessed
          result += tok
        }
      }
    }
    result
  }

  /** Needs to be implemented */
  protected def tokenizeSubText(text: String, indexOffset: Int): Array[IndexedToken]

  /** Special tokens of the model for processing */
  val sentencePadding: (String, String) =
    (specialTokens.sentenceStart.content, specialTokens.sentenceEnd.content)

  /** Tokenize considering special tokens and split algorithm */
  def tokenize(sentence: Sentence): Array[IndexedToken] = {
    var text = sentence.content
    if (text.trim.isEmpty) Array[IndexedToken]()
    else {
      val splitTexts: ListBuffer[String] = ListBuffer()
      var textList: ListBuffer[String] = ListBuffer(text)

      for (transformations <- specialTokens.allTokens) {
        splitTexts.clear()
        for (subText <- textList) {
          if (!specialTokens.contains(subText))
            splitTexts ++= splitOnSpecialToken(transformations, subText)
          else
            splitTexts += subText
        }
        textList = splitTexts.clone()
      }

      if (padWithSequenceTokens) {
        text = sentencePadding._1 + text + sentencePadding._2
        splitTexts.prepend(sentencePadding._1)
        splitTexts.append(sentencePadding._2)
      }

      var currentIndex = 0
      val result = mutable.ArrayBuffer[IndexedToken]()
      for (subText <- splitTexts) {
        val subTextIndex = sentence.start + text.indexOf(subText, currentIndex)
        if (!specialTokens.contains(subText)) {
          val splitSubText: Array[IndexedToken] = tokenizeSubText(subText, subTextIndex)
          result.append(splitSubText: _*)
        } else // subtext is just the special token
          result.append(
            IndexedToken(subText, begin = subTextIndex, end = subTextIndex + subText.length - 1))
        currentIndex = subTextIndex + subText.length
      }
      result.toArray
    }
  }

  protected def preProcessTokenForBpe(token: String): String = token

  def encode(indToken: IndexedToken): Array[TokenPiece] = {
    if (!specialTokens.contains(indToken.token))
      bpe(indToken)
    else {
      Array(
        TokenPiece(
          indToken.token,
          indToken.token,
          vocab(indToken.token),
          isWordStart = false,
          indToken.begin,
          indToken.end))
    }
  }

  def encode(indTokens: Array[IndexedToken]): Array[TokenPiece] = indTokens.flatMap(encode(_))
}

object BpeTokenizer {
  def forModel(
      modelType: String,
      merges: Map[(String, String), Int],
      vocab: Map[String, Int],
      padWithSequenceTokens: Boolean = false,
      addPrefixSpaceToSentence: Boolean = false,
      specialTokens: Option[SpecialTokens] = None,
      alwaysAddPrefix: Boolean = true,
      prependString: String = ""): BpeTokenizer = {

    def modelSpecialTokens() = specialTokens match {
      case Some(specialTok) => specialTok
      case None => SpecialTokens.getSpecialTokensForModel(modelType, vocab)
    }

    val tokenizer = modelType match {
      case "roberta" =>
        new RobertaTokenizer(
          merges,
          vocab,
          modelSpecialTokens(),
          padWithSequenceTokens,
          addPrefixSpaceToSentence = addPrefixSpaceToSentence,
          alwaysAddPrefix = alwaysAddPrefix)
      case "xlm" =>
        new XlmTokenizer(merges, vocab, modelSpecialTokens(), padWithSequenceTokens)
      case "gpt2" =>
        new Gpt2Tokenizer(
          merges,
          vocab,
          modelSpecialTokens(),
          padWithSequenceTokens,
          addPrefixSpaceToSentence = addPrefixSpaceToSentence,
          alwaysAddPrefix = alwaysAddPrefix)
      case "bart" =>
        new BartTokenizer(
          merges,
          vocab,
          modelSpecialTokens(),
          padWithSequenceTokens,
          addPrefixSpaceToSentence = addPrefixSpaceToSentence)
      case "olmo" =>
        new OLMoTokenizer(
          merges,
          vocab,
          modelSpecialTokens(),
          padWithSequenceTokens,
          addPrefixSpaceToSentence = addPrefixSpaceToSentence)
      case "clip" =>
        new CLIPTokenizer(merges, vocab, modelSpecialTokens())
      case "phi2" =>
        new Phi2Tokenizer(
          merges,
          vocab,
          modelSpecialTokens(),
          padWithSequenceTokens,
          addPrefixSpaceToSentence = addPrefixSpaceToSentence)
      case "qwen" =>
        new QwenTokenizer(
          merges,
          vocab,
          modelSpecialTokens(),
          padWithSequenceTokens,
          addPrefixSpaceToSentence = addPrefixSpaceToSentence)
      case "starcoder" =>
        new StarCoderTokenizer(
          merges,
          vocab,
          modelSpecialTokens(),
          padWithSequenceTokens,
          addPrefixSpaceToSentence = addPrefixSpaceToSentence)
      case "llama3" =>
        new LLAMA3Tokenizer(
          merges,
          vocab,
          modelSpecialTokens(),
          padWithSequenceTokens,
          addPrefixSpaceToSentence = addPrefixSpaceToSentence)
<<<<<<< HEAD
      case "qwen2vl" =>
        new Qwen2VLTokenizer(
=======
      case "llava" =>
        new LLAVATokenizer(
          merges,
          vocab,
          modelSpecialTokens(),
          padWithSequenceTokens,
          addPrefixSpaceToSentence = addPrefixSpaceToSentence,
          prependString = prependString)
      case "phi3v" =>
        new Phi3VisionTokenizer(
>>>>>>> 2c867dea
          merges,
          vocab,
          modelSpecialTokens(),
          padWithSequenceTokens,
          addPrefixSpaceToSentence = addPrefixSpaceToSentence,
          prependString = prependString)
      case _ =>
        throw new IllegalArgumentException("Model type \"" + modelType + "\" not supported yet.")
    }

    tokenizer
  }
}<|MERGE_RESOLUTION|>--- conflicted
+++ resolved
@@ -391,10 +391,14 @@
           modelSpecialTokens(),
           padWithSequenceTokens,
           addPrefixSpaceToSentence = addPrefixSpaceToSentence)
-<<<<<<< HEAD
       case "qwen2vl" =>
         new Qwen2VLTokenizer(
-=======
+          merges,
+          vocab,
+          modelSpecialTokens(),
+          padWithSequenceTokens,
+          addPrefixSpaceToSentence = addPrefixSpaceToSentence,
+          prependString = prependString)
       case "llava" =>
         new LLAVATokenizer(
           merges,
@@ -405,7 +409,6 @@
           prependString = prependString)
       case "phi3v" =>
         new Phi3VisionTokenizer(
->>>>>>> 2c867dea
           merges,
           vocab,
           modelSpecialTokens(),
