--- conflicted
+++ resolved
@@ -432,32 +432,31 @@
           addPrefixSpaceToSentence = addPrefixSpaceToSentence,
           alwaysAddPrefix = alwaysAddPrefix,
           prependString = prependString)
-<<<<<<< HEAD
+      case "smolvlm" =>
+        new SmolVLMTokenizer(
+          merges,
+          vocab,
+          modelSpecialTokens(),
+          padWithSequenceTokens,
+          addPrefixSpaceToSentence = addPrefixSpaceToSentence,
+          prependString = prependString)
+      case "paligemma" =>
+        new PaliGemmaTokenizer(
+          merges,
+          vocab,
+          modelSpecialTokens(),
+          padWithSequenceTokens,
+          addPrefixSpaceToSentence = addPrefixSpaceToSentence,
+          alwaysAddPrefix = alwaysAddPrefix,
+          prependString = prependString)
       case "gemma3" =>
         new Gemma3Tokenizer(
-=======
-      case "smolvlm" =>
-        new SmolVLMTokenizer(
->>>>>>> c06436a3
-          merges,
-          vocab,
-          modelSpecialTokens(),
-          padWithSequenceTokens,
-          addPrefixSpaceToSentence = addPrefixSpaceToSentence,
-<<<<<<< HEAD
+          merges,
+          vocab,
+          modelSpecialTokens(),
+          padWithSequenceTokens,
+          addPrefixSpaceToSentence = addPrefixSpaceToSentence,
           alwaysAddPrefix = alwaysAddPrefix)
-=======
-          prependString = prependString)
-      case "paligemma" =>
-        new PaliGemmaTokenizer(
-          merges,
-          vocab,
-          modelSpecialTokens(),
-          padWithSequenceTokens,
-          addPrefixSpaceToSentence = addPrefixSpaceToSentence,
-          alwaysAddPrefix = alwaysAddPrefix,
-          prependString = prependString)
->>>>>>> c06436a3
       case _ =>
         throw new IllegalArgumentException("Model type \"" + modelType + "\" not supported yet.")
     }
