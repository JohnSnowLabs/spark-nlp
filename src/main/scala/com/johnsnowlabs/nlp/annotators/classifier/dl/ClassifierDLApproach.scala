--- conflicted
+++ resolved
@@ -90,14 +90,13 @@
     * @group param
     **/
   val enableOutputLogs = new BooleanParam(this, "enableOutputLogs", "Whether to output to annotators log folder")
-<<<<<<< HEAD
+
+  val outputLogsPath = new Param[String](this, "outputLogsPath", "Folder path to save training logs")
+
   /** Choose the proportion of training dataset to be validated against the model on each Epoch. The value should be between 0.0 and 1.0 and by default it is 0.0 and off.
     *
     * @group param
     **/
-=======
-  val outputLogsPath = new Param[String](this, "outputLogsPath", "Folder path to save training logs")
->>>>>>> cd2c21c4
   val validationSplit = new FloatParam(this, "validationSplit", "Choose the proportion of training dataset to be validated against the model on each Epoch. The value should be between 0.0 and 1.0 and by default it is 0.0 and off.")
   /** Level of verbosity during training
     *
@@ -151,7 +150,7 @@
     * @group setParam
     **/
   def setEnableOutputLogs(enableOutputLogs: Boolean): ClassifierDLApproach.this.type = set(this.enableOutputLogs, enableOutputLogs)
-<<<<<<< HEAD
+
 
   /** Choose the proportion of training dataset to be validated against the model on each Epoch. The value should be between 0.0 and 1.0 and by default it is 0.0 and off.
     *
@@ -163,11 +162,9 @@
     *
     * @group setParam
     **/
-=======
+  def setVerbose(verbose: Int): ClassifierDLApproach.this.type = set(this.verbose, verbose)
+  
   def setOutputLogsPath(path: String):ClassifierDLApproach.this.type = set(this.outputLogsPath, path)
-  def setValidationSplit(validationSplit: Float):ClassifierDLApproach.this.type = set(this.validationSplit, validationSplit)
->>>>>>> cd2c21c4
-  def setVerbose(verbose: Int): ClassifierDLApproach.this.type = set(this.verbose, verbose)
 
   /** Level of verbosity during training
     *
@@ -204,17 +201,15 @@
     * @group getParam
     **/
   def getEnableOutputLogs: Boolean = $(enableOutputLogs)
-<<<<<<< HEAD
 
   /** Choose the proportion of training dataset to be validated against the model on each Epoch. The value should be between 0.0 and 1.0 and by default it is 0.0 and off.
     *
     * @group getParam
     **/
-=======
+  def getValidationSplit: Float = $(this.validationSplit)
+  
   def getOutputLogsPath: String = $(outputLogsPath)
->>>>>>> cd2c21c4
-  def getValidationSplit: Float = $(this.validationSplit)
-
+  
   /** Maximum number of epochs to train
     *
     * @group getParam
