/*
 * Licensed to the Apache Software Foundation (ASF) under one or more
 * contributor license agreements.  See the NOTICE file distributed with
 * this work for additional information regarding copyright ownership.
 * The ASF licenses this file to You under the Apache License, Version 2.0
 * (the "License"); you may not use this file except in compliance with
 * the License.  You may obtain a copy of the License at
 *
 *    http://www.apache.org/licenses/LICENSE-2.0
 *
 * Unless required by applicable law or agreed to in writing, software
 * distributed under the License is distributed on an "AS IS" BASIS,
 * WITHOUT WARRANTIES OR CONDITIONS OF ANY KIND, either express or implied.
 * See the License for the specific language governing permissions and
 * limitations under the License.
 */

package com.johnsnowlabs.nlp.util.io

<<<<<<< HEAD
import com.johnsnowlabs.util.{ConfigHelper, ConfigLoader}
import org.apache.hadoop.fs.Path

import java.io.{File, FileWriter, PrintWriter}
=======
import com.johnsnowlabs.client.AWSGateway
import com.johnsnowlabs.util.{ConfigHelper, ConfigLoader}
import org.apache.hadoop.fs.Path
import org.apache.spark.SparkFiles

import java.io.{File, FileWriter, PrintWriter}
import java.nio.charset.StandardCharsets
>>>>>>> a312d78f
import scala.language.existentials


object OutputHelper {

  private lazy val fileSystem = ConfigHelper.getFileSystem
<<<<<<< HEAD

  private def logsFolder: String = ConfigLoader.getConfigStringValue(ConfigHelper.annotatorLogFolder)

  lazy private val isDBFS = fileSystem.getScheme.equals("dbfs")

  def writeAppend(uuid: String, content: String, outputLogsPath: String): Unit = {
    val targetFolder = if (outputLogsPath.isEmpty) logsFolder else outputLogsPath

    if (isDBFS) {
      if (!new File(targetFolder).exists()) new File(targetFolder).mkdirs()
    } else {
      if (!fileSystem.exists(new Path(targetFolder))) fileSystem.mkdirs(new Path(targetFolder))
=======

  private def logsFolder: String = ConfigLoader.getConfigStringValue(ConfigHelper.annotatorLogFolder)

  private lazy val isDBFS = fileSystem.getScheme.equals("dbfs")

  private var targetPath: Path = _

  var historyLog: Array[String] = Array()

  def writeAppend(uuid: String, content: String, outputLogsPath: String): Unit = {

    val targetFolder = getTargetFolder(outputLogsPath)
    targetPath = new Path(targetFolder, uuid + ".log")

    if (isDBFS) {
      historyLog = historyLog ++ Array(content)
    } else {
      if (!fileSystem.exists(new Path(targetFolder))) fileSystem.mkdirs(new Path(targetFolder))

      if (fileSystem.getScheme.equals("file")) {
        val fo = new File(targetPath.toUri.getRawPath)
        val writer = new FileWriter(fo, true)
        writer.append(content + System.lineSeparator())
        writer.close()
      } else {
        fileSystem.createNewFile(targetPath)
        val fo = fileSystem.append(targetPath)
        val writer = new PrintWriter(fo, true)
        writer.append(content + System.lineSeparator())
        writer.close()
        fo.close()
      }
>>>>>>> a312d78f
    }
  }

<<<<<<< HEAD
    val targetPath = new Path(targetFolder, uuid + ".log")

    if (fileSystem.getScheme.equals("file") || fileSystem.getScheme.equals("dbfs")) {
      val fo = new File(targetPath.toUri.getRawPath)
      val writer = new FileWriter(fo, true)
      writer.append(content + System.lineSeparator())
      writer.close()
    } else {
      fileSystem.createNewFile(targetPath)
      val fo = fileSystem.append(targetPath)
      val writer = new PrintWriter(fo, true)
      writer.append(content + System.lineSeparator())
      writer.close()
      fo.close()
=======
  private def getTargetFolder(outputLogsPath: String): String = {
    if (outputLogsPath.isEmpty) {
      if (logsFolder.startsWith("s3")) SparkFiles.getRootDirectory() + "/tmp/logs" else logsFolder
    } else {
      outputLogsPath
    }
  }
>>>>>>> a312d78f

  def exportLogFileToS3(): Unit = {
    try {
      if (isDBFS) {
        val charset = StandardCharsets.ISO_8859_1
        val outputStream = fileSystem.create(targetPath)
        historyLog.foreach(log => outputStream.write(log.getBytes(charset)))
        outputStream.close()
        historyLog = Array()
      }
      if (logsFolder.startsWith("s3")) {
        val awsGateway = new AWSGateway(ConfigLoader.getConfigStringValue(ConfigHelper.logAccessKeyId),
          ConfigLoader.getConfigStringValue(ConfigHelper.logSecretAccessKey),
          ConfigLoader.getConfigStringValue(ConfigHelper.logAwsProfileName),
          ConfigLoader.getConfigStringValue(ConfigHelper.logAwsRegion), "proprietary")
        if (awsGateway.credentials.isEmpty) {
          println("Warning couldn't export log on S3 because some credential is missing")
        } else {
          val bucket = ConfigLoader.getConfigStringValue(ConfigHelper.logS3BucketKey)
          val sourceFilePath = targetPath.toString
          val s3FilePath = ConfigLoader.getConfigStringValue(ConfigHelper.annotatorLogFolder).substring("s3://".length) +
            "/" + sourceFilePath.split("/").last
          awsGateway.copyInputStreamToS3(bucket, s3FilePath, sourceFilePath)
        }
      }
    } catch {
      case e: Exception => println(s"Warning couldn't export log on DBFS or S3 because of error: ${e.getMessage}")
    }
  }

}<|MERGE_RESOLUTION|>--- conflicted
+++ resolved
@@ -17,12 +17,6 @@
 
 package com.johnsnowlabs.nlp.util.io
 
-<<<<<<< HEAD
-import com.johnsnowlabs.util.{ConfigHelper, ConfigLoader}
-import org.apache.hadoop.fs.Path
-
-import java.io.{File, FileWriter, PrintWriter}
-=======
 import com.johnsnowlabs.client.AWSGateway
 import com.johnsnowlabs.util.{ConfigHelper, ConfigLoader}
 import org.apache.hadoop.fs.Path
@@ -30,27 +24,12 @@
 
 import java.io.{File, FileWriter, PrintWriter}
 import java.nio.charset.StandardCharsets
->>>>>>> a312d78f
 import scala.language.existentials
 
 
 object OutputHelper {
 
   private lazy val fileSystem = ConfigHelper.getFileSystem
-<<<<<<< HEAD
-
-  private def logsFolder: String = ConfigLoader.getConfigStringValue(ConfigHelper.annotatorLogFolder)
-
-  lazy private val isDBFS = fileSystem.getScheme.equals("dbfs")
-
-  def writeAppend(uuid: String, content: String, outputLogsPath: String): Unit = {
-    val targetFolder = if (outputLogsPath.isEmpty) logsFolder else outputLogsPath
-
-    if (isDBFS) {
-      if (!new File(targetFolder).exists()) new File(targetFolder).mkdirs()
-    } else {
-      if (!fileSystem.exists(new Path(targetFolder))) fileSystem.mkdirs(new Path(targetFolder))
-=======
 
   private def logsFolder: String = ConfigLoader.getConfigStringValue(ConfigHelper.annotatorLogFolder)
 
@@ -83,26 +62,9 @@
         writer.close()
         fo.close()
       }
->>>>>>> a312d78f
     }
   }
 
-<<<<<<< HEAD
-    val targetPath = new Path(targetFolder, uuid + ".log")
-
-    if (fileSystem.getScheme.equals("file") || fileSystem.getScheme.equals("dbfs")) {
-      val fo = new File(targetPath.toUri.getRawPath)
-      val writer = new FileWriter(fo, true)
-      writer.append(content + System.lineSeparator())
-      writer.close()
-    } else {
-      fileSystem.createNewFile(targetPath)
-      val fo = fileSystem.append(targetPath)
-      val writer = new PrintWriter(fo, true)
-      writer.append(content + System.lineSeparator())
-      writer.close()
-      fo.close()
-=======
   private def getTargetFolder(outputLogsPath: String): String = {
     if (outputLogsPath.isEmpty) {
       if (logsFolder.startsWith("s3")) SparkFiles.getRootDirectory() + "/tmp/logs" else logsFolder
@@ -110,7 +72,6 @@
       outputLogsPath
     }
   }
->>>>>>> a312d78f
 
   def exportLogFileToS3(): Unit = {
     try {
