--- conflicted
+++ resolved
@@ -30,13 +30,9 @@
   ReadablePretrainedSpanBertCorefModel
 }
 import com.johnsnowlabs.nlp.annotators.cv.{
-<<<<<<< HEAD
   ReadSwinForImageTensorflowModel,
-  ReadViTForImageTensorflowModel,
+  ReadViTForImageDLModel,
   ReadablePretrainedSwinForImageModel,
-=======
-  ReadViTForImageDLModel,
->>>>>>> 2da9b6b5
   ReadablePretrainedViTForImageModel
 }
 import com.johnsnowlabs.nlp.annotators.er.ReadablePretrainedEntityRuler
@@ -646,6 +642,13 @@
       extends ReadablePretrainedCamemBertForSequenceModel
       with ReadCamemBertForSequenceDLModel
 
+  type SwinForImageClassification =
+    com.johnsnowlabs.nlp.annotators.cv.SwinForImageClassification
+
+  object SwinForImageClassification
+      extends ReadablePretrainedSwinForImageModel
+      with ReadSwinForImageTensorflowModel
+
   type CamemBertForQuestionAnswering =
     com.johnsnowlabs.nlp.annotators.classifier.dl.CamemBertForQuestionAnswering
 
@@ -663,16 +666,8 @@
   type HubertForCTC =
     com.johnsnowlabs.nlp.annotators.audio.HubertForCTC
 
-<<<<<<< HEAD
-  type SwinForImageClassification =
-    com.johnsnowlabs.nlp.annotators.cv.SwinForImageClassification
-
-  object SwinForImageClassification
-      extends ReadablePretrainedSwinForImageModel
-      with ReadSwinForImageTensorflowModel
-=======
   object HubertForCTC
       extends ReadablePretrainedHubertForAudioModel
       with ReadHubertForAudioTensorflowModel
->>>>>>> 2da9b6b5
+
 }