--- conflicted
+++ resolved
@@ -679,19 +679,17 @@
 
   object Chunk2Doc extends DefaultParamsReadable[Chunk2Doc]
 
-<<<<<<< HEAD
   type BartTransformer = com.johnsnowlabs.nlp.annotators.seq2seq.BartTransformer
 
   object BartTransformer
       extends ReadablePretrainedBartTransformerModel
       with ReadBartTransformerDLModel
-=======
+
   type BertForZeroShotClassification =
-    com.johnsnowlabs.nlp.annotators.classifier.dl.BertForZeroShotClassification
+      com.johnsnowlabs.nlp.annotators.classifier.dl.BertForZeroShotClassification
 
   object BertForZeroShotClassification
       extends ReadablePretrainedBertForZeroShotModel
       with ReadBertForZeroShotDLModel
->>>>>>> 79d59761
 
 }