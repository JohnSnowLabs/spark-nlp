--- conflicted
+++ resolved
@@ -555,13 +555,12 @@
       extends ReadablePretrainedCamemBertModel
       with ReadCamemBertTensorflowModel
 
-<<<<<<< HEAD
   type SpanBertCorefModel = com.johnsnowlabs.nlp.annotators.coref.SpanBertCorefModel
 
   object SpanBertCorefModel
       extends ReadablePretrainedSpanBertCorefModel
       with ReadSpanBertCorefTensorflowModel
-=======
+
   type BertForQuestionAnswering =
     com.johnsnowlabs.nlp.annotators.classifier.dl.BertForQuestionAnswering
 
@@ -611,5 +610,4 @@
       extends ReadablePretrainedLongformerForQAModel
       with ReadLongformerForQATensorflowModel
 
->>>>>>> 92f5ad81
 }