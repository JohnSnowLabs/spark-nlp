--- conflicted
+++ resolved
@@ -794,15 +794,14 @@
       extends ReadablePretrainedM2M100TransformerModel
       with ReadM2M100TransformerDLModel
 
-<<<<<<< HEAD
   type MPNetForTokenClassification =
     com.johnsnowlabs.nlp.annotators.classifier.dl.MPNetForTokenClassification
 
   object MPNetForTokenClassification
       extends ReadablePretrainedMPNetForTokenDLModel
       with ReadMPNetForTokenDLModel
-=======
+
   type UAEEmbeddings = com.johnsnowlabs.nlp.embeddings.UAEEmbeddings
+
   object UAEEmbeddings extends ReadablePretrainedUAEModel with ReadUAEDLModel
->>>>>>> 7274281a
 }