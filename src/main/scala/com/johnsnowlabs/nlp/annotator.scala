--- conflicted
+++ resolved
@@ -672,17 +672,15 @@
   type Date2Chunk = com.johnsnowlabs.nlp.annotators.Date2Chunk
 
   object Date2Chunk extends DefaultParamsReadable[Date2Chunk]
-
-<<<<<<< HEAD
+  
+  type Chunk2Doc = com.johnsnowlabs.nlp.annotators.Chunk2Doc
+
+  object Chunk2Doc extends DefaultParamsReadable[Chunk2Doc]
+
   type BartTransformer = com.johnsnowlabs.nlp.annotators.seq2seq.BartTransformer
 
   object BartTransformer
       extends ReadablePretrainedBartTransformerModel
       with ReadBartTransformerDLModel
-=======
-  type Chunk2Doc = com.johnsnowlabs.nlp.annotators.Chunk2Doc
-
-  object Chunk2Doc extends DefaultParamsReadable[Chunk2Doc]
->>>>>>> 8d7619e9
 
 }