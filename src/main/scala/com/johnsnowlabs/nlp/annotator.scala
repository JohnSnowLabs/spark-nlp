/*
 * Copyright 2017-2022 John Snow Labs
 *
 * Licensed under the Apache License, Version 2.0 (the "License");
 * you may not use this file except in compliance with the License.
 * You may obtain a copy of the License at
 *
 *    http://www.apache.org/licenses/LICENSE-2.0
 *
 * Unless required by applicable law or agreed to in writing, software
 * distributed under the License is distributed on an "AS IS" BASIS,
 * WITHOUT WARRANTIES OR CONDITIONS OF ANY KIND, either express or implied.
 * See the License for the specific language governing permissions and
 * limitations under the License.
 */

package com.johnsnowlabs.nlp

import com.johnsnowlabs.ml.tensorflow.sentencepiece.ReadSentencePieceModel
import com.johnsnowlabs.nlp.annotators.audio.{
  ReadHubertForAudioDLModel,
  ReadWav2Vec2ForAudioDLModel,
  ReadablePretrainedHubertForAudioModel,
  ReadablePretrainedWav2Vec2ForAudioModel
}
import com.johnsnowlabs.nlp.annotators.btm.ReadablePretrainedBigTextMatcher
import com.johnsnowlabs.nlp.annotators.classifier.dl._
import com.johnsnowlabs.nlp.annotators.coref.{
  ReadSpanBertCorefTensorflowModel,
  ReadablePretrainedSpanBertCorefModel
}
import com.johnsnowlabs.nlp.annotators.cv.{
  ReadSwinForImageDLModel,
  ReadViTForImageDLModel,
  ReadablePretrainedSwinForImageModel,
  ReadablePretrainedViTForImageModel
}
import com.johnsnowlabs.nlp.annotators.er.ReadablePretrainedEntityRuler
import com.johnsnowlabs.nlp.annotators.ld.dl.{
  ReadLanguageDetectorDLTensorflowModel,
  ReadablePretrainedLanguageDetectorDLModel
}
import com.johnsnowlabs.nlp.annotators.ner.crf.ReadablePretrainedNerCrf
import com.johnsnowlabs.nlp.annotators.ner.dl.{
  ReadZeroShotNerDLModel,
  ReadablePretrainedNerDL,
  ReadablePretrainedZeroShotNer,
  ReadsNERGraph,
  WithGraphResolver
}
import com.johnsnowlabs.nlp.annotators.parser.dep.ReadablePretrainedDependency
import com.johnsnowlabs.nlp.annotators.parser.typdep.ReadablePretrainedTypedDependency
import com.johnsnowlabs.nlp.annotators.pos.perceptron.ReadablePretrainedPerceptron
import com.johnsnowlabs.nlp.annotators.sda.vivekn.ReadablePretrainedVivekn
import com.johnsnowlabs.nlp.annotators.sentence_detector_dl.{
  ReadablePretrainedSentenceDetectorDL,
  ReadsSentenceDetectorDLGraph
}
import com.johnsnowlabs.nlp.annotators.seq2seq._
import com.johnsnowlabs.nlp.annotators.spell.norvig.ReadablePretrainedNorvig
import com.johnsnowlabs.nlp.annotators.spell.symmetric.ReadablePretrainedSymmetric
import com.johnsnowlabs.nlp.annotators.ws.ReadablePretrainedWordSegmenter
import com.johnsnowlabs.nlp.annotators.{
  ReadablePretrainedLemmatizer,
  ReadablePretrainedStopWordsCleanerModel,
  ReadablePretrainedTextMatcher,
  ReadablePretrainedTokenizer
}
import com.johnsnowlabs.nlp.embeddings._
import org.apache.spark.ml.util.DefaultParamsReadable

package object annotator {

  type Tokenizer = com.johnsnowlabs.nlp.annotators.Tokenizer

  object Tokenizer extends DefaultParamsReadable[Tokenizer]

  type TokenizerModel = com.johnsnowlabs.nlp.annotators.TokenizerModel

  object TokenizerModel extends ReadablePretrainedTokenizer

  type RegexTokenizer = com.johnsnowlabs.nlp.annotators.RegexTokenizer

  object RegexTokenizer extends DefaultParamsReadable[RegexTokenizer]

  type RecursiveTokenizer = com.johnsnowlabs.nlp.annotators.RecursiveTokenizer

  object RecursiveTokenizer extends DefaultParamsReadable[RecursiveTokenizer]

  type RecursiveTokenizerModel = com.johnsnowlabs.nlp.annotators.RecursiveTokenizerModel

  object RecursiveTokenizerModel extends ReadablePretrainedTokenizer

  type ChunkTokenizer = com.johnsnowlabs.nlp.annotators.ChunkTokenizer

  object ChunkTokenizer extends DefaultParamsReadable[ChunkTokenizer]

  type Token2Chunk = com.johnsnowlabs.nlp.annotators.Token2Chunk

  object Token2Chunk extends DefaultParamsReadable[Token2Chunk]

  type Normalizer = com.johnsnowlabs.nlp.annotators.Normalizer

  object Normalizer extends DefaultParamsReadable[Normalizer]

  type NormalizerModel = com.johnsnowlabs.nlp.annotators.NormalizerModel

  object NormalizerModel extends ParamsAndFeaturesReadable[NormalizerModel]

  type DateMatcher = com.johnsnowlabs.nlp.annotators.DateMatcher

  object DateMatcher extends DefaultParamsReadable[DateMatcher]

  type MultiDateMatcher = com.johnsnowlabs.nlp.annotators.MultiDateMatcher

  object MultiDateMatcher extends DefaultParamsReadable[MultiDateMatcher]

  type TextMatcher = com.johnsnowlabs.nlp.annotators.TextMatcher

  object TextMatcher extends DefaultParamsReadable[TextMatcher]

  type TextMatcherModel = com.johnsnowlabs.nlp.annotators.TextMatcherModel

  object TextMatcherModel extends ReadablePretrainedTextMatcher

  type BigTextMatcher = com.johnsnowlabs.nlp.annotators.btm.BigTextMatcher

  object BigTextMatcher extends DefaultParamsReadable[BigTextMatcher]

  type BigTextMatcherModel = com.johnsnowlabs.nlp.annotators.btm.BigTextMatcherModel

  object BigTextMatcherModel extends ReadablePretrainedBigTextMatcher

  type RegexMatcher = com.johnsnowlabs.nlp.annotators.RegexMatcher

  object RegexMatcher extends DefaultParamsReadable[RegexMatcher]

  type RegexMatcherModel = com.johnsnowlabs.nlp.annotators.RegexMatcherModel

  object RegexMatcherModel extends ParamsAndFeaturesReadable[RegexMatcherModel]

  type Chunker = com.johnsnowlabs.nlp.annotators.Chunker

  object Chunker extends DefaultParamsReadable[Chunker]

  type Stemmer = com.johnsnowlabs.nlp.annotators.Stemmer

  object Stemmer extends DefaultParamsReadable[Stemmer]

  type Lemmatizer = com.johnsnowlabs.nlp.annotators.Lemmatizer

  object Lemmatizer extends DefaultParamsReadable[Lemmatizer]

  type LemmatizerModel = com.johnsnowlabs.nlp.annotators.LemmatizerModel

  object LemmatizerModel extends ReadablePretrainedLemmatizer

  type StopWordsCleaner = com.johnsnowlabs.nlp.annotators.StopWordsCleaner

  object StopWordsCleaner
      extends DefaultParamsReadable[StopWordsCleaner]
      with ReadablePretrainedStopWordsCleanerModel

  type NGramGenerator = com.johnsnowlabs.nlp.annotators.NGramGenerator

  object NGramGenerator extends DefaultParamsReadable[NGramGenerator]

  type NerCrfApproach = com.johnsnowlabs.nlp.annotators.ner.crf.NerCrfApproach

  object NerCrfApproach extends DefaultParamsReadable[NerCrfApproach]

  type NerCrfModel = com.johnsnowlabs.nlp.annotators.ner.crf.NerCrfModel

  object NerCrfModel extends ReadablePretrainedNerCrf

  type PerceptronApproach = com.johnsnowlabs.nlp.annotators.pos.perceptron.PerceptronApproach

  object PerceptronApproach extends DefaultParamsReadable[PerceptronApproach]

  type PerceptronApproachDistributed =
    com.johnsnowlabs.nlp.annotators.pos.perceptron.PerceptronApproachDistributed

  object PerceptronApproachDistributed
      extends DefaultParamsReadable[PerceptronApproachDistributed]

  type PerceptronModel = com.johnsnowlabs.nlp.annotators.pos.perceptron.PerceptronModel

  object PerceptronModel extends ReadablePretrainedPerceptron

  type SentenceDetector = com.johnsnowlabs.nlp.annotators.sbd.pragmatic.SentenceDetector

  object SentenceDetector extends DefaultParamsReadable[SentenceDetector]

  type SentimentDetector = com.johnsnowlabs.nlp.annotators.sda.pragmatic.SentimentDetector

  object SentimentDetector extends DefaultParamsReadable[SentimentDetector]

  type SentimentDetectorModel =
    com.johnsnowlabs.nlp.annotators.sda.pragmatic.SentimentDetectorModel

  object SentimentDetectorModel extends ParamsAndFeaturesReadable[SentimentDetectorModel]

  type ViveknSentimentApproach =
    com.johnsnowlabs.nlp.annotators.sda.vivekn.ViveknSentimentApproach

  object ViveknSentimentApproach extends DefaultParamsReadable[ViveknSentimentApproach]

  type ViveknSentimentModel = com.johnsnowlabs.nlp.annotators.sda.vivekn.ViveknSentimentModel

  object ViveknSentimentModel extends ReadablePretrainedVivekn

  type NorvigSweetingApproach =
    com.johnsnowlabs.nlp.annotators.spell.norvig.NorvigSweetingApproach

  object NorvigSweetingApproach extends DefaultParamsReadable[NorvigSweetingApproach]

  type NorvigSweetingModel = com.johnsnowlabs.nlp.annotators.spell.norvig.NorvigSweetingModel

  object NorvigSweetingModel extends ReadablePretrainedNorvig

  type SymmetricDeleteApproach =
    com.johnsnowlabs.nlp.annotators.spell.symmetric.SymmetricDeleteApproach

  object SymmetricDeleteApproach extends DefaultParamsReadable[SymmetricDeleteApproach]

  type SymmetricDeleteModel = com.johnsnowlabs.nlp.annotators.spell.symmetric.SymmetricDeleteModel

  object SymmetricDeleteModel extends ReadablePretrainedSymmetric

  type NerDLApproach = com.johnsnowlabs.nlp.annotators.ner.dl.NerDLApproach

  object NerDLApproach extends DefaultParamsReadable[NerDLApproach] with WithGraphResolver

  type NerDLModel = com.johnsnowlabs.nlp.annotators.ner.dl.NerDLModel

  object NerDLModel extends ReadablePretrainedNerDL with ReadsNERGraph

  type NerConverter = com.johnsnowlabs.nlp.annotators.ner.NerConverter

  object NerConverter extends ParamsAndFeaturesReadable[NerConverter]

  type DependencyParserApproach =
    com.johnsnowlabs.nlp.annotators.parser.dep.DependencyParserApproach

  object DependencyParserApproach extends DefaultParamsReadable[DependencyParserApproach]

  type DependencyParserModel = com.johnsnowlabs.nlp.annotators.parser.dep.DependencyParserModel

  object DependencyParserModel extends ReadablePretrainedDependency

  type TypedDependencyParserApproach =
    com.johnsnowlabs.nlp.annotators.parser.typdep.TypedDependencyParserApproach

  object TypedDependencyParserApproach
      extends DefaultParamsReadable[TypedDependencyParserApproach]

  type TypedDependencyParserModel =
    com.johnsnowlabs.nlp.annotators.parser.typdep.TypedDependencyParserModel

  object TypedDependencyParserModel extends ReadablePretrainedTypedDependency

  type WordEmbeddings = com.johnsnowlabs.nlp.embeddings.WordEmbeddings

  object WordEmbeddings extends DefaultParamsReadable[WordEmbeddings]

  type WordEmbeddingsModel = com.johnsnowlabs.nlp.embeddings.WordEmbeddingsModel

  object WordEmbeddingsModel extends ReadablePretrainedWordEmbeddings with EmbeddingsCoverage

  type BertEmbeddings = com.johnsnowlabs.nlp.embeddings.BertEmbeddings

  object BertEmbeddings extends ReadablePretrainedBertModel with ReadBertDLModel

  type SentenceEmbeddings = com.johnsnowlabs.nlp.embeddings.SentenceEmbeddings

  object SentenceEmbeddings extends DefaultParamsReadable[SentenceEmbeddings]

  type ChunkEmbeddings = com.johnsnowlabs.nlp.embeddings.ChunkEmbeddings

  object ChunkEmbeddings extends DefaultParamsReadable[ChunkEmbeddings]

  type NerOverwriter = com.johnsnowlabs.nlp.annotators.ner.NerOverwriter

  object NerOverwriter extends DefaultParamsReadable[NerOverwriter]

  type UniversalSentenceEncoder = com.johnsnowlabs.nlp.embeddings.UniversalSentenceEncoder

  object UniversalSentenceEncoder extends ReadablePretrainedUSEModel with ReadUSEDLModel

  type ElmoEmbeddings = com.johnsnowlabs.nlp.embeddings.ElmoEmbeddings

  object ElmoEmbeddings extends ReadablePretrainedElmoModel with ReadElmoDLModel

  type ClassifierDLApproach = com.johnsnowlabs.nlp.annotators.classifier.dl.ClassifierDLApproach

  object ClassifierDLApproach extends DefaultParamsReadable[ClassifierDLApproach]

  type ClassifierDLModel = com.johnsnowlabs.nlp.annotators.classifier.dl.ClassifierDLModel

  object ClassifierDLModel
      extends ReadablePretrainedClassifierDL
      with ReadClassifierDLTensorflowModel

  type AlbertEmbeddings = com.johnsnowlabs.nlp.embeddings.AlbertEmbeddings

  object AlbertEmbeddings extends ReadablePretrainedAlbertModel with ReadAlbertDLModel

  type XlnetEmbeddings = com.johnsnowlabs.nlp.embeddings.XlnetEmbeddings

  object XlnetEmbeddings extends ReadablePretrainedXlnetModel with ReadXlnetDLModel

  type SentimentDLApproach = com.johnsnowlabs.nlp.annotators.classifier.dl.SentimentDLApproach

  object SentimentDLApproach extends DefaultParamsReadable[SentimentDLApproach]

  type SentimentDLModel = com.johnsnowlabs.nlp.annotators.classifier.dl.SentimentDLModel

  object SentimentDLModel
      extends ReadablePretrainedSentimentDL
      with ReadSentimentDLTensorflowModel

  type YakeKeywordExtraction = com.johnsnowlabs.nlp.annotators.keyword.yake.YakeKeywordExtraction

  object YakeKeywordExtraction extends ParamsAndFeaturesReadable[YakeKeywordExtraction]

  type LanguageDetectorDL = com.johnsnowlabs.nlp.annotators.ld.dl.LanguageDetectorDL

  object LanguageDetectorDL
      extends ReadablePretrainedLanguageDetectorDLModel
      with ReadLanguageDetectorDLTensorflowModel

  type BertSentenceEmbeddings = com.johnsnowlabs.nlp.embeddings.BertSentenceEmbeddings

  object BertSentenceEmbeddings
      extends ReadablePretrainedBertSentenceModel
      with ReadBertSentenceDLModel

  type MultiClassifierDLApproach =
    com.johnsnowlabs.nlp.annotators.classifier.dl.MultiClassifierDLApproach

  object MultiClassifierDLApproach extends DefaultParamsReadable[MultiClassifierDLApproach]

  type MultiClassifierDLModel =
    com.johnsnowlabs.nlp.annotators.classifier.dl.MultiClassifierDLModel

  object MultiClassifierDLModel
      extends ReadablePretrainedMultiClassifierDL
      with ReadMultiClassifierDLTensorflowModel

  type SentenceDetectorDLApproach =
    com.johnsnowlabs.nlp.annotators.sentence_detector_dl.SentenceDetectorDLApproach

  object SentenceDetectorDLApproach extends DefaultParamsReadable[SentenceDetectorDLApproach]

  type SentenceDetectorDLModel =
    com.johnsnowlabs.nlp.annotators.sentence_detector_dl.SentenceDetectorDLModel

  object SentenceDetectorDLModel
      extends ReadsSentenceDetectorDLGraph
      with ReadablePretrainedSentenceDetectorDL

  type WordSegmenterApproach = com.johnsnowlabs.nlp.annotators.ws.WordSegmenterApproach

  object WordSegmenterApproach extends DefaultParamsReadable[WordSegmenterApproach]

  type WordSegmenterModel = com.johnsnowlabs.nlp.annotators.ws.WordSegmenterModel

  object WordSegmenterModel extends ReadablePretrainedWordSegmenter

  type DocumentNormalizer = com.johnsnowlabs.nlp.annotators.DocumentNormalizer

  object DocumentNormalizer extends DefaultParamsReadable[DocumentNormalizer]

  type MarianTransformer = com.johnsnowlabs.nlp.annotators.seq2seq.MarianTransformer

  object MarianTransformer
      extends ReadablePretrainedMarianMTModel
      with ReadMarianMTDLModel
      with ReadSentencePieceModel

  type T5Transformer = com.johnsnowlabs.nlp.annotators.seq2seq.T5Transformer

  object T5Transformer
      extends ReadablePretrainedT5TransformerModel
      with ReadT5TransformerDLModel
      with ReadSentencePieceModel

  type DistilBertEmbeddings = com.johnsnowlabs.nlp.embeddings.DistilBertEmbeddings

  object DistilBertEmbeddings extends ReadablePretrainedDistilBertModel with ReadDistilBertDLModel

  type RoBertaEmbeddings = com.johnsnowlabs.nlp.embeddings.RoBertaEmbeddings

  object RoBertaEmbeddings extends ReadablePretrainedRobertaModel with ReadRobertaDLModel

  type XlmRoBertaEmbeddings = com.johnsnowlabs.nlp.embeddings.XlmRoBertaEmbeddings

  object XlmRoBertaEmbeddings extends ReadablePretrainedXlmRobertaModel with ReadXlmRobertaDLModel

  type BertForTokenClassification =
    com.johnsnowlabs.nlp.annotators.classifier.dl.BertForTokenClassification

  object BertForTokenClassification
      extends ReadablePretrainedBertForTokenModel
      with ReadBertForTokenDLModel

  type DistilBertForTokenClassification =
    com.johnsnowlabs.nlp.annotators.classifier.dl.DistilBertForTokenClassification

  object DistilBertForTokenClassification
      extends ReadablePretrainedDistilBertForTokenModel
      with ReadDistilBertForTokenDLModel

  type LongformerEmbeddings = com.johnsnowlabs.nlp.embeddings.LongformerEmbeddings

  object LongformerEmbeddings extends ReadablePretrainedLongformerModel with ReadLongformerDLModel

  type RoBertaSentenceEmbeddings = com.johnsnowlabs.nlp.embeddings.RoBertaSentenceEmbeddings

  object RoBertaSentenceEmbeddings
      extends ReadablePretrainedRobertaSentenceModel
      with ReadRobertaSentenceDLModel

  type XlmRoBertaSentenceEmbeddings = com.johnsnowlabs.nlp.embeddings.XlmRoBertaSentenceEmbeddings

  object XlmRoBertaSentenceEmbeddings
      extends ReadablePretrainedXlmRobertaSentenceModel
      with ReadXlmRobertaSentenceDLModel

  type RoBertaForTokenClassification =
    com.johnsnowlabs.nlp.annotators.classifier.dl.RoBertaForTokenClassification

  object RoBertaForTokenClassification
      extends ReadablePretrainedRoBertaForTokenModel
      with ReadRoBertaForTokenDLModel

  type XlmRoBertaForTokenClassification =
    com.johnsnowlabs.nlp.annotators.classifier.dl.XlmRoBertaForTokenClassification

  object XlmRoBertaForTokenClassification
      extends ReadablePretrainedXlmRoBertaForTokenModel
      with ReadXlmRoBertaForTokenDLModel

  type AlbertForTokenClassification =
    com.johnsnowlabs.nlp.annotators.classifier.dl.AlbertForTokenClassification

  object AlbertForTokenClassification
      extends ReadablePretrainedAlbertForTokenModel
      with ReadAlbertForTokenDLModel

  type XlnetForTokenClassification =
    com.johnsnowlabs.nlp.annotators.classifier.dl.XlnetForTokenClassification

  object XlnetForTokenClassification
      extends ReadablePretrainedXlnetForTokenModel
      with ReadXlnetForTokenDLModel

  type LongformerForTokenClassification =
    com.johnsnowlabs.nlp.annotators.classifier.dl.LongformerForTokenClassification

  object LongformerForTokenClassification
      extends ReadablePretrainedLongformerForTokenModel
      with ReadLongformerForTokenDLModel

  type EntityRulerApproach = com.johnsnowlabs.nlp.annotators.er.EntityRulerApproach

  type EntityRulerModel = com.johnsnowlabs.nlp.annotators.er.EntityRulerModel

  object EntityRulerModel extends ReadablePretrainedEntityRuler

  type BertForSequenceClassification =
    com.johnsnowlabs.nlp.annotators.classifier.dl.BertForSequenceClassification

  object BertForSequenceClassification
      extends ReadablePretrainedBertForSequenceModel
      with ReadBertForSequenceDLModel

  type Doc2VecApproach = com.johnsnowlabs.nlp.embeddings.Doc2VecApproach

  object Doc2VecApproach extends DefaultParamsReadable[Doc2VecApproach]

  type Doc2VecModel = com.johnsnowlabs.nlp.embeddings.Doc2VecModel

  object Doc2VecModel extends ReadablePretrainedDoc2Vec

  type DistilBertForSequenceClassification =
    com.johnsnowlabs.nlp.annotators.classifier.dl.DistilBertForSequenceClassification

  object DistilBertForSequenceClassification
      extends ReadablePretrainedDistilBertForSequenceModel
      with ReadDistilBertForSequenceDLModel

  type RoBertaForSequenceClassification =
    com.johnsnowlabs.nlp.annotators.classifier.dl.RoBertaForSequenceClassification

  object RoBertaForSequenceClassification
      extends ReadablePretrainedRoBertaForSequenceModel
      with ReadRoBertaForSequenceDLModel

  type XlmRoBertaForSequenceClassification =
    com.johnsnowlabs.nlp.annotators.classifier.dl.XlmRoBertaForSequenceClassification

  object XlmRoBertaForSequenceClassification
      extends ReadablePretrainedXlmRoBertaForSequenceModel
      with ReadXlmRoBertaForSequenceDLModel

  type LongformerForSequenceClassification =
    com.johnsnowlabs.nlp.annotators.classifier.dl.LongformerForSequenceClassification

  object LongformerForSequenceClassification
      extends ReadablePretrainedLongformerForSequenceModel
      with ReadLongformerForSequenceDLModel

  type AlbertForSequenceClassification =
    com.johnsnowlabs.nlp.annotators.classifier.dl.AlbertForSequenceClassification

  object AlbertForSequenceClassification
      extends ReadablePretrainedAlbertForSequenceModel
      with ReadAlbertForSequenceDLModel

  type XlnetForSequenceClassification =
    com.johnsnowlabs.nlp.annotators.classifier.dl.XlnetForSequenceClassification

  object XlnetForSequenceClassification
      extends ReadablePretrainedXlnetForSequenceModel
      with ReadXlnetForSequenceDLModel

  type GPT2Transformer = com.johnsnowlabs.nlp.annotators.seq2seq.GPT2Transformer

  object GPT2Transformer
      extends ReadablePretrainedGPT2TransformerModel
      with ReadGPT2TransformerDLModel

  type Word2VecApproach = com.johnsnowlabs.nlp.embeddings.Word2VecApproach

  object Word2VecApproach extends DefaultParamsReadable[Word2VecApproach]

  type Word2VecModel = com.johnsnowlabs.nlp.embeddings.Word2VecModel

  object Word2VecModel extends ReadablePretrainedWord2Vec

  type DeBertaEmbeddings = com.johnsnowlabs.nlp.embeddings.DeBertaEmbeddings

  object DeBertaEmbeddings extends ReadablePretrainedDeBertaModel with ReadDeBertaDLModel

  type DeBertaForSequenceClassification =
    com.johnsnowlabs.nlp.annotators.classifier.dl.DeBertaForSequenceClassification

  object DeBertaForSequenceClassification
      extends ReadablePretrainedDeBertaForSequenceModel
      with ReadDeBertaForSequenceDLModel

  type DeBertaForTokenClassification =
    com.johnsnowlabs.nlp.annotators.classifier.dl.DeBertaForTokenClassification

  object DeBertaForTokenClassification
      extends ReadablePretrainedDeBertaForTokenModel
      with ReadDeBertaForTokenDLModel

  type CamemBertEmbeddings = com.johnsnowlabs.nlp.embeddings.CamemBertEmbeddings

  object CamemBertEmbeddings extends ReadablePretrainedCamemBertModel with ReadCamemBertDLModel

  type SpanBertCorefModel = com.johnsnowlabs.nlp.annotators.coref.SpanBertCorefModel

  object SpanBertCorefModel
      extends ReadablePretrainedSpanBertCorefModel
      with ReadSpanBertCorefTensorflowModel

  type BertForQuestionAnswering =
    com.johnsnowlabs.nlp.annotators.classifier.dl.BertForQuestionAnswering

  object BertForQuestionAnswering
      extends ReadablePretrainedBertForQAModel
      with ReadBertForQuestionAnsweringDLModel

  type DistilBertForQuestionAnswering =
    com.johnsnowlabs.nlp.annotators.classifier.dl.DistilBertForQuestionAnswering

  object DistilBertForQuestionAnswering
      extends ReadablePretrainedDistilBertForQAModel
      with ReadDistilBertForQuestionAnsweringDLModel

  type RoBertaForQuestionAnswering =
    com.johnsnowlabs.nlp.annotators.classifier.dl.RoBertaForQuestionAnswering

  object RoBertaForQuestionAnswering
      extends ReadablePretrainedRoBertaForQAModel
      with ReadRoBertaForQuestionAnsweringDLModel

  type XlmRoBertaForQuestionAnswering =
    com.johnsnowlabs.nlp.annotators.classifier.dl.XlmRoBertaForQuestionAnswering

  object XlmRoBertaForQuestionAnswering
      extends ReadablePretrainedXlmRoBertaForQAModel
      with ReadXlmRoBertaForQuestionAnsweringDLModel

  type DeBertaForQuestionAnswering =
    com.johnsnowlabs.nlp.annotators.classifier.dl.DeBertaForQuestionAnswering

  object DeBertaForQuestionAnswering
      extends ReadablePretrainedDeBertaForQAModel
      with ReadDeBertaForQuestionAnsweringDLModel

  type AlbertForQuestionAnswering =
    com.johnsnowlabs.nlp.annotators.classifier.dl.AlbertForQuestionAnswering

  object AlbertForQuestionAnswering
      extends ReadablePretrainedAlbertForQAModel
      with ReadAlbertForQuestionAnsweringDLModel

  type LongformerForQuestionAnswering =
    com.johnsnowlabs.nlp.annotators.classifier.dl.LongformerForQuestionAnswering

  object LongformerForQuestionAnswering
      extends ReadablePretrainedLongformerForQAModel
      with ReadLongformerForQuestionAnsweringDLModel

  type ViTForImageClassification =
    com.johnsnowlabs.nlp.annotators.cv.ViTForImageClassification

  object ViTForImageClassification
      extends ReadablePretrainedViTForImageModel
      with ReadViTForImageDLModel

  type CamemBertForTokenClassification =
    com.johnsnowlabs.nlp.annotators.classifier.dl.CamemBertForTokenClassification

  object CamemBertForTokenClassification
      extends ReadablePretrainedCamemBertForTokenModel
      with ReadCamemBertForTokenDLModel

  type TapasForQuestionAnswering =
    com.johnsnowlabs.nlp.annotators.classifier.dl.TapasForQuestionAnswering

  object TapasForQuestionAnswering
      extends ReadablePretrainedTapasForQAModel
      with ReadTapasForQuestionAnsweringDLModel

  type CamemBertForSequenceClassification =
    com.johnsnowlabs.nlp.annotators.classifier.dl.CamemBertForSequenceClassification

  object CamemBertForSequenceClassification
      extends ReadablePretrainedCamemBertForSequenceModel
      with ReadCamemBertForSequenceDLModel

  type SwinForImageClassification =
    com.johnsnowlabs.nlp.annotators.cv.SwinForImageClassification

  object SwinForImageClassification
      extends ReadablePretrainedSwinForImageModel
      with ReadSwinForImageDLModel

  type CamemBertForQuestionAnswering =
    com.johnsnowlabs.nlp.annotators.classifier.dl.CamemBertForQuestionAnswering

  object CamemBertForQuestionAnswering
      extends ReadablePretrainedCamemBertForQAModel
      with ReadCamemBertForQADLModel

  type Wav2Vec2ForCTC =
    com.johnsnowlabs.nlp.annotators.audio.Wav2Vec2ForCTC

  object Wav2Vec2ForCTC
      extends ReadablePretrainedWav2Vec2ForAudioModel
      with ReadWav2Vec2ForAudioDLModel

  type HubertForCTC =
    com.johnsnowlabs.nlp.annotators.audio.HubertForCTC

  object HubertForCTC
      extends ReadablePretrainedHubertForAudioModel
<<<<<<< HEAD
      with ReadHubertForAudioTensorflowModel

  type ZeroShotNerModel =
    com.johnsnowlabs.nlp.annotators.ner.dl.ZeroShotNerModel

  object ZeroShotNerModel extends ReadablePretrainedZeroShotNer with ReadZeroShotNerDLModel
=======
      with ReadHubertForAudioDLModel

>>>>>>> 1f6082bf
}<|MERGE_RESOLUTION|>--- conflicted
+++ resolved
@@ -670,15 +670,10 @@
 
   object HubertForCTC
       extends ReadablePretrainedHubertForAudioModel
-<<<<<<< HEAD
-      with ReadHubertForAudioTensorflowModel
+      with ReadHubertForAudioDLModel
 
   type ZeroShotNerModel =
     com.johnsnowlabs.nlp.annotators.ner.dl.ZeroShotNerModel
 
   object ZeroShotNerModel extends ReadablePretrainedZeroShotNer with ReadZeroShotNerDLModel
-=======
-      with ReadHubertForAudioDLModel
-
->>>>>>> 1f6082bf
 }