package com.johnsnowlabs.storage

trait Database extends Serializable {
  val name: String
<<<<<<< HEAD
=======
  override def toString: String = {
    name
  }
>>>>>>> 99fdc047
}
object Database {
  type Name = Database
  val EMBEDDINGS: Name = new Name {
    override val name: String = "EMBEDDINGS"
  }
  val TMVOCAB: Name = new Name {
    override val name: String = "TMVOCAB"
  }
  val TMEDGES: Name = new Name {
    override val name: String = "TMEDGES"
  }
  val TMNODES: Name = new Name {
    override val name: String = "TMNODES"
  }
}<|MERGE_RESOLUTION|>--- conflicted
+++ resolved
@@ -2,12 +2,9 @@
 
 trait Database extends Serializable {
   val name: String
-<<<<<<< HEAD
-=======
   override def toString: String = {
     name
   }
->>>>>>> 99fdc047
 }
 object Database {
   type Name = Database
