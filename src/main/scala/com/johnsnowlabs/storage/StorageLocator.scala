--- conflicted
+++ resolved
@@ -15,27 +15,14 @@
  * limitations under the License.
  */
 
-<<<<<<< HEAD
 package com.johnsnowlabs.storage
 
-=======
->>>>>>> a312d78f
 import com.johnsnowlabs.util.{ConfigHelper, ConfigLoader}
 import org.apache.hadoop.fs.{FileSystem, Path}
 import org.apache.spark.sql.SparkSession
 
 case class StorageLocator(database: String, storageRef: String, sparkSession: SparkSession) {
 
-<<<<<<< HEAD
-  private val fileSystem = FileSystem.get(sparkSession.sparkContext.hadoopConfiguration)
-
-  private val clusterTmpLocation: String = {
-    val tmpLocation = ConfigLoader.getConfigStringValue(ConfigHelper.storageTmpDir)
-    val tmpLocationPath = new Path(tmpLocation)
-    fileSystem.mkdirs(tmpLocationPath)
-    fileSystem.deleteOnExit(tmpLocationPath)
-    tmpLocation
-=======
   private lazy val fileSystem = FileSystem.get(sparkSession.sparkContext.hadoopConfiguration)
 
   private val clusterTmpLocation: String = {
@@ -48,7 +35,6 @@
       fileSystem.deleteOnExit(tmpLocationPath)
       tmpLocation
     }
->>>>>>> a312d78f
   }
 
   val clusterFileName: String = {
@@ -56,13 +42,6 @@
   }
 
   val clusterFilePath: Path = {
-<<<<<<< HEAD
-    Path.mergePaths(new Path(fileSystem.getUri.toString + clusterTmpLocation), new Path("/" + clusterFileName))
-  }
-
-  val destinationScheme: String = {
-    fileSystem.getScheme
-=======
     if (!getTmpLocation.startsWith("s3:/")) {
       Path.mergePaths(new Path(fileSystem.getUri.toString + clusterTmpLocation), new Path("/" + clusterFileName))
     } else new Path(clusterTmpLocation + "/" + clusterFileName)
@@ -72,7 +51,6 @@
 
   private def getTmpLocation: String = {
     ConfigLoader.getConfigStringValue(ConfigHelper.storageTmpDir)
->>>>>>> a312d78f
   }
 
 }
