/*
 * Copyright 2017-2022 John Snow Labs
 *
 * Licensed under the Apache License, Version 2.0 (the "License");
 * you may not use this file except in compliance with the License.
 * You may obtain a copy of the License at
 *
 *    http://www.apache.org/licenses/LICENSE-2.0
 *
 * Unless required by applicable law or agreed to in writing, software
 * distributed under the License is distributed on an "AS IS" BASIS,
 * WITHOUT WARRANTIES OR CONDITIONS OF ANY KIND, either express or implied.
 * See the License for the specific language governing permissions and
 * limitations under the License.
 */

package com.johnsnowlabs.nlp;

import com.johnsnowlabs.nlp.annotators.LemmatizerModel;
import com.johnsnowlabs.nlp.annotators.Tokenizer;
import com.johnsnowlabs.nlp.pretrained.PretrainedPipeline;
import com.johnsnowlabs.storage.StorageHelper;
import org.apache.spark.ml.Pipeline;
import org.apache.spark.ml.PipelineModel;
import org.apache.spark.ml.PipelineStage;
import org.apache.spark.sql.Dataset;
import org.apache.spark.sql.Encoders;
import org.apache.spark.sql.Row;
import org.apache.spark.sql.SparkSession;

import java.util.LinkedList;

public class GeneralAnnotationsTest {

    public static void main(String[] args) {

        DocumentAssembler document = new DocumentAssembler();
        document.setInputCol("text");
        document.setOutputCol("document");
        document.setCleanupMode("disabled");

        Tokenizer tokenizer = new Tokenizer();
        tokenizer.setInputCols(new String[]{"document"});
        tokenizer.setOutputCol("token");

        Pipeline pipeline = new Pipeline();
        pipeline.setStages(new PipelineStage[]{document, tokenizer});

        SparkSession spark = com.johnsnowlabs.nlp.SparkNLP.start(
                false,
                false,
<<<<<<< HEAD
                false,
                false,
=======
>>>>>>> 5e41363b
                "16G",
                "",
                "",
                "");

        LinkedList<String> text = new java.util.LinkedList<>();

        text.add("Peter is a very good person");

        Dataset<Row> data = spark.createDataset(text, Encoders.STRING()).toDF("text");

        PipelineModel pipelineModel = pipeline.fit(data);

        Dataset<Row> transformed = pipelineModel.transform(data);
        transformed.show();

        PretrainedPipeline pretrained = new PretrainedPipeline("explain_document_dl");
        pretrained.transform(data).show();

        LemmatizerModel lemmatizer = LemmatizerModel.pretrained("lemma_antbnc");
        lemmatizer.setInputCols(new String[]{"token"});
        lemmatizer.setOutputCol("lemma");

        lemmatizer.transform(transformed).show();

        LightPipeline lightPipeline = new LightPipeline(pipelineModel, true);

        java.util.Map<String, java.util.List<String>> result = lightPipeline.annotateJava("Peter is a very good person.");

        System.out.println(result.get("token"));

        java.util.ArrayList<String> list = new java.util.ArrayList<>();
        list.add("Peter is a good person.");
        list.add("Roy lives in Germany.");

        System.out.println(lightPipeline.annotateJava(list));

        StorageHelper.load(
                "src/test/resources/random_embeddings_dim4.txt",
                spark,
                "random",
                "random_ref",
                false
        );

        System.out.println("\nFinished testing Spark NLP on JAVA");

    }
}<|MERGE_RESOLUTION|>--- conflicted
+++ resolved
@@ -49,11 +49,6 @@
         SparkSession spark = com.johnsnowlabs.nlp.SparkNLP.start(
                 false,
                 false,
-<<<<<<< HEAD
-                false,
-                false,
-=======
->>>>>>> 5e41363b
                 "16G",
                 "",
                 "",
