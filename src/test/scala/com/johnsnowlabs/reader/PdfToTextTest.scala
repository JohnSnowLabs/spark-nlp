/*
 * Copyright 2017-2025 John Snow Labs
 *
 * Licensed under the Apache License, Version 2.0 (the "License");
 * you may not use this file except in compliance with the License.
 * You may obtain a copy of the License at
 *
 *    http://www.apache.org/licenses/LICENSE-2.0
 *
 * Unless required by applicable law or agreed to in writing, software
 * distributed under the License is distributed on an "AS IS" BASIS,
 * WITHOUT WARRANTIES OR CONDITIONS OF ANY KIND, either express or implied.
 * See the License for the specific language governing permissions and
 * limitations under the License.
 */
package com.johnsnowlabs.reader

import com.johnsnowlabs.nlp.util.io.ResourceHelper
import com.johnsnowlabs.tags.FastTest
import org.apache.spark.ml.Pipeline
import org.apache.spark.sql.functions.{col, trim, regexp_replace}
import org.scalatest.flatspec.AnyFlatSpec

class PdfToTextTest extends AnyFlatSpec {

  private val spark = ResourceHelper.spark
  spark.conf.set("spark.sql.legacy.allowUntypedScalaUDF", "true")

  "PdfToText" should "read PDF files" taggedAs FastTest in {
    val pdfToText = new PdfToText().setStoreSplittedPdf(true)
    val dummyDataFrame = spark.read.format("binaryFile").load("src/test/resources/reader/pdf")
    val pipelineModel = new Pipeline()
      .setStages(Array(pdfToText))
      .fit(dummyDataFrame)

    val pdfDf = pipelineModel.transform(dummyDataFrame)
    pdfDf.show(truncate = false)

    assert(pdfDf.count() > 0)
  }

  it should "not include content data when setStoreSplittedPdf is false" taggedAs FastTest in {
    val pdfToText = new PdfToText()
      .setStoreSplittedPdf(false)
    val dummyDataFrame = spark.read.format("binaryFile").load("src/test/resources/reader/pdf")

    val pipelineModel = new Pipeline()
      .setStages(Array(pdfToText))
      .fit(dummyDataFrame)

    val pdfDf = pipelineModel.transform(dummyDataFrame)
    pdfDf.show()

    assert(pdfDf.filter(col("content").isNotNull).count() == 0)
  }

  it should "identify the correct number of pages" taggedAs FastTest in {
    val pdfToText = new PdfToText()
      .setStoreSplittedPdf(true)
      .setSplitPage(true)
    val dummyDataFrame = spark.read.format("binaryFile").load("src/test/resources/reader/pdf")
    val pipelineModel = new Pipeline()
      .setStages(Array(pdfToText))
      .fit(dummyDataFrame)

    val pdfDf = pipelineModel.transform(dummyDataFrame)
    pdfDf.show()

    assert(pdfDf.filter(col("pagenum") > 0).count() >= 1)
  }

  it should "work with onlyPageNum" taggedAs FastTest in {
    val pdfToText = new PdfToText()
      .setOnlyPageNum(true)
    val dummyDataFrame = spark.read.format("binaryFile").load("src/test/resources/reader/pdf")
    val pipelineModel = new Pipeline()
      .setStages(Array(pdfToText))
      .fit(dummyDataFrame)

    val pdfDf = pipelineModel.transform(dummyDataFrame)
    pdfDf.show(truncate = false)

    assert(pdfDf.filter(col("pagenum") === 0).count() == 0)
    assert(pdfDf.filter(col("text") === "").count() > 0)
  }

<<<<<<< HEAD
  it should "sort a PDF document with scattered text" taggedAs FastTest in {
    import spark.implicits._
    val pdfToText = new PdfToText()
      .setTextStripper("PDFLayoutTextStripper")
      .setSort(true)
    val dummyDataFrame =
      spark.read.format("binaryFile").load("src/test/resources/reader/pdf/unsorted_text.pdf")
    val pipelineModel = new Pipeline()
      .setStages(Array(pdfToText))
      .fit(dummyDataFrame)

    val pdfDf = pipelineModel.transform(dummyDataFrame)
    val actualResult =
      pdfDf.select(trim(regexp_replace(col("text"), "\\s+", " "))).as[String].collect()(0)

    val expectedResult =
      "A random heading up here. Hello, this is line 1. This is line 2, but it's placed above line 3." +
        " Line 3 should be below line 2. Finally, this is line 4, far away."
    assert(actualResult == expectedResult)
  }

=======
>>>>>>> c4cf4bbf
}<|MERGE_RESOLUTION|>--- conflicted
+++ resolved
@@ -34,7 +34,7 @@
       .fit(dummyDataFrame)
 
     val pdfDf = pipelineModel.transform(dummyDataFrame)
-    pdfDf.show(truncate = false)
+    pdfDf.show()
 
     assert(pdfDf.count() > 0)
   }
@@ -84,7 +84,6 @@
     assert(pdfDf.filter(col("text") === "").count() > 0)
   }
 
-<<<<<<< HEAD
   it should "sort a PDF document with scattered text" taggedAs FastTest in {
     import spark.implicits._
     val pdfToText = new PdfToText()
@@ -106,6 +105,4 @@
     assert(actualResult == expectedResult)
   }
 
-=======
->>>>>>> c4cf4bbf
 }