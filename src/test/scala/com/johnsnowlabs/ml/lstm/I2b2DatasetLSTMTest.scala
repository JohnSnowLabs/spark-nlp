--- conflicted
+++ resolved
@@ -43,10 +43,6 @@
   val trainAnnotations = reader.read(trainDatasetPath)
   val trainDataset = extractFeatures(trainAnnotations).toArray
   val trainLabels = extractLabels(trainAnnotations)
-<<<<<<< HEAD
-=======
-
->>>>>>> a30fbc45
   val trainDatasetIterator = new LSTMRecordIterator(trainDataset, trainLabels.toArray)
 
   val lranges:List[Double] = (3.5e-7 to 3.5e-7).by(5e-8).toList
@@ -117,7 +113,6 @@
   /* transform annotations into arrays of embeddings */
   def extractFeatures(annotations: Seq[I2b2AnnotationAndText]) = annotations.map { annotation =>
     val textTokens = annotation.text.split(" ")
-<<<<<<< HEAD
     val leftC = splitPlus(textTokens.slice(0, annotation.start)).map(wordVectors.get.getEmbeddings).map(normalize).map(_ ++ nonTargetMark)
     val rightC = splitPlus(textTokens.slice(annotation.end + 1, textTokens.length)).map(wordVectors.get.getEmbeddings).map(normalize).map(_ ++ nonTargetMark)
     val target = splitPlus(textTokens.slice(annotation.start, annotation.end + 1)).map(wordVectors.get.getEmbeddings).map(normalize).map(_ ++ targetMark)
@@ -126,16 +121,6 @@
   }
 
   def splitPlus(tokens: Seq[String]) : Array[String]= tokens.flatMap { token =>
-=======
-    val leftC = textTokens.slice(0, annotation.start).map(wordVectors.get.getEmbeddings).map(normalize).map(_ ++ nonTargetMark)
-    val rightC = textTokens.slice(annotation.end + 1, textTokens.length).map(wordVectors.get.getEmbeddings).map(normalize).map(_ ++ nonTargetMark)
-    val target = textTokens.slice(annotation.start, annotation.end + 1).map(wordVectors.get.getEmbeddings).map(normalize).map(_ ++ targetMark)
-    //val ttokens = textTokens.slice(annotation.start, annotation.end + 1)
-    leftC ++ target ++ rightC
-  }
-
-  def splitPlus(tokens: Seq[String]) : Seq[String]= tokens.flatMap { token =>
->>>>>>> a30fbc45
     if(token.contains("+")) {
       val processed :String = token.flatMap {
         case '+' => Seq(' ', '+', ' ')
@@ -145,12 +130,7 @@
     }
     else
       Seq(token)
-<<<<<<< HEAD
   }.toArray
-
-=======
-  }
->>>>>>> a30fbc45
 
   def extractLabels(annotations: Seq[I2b2AnnotationAndText]) = annotations.map{_.label}.map{label => mappings.get(label).get}
 
