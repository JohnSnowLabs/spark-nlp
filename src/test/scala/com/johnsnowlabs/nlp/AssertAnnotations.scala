/*
 * Copyright 2017-2022 John Snow Labs
 *
 * Licensed under the Apache License, Version 2.0 (the "License");
 * you may not use this file except in compliance with the License.
 * You may obtain a copy of the License at
 *
 *    http://www.apache.org/licenses/LICENSE-2.0
 *
 * Unless required by applicable law or agreed to in writing, software
 * distributed under the License is distributed on an "AS IS" BASIS,
 * WITHOUT WARRANTIES OR CONDITIONS OF ANY KIND, either express or implied.
 * See the License for the specific language governing permissions and
 * limitations under the License.
 */

package com.johnsnowlabs.nlp

import org.apache.spark.sql.Dataset

import scala.collection.mutable

object AssertAnnotations {

  def getActualResult(dataSet: Dataset[_], columnName: String): Array[Seq[Annotation]] = {
    val result = columnName + ".result"
    val metadata = columnName + ".metadata"
    val begin = columnName + ".begin"
    val end = columnName + ".end"
    val annotatorType = columnName + ".annotatorType"
<<<<<<< HEAD
    dataSet
      .select(result, metadata, begin, end, annotatorType)
=======
    val embeddings = columnName + ".embeddings"

    dataSet
      .select(result, metadata, begin, end, annotatorType, embeddings)
>>>>>>> bf30c992
      .rdd
      .map { row =>
        val resultSeq: Seq[String] =
          row.getAs[String]("result").asInstanceOf[mutable.WrappedArray[String]]
<<<<<<< HEAD
        val metadataSeq: Seq[Map[String, String]] =
          row
            .getAs[Map[String, String]]("metadata")
            .asInstanceOf[mutable.WrappedArray[Map[String, String]]]
        val beginSeq: Seq[Int] = row.getAs[Int]("begin").asInstanceOf[mutable.WrappedArray[Int]]
        val endSeq: Seq[Int] = row.getAs[Int]("end").asInstanceOf[mutable.WrappedArray[Int]]
        val annotatorTypeSeq: Seq[String] =
          row.getAs[String]("annotatorType").asInstanceOf[mutable.WrappedArray[String]]
        resultSeq.zipWithIndex.map { case (token, index) =>
          val annotatorType = annotatorTypeSeq(index)
          Annotation(annotatorType, beginSeq(index), endSeq(index), token, metadataSeq(index))
=======
        val metadataSeq: Seq[Map[String, String]] = row
          .getAs[Map[String, String]]("metadata")
          .asInstanceOf[mutable.WrappedArray[Map[String, String]]]
        val beginSeq: Seq[Int] = row.getAs[Int]("begin").asInstanceOf[mutable.WrappedArray[Int]]
        val endSeq: Seq[Int] = row.getAs[Int]("end").asInstanceOf[mutable.WrappedArray[Int]]
        val annotatorTypeSeq: Seq[String] = row
          .getAs[String]("annotatorType")
          .asInstanceOf[mutable.WrappedArray[String]]
        val embeddings: Seq[Seq[Float]] = row
          .getAs[Seq[Float]]("embeddings")
          .asInstanceOf[mutable.WrappedArray[Seq[Float]]]

        resultSeq.zipWithIndex.map { case (token, index) =>
          val annotatorType = annotatorTypeSeq(index)
          val embedding = embeddings(index).toArray
          Annotation(
            annotatorType,
            beginSeq(index),
            endSeq(index),
            token,
            metadataSeq(index),
            embedding)
>>>>>>> bf30c992
        }
      }
      .collect()
  }

  def assertFields(
      expectedResult: Array[Seq[Annotation]],
      actualResult: Array[Seq[Annotation]]): Unit = {
    expectedResult.zipWithIndex.foreach { case (expectedAnnotationDocument, indexDocument) =>
      val actualDocument = actualResult(indexDocument)
      expectedAnnotationDocument.zipWithIndex.foreach { case (expectedAnnotation, index) =>
        val actualResult = actualDocument(index).result
        val actualBegin = actualDocument(index).begin
        val actualEnd = actualDocument(index).end
        val actualMetadata = actualDocument(index).metadata
        val actualAnnotatorType = actualDocument(index).annotatorType
        val expectedResult = expectedAnnotation.result
        val expectedBegin = expectedAnnotation.begin
        val expectedEnd = expectedAnnotation.end
        val expectedMetadata = expectedAnnotation.metadata
        val expectedAnnotatorType = expectedAnnotation.annotatorType
        assert(
          actualResult == expectedResult,
          s"actual result $actualResult != expected result $expectedResult")
        assert(
          actualBegin == expectedBegin,
          s"actual begin $actualBegin != expected result $expectedBegin")
        assert(actualEnd == expectedEnd, s"actual end $actualEnd != expected end $expectedEnd")
        assert(
          actualMetadata == expectedMetadata,
          s"actual begin $actualMetadata != expected result $expectedMetadata")
        assert(
          actualAnnotatorType == expectedAnnotatorType,
          s"actual annotatorType $actualMetadata != expected annotatorType $expectedMetadata")
      }
    }
  }

}<|MERGE_RESOLUTION|>--- conflicted
+++ resolved
@@ -28,32 +28,14 @@
     val begin = columnName + ".begin"
     val end = columnName + ".end"
     val annotatorType = columnName + ".annotatorType"
-<<<<<<< HEAD
-    dataSet
-      .select(result, metadata, begin, end, annotatorType)
-=======
     val embeddings = columnName + ".embeddings"
 
     dataSet
       .select(result, metadata, begin, end, annotatorType, embeddings)
->>>>>>> bf30c992
       .rdd
       .map { row =>
         val resultSeq: Seq[String] =
           row.getAs[String]("result").asInstanceOf[mutable.WrappedArray[String]]
-<<<<<<< HEAD
-        val metadataSeq: Seq[Map[String, String]] =
-          row
-            .getAs[Map[String, String]]("metadata")
-            .asInstanceOf[mutable.WrappedArray[Map[String, String]]]
-        val beginSeq: Seq[Int] = row.getAs[Int]("begin").asInstanceOf[mutable.WrappedArray[Int]]
-        val endSeq: Seq[Int] = row.getAs[Int]("end").asInstanceOf[mutable.WrappedArray[Int]]
-        val annotatorTypeSeq: Seq[String] =
-          row.getAs[String]("annotatorType").asInstanceOf[mutable.WrappedArray[String]]
-        resultSeq.zipWithIndex.map { case (token, index) =>
-          val annotatorType = annotatorTypeSeq(index)
-          Annotation(annotatorType, beginSeq(index), endSeq(index), token, metadataSeq(index))
-=======
         val metadataSeq: Seq[Map[String, String]] = row
           .getAs[Map[String, String]]("metadata")
           .asInstanceOf[mutable.WrappedArray[Map[String, String]]]
@@ -76,7 +58,6 @@
             token,
             metadataSeq(index),
             embedding)
->>>>>>> bf30c992
         }
       }
       .collect()
