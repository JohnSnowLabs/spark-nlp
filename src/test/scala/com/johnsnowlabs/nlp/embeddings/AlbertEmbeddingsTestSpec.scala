package com.johnsnowlabs.nlp.embeddings

import com.johnsnowlabs.nlp.annotator._
import com.johnsnowlabs.nlp.base._
import com.johnsnowlabs.nlp.util.io.ResourceHelper
import com.johnsnowlabs.tags.SlowTest
import com.johnsnowlabs.util.Benchmark
import org.apache.spark.ml.Pipeline
import org.apache.spark.sql.functions.size
import org.scalatest._


class AlbertEmbeddingsTestSpec extends FlatSpec {

<<<<<<< HEAD
  "ALBert Embeddings" should "correctly load pretrained model" in {
=======
  "ALBert Embeddings" should "correctly load pretrained model" taggedAs SlowTest in {
>>>>>>> a3054768

    val smallCorpus = ResourceHelper.spark.read.option("header","true")
      .csv("src/test/resources/embeddings/sentence_embeddings.csv")

    val documentAssembler = new DocumentAssembler()
      .setInputCol("text")
      .setOutputCol("document")

    val sentence = new SentenceDetector()
      .setInputCols("document")
      .setOutputCol("sentence")

    val tokenizer = new Tokenizer()
      .setInputCols(Array("sentence"))
      .setOutputCol("token")

    val embeddings = AlbertEmbeddings.pretrained()
      .setInputCols("sentence", "token")
      .setOutputCol("embeddings")

    val pipeline = new Pipeline()
      .setStages(Array(
        documentAssembler,
        sentence,
        tokenizer,
        embeddings
      ))

    val pipelineDF = pipeline.fit(smallCorpus).transform(smallCorpus)
    pipelineDF.select("token.result").show(1, false)
    pipelineDF.select("embeddings.result").show(1, false)
    pipelineDF.select("embeddings.metadata").show(1, false)
    pipelineDF.select("embeddings.embeddings").show(1, truncate = 300)
    pipelineDF.select(size(pipelineDF("embeddings.embeddings")).as("embeddings_size")).show(1)
    Benchmark.time("Time to save BertEmbeddings results") {
      pipelineDF.select("embeddings").write.mode("overwrite").parquet("./tmp_albert_embeddings")
    }

  }

}<|MERGE_RESOLUTION|>--- conflicted
+++ resolved
@@ -12,49 +12,45 @@
 
 class AlbertEmbeddingsTestSpec extends FlatSpec {
 
-<<<<<<< HEAD
-  "ALBert Embeddings" should "correctly load pretrained model" in {
-=======
-  "ALBert Embeddings" should "correctly load pretrained model" taggedAs SlowTest in {
->>>>>>> a3054768
+    "ALBert Embeddings" should "correctly load pretrained model" taggedAs SlowTest in {
 
-    val smallCorpus = ResourceHelper.spark.read.option("header","true")
-      .csv("src/test/resources/embeddings/sentence_embeddings.csv")
+        val smallCorpus = ResourceHelper.spark.read.option("header","true")
+          .csv("src/test/resources/embeddings/sentence_embeddings.csv")
 
-    val documentAssembler = new DocumentAssembler()
-      .setInputCol("text")
-      .setOutputCol("document")
+        val documentAssembler = new DocumentAssembler()
+          .setInputCol("text")
+          .setOutputCol("document")
 
-    val sentence = new SentenceDetector()
-      .setInputCols("document")
-      .setOutputCol("sentence")
+        val sentence = new SentenceDetector()
+          .setInputCols("document")
+          .setOutputCol("sentence")
 
-    val tokenizer = new Tokenizer()
-      .setInputCols(Array("sentence"))
-      .setOutputCol("token")
+        val tokenizer = new Tokenizer()
+          .setInputCols(Array("sentence"))
+          .setOutputCol("token")
 
-    val embeddings = AlbertEmbeddings.pretrained()
-      .setInputCols("sentence", "token")
-      .setOutputCol("embeddings")
+        val embeddings = AlbertEmbeddings.pretrained()
+          .setInputCols("sentence", "token")
+          .setOutputCol("embeddings")
 
-    val pipeline = new Pipeline()
-      .setStages(Array(
-        documentAssembler,
-        sentence,
-        tokenizer,
-        embeddings
-      ))
+        val pipeline = new Pipeline()
+          .setStages(Array(
+              documentAssembler,
+              sentence,
+              tokenizer,
+              embeddings
+          ))
 
-    val pipelineDF = pipeline.fit(smallCorpus).transform(smallCorpus)
-    pipelineDF.select("token.result").show(1, false)
-    pipelineDF.select("embeddings.result").show(1, false)
-    pipelineDF.select("embeddings.metadata").show(1, false)
-    pipelineDF.select("embeddings.embeddings").show(1, truncate = 300)
-    pipelineDF.select(size(pipelineDF("embeddings.embeddings")).as("embeddings_size")).show(1)
-    Benchmark.time("Time to save BertEmbeddings results") {
-      pipelineDF.select("embeddings").write.mode("overwrite").parquet("./tmp_albert_embeddings")
+        val pipelineDF = pipeline.fit(smallCorpus).transform(smallCorpus)
+        pipelineDF.select("token.result").show(1, false)
+        pipelineDF.select("embeddings.result").show(1, false)
+        pipelineDF.select("embeddings.metadata").show(1, false)
+        pipelineDF.select("embeddings.embeddings").show(1, truncate = 300)
+        pipelineDF.select(size(pipelineDF("embeddings.embeddings")).as("embeddings_size")).show(1)
+        Benchmark.time("Time to save BertEmbeddings results") {
+            pipelineDF.select("embeddings").write.mode("overwrite").parquet("./tmp_albert_embeddings")
+        }
+
     }
 
-  }
-
 }