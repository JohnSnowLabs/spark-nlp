--- conflicted
+++ resolved
@@ -152,12 +152,8 @@
       .setLabelColumn("label")
       .setMinEpochs(1)
       .setMaxEpochs(3)
-<<<<<<< HEAD
       .setDatasetPath("src/test/resources/ner-corpus/test_ner_dataset.txt")
-=======
-      .setDatsetPath("src/test/resources/ner-corpus/test_ner_dataset.txt")
       .setEmbeddingsSource("src/test/resources/ner-corpus/test_embeddings.txt", 3, WordEmbeddingsFormat.Text)
->>>>>>> 680d5ef5
       .setC0(34)
       .setL2(3.0)
       .setOutputCol("ner")
