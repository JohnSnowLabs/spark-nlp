--- conflicted
+++ resolved
@@ -96,21 +96,6 @@
     assert(found.get == b.name_en_old)
   }
 
-<<<<<<< HEAD
-  "CloudResourceDownloader" should "allow download of model for 2.4 for 2.3 found resource" in {
-    val found = ResourceMetadata.resolveResource(
-      List(b.name_en_251_23),
-      ResourceRequest("name", Some("en"), "", Version(2, 5, 1), Version(2, 4, 4)))
-    assert(found.isDefined)
-  }
-
-  "CloudResourceDownloader" should "not allow download of model for 3 for 2.3 found resource" in {
-    val found = ResourceMetadata.resolveResource(
-      List(b.name_en_251_23),
-      ResourceRequest("name", Some("en"), "", Version(2, 5, 1), Version(3)))
-    assert(found.isEmpty)
-  }
-
   "CloudResourceDownloader" should "allow download of model for 3.0.x on spark 3.x found resource" in {
     val found = ResourceMetadata.resolveResource(
       List(b.name_en_300_30),
@@ -118,15 +103,6 @@
     assert(found.isDefined)
   }
 
-=======
-  "CloudResourceDownloader" should "allow download of model for 3.0.x on spark 3.x found resource" in {
-    val found = ResourceMetadata.resolveResource(
-      List(b.name_en_300_30),
-      ResourceRequest("name", Some("en"), "", Version(3, 0, 0), Version(3, 0)))
-    assert(found.isDefined)
-  }
-
->>>>>>> 5e41363b
   "Pretrained" should "allow download of BERT Tiny from public S3 Bucket" in {
     BertEmbeddings.pretrained("small_bert_L2_128", lang = "en")
   }
