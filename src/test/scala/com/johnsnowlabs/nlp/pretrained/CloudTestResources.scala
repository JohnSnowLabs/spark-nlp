--- conflicted
+++ resolved
@@ -49,21 +49,9 @@
 
   val name_en_new_disabled =
     new ResourceMetadata("name", Some("en"), None, None, false, new Timestamp(1))
-<<<<<<< HEAD
-
-  val name_de = new ResourceMetadata("name", Some("de"), None, None, true, new Timestamp(1))
-  val name_en_251_23 = new ResourceMetadata(
-    "name",
-    Some("en"),
-    Some(Version(2, 5, 1)),
-    Some(Version(2, 3)),
-    true,
-    new Timestamp(1))
-=======
 
   val name_de = new ResourceMetadata("name", Some("de"), None, None, true, new Timestamp(1))
 
->>>>>>> 5e41363b
   val name_en_300_30 = new ResourceMetadata(
     "name",
     Some("en"),
@@ -71,10 +59,7 @@
     Some(Version(3, 0)),
     true,
     new Timestamp(1))
-<<<<<<< HEAD
-=======
 
->>>>>>> 5e41363b
   val bert_tiny_en_300_30 = new ResourceMetadata(
     "small_bert_L2_128",
     Some("en"),
@@ -82,12 +67,8 @@
     Some(Version(3, 0)),
     true,
     new Timestamp(1))
-<<<<<<< HEAD
-  val all = List(
-=======
 
   val all: List[ResourceMetadata] = List(
->>>>>>> 5e41363b
     name_en_123_345_new,
     name_en_12_34_old,
     name_en_old,
