--- conflicted
+++ resolved
@@ -110,26 +110,6 @@
     assert(versions.get.libVersion.get == expectedSparkNLPVersion)
   }
 
-<<<<<<< HEAD
-  it should "get model with spark==2.4 and spark-nlp==2.4.0 when spark==2.4 and spark-nlp==2.4.5" in {
-    val resourcePath = "src/test/resources/resource-downloader/test_example1.json"
-    val mockResourceDownloader: MockResourceDownloader = new MockResourceDownloader(resourcePath)
-    val resourceMetadata = mockResourceDownloader.resources
-    val resourceRequest = ResourceRequest(
-      "bert_base_cased",
-      libVersion = Version(List(2, 4, 5)),
-      sparkVersion = Version(List(2, 4)))
-    val expectedSparkNLPVersion = Version(List(2, 4, 0))
-    val expectedSparkVersion = Version(List(2, 4))
-
-    val versions = ResourceMetadata.resolveResource(resourceMetadata, resourceRequest)
-
-    assert(versions.get.sparkVersion.get == expectedSparkVersion)
-    assert(versions.get.libVersion.get == expectedSparkNLPVersion)
-  }
-
-=======
->>>>>>> 5e41363b
   it should "get model with spark==3.0 and sparknlp==2.4.5 when spark==3.0 and spark-nlp==2.4.5" in {
     val resourcePath = "src/test/resources/resource-downloader/test_example1.json"
     val mockResourceDownloader: MockResourceDownloader = new MockResourceDownloader(resourcePath)
@@ -147,26 +127,6 @@
     assert(versions.get.libVersion.get == expectedSparkNLPVersion)
   }
 
-<<<<<<< HEAD
-  it should "get model with spark==2.4 and spark-nlp==3.3.0 when spark==2.4 and spark-nlp==3.3.0" in {
-    val resourcePath = "src/test/resources/resource-downloader/test_models_same_time.json"
-    val mockResourceDownloader: MockResourceDownloader = new MockResourceDownloader(resourcePath)
-    val resourceMetadata = mockResourceDownloader.resources
-    val resourceRequest = ResourceRequest(
-      "bert_base_cased",
-      libVersion = Version(List(3, 3, 0)),
-      sparkVersion = Version(List(2, 4)))
-    val expectedSparkNLPVersion = Version(List(3, 3, 0))
-    val expectedSparkVersion = Version(List(2, 4))
-
-    val versions = ResourceMetadata.resolveResource(resourceMetadata, resourceRequest)
-
-    assert(versions.get.sparkVersion.get == expectedSparkVersion)
-    assert(versions.get.libVersion.get == expectedSparkNLPVersion)
-  }
-
-=======
->>>>>>> 5e41363b
   it should "get model with spark==3.0 and spark-nlp==3.3.0 when spark==3.0 and spark-nlp==3.3.0" in {
     val resourcePath = "src/test/resources/resource-downloader/test_models_same_time.json"
     val mockResourceDownloader: MockResourceDownloader = new MockResourceDownloader(resourcePath)
@@ -200,26 +160,6 @@
     assert(versions.get.sparkVersion.get == expectedSparkVersion)
     assert(versions.get.libVersion.get == expectedSparkNLPVersion)
 
-<<<<<<< HEAD
-  }
-
-  it should "get model with spark==2.4 and spark-nlp==3.3.0 when spark==2.4 and spark-nlp==3.3.0 and newest model version is 3.0" in {
-    val resourcePath = "src/test/resources/resource-downloader/test_bert_v3_newest.json"
-    val mockResourceDownloader: MockResourceDownloader = new MockResourceDownloader(resourcePath)
-    val resourceMetadata = mockResourceDownloader.resources
-    val resourceRequest = ResourceRequest(
-      "bert_base_cased",
-      libVersion = Version(List(3, 3, 0)),
-      sparkVersion = Version(List(2, 4)))
-    val expectedSparkNLPVersion = Version(List(3, 3, 0))
-    val expectedSparkVersion = Version(List(2, 4))
-
-    val versions = ResourceMetadata.resolveResource(resourceMetadata, resourceRequest)
-
-    assert(versions.get.sparkVersion.get == expectedSparkVersion)
-    assert(versions.get.libVersion.get == expectedSparkNLPVersion)
-=======
->>>>>>> 5e41363b
   }
 
   it should "get model with spark==3.0 and spark-nlp==3.3.0 when spark==3.0 and spark-nlp==3.3.0 and newest model version is 2.4" in {
@@ -244,15 +184,9 @@
     val mockResourceDownloader: MockResourceDownloader = new MockResourceDownloader(resourcePath)
     val resourceMetadata = mockResourceDownloader.resources
     val resourceRequest = ResourceRequest(
-<<<<<<< HEAD
-      "bert_base_cased",
-      libVersion = Version(List(3, 3, 0)),
-      sparkVersion = Version(List(2, 4)))
-=======
       "tfhub_use_multi",
       libVersion = Version(List(3, 3, 4)),
       sparkVersion = Version(List(3, 0)))
->>>>>>> 5e41363b
     val expectedSparkNLPVersion = Version(List(3, 3, 0))
     val expectedSparkVersion = Version(List(3, 0))
     val expectedTimestamp = getTimestamp("2021-05-06T17:52:37.778Z")
@@ -272,31 +206,4 @@
     new Timestamp(parsedDate.getTime)
   }
 
-  it should "get most recent model when spark and spark-nlp versions are the same" in {
-    val resourcePath = "src/test/resources/resource-downloader/test_bert_v2_newest.json"
-    val mockResourceDownloader: MockResourceDownloader = new MockResourceDownloader(resourcePath)
-    val resourceMetadata = mockResourceDownloader.resources
-    val resourceRequest = ResourceRequest(
-      "tfhub_use_multi",
-      libVersion = Version(List(3, 3, 4)),
-      sparkVersion = Version(List(3, 0)))
-    val expectedSparkNLPVersion = Version(List(3, 3, 0))
-    val expectedSparkVersion = Version(List(3, 0))
-    val expectedTimestamp = getTimestamp("2021-05-06T17:52:37.778Z")
-
-    val versions = ResourceMetadata.resolveResource(resourceMetadata, resourceRequest)
-
-    assert(versions.get.sparkVersion.get == expectedSparkVersion)
-    assert(versions.get.libVersion.get == expectedSparkNLPVersion)
-    assert(versions.get.time == expectedTimestamp)
-  }
-
-  private def getTimestamp(date: String): Timestamp = {
-    val UTC = TimeZone.getTimeZone("UTC")
-    val dateFormat = new SimpleDateFormat("yyyy-MM-dd'T'HH:mm:ss.SSS'Z'")
-    dateFormat.setTimeZone(UTC)
-    val parsedDate = dateFormat.parse(date)
-    new Timestamp(parsedDate.getTime)
-  }
-
 }