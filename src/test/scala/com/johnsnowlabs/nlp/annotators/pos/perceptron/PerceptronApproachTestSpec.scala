--- conflicted
+++ resolved
@@ -6,6 +6,7 @@
 import com.johnsnowlabs.nlp.util.io.ResourceHelper
 import com.johnsnowlabs.nlp.{ContentProvider, DataBuilder, SparkNLP}
 import org.apache.spark.sql.DataFrame
+import org.apache.spark.sql.functions.explode
 import org.scalatest._
 //import org.spark_project.dmg.pmml.False
 
@@ -63,23 +64,6 @@
     test="src/test/resources/test.txt"
   )
 
-<<<<<<< HEAD
-  "A Perceptron Tagger" should "be readable and writable" in {
-    val trainingPerceptronDF = POS().readDataset(ResourceHelper.spark, "src/test/resources/anc-pos-corpus-small/", "|", "tags")
-
-    val perceptronTagger = new PerceptronApproach()
-      .setPosColumn("tags")
-      .setNIterations(1)
-      .fit(trainingPerceptronDF)
-    val path = "./test-output-tmp/perceptrontagger"
-    try {
-      perceptronTagger.write.overwrite.save(path)
-      val perceptronTaggerRead = PerceptronModel.read.load(path)
-      assert(perceptronTagger.tag(perceptronTagger.getModel, tokenizedSentenceFromWsj).head.tags.head ==
-        perceptronTaggerRead.tag(perceptronTagger.getModel, tokenizedSentenceFromWsj).head.tags.head)
-    } catch {
-      case _: java.io.IOException => succeed
-=======
 
 
   "A Perceptron Tagger" should "Reload weights onto new object and have same preds" in {
@@ -252,7 +236,6 @@
 
       taggedWordBook
 
->>>>>>> ef65303e
     }
 
 
