/*
 * Copyright 2017-2022 John Snow Labs
 *
 * Licensed under the Apache License, Version 2.0 (the "License");
 * you may not use this file except in compliance with the License.
 * You may obtain a copy of the License at
 *
 *    http://www.apache.org/licenses/LICENSE-2.0
 *
 * Unless required by applicable law or agreed to in writing, software
 * distributed under the License is distributed on an "AS IS" BASIS,
 * WITHOUT WARRANTIES OR CONDITIONS OF ANY KIND, either express or implied.
 * See the License for the specific language governing permissions and
 * limitations under the License.
 */

package com.johnsnowlabs.nlp.annotators

import com.johnsnowlabs.nlp.Annotation
import com.johnsnowlabs.nlp.AnnotatorType.TOKEN
import com.johnsnowlabs.nlp.annotators.common.{IndexedTaggedWord, TaggedSentence, TaggedWord}
import com.johnsnowlabs.nlp.annotators.ws.TagsType.{
  LEFT_BOUNDARY,
  MIDDLE,
  RIGHT_BOUNDARY,
  SINGLE_WORD
}
import com.johnsnowlabs.nlp.annotators.ws.WordSegmenterModel
import com.johnsnowlabs.tags.FastTest
import org.scalatest.flatspec.AnyFlatSpec

class WordSegmenterModelTest extends AnyFlatSpec {

  "A Word Segmenter Model that predicts all tags right" should "build a word segment" taggedAs FastTest in {
    val taggedWords = Array(
      TaggedWord("有", LEFT_BOUNDARY),
      TaggedWord("限", MIDDLE),
      TaggedWord("公", MIDDLE),
      TaggedWord("司", RIGHT_BOUNDARY))
    val indexedTaggedWords = Array(
      IndexedTaggedWord("有", LEFT_BOUNDARY, 0, 0, None, Map("index" -> "0")),
      IndexedTaggedWord("限", MIDDLE, 1, 1, None, Map("index" -> "1")),
      IndexedTaggedWord("公", MIDDLE, 2, 2, None, Map("index" -> "2")),
      IndexedTaggedWord("司", RIGHT_BOUNDARY, 3, 3, None, Map("index" -> "3")))
    val taggedSentences = Array(TaggedSentence(taggedWords, indexedTaggedWords))
    val expectedWordSegments = Seq(Annotation(TOKEN, 0, 3, "有限公司", Map("sentence" -> "0")))

    val actualWordSegments = new WordSegmenterModel().buildWordSegments(taggedSentences)

    assert(actualWordSegments == expectedWordSegments)
  }

  "A Word Segmenter Model that does not predict any tag right for all elements" should "build only single words" taggedAs FastTest in {

    val taggedWords =
      Array(TaggedWord("永", MIDDLE), TaggedWord("和", MIDDLE), TaggedWord("服", MIDDLE))
    val indexedTaggedWords = Array(
      IndexedTaggedWord("永", MIDDLE, 0, 0, None, Map("index" -> "0")),
      IndexedTaggedWord("和", MIDDLE, 1, 1, None, Map("index" -> "1")),
      IndexedTaggedWord("服", MIDDLE, 2, 2, None, Map("index" -> "2")))
    val taggedSentences = Array(TaggedSentence(taggedWords, indexedTaggedWords))
    val expectedWordSegments = Seq(
      Annotation(TOKEN, 0, 0, "永", Map("sentence" -> "0")),
      Annotation(TOKEN, 1, 1, "和", Map("sentence" -> "0")),
      Annotation(TOKEN, 2, 2, "服", Map("sentence" -> "0")))

    val actualWordSegments = new WordSegmenterModel().buildWordSegments(taggedSentences)

    assert(actualWordSegments == expectedWordSegments)
  }

  "A Word Segmenter Model that predicts only one right word" should "build a word segment" taggedAs FastTest in {

    val taggedWords = Array(
      TaggedWord("永", LEFT_BOUNDARY),
      TaggedWord("和", RIGHT_BOUNDARY),
      TaggedWord("服", MIDDLE),
      TaggedWord("服", LEFT_BOUNDARY))
    val indexedTaggedWords = Array(
      IndexedTaggedWord("永", LEFT_BOUNDARY, 0, 0, None, Map("index" -> "0")),
      IndexedTaggedWord("和", RIGHT_BOUNDARY, 1, 1, None, Map("index" -> "1")),
      IndexedTaggedWord("服", MIDDLE, 2, 2, None, Map("index" -> "2")),
      IndexedTaggedWord("服", LEFT_BOUNDARY, 3, 3, None, Map("index" -> "3")))
    val taggedSentences = Array(TaggedSentence(taggedWords, indexedTaggedWords))
    val expectedWordSegments = Seq(
      Annotation(TOKEN, 0, 1, "永和", Map("sentence" -> "0")),
      Annotation(TOKEN, 2, 2, "服", Map("sentence" -> "0")),
      Annotation(TOKEN, 3, 3, "服", Map("sentence" -> "0")))

    val actualWordSegments = new WordSegmenterModel().buildWordSegments(taggedSentences)

    assert(actualWordSegments == expectedWordSegments)
  }

  "A Word Segmenter Model that predicts right words in between a sentence" should "build a word segment" taggedAs FastTest in {

    val taggedWords = Array(
      TaggedWord("永", LEFT_BOUNDARY),
      TaggedWord("和", RIGHT_BOUNDARY),
      TaggedWord("服", MIDDLE),
      TaggedWord("有", LEFT_BOUNDARY),
      TaggedWord("限", MIDDLE),
      TaggedWord("公", RIGHT_BOUNDARY),
<<<<<<< HEAD
      TaggedWord("服", LEFT_BOUNDARY),
=======
      TaggedWord("服", SINGLE_WORD),
>>>>>>> 5e41363b
      TaggedWord("奥", LEFT_BOUNDARY),
      TaggedWord("田", RIGHT_BOUNDARY))
    val indexedTaggedWords = Array(
      IndexedTaggedWord("永", LEFT_BOUNDARY, 0, 0, None, Map("index" -> "0")),
      IndexedTaggedWord("和", RIGHT_BOUNDARY, 1, 1, None, Map("index" -> "1")),
      IndexedTaggedWord("服", MIDDLE, 2, 2, None, Map("index" -> "2")),
      IndexedTaggedWord("有", LEFT_BOUNDARY, 3, 3, None, Map("index" -> "3")),
      IndexedTaggedWord("限", MIDDLE, 4, 4, None, Map("index" -> "4")),
      IndexedTaggedWord("公", RIGHT_BOUNDARY, 5, 5, None, Map("index" -> "5")),
      IndexedTaggedWord("服", SINGLE_WORD, 6, 6, None, Map("index" -> "6")),
      IndexedTaggedWord("奥", LEFT_BOUNDARY, 7, 7, None, Map("index" -> "7")),
      IndexedTaggedWord("田", RIGHT_BOUNDARY, 8, 8, None, Map("index" -> "8")))
    val taggedSentences = Array(TaggedSentence(taggedWords, indexedTaggedWords))
    val expectedWordSegments = Seq(
      Annotation(TOKEN, 0, 1, "永和", Map("sentence" -> "0")),
      Annotation(TOKEN, 2, 2, "服", Map("sentence" -> "0")),
      Annotation(TOKEN, 3, 5, "有限公", Map("sentence" -> "0")),
      Annotation(TOKEN, 6, 6, "服", Map("sentence" -> "0")),
      Annotation(TOKEN, 7, 8, "奥田", Map("sentence" -> "0")))

    val actualWordSegments = new WordSegmenterModel().buildWordSegments(taggedSentences)

    assert(actualWordSegments == expectedWordSegments)
  }

  "A word segment that predicts wrong words at the beginning of a sentence" should "build a word segment" taggedAs FastTest in {
    val taggedWords = Array(
      TaggedWord("永", LEFT_BOUNDARY),
      TaggedWord("和", MIDDLE),
      TaggedWord("服", MIDDLE),
      TaggedWord("有", LEFT_BOUNDARY),
      TaggedWord("限", MIDDLE),
      TaggedWord("公", RIGHT_BOUNDARY))
    val indexedTaggedWords = Array(
      IndexedTaggedWord("永", LEFT_BOUNDARY, 0, 0, None, Map("index" -> "0")),
      IndexedTaggedWord("和", MIDDLE, 1, 1, None, Map("index" -> "1")),
      IndexedTaggedWord("服", MIDDLE, 2, 2, None, Map("index" -> "2")),
      IndexedTaggedWord("有", LEFT_BOUNDARY, 3, 3, None, Map("index" -> "3")),
      IndexedTaggedWord("限", MIDDLE, 4, 4, None, Map("index" -> "4")),
      IndexedTaggedWord("公", RIGHT_BOUNDARY, 5, 5, None, Map("index" -> "5")))
    val taggedSentences = Array(TaggedSentence(taggedWords, indexedTaggedWords))
    val expectedWordSegments = Seq(
      Annotation(TOKEN, 0, 0, "永", Map("sentence" -> "0")),
      Annotation(TOKEN, 1, 1, "和", Map("sentence" -> "0")),
      Annotation(TOKEN, 2, 2, "服", Map("sentence" -> "0")),
      Annotation(TOKEN, 3, 5, "有限公", Map("sentence" -> "0")))

    val actualWordSegments = new WordSegmenterModel().buildWordSegments(taggedSentences)

    assert(actualWordSegments == expectedWordSegments)

  }

  "A word segment that predicts wrong words at the end of a sentence" should "build a word segment" taggedAs FastTest in {
    val taggedWords = Array(
      TaggedWord("有", LEFT_BOUNDARY),
      TaggedWord("限", MIDDLE),
      TaggedWord("公", RIGHT_BOUNDARY),
      TaggedWord("永", LEFT_BOUNDARY),
      TaggedWord("和", MIDDLE),
      TaggedWord("服", MIDDLE))
    val indexedTaggedWords = Array(
      IndexedTaggedWord("有", LEFT_BOUNDARY, 0, 0, None, Map("index" -> "0")),
      IndexedTaggedWord("限", MIDDLE, 1, 1, None, Map("index" -> "1")),
      IndexedTaggedWord("公", RIGHT_BOUNDARY, 2, 2, None, Map("index" -> "2")),
      IndexedTaggedWord("永", LEFT_BOUNDARY, 3, 3, None, Map("index" -> "3")),
      IndexedTaggedWord("和", MIDDLE, 4, 4, None, Map("index" -> "4")),
      IndexedTaggedWord("服", MIDDLE, 5, 5, None, Map("index" -> "5")))
    val taggedSentences = Array(TaggedSentence(taggedWords, indexedTaggedWords))
    val expectedWordSegments = Seq(
      Annotation(TOKEN, 0, 2, "有限公", Map("sentence" -> "0")),
      Annotation(TOKEN, 3, 3, "永", Map("sentence" -> "0")),
      Annotation(TOKEN, 4, 4, "和", Map("sentence" -> "0")),
      Annotation(TOKEN, 5, 5, "服", Map("sentence" -> "0")))

    val actualWordSegments = new WordSegmenterModel().buildWordSegments(taggedSentences)

    assert(actualWordSegments == expectedWordSegments)

  }

  "A Word Segmenter Model that predicts wrong words in between a sentence" should "build a word segment" taggedAs FastTest in {
    // 永和 服 装饰 。品 有限公司
    val taggedWords = Array(
      TaggedWord("永", LEFT_BOUNDARY),
      TaggedWord("和", RIGHT_BOUNDARY),
      TaggedWord("服", MIDDLE),
      TaggedWord("装", LEFT_BOUNDARY),
      TaggedWord("饰", RIGHT_BOUNDARY),
      TaggedWord("。", MIDDLE),
      TaggedWord("品", LEFT_BOUNDARY),
      TaggedWord("有", LEFT_BOUNDARY),
      TaggedWord("限", MIDDLE),
      TaggedWord("公", MIDDLE),
      TaggedWord("司", RIGHT_BOUNDARY))
    val indexedTaggedWords = Array(
      IndexedTaggedWord("永", LEFT_BOUNDARY, 0, 0, None, Map("index" -> "0")),
      IndexedTaggedWord("和", RIGHT_BOUNDARY, 1, 1, None, Map("index" -> "1")),
      IndexedTaggedWord("服", MIDDLE, 2, 2, None, Map("index" -> "2")),
      IndexedTaggedWord("装", LEFT_BOUNDARY, 3, 3, None, Map("index" -> "3")),
      IndexedTaggedWord("饰", RIGHT_BOUNDARY, 4, 4, None, Map("index" -> "4")),
      IndexedTaggedWord("。", MIDDLE, 5, 5, None, Map("index" -> "5")),
      IndexedTaggedWord("品", LEFT_BOUNDARY, 6, 6, None, Map("index" -> "6")),
      IndexedTaggedWord("有", LEFT_BOUNDARY, 7, 7, None, Map("index" -> "7")),
      IndexedTaggedWord("限", MIDDLE, 8, 8, None, Map("index" -> "8")),
      IndexedTaggedWord("公", MIDDLE, 9, 9, None, Map("index" -> "9")),
      IndexedTaggedWord("司", RIGHT_BOUNDARY, 10, 10, None, Map("index" -> "10")))
    val taggedSentences = Array(TaggedSentence(taggedWords, indexedTaggedWords))
    val expectedWordSegments = Seq(
      Annotation(TOKEN, 0, 1, "永和", Map("sentence" -> "0")),
      Annotation(TOKEN, 2, 2, "服", Map("sentence" -> "0")),
      Annotation(TOKEN, 3, 4, "装饰", Map("sentence" -> "0")),
      Annotation(TOKEN, 5, 5, "。", Map("sentence" -> "0")),
      Annotation(TOKEN, 6, 6, "品", Map("sentence" -> "0")),
      Annotation(TOKEN, 7, 10, "有限公司", Map("sentence" -> "0")))
<<<<<<< HEAD
=======

    val actualWordSegments = new WordSegmenterModel().buildWordSegments(taggedSentences)

    assert(actualWordSegments == expectedWordSegments)

  }

  "A Word Segmenter Japanese Model with single word at the end" should "build a word segment" taggedAs FastTest in {
    val taggedWords = Array(
      TaggedWord("表", LEFT_BOUNDARY),
      TaggedWord("面", RIGHT_BOUNDARY),
      TaggedWord("圧", LEFT_BOUNDARY),
      TaggedWord("縮", RIGHT_BOUNDARY),
      TaggedWord("応", RIGHT_BOUNDARY),
      TaggedWord("力", SINGLE_WORD))
    val indexedTaggedWords = Array(
      IndexedTaggedWord("表", LEFT_BOUNDARY, 0, 0, None, Map("index" -> "0")),
      IndexedTaggedWord("面", RIGHT_BOUNDARY, 1, 1, None, Map("index" -> "1")),
      IndexedTaggedWord("圧", LEFT_BOUNDARY, 2, 2, None, Map("index" -> "2")),
      IndexedTaggedWord("縮", RIGHT_BOUNDARY, 3, 3, None, Map("index" -> "3")),
      IndexedTaggedWord("応", RIGHT_BOUNDARY, 4, 4, None, Map("index" -> "4")),
      IndexedTaggedWord("力", SINGLE_WORD, 5, 5, None, Map("index" -> "5")))
    val taggedSentences = Array(TaggedSentence(taggedWords, indexedTaggedWords))
    val expectedWordSegments = Seq(
      Annotation(TOKEN, 0, 1, "表面", Map("sentence" -> "0")),
      Annotation(TOKEN, 2, 3, "圧縮", Map("sentence" -> "0")),
      Annotation(TOKEN, 4, 4, "応", Map("sentence" -> "0")),
      Annotation(TOKEN, 5, 5, "力", Map("sentence" -> "0")))
>>>>>>> 5e41363b

    val actualWordSegments = new WordSegmenterModel().buildWordSegments(taggedSentences)

    assert(actualWordSegments == expectedWordSegments)
  }

  "A Word Segmenter Japanese Model" should "build a word segment" taggedAs FastTest in {
    val taggedWords = Array(
      TaggedWord("表", LEFT_BOUNDARY),
      TaggedWord("面", RIGHT_BOUNDARY),
      TaggedWord("圧", LEFT_BOUNDARY),
      TaggedWord("縮", MIDDLE),
      TaggedWord("応", MIDDLE),
      TaggedWord("力", RIGHT_BOUNDARY))
    val indexedTaggedWords = Array(
      IndexedTaggedWord("表", LEFT_BOUNDARY, 0, 0, None, Map("index" -> "0")),
      IndexedTaggedWord("面", RIGHT_BOUNDARY, 1, 1, None, Map("index" -> "1")),
      IndexedTaggedWord("圧", LEFT_BOUNDARY, 2, 2, None, Map("index" -> "2")),
      IndexedTaggedWord("縮", MIDDLE, 3, 3, None, Map("index" -> "3")),
      IndexedTaggedWord("応", MIDDLE, 4, 4, None, Map("index" -> "4")),
      IndexedTaggedWord("力", RIGHT_BOUNDARY, 5, 5, None, Map("index" -> "5")))
    val taggedSentences = Array(TaggedSentence(taggedWords, indexedTaggedWords))
    val expectedWordSegments = Seq(
      Annotation(TOKEN, 0, 1, "表面", Map("sentence" -> "0")),
      Annotation(TOKEN, 2, 5, "圧縮応力", Map("sentence" -> "0")))

    val actualWordSegments = new WordSegmenterModel().buildWordSegments(taggedSentences)

    assert(actualWordSegments == expectedWordSegments)
  }

}<|MERGE_RESOLUTION|>--- conflicted
+++ resolved
@@ -101,11 +101,7 @@
       TaggedWord("有", LEFT_BOUNDARY),
       TaggedWord("限", MIDDLE),
       TaggedWord("公", RIGHT_BOUNDARY),
-<<<<<<< HEAD
-      TaggedWord("服", LEFT_BOUNDARY),
-=======
       TaggedWord("服", SINGLE_WORD),
->>>>>>> 5e41363b
       TaggedWord("奥", LEFT_BOUNDARY),
       TaggedWord("田", RIGHT_BOUNDARY))
     val indexedTaggedWords = Array(
@@ -221,8 +217,6 @@
       Annotation(TOKEN, 5, 5, "。", Map("sentence" -> "0")),
       Annotation(TOKEN, 6, 6, "品", Map("sentence" -> "0")),
       Annotation(TOKEN, 7, 10, "有限公司", Map("sentence" -> "0")))
-<<<<<<< HEAD
-=======
 
     val actualWordSegments = new WordSegmenterModel().buildWordSegments(taggedSentences)
 
@@ -251,7 +245,6 @@
       Annotation(TOKEN, 2, 3, "圧縮", Map("sentence" -> "0")),
       Annotation(TOKEN, 4, 4, "応", Map("sentence" -> "0")),
       Annotation(TOKEN, 5, 5, "力", Map("sentence" -> "0")))
->>>>>>> 5e41363b
 
     val actualWordSegments = new WordSegmenterModel().buildWordSegments(taggedSentences)
 
