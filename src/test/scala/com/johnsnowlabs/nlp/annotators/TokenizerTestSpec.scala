--- conflicted
+++ resolved
@@ -676,19 +676,11 @@
     val pipeline = new Pipeline().setStages(Array(documentAssembler, tokenizer))
 
     /** Run first to cache for more consistent results */
-<<<<<<< HEAD
-    var result: Array[Row] = pipeline.fit(data).transform(data).select("token.result").collect()
-
-    val tokens = result
-      .foldLeft(ArrayBuffer.empty[String]) { (arr: ArrayBuffer[String], i: Row) =>
-        val Row(tokens: mutable.WrappedArray[String]) = i
-=======
     val result: Array[Row] = pipeline.fit(data).transform(data).select("token.result").collect()
 
     val tokens = result
       .foldLeft(ArrayBuffer.empty[String]) { (arr: ArrayBuffer[String], i: Row) =>
         val Row(tokens: mutable.WrappedArray[String] @unchecked) = i
->>>>>>> 5e41363b
         arr ++= tokens.map(_.replaceAll("\\W", "")).filter(_.nonEmpty)
       }
       .toArray
