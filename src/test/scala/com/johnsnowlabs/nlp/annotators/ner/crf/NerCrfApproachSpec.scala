--- conflicted
+++ resolved
@@ -4,18 +4,12 @@
 import org.scalatest.{BeforeAndAfter, FlatSpec}
 import com.johnsnowlabs.testutils.TravisCIHelper
 
-<<<<<<< HEAD
-class NerCrfApproachSpec extends FlatSpec with BeforeAndAfter {
-  lazy val nerSentence = DataBuilder.buildNerDataset(ContentProvider.nerCorpus)
-  lazy val nerModel = AnnotatorBuilder.getNerCrfModel(nerSentence)
-=======
 
 class NerCrfApproachSpec extends FlatSpec {
   val spark = SparkAccessor.spark
 
   val nerSentence = DataBuilder.buildNerDataset(ContentProvider.nerCorpus)
   val nerModel = AnnotatorBuilder.getNerCrfModel(nerSentence)
->>>>>>> 204a624e
 
   // Dataset ready for NER tagger
   lazy val nerInputDataset = AnnotatorBuilder.withFullPOSTagger(AnnotatorBuilder.withTokenizer(nerSentence))
@@ -24,13 +18,6 @@
     TravisCIHelper.startLogger
   }
 
-<<<<<<< HEAD
-  after {
-    TravisCIHelper.stopLogger
-  }
-
-=======
->>>>>>> 204a624e
   "NerCrfApproach" should "be serializable and deserializable correctly" in {
     nerModel.write.overwrite.save("./test_crf_pipeline")
     val loadedNer = NerCrfModel.read.load("./test_crf_pipeline")
