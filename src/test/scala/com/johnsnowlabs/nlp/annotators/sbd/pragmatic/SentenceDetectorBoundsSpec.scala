/*
 * Copyright 2017-2022 John Snow Labs
 *
 * Licensed under the Apache License, Version 2.0 (the "License");
 * you may not use this file except in compliance with the License.
 * You may obtain a copy of the License at
 *
 *    http://www.apache.org/licenses/LICENSE-2.0
 *
 * Unless required by applicable law or agreed to in writing, software
 * distributed under the License is distributed on an "AS IS" BASIS,
 * WITHOUT WARRANTIES OR CONDITIONS OF ANY KIND, either express or implied.
 * See the License for the specific language governing permissions and
 * limitations under the License.
 */

package com.johnsnowlabs.nlp.annotators.sbd.pragmatic

import com.johnsnowlabs.nlp.annotators.common.Sentence
import com.johnsnowlabs.nlp.util.io.ResourceHelper
import com.johnsnowlabs.nlp.{Annotation, AnnotatorType, ContentProvider, DocumentAssembler}
import com.johnsnowlabs.tags.FastTest
import org.scalatest.flatspec.AnyFlatSpec

class SentenceDetectorBoundsSpec extends AnyFlatSpec {

  "SentenceDetector" should "support disable list detection" taggedAs FastTest in {
    val model = new DefaultPragmaticMethod(false, false)
    val text = "His age is 34. He is visiting hospital."
    val bounds = model.extractBounds(text)

    assert(bounds.length == 2)
    assert(bounds(0) == Sentence("His age is 34.", 0, 13, 0))
    assert(bounds(1) == Sentence("He is visiting hospital.", 15, 38, 1))

    checkBounds(text, bounds)
  }

  "SentenceDetector" should "return correct sentence bounds" taggedAs FastTest in {
    val model = new DefaultPragmaticMethod(false)
    val text = "Hello World!! New Sentence"
    val bounds = model.extractBounds(text)

    assert(bounds.length == 2)
    assert(bounds(0) == Sentence("Hello World!!", 0, 12, 0))
    assert(bounds(1) == Sentence("New Sentence", 14, 25, 1))

    checkBounds(text, bounds)
  }

  "SentenceDetector" should "correct return sentence bounds with whitespaces" taggedAs FastTest in {
    val model = new DefaultPragmaticMethod(false)
    val text = " Hello World!! .  New Sentence  "
    val bounds = model.extractBounds(text)

    assert(bounds.length == 3)
    assert(bounds(0) == Sentence("Hello World!!", 1, 13, 0))
    assert(bounds(1) == Sentence(".", 15, 15, 1))
    assert(bounds(2) == Sentence("New Sentence", 18, 29, 2))

    checkBounds(text, bounds)
  }

  "SentenceDetector" should "correct process custom delimiters" taggedAs FastTest in {
    val model = new MixedPragmaticMethod(false, true, Array("\n\n"))
    val text = " Hello World.\n\nNew Sentence\n\nThird"
    val bounds = model.extractBounds(" Hello World.\n\nNew Sentence\n\nThird")

    assert(bounds.length == 3)
    assert(bounds(0) == Sentence("Hello World.", 1, 12, 0))
    assert(bounds(1) == Sentence("New Sentence", 15, 26, 1))
    assert(bounds(2) == Sentence("Third", 29, 33, 2))

    checkBounds(text, bounds)
  }

  "SentenceDetector" should "correct process custom delimiters in with dots" taggedAs FastTest in {
    val model = new MixedPragmaticMethod(false, true, Array("\n\n"))
    val bounds = model.extractBounds(ContentProvider.conllEightSentences)

    assert(bounds.length == 8)
  }

  "SentenceDetector" should "successfully split long sentences" taggedAs FastTest in {

    import ResourceHelper.spark.implicits._

    val sentence = "Hello world, this is a long sentence longerThanSplitLength"

    val df = Seq(sentence).toDF("text")

    val expected = Array("Hello world,", "this is a", "long", "sentence", "longerThanSplitLength")

    val document = new DocumentAssembler()
      .setInputCol("text")
      .setOutputCol("document")

    val sd = new SentenceDetector()
      .setInputCols(Array("document"))
      .setOutputCol("sentence")
      .setSplitLength(12)

    val doc = document.transform(df)
    val sentenced = sd
      .transform(doc)
      .select("sentence")
      .as[Array[Annotation]]
      .first

    assert(sentenced.length == expected.length)
    assert(
      sentenced
        .zip(expected)
        .forall(r => {
          println(r._1.result)
          println(r._2)
          r._1.result == r._2
        }))
    assert(
      sentenced(0) == Annotation(
        AnnotatorType.DOCUMENT,
        0,
        11,
        "Hello world,",
        Map("sentence" -> "0"),
        Array.emptyFloatArray))
    assert(
      sentenced(1) == Annotation(
        AnnotatorType.DOCUMENT,
        13,
        21,
        "this is a",
        Map("sentence" -> "1"),
        Array.emptyFloatArray))
    assert(
      sentenced(2) == Annotation(
        AnnotatorType.DOCUMENT,
        23,
        26,
        "long",
        Map("sentence" -> "2"),
        Array.emptyFloatArray))
    assert(
      sentenced(3) == Annotation(
        AnnotatorType.DOCUMENT,
        28,
        35,
        "sentence",
        Map("sentence" -> "3"),
        Array.emptyFloatArray))
    assert(
      sentenced(4) == Annotation(
        AnnotatorType.DOCUMENT,
        37,
        57,
        "longerThanSplitLength",
        Map("sentence" -> "4"),
        Array.emptyFloatArray))

  }

  "SentenceDetector" should "correctly filters out sentences less or greater than maxLength and minLength" taggedAs FastTest in {
    import ResourceHelper.spark.implicits._

    val sentence =
      "Small sentence. This is a normal sentence. This is a long sentence (longer than the maxLength)."

    val df = Seq(sentence).toDF("text")

    val expected = Array("This is a normal sentence.")

    val document = new DocumentAssembler()
      .setInputCol("text")
      .setOutputCol("document")

    val sd = new SentenceDetector()
      .setInputCols(Array("document"))
      .setOutputCol("sentence")
      .setMinLength(16)
      .setMaxLength(26)

    val doc = document.transform(df)
    val sentenced = sd
      .transform(doc)
      .select("sentence")
      .as[Array[Annotation]]
      .first

    assert(sentenced.length == expected.length)
    assert(
      sentenced
        .zip(expected)
        .forall(r => {
          println(r._1.result)
          println(r._2)
          r._1.result == r._2
        }))
    assert(
      sentenced(0) == Annotation(
        AnnotatorType.DOCUMENT,
        16,
        41,
        "This is a normal sentence.",
        Map("sentence" -> "0"),
        Array.emptyFloatArray))
<<<<<<< HEAD
=======

  }

  "SentenceDetector" should "support different strategies for returning custom bounds" taggedAs FastTest in {
    import ResourceHelper.spark.implicits._

    def assertSentenceBounds(
        sentences: String,
        sd: SentenceDetector,
        expected: Array[String]): Unit = {
      val df = Seq(sentences).toDF("text")

      val document = new DocumentAssembler()
        .setInputCol("text")
        .setOutputCol("document")
      val doc = document.transform(df)

      val sentenced = sd
        .transform(doc)
        .select("sentence.result")
        .as[Array[String]]
        .first

      assert(sentenced.length == expected.length)
      sentenced.zip(expected).foreach { case (actual, expected) => assert(actual == expected) }
    }

    // Default Strategy: "none", replace all custom bounds
    val sdCustomOnly = new SentenceDetector()
      .setInputCols(Array("document"))
      .setOutputCol("sentence")
      .setCustomBounds(Array("\\.", ";"))
      .setUseCustomBoundsOnly(true)

    val sentences =
      "This is a sentence. This one uses custom bounds; As is this one;"

    val expectedDefault =
      Array("This is a sentence", "This one uses custom bounds", "As is this one")
    assertSentenceBounds(sentences, sdCustomOnly, expectedDefault)

    val sdMixed = new SentenceDetector()
      .setInputCols(Array("document"))
      .setOutputCol("sentence")
      .setCustomBounds(Array(";"))

    val expectedDefaultMixed =
      Array("This is a sentence.", "This one uses custom bounds", "As is this one")
    assertSentenceBounds(sentences, sdMixed, expectedDefaultMixed)
>>>>>>> 5e41363b

    // Strategy: "append", append sentence bound to match
    val sdCustomOnlyAppend = new SentenceDetector()
      .setInputCols(Array("document"))
      .setOutputCol("sentence")
      .setCustomBounds(Array("\\.", ";"))
      .setUseCustomBoundsOnly(true)
      .setCustomBoundsStrategy("append")

    val expectedAppend =
      Array("This is a sentence.", "This one uses custom bounds;", "As is this one;")
    assertSentenceBounds(sentences, sdCustomOnlyAppend, expectedAppend)

    val sdMixedAppend = new SentenceDetector()
      .setInputCols(Array("document"))
      .setOutputCol("sentence")
      .setCustomBounds(Array(";"))
      .setCustomBoundsStrategy("append")

    assertSentenceBounds(sentences, sdMixedAppend, expectedAppend)

    // Strategy: "prepend", append sentence bound to match
    val subHeaderList =
      """
        |1. This is a list
        |1.1 This is a subpoint
        |2. Second thing
        |2.2 Second subthing""".stripMargin

    val sdPrepend = new SentenceDetector()
      .setInputCols(Array("document"))
      .setOutputCol("sentence")
      .setCustomBounds(Array(raw"\n[\d\.]+"))
      .setUseCustomBoundsOnly(true)
      .setCustomBoundsStrategy("prepend")

    val expectedPrepend = Array(
      "1. This is a list",
      "1.1 This is a subpoint",
      "2. Second thing",
      "2.2 Second subthing")
    assertSentenceBounds(subHeaderList, sdPrepend, expectedPrepend)

  }

  "SentenceDetector" should "throw an error if wrong custom bound strategy provided" taggedAs FastTest in {
    intercept[IllegalArgumentException] {
      new SentenceDetector()
        .setInputCols(Array("document"))
        .setOutputCol("sentence")
        .setCustomBounds(Array("\\.", ";"))
        .setUseCustomBoundsOnly(true)
        .setCustomBoundsStrategy("no thanks.")
    }
  }

  private def checkBounds(text: String, bounds: Array[Sentence]): Unit = {
    for (bound <- bounds) {
      assert(bound.content == text.substring(bound.start, bound.end + 1))
    }
  }
}<|MERGE_RESOLUTION|>--- conflicted
+++ resolved
@@ -203,8 +203,6 @@
         "This is a normal sentence.",
         Map("sentence" -> "0"),
         Array.emptyFloatArray))
-<<<<<<< HEAD
-=======
 
   }
 
@@ -254,7 +252,6 @@
     val expectedDefaultMixed =
       Array("This is a sentence.", "This one uses custom bounds", "As is this one")
     assertSentenceBounds(sentences, sdMixed, expectedDefaultMixed)
->>>>>>> 5e41363b
 
     // Strategy: "append", append sentence bound to match
     val sdCustomOnlyAppend = new SentenceDetector()
