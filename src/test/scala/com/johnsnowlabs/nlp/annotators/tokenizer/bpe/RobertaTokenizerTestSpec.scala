/*
 * Copyright 2017-2022 John Snow Labs
 *
 * Licensed under the Apache License, Version 2.0 (the "License");
 * you may not use this file except in compliance with the License.
 * You may obtain a copy of the License at
 *
 *    http://www.apache.org/licenses/LICENSE-2.0
 *
 * Unless required by applicable law or agreed to in writing, software
 * distributed under the License is distributed on an "AS IS" BASIS,
 * WITHOUT WARRANTIES OR CONDITIONS OF ANY KIND, either express or implied.
 * See the License for the specific language governing permissions and
 * limitations under the License.
 */

package com.johnsnowlabs.nlp.annotators.tokenizer.bpe

import org.scalatest.flatspec.AnyFlatSpec

class RobertaTokenizerTestSpec extends AnyFlatSpec with BpeTokenizerBehaviours {
  val vocab: Map[String, Int] =
    Array(
      "<s>",
      "</s>",
      "<mask>",
      "ĠI",
      "Ġunamb",
      "ig",
      "ou",
      "os",
      "ly",
      "Ġgood",
      "Ġ3",
      "ĠAs",
      "d",
      "Ġ!",
      "<unk>",
      "<pad>",
      "I").zipWithIndex.toMap

  val merges: Map[(String, String), Int] = Array(
    "o u",
    "l y",
    "Ġ g",
    "a m",
    "i g",
    "Ġ u",
    "o d",
    "u n",
    "o s",
    "Ġg o",
    "Ġu n",
    "o od",
    "A s",
    "m b",
    "g o",
    "o o",
    "n a",
    "am b",
    "s l",
    "n am",
    "b i",
    "b ig",
    "u o",
    "s d",
    "Ġun amb",
    "Ġgo od",
    "Ġ 3").map(_.split(" ")).map { case Array(c1, c2) => (c1, c2) }.zipWithIndex.toMap

<<<<<<< HEAD
  val tokenizer: BpeTokenizer = BpeTokenizer.forModel("roberta", merges, vocab)
=======
  override val modelType = "roberta"
>>>>>>> 5e41363b

  override val replaceCharBeforeAssertion: Some[String] = Some("Ġ")

  "RobertaTokenizer" should behave like correctBpeTokenizer(
    text = "I unambigouosly good 3Asd!",
    Array("I", "Ġunamb", "ig", "ou", "os", "ly", "Ġgood", "Ġ3", "As", "d", "!"),
<<<<<<< HEAD
    Array(3, 4, 5, 6, 7, 8, 9, 10, 11, 12, 13))
=======
    Array(16, 4, 5, 6, 7, 8, 9, 10, 11, 12, 13))
>>>>>>> 5e41363b

  "RobertaTokenizer" should behave like correctBpeTokenizerWithAddedPrefixSpace(
    text = "I unambigouosly good 3Asd!",
    Array("I", "Ġunamb", "ig", "ou", "os", "ly", "Ġgood", "Ġ3", "As", "d", "!"),
    Array(3, 4, 5, 6, 7, 8, 9, 10, 11, 12, 13))

  it should behave like correctBpeTokenizerInFringeSituations()

  it should behave like correctBpeTokenizerSpecialTokens(
    text = "I unambigouosly <mask> good 3Asd <mask>",
    expected =
      Array("I", "Ġunamb", "ig", "ou", "os", "ly", "<mask>", "Ġgood", "Ġ3", "As", "d", "<mask>"),
<<<<<<< HEAD
    expectedIds = Array(3, 4, 5, 6, 7, 8, 2, 9, 10, 11, 12, 2))
=======
    expectedIds = Array(16, 4, 5, 6, 7, 8, 2, 9, 10, 11, 12, 2))
>>>>>>> 5e41363b
}<|MERGE_RESOLUTION|>--- conflicted
+++ resolved
@@ -68,22 +68,14 @@
     "Ġgo od",
     "Ġ 3").map(_.split(" ")).map { case Array(c1, c2) => (c1, c2) }.zipWithIndex.toMap
 
-<<<<<<< HEAD
-  val tokenizer: BpeTokenizer = BpeTokenizer.forModel("roberta", merges, vocab)
-=======
   override val modelType = "roberta"
->>>>>>> 5e41363b
 
   override val replaceCharBeforeAssertion: Some[String] = Some("Ġ")
 
   "RobertaTokenizer" should behave like correctBpeTokenizer(
     text = "I unambigouosly good 3Asd!",
     Array("I", "Ġunamb", "ig", "ou", "os", "ly", "Ġgood", "Ġ3", "As", "d", "!"),
-<<<<<<< HEAD
-    Array(3, 4, 5, 6, 7, 8, 9, 10, 11, 12, 13))
-=======
     Array(16, 4, 5, 6, 7, 8, 9, 10, 11, 12, 13))
->>>>>>> 5e41363b
 
   "RobertaTokenizer" should behave like correctBpeTokenizerWithAddedPrefixSpace(
     text = "I unambigouosly good 3Asd!",
@@ -96,9 +88,5 @@
     text = "I unambigouosly <mask> good 3Asd <mask>",
     expected =
       Array("I", "Ġunamb", "ig", "ou", "os", "ly", "<mask>", "Ġgood", "Ġ3", "As", "d", "<mask>"),
-<<<<<<< HEAD
-    expectedIds = Array(3, 4, 5, 6, 7, 8, 2, 9, 10, 11, 12, 2))
-=======
     expectedIds = Array(16, 4, 5, 6, 7, 8, 2, 9, 10, 11, 12, 2))
->>>>>>> 5e41363b
 }