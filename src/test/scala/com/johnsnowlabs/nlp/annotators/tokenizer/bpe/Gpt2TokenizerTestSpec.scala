/*
 * Copyright 2017-2022 John Snow Labs
 *
 * Licensed under the Apache License, Version 2.0 (the "License");
 * you may not use this file except in compliance with the License.
 * You may obtain a copy of the License at
 *
 *    http://www.apache.org/licenses/LICENSE-2.0
 *
 * Unless required by applicable law or agreed to in writing, software
 * distributed under the License is distributed on an "AS IS" BASIS,
 * WITHOUT WARRANTIES OR CONDITIONS OF ANY KIND, either express or implied.
 * See the License for the specific language governing permissions and
 * limitations under the License.
 */

package com.johnsnowlabs.nlp.annotators.tokenizer.bpe

import org.scalatest.flatspec.AnyFlatSpec

class Gpt2TokenizerTestSpec extends AnyFlatSpec with BpeTokenizerBehaviours {
  val vocab: Map[String, Int] =
    Array(
      "<|endoftext|>",
      "ĠI",
      "Ġunamb",
      "ig",
      "ou",
      "os",
      "ly",
      "Ġgood",
      "Ġ3",
      "As",
      "d",
      "!").zipWithIndex.toMap

  val merges: Map[(String, String), Int] = Array(
    "o u",
    "l y",
    "Ġ g",
    "a m",
    "i g",
    "Ġ u",
    "o d",
    "u n",
    "o s",
    "Ġg o",
    "Ġu n",
    "o od",
    "A s",
    "m b",
    "g o",
    "o o",
    "n a",
    "am b",
    "s l",
    "n am",
    "b i",
    "b ig",
    "u o",
    "s d",
    "Ġun amb",
    "Ġgo od",
    "Ġ 3",
    "Ġ I").map(_.split(" ")).map { case Array(c1, c2) => (c1, c2) }.zipWithIndex.toMap

  val modelType: String = "gpt2"
<<<<<<< HEAD
  val tokenizer: BpeTokenizer = BpeTokenizer.forModel(modelType, merges, vocab)
=======
>>>>>>> 5e41363b

  override val replaceCharBeforeAssertion: Some[String] = Some("Ġ")

  "Gpt2Tokenizer" should behave like correctBpeTokenizer(
<<<<<<< HEAD
    tokenizer = tokenizer,
=======
>>>>>>> 5e41363b
    text = " I unambigouosly good 3Asd!",
    expected = Array("ĠI", "Ġunamb", "ig", "ou", "os", "ly", "Ġgood", "Ġ3", "As", "d", "!"),
    expectedIds = Array(1, 2, 3, 4, 5, 6, 7, 8, 9, 10, 11))

  it should behave like correctBpeTokenizerInFringeSituations()

  it should behave like correctBpeTokenizerSpecialTokens(
<<<<<<< HEAD
    tokenizer = tokenizer,
=======
>>>>>>> 5e41363b
    text = " I unambigouosly <|endoftext|> good 3Asd <|endoftext|>",
    expected = Array(
      "ĠI",
      "Ġunamb",
      "ig",
      "ou",
      "os",
      "ly",
      "<|endoftext|>",
      "Ġgood",
      "Ġ3",
      "As",
      "d",
      "<|endoftext|>"),
    expectedIds = Array(1, 2, 3, 4, 5, 6, 0, 7, 8, 9, 10, 0))
}<|MERGE_RESOLUTION|>--- conflicted
+++ resolved
@@ -65,18 +65,10 @@
     "Ġ I").map(_.split(" ")).map { case Array(c1, c2) => (c1, c2) }.zipWithIndex.toMap
 
   val modelType: String = "gpt2"
-<<<<<<< HEAD
-  val tokenizer: BpeTokenizer = BpeTokenizer.forModel(modelType, merges, vocab)
-=======
->>>>>>> 5e41363b
 
   override val replaceCharBeforeAssertion: Some[String] = Some("Ġ")
 
   "Gpt2Tokenizer" should behave like correctBpeTokenizer(
-<<<<<<< HEAD
-    tokenizer = tokenizer,
-=======
->>>>>>> 5e41363b
     text = " I unambigouosly good 3Asd!",
     expected = Array("ĠI", "Ġunamb", "ig", "ou", "os", "ly", "Ġgood", "Ġ3", "As", "d", "!"),
     expectedIds = Array(1, 2, 3, 4, 5, 6, 7, 8, 9, 10, 11))
@@ -84,10 +76,6 @@
   it should behave like correctBpeTokenizerInFringeSituations()
 
   it should behave like correctBpeTokenizerSpecialTokens(
-<<<<<<< HEAD
-    tokenizer = tokenizer,
-=======
->>>>>>> 5e41363b
     text = " I unambigouosly <|endoftext|> good 3Asd <|endoftext|>",
     expected = Array(
       "ĠI",
