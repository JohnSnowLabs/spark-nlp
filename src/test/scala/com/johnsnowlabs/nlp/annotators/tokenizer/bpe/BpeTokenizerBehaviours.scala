/*
 * Copyright 2017-2022 John Snow Labs
 *
 * Licensed under the Apache License, Version 2.0 (the "License");
 * you may not use this file except in compliance with the License.
 * You may obtain a copy of the License at
 *
 *    http://www.apache.org/licenses/LICENSE-2.0
 *
 * Unless required by applicable law or agreed to in writing, software
 * distributed under the License is distributed on an "AS IS" BASIS,
 * WITHOUT WARRANTIES OR CONDITIONS OF ANY KIND, either express or implied.
 * See the License for the specific language governing permissions and
 * limitations under the License.
 */

package com.johnsnowlabs.nlp.annotators.tokenizer.bpe

import com.johnsnowlabs.nlp.annotators.common.{IndexedToken, Sentence, TokenPiece}
import com.johnsnowlabs.tags.FastTest
import org.scalatest.flatspec.AnyFlatSpec

trait BpeTokenizerBehaviours {
  this: AnyFlatSpec =>

<<<<<<< HEAD
  val replaceCharBeforeAssertion: Option[String] = None
=======
  val modelType: String
  val merges: Map[(String, String), Int]
  val vocab: Map[String, Int]
  val replaceCharBeforeAssertion: Option[String] = None

  lazy private val defaultTokenizer: BpeTokenizer =
    BpeTokenizer.forModel(modelType, merges, vocab)
>>>>>>> 5e41363b

  protected def assertEncodedCorrectly(
      text: String,
      encoded: Array[TokenPiece],
      expected: Array[String],
      expectedIds: Array[Int]): Unit = {

    assert(encoded.length == expected.length)
    for (i <- encoded.indices) {
      val piece = encoded(i)
      assert(piece.wordpiece == expected(i))
      assert(piece.pieceId == expectedIds(i))

      replaceCharBeforeAssertion match {
        case Some(decodeChar) =>
          assert(
            text.slice(piece.begin, piece.end + 1) == piece.wordpiece.replace(decodeChar, " "))
        case _ => assert(text.slice(piece.begin, piece.end + 1) == piece.wordpiece)
      }
    }
  }

  protected def tokenizeAndEncode(
      tokenizer: BpeTokenizer,
      text: String): (Array[IndexedToken], Array[TokenPiece]) = {
    val sentence = Sentence(text, 0, text.length - 1, 0)

    val tokenized = tokenizer.tokenize(sentence)
    val encoded = tokenizer.encode(tokenized)
    (tokenized, encoded)
  }

  def correctBpeTokenizer(
<<<<<<< HEAD
      tokenizer: BpeTokenizer,
=======
>>>>>>> 5e41363b
      text: String,
      expected: Array[String],
      expectedIds: Array[Int]): Unit = {

    it should "encode words correctly" taggedAs FastTest in {
      val (_, encoded: Array[TokenPiece]) = tokenizeAndEncode(defaultTokenizer, text)
      assertEncodedCorrectly(text, encoded, expected, expectedIds)
    }

    it should "add sentence padding correctly if requested" taggedAs FastTest in {
      val sentencePaddingTokenizer =
        BpeTokenizer.forModel(modelType, merges, vocab, padWithSentenceTokens = true)

      val (tokenized: Array[IndexedToken], encoded: Array[TokenPiece]) =
<<<<<<< HEAD
        tokenizeAndEncode(tokenizer, text)
=======
        tokenizeAndEncode(sentencePaddingTokenizer, text)
>>>>>>> 5e41363b

      assert(tokenized.head.token == sentencePaddingTokenizer.sentencePadding._1)
      assert(tokenized.last.token == sentencePaddingTokenizer.sentencePadding._2)

      assert(encoded.head.pieceId == sentencePaddingTokenizer.specialTokens.sentenceStart.id)
      assert(encoded.last.pieceId == sentencePaddingTokenizer.specialTokens.sentenceEnd.id)
    }
  }

  def correctBpeTokenizerWithAddedPrefixSpace(
      text: String,
      expected: Array[String],
      expectedIds: Array[Int]): Unit = {
    it should "encode words correctly with added prefix" taggedAs FastTest in {
      val addedPrefixTokenizer =
        BpeTokenizer.forModel(modelType, merges, vocab, addPrefixSpace = true)

      val (_, encoded: Array[TokenPiece]) = tokenizeAndEncode(addedPrefixTokenizer, text)
      assertEncodedCorrectly(text, encoded, expected, expectedIds)
    }
  }

<<<<<<< HEAD
  def correctBpeTokenizerInFringeSituations(
      tokenizer: BpeTokenizer,
      unknownTokenText: String = "???") {
    it should "handle empty sentences" taggedAs FastTest in {
      val text = " \n"
      val (tokenized: Array[IndexedToken], encoded: Array[TokenPiece]) =
        tokenizeAndEncode(tokenizer, text)
=======
  def correctBpeTokenizerInFringeSituations(unknownTokenText: String = "???"): Unit = {
    it should "handle empty sentences" taggedAs FastTest in {
      val text = " \n"
      val (tokenized: Array[IndexedToken], encoded: Array[TokenPiece]) =
        tokenizeAndEncode(defaultTokenizer, text)
>>>>>>> 5e41363b
      assert(tokenized.isEmpty)
      assert(encoded.isEmpty)
    }

    it should "handle unknown words" taggedAs FastTest in {
      val text = unknownTokenText
      val (_, encoded: Array[TokenPiece]) = tokenizeAndEncode(defaultTokenizer, text)

      assert(encoded.forall(_.pieceId == defaultTokenizer.specialTokens.unk.id))
    }

    it should "handle unknown byte encodings" taggedAs FastTest in {
      val text = "I unambigouosly \u8216"
      val (_, encoded: Array[TokenPiece]) = tokenizeAndEncode(defaultTokenizer, text)

      assert(encoded.last.pieceId == defaultTokenizer.specialTokens.unk.id)
    }
  }

  def correctBpeTokenizerSpecialTokens(
<<<<<<< HEAD
      tokenizer: BpeTokenizer,
=======
>>>>>>> 5e41363b
      text: String,
      expected: Array[String],
      expectedIds: Array[Int]): Unit = {

    it should "encode special tokens correctly" taggedAs FastTest in {
      val (_, encoded: Array[TokenPiece]) = tokenizeAndEncode(defaultTokenizer, text)
      assertEncodedCorrectly(text, encoded, expected, expectedIds)
    }
  }
}<|MERGE_RESOLUTION|>--- conflicted
+++ resolved
@@ -23,9 +23,6 @@
 trait BpeTokenizerBehaviours {
   this: AnyFlatSpec =>
 
-<<<<<<< HEAD
-  val replaceCharBeforeAssertion: Option[String] = None
-=======
   val modelType: String
   val merges: Map[(String, String), Int]
   val vocab: Map[String, Int]
@@ -33,7 +30,6 @@
 
   lazy private val defaultTokenizer: BpeTokenizer =
     BpeTokenizer.forModel(modelType, merges, vocab)
->>>>>>> 5e41363b
 
   protected def assertEncodedCorrectly(
       text: String,
@@ -67,10 +63,6 @@
   }
 
   def correctBpeTokenizer(
-<<<<<<< HEAD
-      tokenizer: BpeTokenizer,
-=======
->>>>>>> 5e41363b
       text: String,
       expected: Array[String],
       expectedIds: Array[Int]): Unit = {
@@ -85,11 +77,7 @@
         BpeTokenizer.forModel(modelType, merges, vocab, padWithSentenceTokens = true)
 
       val (tokenized: Array[IndexedToken], encoded: Array[TokenPiece]) =
-<<<<<<< HEAD
-        tokenizeAndEncode(tokenizer, text)
-=======
         tokenizeAndEncode(sentencePaddingTokenizer, text)
->>>>>>> 5e41363b
 
       assert(tokenized.head.token == sentencePaddingTokenizer.sentencePadding._1)
       assert(tokenized.last.token == sentencePaddingTokenizer.sentencePadding._2)
@@ -112,21 +100,11 @@
     }
   }
 
-<<<<<<< HEAD
-  def correctBpeTokenizerInFringeSituations(
-      tokenizer: BpeTokenizer,
-      unknownTokenText: String = "???") {
-    it should "handle empty sentences" taggedAs FastTest in {
-      val text = " \n"
-      val (tokenized: Array[IndexedToken], encoded: Array[TokenPiece]) =
-        tokenizeAndEncode(tokenizer, text)
-=======
   def correctBpeTokenizerInFringeSituations(unknownTokenText: String = "???"): Unit = {
     it should "handle empty sentences" taggedAs FastTest in {
       val text = " \n"
       val (tokenized: Array[IndexedToken], encoded: Array[TokenPiece]) =
         tokenizeAndEncode(defaultTokenizer, text)
->>>>>>> 5e41363b
       assert(tokenized.isEmpty)
       assert(encoded.isEmpty)
     }
@@ -147,10 +125,6 @@
   }
 
   def correctBpeTokenizerSpecialTokens(
-<<<<<<< HEAD
-      tokenizer: BpeTokenizer,
-=======
->>>>>>> 5e41363b
       text: String,
       expected: Array[String],
       expectedIds: Array[Int]): Unit = {
