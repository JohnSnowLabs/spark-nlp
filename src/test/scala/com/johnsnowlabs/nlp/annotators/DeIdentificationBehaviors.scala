package com.johnsnowlabs.nlp.annotators

import java.nio.file.{Files, Paths}

import com.johnsnowlabs.nlp.Annotation
<<<<<<< HEAD
import com.johnsnowlabs.nlp.annotators.common.IndexedToken
=======
import com.johnsnowlabs.nlp.annotators.ner.dl.NerDLModel
>>>>>>> e1049b10
import org.apache.spark.ml.util.MLWriter
import org.scalatest.FlatSpec

trait DeIdentificationBehaviors { this: FlatSpec =>

  def saveModel(model: MLWriter, modelFilePath: String): Unit = {
<<<<<<< HEAD
    it should "save model on disk" ignore  {
      model.overwrite().save(modelFilePath)
      assertResult(true){
=======
    //it should "save model on disk" in {
    model.overwrite().save(modelFilePath)
    assertResult(true){
>>>>>>> e1049b10
        Files.exists(Paths.get(modelFilePath))
      }
    //}
  }

  case class TestParams(originalSentence: String,
                        tokenizeSentence: Seq[IndexedToken],
                        annotations: Seq[Annotation]
                       )

  case class ExpectedParams(anonymizeSentence: String,
                            regexEntities: Seq[Annotation],
                            anonymizeAnnotation: Annotation,
                            nerEntities: Seq[Annotation],
                            mergedEntities: Seq[Annotation])

  def deIdentificationAnnotator(deIdentification: DeIdentificationModel, testParams: TestParams,
                                expectedParams: ExpectedParams): Unit = {

    it should "get sentence from annotations" in {

      //Act
      val sentence = deIdentification.getSentence(testParams.annotations)

      //Assert
      assert(sentence == testParams.originalSentence)

    }


    it should "get tokens from annotations" in {
      //Act
      val tokens = deIdentification.getTokens(testParams.annotations)

      //Assert
      assert(tokens == testParams.tokenizeSentence)

    }

    it should "get NER entities" in {
      //Arrange
      val expectedProtectedEntities = expectedParams.nerEntities.map(annotation => annotation.result).toList

      //Act
      val protectedEntities = deIdentification.getNerEntities(testParams.annotations)
          .map(annotation => annotation.result).toList

      //Assert
      assert(expectedProtectedEntities == protectedEntities)
    }

    it should "identified regex entities" in {
      //Act
      val regexEntities = deIdentification.getRegexEntities(testParams.tokenizeSentence)

      //Assert
      assert(regexEntities == expectedParams.regexEntities)

    }

    it should "merge ner and regex entities" in {
      //Act
      val entitiesMerged = deIdentification.mergeEntities(expectedParams.nerEntities, expectedParams.regexEntities)

      //Assert
      val expectedEntitiesMerged = expectedParams.mergedEntities.map(entity=>entity.result).toList
      val entitiesMergedAsList = entitiesMerged.map(entity=>entity.result).toList
      assert(entitiesMergedAsList==expectedEntitiesMerged)
    }

    it should "anonymize sentence" in {
      //Act
      val anonymizeSentence = deIdentification.getAnonymizeSentence(testParams.originalSentence,
        expectedParams.mergedEntities)

      assert(expectedParams.anonymizeSentence == anonymizeSentence)

    }

    it should "create anonymize annotation" in {
      // Arrange
      val anonymizeSentence = deIdentification.getAnonymizeSentence(testParams.originalSentence, expectedParams.mergedEntities)

      // Act
      val anonymizeAnnotator = deIdentification.createAnonymizeAnnotation(anonymizeSentence)

      //Assert
      assert(expectedParams.anonymizeAnnotation.result == anonymizeAnnotator.result)
      assert(expectedParams.anonymizeAnnotation.annotatorType == anonymizeAnnotator.annotatorType)

    }

  }

}<|MERGE_RESOLUTION|>--- conflicted
+++ resolved
@@ -3,26 +3,17 @@
 import java.nio.file.{Files, Paths}
 
 import com.johnsnowlabs.nlp.Annotation
-<<<<<<< HEAD
 import com.johnsnowlabs.nlp.annotators.common.IndexedToken
-=======
 import com.johnsnowlabs.nlp.annotators.ner.dl.NerDLModel
->>>>>>> e1049b10
 import org.apache.spark.ml.util.MLWriter
 import org.scalatest.FlatSpec
 
 trait DeIdentificationBehaviors { this: FlatSpec =>
 
   def saveModel(model: MLWriter, modelFilePath: String): Unit = {
-<<<<<<< HEAD
-    it should "save model on disk" ignore  {
-      model.overwrite().save(modelFilePath)
-      assertResult(true){
-=======
     //it should "save model on disk" in {
     model.overwrite().save(modelFilePath)
     assertResult(true){
->>>>>>> e1049b10
         Files.exists(Paths.get(modelFilePath))
       }
     //}
