--- conflicted
+++ resolved
@@ -21,35 +21,23 @@
 import com.johnsnowlabs.nlp.annotators.Tokenizer
 import com.johnsnowlabs.nlp.annotators.common.{PrefixedToken, SuffixedToken}
 import com.johnsnowlabs.nlp.annotators.sbd.pragmatic.SentenceDetector
-import com.johnsnowlabs.nlp.annotators.sentence_detector_dl.SentenceDetectorDLModel
 import com.johnsnowlabs.nlp.annotators.spell.context.parser._
 import com.johnsnowlabs.nlp.{Annotation, DocumentAssembler, LightPipeline, SparkAccessor}
 import com.johnsnowlabs.tags.{FastTest, SlowTest}
 import org.apache.commons.io.FileUtils
-<<<<<<< HEAD
-import org.apache.spark.ml.Pipeline
-=======
 import org.apache.spark.ml.{Pipeline, PipelineModel}
 import org.apache.spark.sql.DataFrame
->>>>>>> 5e41363b
 import org.junit.Assert.assertEquals
 import org.scalatest.flatspec.AnyFlatSpec
 
 import java.io._
-<<<<<<< HEAD
-=======
 import scala.collection.JavaConverters._
->>>>>>> 5e41363b
 
 class ContextSpellCheckerTestSpec extends AnyFlatSpec {
 
   trait Scope extends WeightedLevenshtein {
-<<<<<<< HEAD
-    val weights = Map("1" -> Map("l" -> 0.5f), "!" -> Map("l" -> 0.4f), "F" -> Map("P" -> 0.2f))
-=======
     val weights: Map[String, Map[String, Float]] =
       Map("1" -> Map("l" -> 0.5f), "!" -> Map("l" -> 0.4f), "F" -> Map("P" -> 0.2f))
->>>>>>> 5e41363b
   }
 
   trait distFile extends WeightedLevenshtein {
@@ -101,24 +89,6 @@
 
   }
   "ContextSpellchker" should "return correct order" taggedAs SlowTest in new distFile {
-<<<<<<< HEAD
-    val data = Seq("It was a cold. The country was white withh snow .").toDF("text")
-    val documentAssembler = new DocumentAssembler().setInputCol("text").setOutputCol("document")
-    val sentenceDetector =
-      new SentenceDetector().setInputCols("document").setOutputCol("sentences")
-    val tokenizer = new Tokenizer().setInputCols("sentences").setOutputCol("tokens")
-    val spell_checker = ContextSpellCheckerModel
-      .pretrained()
-      .setInputCols("tokens")
-      .setOutputCol("corrected_tokens")
-    val pipeline = new Pipeline()
-      .setStages(Array(documentAssembler, sentenceDetector, tokenizer, spell_checker))
-      .fit(data)
-
-    val output_df = pipeline.transform(data)
-
-    val annotation = Annotation.collect(output_df, "corrected_tokens").flatten
-=======
     val data: DataFrame = Seq("It was a cold. The country was white withh snow .").toDF("text")
     val documentAssembler: DocumentAssembler =
       new DocumentAssembler().setInputCol("text").setOutputCol("document")
@@ -136,7 +106,6 @@
     val output_df: DataFrame = pipeline.transform(data)
 
     val annotation: Array[Annotation] = Annotation.collect(output_df, "corrected_tokens").flatten
->>>>>>> 5e41363b
     assertEquals("It", annotation.head.result)
     assertEquals("was", annotation(1).result)
     assertEquals("a", annotation(2).result)
@@ -454,13 +423,8 @@
 
     val ocrSpellModel = ContextSpellCheckerModel.pretrained()
     assert(
-<<<<<<< HEAD
-      ocrSpellModel.specialTransducers.getOrDefault.size == 5,
-      "default pretrained should come with 5 classes")
-=======
       ocrSpellModel.specialTransducers.getOrDefault.size == 4,
       "default pretrained should come with 4 classes")
->>>>>>> 5e41363b
 
     // now we update the classes, and persist/unpersist the model
     ocrSpellModel.setSpecialClassesTransducers(Seq(new DateToken, new NumberToken))
@@ -474,37 +438,25 @@
     assert(
       sortedTransducers.head.generateTransducer
         .transduce("10710/2018", 1)
-<<<<<<< HEAD
-        .map(_.term())
-=======
         .asScala
         .map(_.term())
         .toSeq
->>>>>>> 5e41363b
         .contains("10/10/2018"))
 
     assert(sortedTransducers(1).label == "_NUM_")
     assert(
       sortedTransducers(1).generateTransducer
         .transduce("50,C00", 1)
-<<<<<<< HEAD
-        .map(_.term())
-=======
         .asScala
         .map(_.term())
         .toSeq
->>>>>>> 5e41363b
         .contains("50,000"))
 
     val trellis = Array(
       Array.fill(6)(("the", 0.8, "the")),
       Array.fill(6)(("end", 1.2, "end")),
       Array.fill(6)((".", 1.2, ".")))
-<<<<<<< HEAD
-    val (decoded, cost) = loadedModel.decodeViterbi(trellis)
-=======
     val (decoded, _) = loadedModel.decodeViterbi(trellis)
->>>>>>> 5e41363b
     assert(decoded.deep.equals(Array("the", "end", ".").deep))
 
   }
