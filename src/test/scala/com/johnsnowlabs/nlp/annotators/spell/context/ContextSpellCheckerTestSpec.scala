package com.johnsnowlabs.nlp.annotators.spell.context
import java.io.File

import com.github.liblevenshtein.proto.LibLevenshteinProtos.DawgNode
import com.github.liblevenshtein.serialization.PlainTextSerializer
import com.github.liblevenshtein.transducer.{Candidate, Transducer}
import com.johnsnowlabs.nlp.SparkAccessor.spark.implicits._
import com.johnsnowlabs.nlp.annotator.RecursiveTokenizer
import com.johnsnowlabs.nlp.annotators.common.{PrefixedToken, SuffixedToken}
import com.johnsnowlabs.nlp.annotators.sbd.pragmatic.SentenceDetector
import com.johnsnowlabs.nlp.annotators.Tokenizer
import com.johnsnowlabs.nlp.{Annotation, DocumentAssembler, LightPipeline, SparkAccessor}
import com.johnsnowlabs.nlp.annotators.spell.context.parser._
import org.apache.commons.io.FileUtils
import org.apache.spark.ml.Pipeline
import org.scalatest._

import scala.collection.mutable


class ContextSpellCheckerTestSpec extends FlatSpec {

  trait Scope extends WeightedLevenshtein {
    val weights = Map("1" -> Map("l" -> 0.5f), "!" -> Map("l" -> 0.4f),
      "F" -> Map("P" -> 0.2f))
  }

  trait distFile extends WeightedLevenshtein {
    val weights = loadWeights("src/test/resources/dist.psv")
  }
  // This test fails in GitHub Actions
  "Spell Checker" should "provide appropriate scores - sentence level" ignore {


    def time[R](block: => R): R = {
      val t0 = System.nanoTime()
      val result = block    // call-by-name
      val t1 = System.nanoTime()
      println("Elapsed time: " + (t1 - t0) + "ns")
      result
    }

    val data = Seq.fill(120)("This is a correct sentence .").toDF("text")

    val documentAssembler =
      new DocumentAssembler().
        setInputCol("text").
        setOutputCol("doc")

    val tokenizer: Tokenizer = new Tokenizer()
      .setInputCols(Array("doc"))
      .setOutputCol("token")

    val spellChecker = ContextSpellCheckerModel
      .pretrained()
      .setTradeOff(12.0f)
      .setInputCols("token")
      .setOutputCol("checked")

    val pipeline = new Pipeline().setStages(Array(documentAssembler, tokenizer, spellChecker)).fit(data)
    import com.johnsnowlabs.nlp.functions._
    val results = time {
      pipeline.transform(data).
        select("checked").
        mapAnnotationsCol("checked", "checked", x => x.head.metadata.get("cost")).
        collect.map(_.getString(0).toDouble)
    }

    assert(results(0) < results(1))

  }
  // This test fails in GitHub Actions
  "UnitClass" should "serilize/deserialize properly" ignore {

<<<<<<< HEAD
  "UnitClass" should "serilize/deserialize properly - disk" in {

      import SparkAccessor.spark
      val dataPathTrans = "./tmp/transducer"
      val dataPathObject = "./tmp/object"
=======
    import SparkAccessor.spark
    val dataPathTrans = "./tmp/transducer"
    val dataPathObject = "./tmp/object"
>>>>>>> f677bc96

    val f1 = new File(dataPathTrans)
    val f2 = new File(dataPathObject)
    if (f1.exists()) f1.delete()
    if (f2.exists()) f2.delete()

    val serializer = new PlainTextSerializer

    val specialClass = UnitToken
    val transducer = specialClass.transducer
    specialClass.setTransducer(null)

    // the object per se
    FileUtils.deleteDirectory(new File(dataPathObject))
    spark.sparkContext.parallelize(Seq(specialClass)).
      saveAsObjectFile(dataPathObject)

    // we handle the transducer separately
    FileUtils.deleteDirectory(new File(dataPathTrans))
    val transBytes = serializer.serialize(transducer)
    spark.sparkContext.parallelize(transBytes.toSeq, 1).
      saveAsObjectFile(dataPathTrans)

    // load transducer
    val bytes = spark.sparkContext.objectFile[Byte](dataPathTrans).collect()
    val trans = serializer.deserialize(classOf[Transducer[DawgNode, Candidate]], bytes)

    // the object
    val sc = spark.sparkContext.objectFile[SpecialClassParser](dataPathObject).collect().head
    sc.setTransducer(trans)

  }

  "Medication class" should "serilize/deserialize properly - memory" in {
    import java.io.FileOutputStream
    import java.io.ObjectOutputStream
    import java.io.FileInputStream
    import java.io.ObjectInputStream

    // write to disk
    val fileOut: FileOutputStream = new FileOutputStream("medication.ser")
    val out: ObjectOutputStream = new ObjectOutputStream(fileOut)
    val medClass = new MedicationClass("../spark-nlp-training/data/meds_wcase.txt")

    out.writeObject(medClass)
    out.close()

    // read from disk
    val fileIn: FileInputStream = new FileInputStream("medication.ser")
    val in: ObjectInputStream = new ObjectInputStream(fileIn)
    val deserializedMed = in.readObject.asInstanceOf[MedicationClass]
    in.close()


  }


  "weighted Levenshtein distance" should "work from file" in new distFile {
    assert(wLevenshteinDist("water", "Water", weights) < 1.0f)
    assert(wLevenshteinDist("50,000", "50,C00", weights) < 1.0f)
  }


  "weighted Levenshtein distance" should "produce weighted results" in new Scope {
    assert(wLevenshteinDist("clean", "c1ean", weights) > wLevenshteinDist("clean", "c!ean", weights))
    assert(wLevenshteinDist("clean", "crean", weights) > wLevenshteinDist("clean", "c!ean", weights))
    assert(wLevenshteinDist("Patient", "Fatient", weights) < wLevenshteinDist("Patient", "Aatient", weights))
  }

  "weighted Levenshtein distance" should "handle insertions and deletions" in new Scope {
    override val weights = loadWeights("src/test/resources/distance.psv")

    val cost1 = weights("F")("P") + weights("a")("e")
    assert(wLevenshteinDist("Procedure", "Frocedura", weights) == cost1)

    val cost2 = weights("v")("y") + weights("iƐ")("if")
    assert(wLevenshteinDist("qualifying", "qualiving", weights) == cost2)

    val cost3 = weights("a")("o") + weights("^Ɛ")("^t")
    assert(wLevenshteinDist("to", "a", weights) == cost3)
  }


  "a Spell Checker" should "correctly preprocess training data" in {

    val path = "src/test/resources/test.txt"
    val dataset = SparkAccessor.spark.sparkContext.textFile(path).
      toDF("text")

    val assembler =
      new DocumentAssembler().
        setInputCol("text").
        setOutputCol("doc")

    val tokenizer: RecursiveTokenizer = new RecursiveTokenizer()
      .setInputCols(Array("doc"))
      .setOutputCol("token")

    val spellChecker = new ContextSpellCheckerApproach().
      setMinCount(1.0)

    val stages = Array(assembler, tokenizer)

    val trainingPipeline = new Pipeline()
      .setStages(stages).fit(dataset)

    val (map, classes) = spellChecker.genVocab(trainingPipeline.transform(dataset))
    assert(map.exists(_._1.equals("“seed”")))

    val totalTokenCount = 35
    assert(map.size == 23)
    assert(map.getOrElse("_EOS_", 0.0) == math.log(2.0) - math.log(totalTokenCount), "Two sentences should cause two _BOS_ markers")
    assert(map.getOrElse("_BOS_", 0.0) == math.log(2.0) - math.log(totalTokenCount), "Two sentences should cause two _EOS_ markers")

    assert(classes.size == 23, "")

  }


  "a Spell Checker" should "work in a pipeline with Tokenizer" ignore {
    val data = Seq("It was a cold , dreary day and the country was white with smow .",
      "He wos re1uctant to clange .",
      "he is gane .").toDF("text")

    val documentAssembler =
      new DocumentAssembler().
        setInputCol("text").
        setOutputCol("doc")

    val tokenizer: Tokenizer = new Tokenizer()
      .setInputCols(Array("doc"))
      .setOutputCol("token")

    val spellChecker = ContextSpellCheckerModel
      .pretrained()
      .setTradeOff(12.0f)
      .setInputCols("token")
      .setOutputCol("checked")

    val pipeline = new Pipeline().setStages(Array(documentAssembler, tokenizer, spellChecker)).fit(data)
    pipeline.transform(data).select("checked").show(truncate=false)

  }

  "a Spell Checker" should "work in a light pipeline" ignore {
    import SparkAccessor.spark
    import spark.implicits._

    val data = Array("Yesterday I lost my blue unikorn .", "Through a note of introduction from Bettina.")

    val documentAssembler =
      new DocumentAssembler().
        setInputCol("text").
        setOutputCol("doc")

    val tokenizer: Tokenizer = new Tokenizer()
      .setInputCols(Array("doc"))
      .setOutputCol("token")

    val spellChecker = ContextSpellCheckerModel
      .pretrained()
      .setTradeOff(12.0f)
      .setInputCols("token")
      .setOutputCol("checked")

    val pipeline = new Pipeline().setStages(Array(documentAssembler, tokenizer, spellChecker)).fit(Seq.empty[String].toDF("text"))
    val lp = new LightPipeline(pipeline)
    lp.annotate(data ++ data ++ data)
  }


  "a Spell Checker" should "correctly handle paragraphs defined by newlines" ignore {
    import SparkAccessor.spark
    import spark.implicits._

    val data = Seq("Incruse Ellipta, 1 PUFF, Inhalation,\nQAM\n\nlevothyroxine 50 meg (0.05 mg) oral\ntablet, See Instructions\n\nlisinopril 20 mg oral tablet, See\nInstructions, 5 refills\n\nloratadine 10 mg oral tablet, 10 MG=\n1 TAB, PO, Dally\n\nPercocet 10/325 oral tablet, 2 TAB,\nPO, TID, PRN").toDF("text")

    val documentAssembler =
      new DocumentAssembler().
        setInputCol("text").
        setOutputCol("doc")

    val tokenizer: Tokenizer = new Tokenizer()
      .setInputCols(Array("doc"))
      .setOutputCol("token")
      .setTargetPattern("[a-zA-Z0-9]+|\n|\n\n|\\(|\\)|\\.|\\,")

    val spellChecker = ContextSpellCheckerModel
      .pretrained()
      .setTradeOff(12.0f)
      .setInputCols("token")
      .setOutputCol("checked")
      .setUseNewLines(true)

    val pipeline = new Pipeline().setStages(Array(documentAssembler, tokenizer, spellChecker)).fit(data)
    pipeline.transform(data).select("checked").show(truncate=false)

  }


  "a Spell Checker" should "correctly handle multiple sentences" ignore {

    import SparkAccessor.spark
    import spark.implicits._

    val data = Seq("It had been raining just this way all day and hal1 of last night, and to all" +
      " appearances it intended to continue raining in the same manner for another twenty-four hours." +
      " Yesterday the Yard had ben a foot deep in nice clean snow, the result of the blizzard that had" +
      " sweptr over Wisining and New Eng1and in general two days before.").toDF("text")

    val documentAssembler =
      new DocumentAssembler().
        setInputCol("text").
        setOutputCol("doc")

    val sentenceDetector = new SentenceDetector()
      .setInputCols(Array("doc"))
      .setOutputCol("sentence")

    val tokenizer: Tokenizer = new Tokenizer()
      .setInputCols(Array("sentence"))
      .setOutputCol("token")

    val spellChecker = ContextSpellCheckerModel
      .pretrained()
      .setInputCols("token")
      .setOutputCol("checked")
      .setUseNewLines(true)

    val pipeline = new Pipeline().setStages(Array(documentAssembler, sentenceDetector, tokenizer, spellChecker)).fit(data)
    val result = pipeline.transform(data)
    val checked = result.select("checked").as[Array[Annotation]].collect
    val firstSent = checked.head.filter(_.metadata.get("sentence").get == "0").map(_.result)
    val secondSent = checked.head.filter(_.metadata.get("sentence").get == "1").map(_.result)

    assert(firstSent.contains("half"))
    assert(secondSent.contains("swept"))
  }


  "a model" should "serialize properly" ignore {

    import scala.collection.JavaConversions._

    val ocrSpellModel = ContextSpellCheckerModel.read.load("./context_spell_med_en_2.0.0_2.4_1553552948340")

    ocrSpellModel.setSpecialClassesTransducers(Seq(UnitToken))

    ocrSpellModel.write.overwrite.save("./test_spell_checker")
    val loadedModel = ContextSpellCheckerModel.read.load("./test_spell_checker")

    assert(loadedModel.specialTransducers.getOrDefault.size == 2, "default pretrained should come with 2 classes")

    // cope with potential change in element order in list
    val sortedTransducers = loadedModel.specialTransducers.getOrDefault.sortBy(_.label)

    assert(sortedTransducers(0).label == "_DATE_")
    assert(sortedTransducers(0).generateTransducer.transduce("10710/2018", 1).map(_.term()).contains("10/10/2018"))

    assert(sortedTransducers(1).label == "_NUM_")
    assert(sortedTransducers(1).generateTransducer.transduce("50,C00", 1).map(_.term()).contains("50,000"))

    val trellis = Array(Array.fill(6)(("the", 0.8, "the")),
      Array.fill(6)(("end", 1.2, "end")), Array.fill(6)((".", 1.2, ".")))
    val (decoded, cost) = loadedModel.decodeViterbi(trellis)
    assert(decoded.deep.equals(Array("the", "end", ".").deep))

  }

  "number classes" should "recognize different number patterns" in {
    import scala.collection.JavaConversions._
    val transducer = NumberToken.generateTransducer

    assert(transducer.transduce("100.3").toList.exists(_.distance == 0))
    assert(NumberToken.separate("$40,000").equals(NumberToken.label))
  }

  "date classes" should "recognize different date and time formats" in {
    import scala.collection.JavaConversions._
    val transducer = DateToken.generateTransducer

    assert(transducer.transduce("10/25/1982").toList.exists(_.distance == 0))
    assert(DateToken.separate("10/25/1982").equals(DateToken.label))
  }

  "suffixes and prefixes" should "recognized and handled properly" in {
    val suffixedToken = SuffixedToken(Array(")", ","))
    val prefixedToken = PrefixedToken(Array("("))

    var tmp = suffixedToken.separate("People,")
    assert(tmp.equals("People ,"))

    tmp = prefixedToken.separate(suffixedToken.separate("(08/10/1982)"))
    assert(tmp.equals("( 08/10/1982 )"))
  }
}<|MERGE_RESOLUTION|>--- conflicted
+++ resolved
@@ -72,17 +72,9 @@
   // This test fails in GitHub Actions
   "UnitClass" should "serilize/deserialize properly" ignore {
 
-<<<<<<< HEAD
-  "UnitClass" should "serilize/deserialize properly - disk" in {
-
-      import SparkAccessor.spark
-      val dataPathTrans = "./tmp/transducer"
-      val dataPathObject = "./tmp/object"
-=======
     import SparkAccessor.spark
     val dataPathTrans = "./tmp/transducer"
     val dataPathObject = "./tmp/object"
->>>>>>> f677bc96
 
     val f1 = new File(dataPathTrans)
     val f2 = new File(dataPathObject)
