package com.johnsnowlabs.nlp.annotators.spell.context

<<<<<<< HEAD

import com.github.liblevenshtein.transducer.{Candidate, ITransducer}
import com.github.liblevenshtein.proto.LibLevenshteinProtos.DawgNode
import com.github.liblevenshtein.serialization.PlainTextSerializer
import com.github.liblevenshtein.transducer.{Candidate, Transducer}
=======
>>>>>>> a3054768
import com.johnsnowlabs.nlp.SparkAccessor.spark.implicits._
import com.johnsnowlabs.nlp.annotator.RecursiveTokenizer
import com.johnsnowlabs.nlp.annotators.Tokenizer
import com.johnsnowlabs.nlp.annotators.common.{PrefixedToken, SuffixedToken}
import com.johnsnowlabs.nlp.annotators.sbd.pragmatic.SentenceDetector
import com.johnsnowlabs.nlp.annotators.spell.context.parser._
import com.johnsnowlabs.nlp.{Annotation, DocumentAssembler, LightPipeline, SparkAccessor}
import com.johnsnowlabs.tags.{FastTest, SlowTest}
import org.apache.commons.io.FileUtils
import org.apache.spark.ml.Pipeline
import org.scalatest._

import java.io.File
import java.io.FileOutputStream
import java.io.ObjectOutputStream
import java.io.FileInputStream
import java.io.ObjectInputStream


class ContextSpellCheckerTestSpec extends FlatSpec {

  trait Scope extends WeightedLevenshtein {
    val weights = Map("1" -> Map("l" -> 0.5f), "!" -> Map("l" -> 0.4f),
      "F" -> Map("P" -> 0.2f))
  }

  trait distFile extends WeightedLevenshtein {
    val weights = loadWeights("src/test/resources/dist.psv")
  }
  // This test fails in GitHub Actions
  "Spell Checker" should "provide appropriate scores - sentence level" taggedAs SlowTest in {


    def time[R](block: => R): R = {
      val t0 = System.nanoTime()
      val result = block    // call-by-name
      val t1 = System.nanoTime()
      println("Elapsed time: " + (t1 - t0) + "ns")
      result
    }

    val data = Seq.fill(120)("This is a correct sentence .").toDF("text")

    val documentAssembler =
      new DocumentAssembler().
        setInputCol("text").
        setOutputCol("doc")

    val tokenizer: Tokenizer = new Tokenizer()
      .setInputCols(Array("doc"))
      .setOutputCol("token")

    val spellChecker = ContextSpellCheckerModel
      .pretrained()
      .setTradeOff(12.0f)
      .setInputCols("token")
      .setOutputCol("checked")

    val pipeline = new Pipeline().setStages(Array(documentAssembler, tokenizer, spellChecker)).fit(data)
    import com.johnsnowlabs.nlp.functions._
    val results = time {
      pipeline.transform(data).
        select("checked").
        mapAnnotationsCol("checked", "checked", x => x.head.metadata.get("cost")).
        collect.map(_.getString(0).toDouble)
    }

    assert(results(0) < results(1))

  }
  // This test fails in GitHub Actions
  "Special classes" should "serialize/deserialize properly during model save" taggedAs SlowTest in {
    import SparkAccessor.spark

    val specialClasses = Seq(new AgeToken, new UnitToken, new NumberToken,
      new LocationClass("./src/test/resources/spell/locations.txt"),
      new NamesClass("./src/test/resources/spell/names.txt"),
      new MedicationClass("./src/test/resources/spell/meds.txt"),
      new DateToken)

    specialClasses.foreach { specialClass =>
        val dataPathObject = "/tmp/object"

        val f = new File(dataPathObject)
        if (f.exists()) FileUtils.deleteDirectory(f)

        // persist object
        FileUtils.deleteDirectory(new File(dataPathObject))
        spark.sparkContext.parallelize(Seq(specialClass)).
          saveAsObjectFile(dataPathObject)

        // load object
        val sc = spark.sparkContext.objectFile[SpecialClassParser](dataPathObject).collect().head
        assert(sc.transducer != null)
        sc match {
          case vp:VocabParser => assert(vp.vocab != null)
          case _ =>
        }

        sc.transducer.transduce("aaa")
    }
  }

  "Special classes" should "serialize/deserialize properly - during execution" in {

    val specialClasses = Seq(new AgeToken, new UnitToken, new NumberToken,
      new LocationClass("./src/test/resources/spell/locations.txt"),
      new NamesClass("./src/test/resources/spell/names.txt"),
      new MedicationClass("./src/test/resources/spell/meds.txt"),
      new DateToken)

    specialClasses.foreach{ specialClass =>

      val path = "special_class.ser"
      val f = new File(path)
      if (f.exists()) FileUtils.forceDelete(f)

      // write to disk
      val fileOut: FileOutputStream = new FileOutputStream(path)
      val out: ObjectOutputStream = new ObjectOutputStream(fileOut)

      out.writeObject(specialClass)
      out.close()

      // read from disk
      val fileIn: FileInputStream = new FileInputStream(path)
      val in: ObjectInputStream = new ObjectInputStream(fileIn)
      val deserialized = in.readObject.asInstanceOf[SpecialClassParser]
      assert(deserialized.transducer != null)
      deserialized match {
        case vp:VocabParser =>
          assert(vp.vocab != null)
        case _ =>
      }
      deserialized.transducer.transduce("something")
      in.close()
    }
  }


  "weighted Levenshtein distance" should "work from file" in new distFile {
    assert(wLevenshteinDist("water", "Water", weights) < 1.0f)
    assert(wLevenshteinDist("50,000", "50,C00", weights) < 1.0f)
  }


  "weighted Levenshtein distance" should "produce weighted results" in new Scope {
    assert(wLevenshteinDist("clean", "c1ean", weights) > wLevenshteinDist("clean", "c!ean", weights))
    assert(wLevenshteinDist("clean", "crean", weights) > wLevenshteinDist("clean", "c!ean", weights))
    assert(wLevenshteinDist("Patient", "Fatient", weights) < wLevenshteinDist("Patient", "Aatient", weights))
  }

  "weighted Levenshtein distance" should "handle insertions and deletions" in new Scope {
    override val weights = loadWeights("src/test/resources/distance.psv")

    val cost1 = weights("F")("P") + weights("a")("e")
    assert(wLevenshteinDist("Procedure", "Frocedura", weights) == cost1)

    val cost2 = weights("v")("y") + weights("iƐ")("if")
    assert(wLevenshteinDist("qualifying", "qualiving", weights) == cost2)

    val cost3 = weights("a")("o") + weights("^Ɛ")("^t")
    assert(wLevenshteinDist("to", "a", weights) == cost3)
  }


  "a Spell Checker" should "correctly preprocess training data" taggedAs FastTest in {

    val path = "src/test/resources/test.txt"
    val dataset = SparkAccessor.spark.sparkContext.textFile(path).
      toDF("text")

    val assembler =
      new DocumentAssembler().
        setInputCol("text").
        setOutputCol("doc")

    val tokenizer: RecursiveTokenizer = new RecursiveTokenizer()
      .setInputCols(Array("doc"))
      .setOutputCol("token")

    val spellChecker = new ContextSpellCheckerApproach().
      setMinCount(1.0)

    val stages = Array(assembler, tokenizer)

    val trainingPipeline = new Pipeline()
      .setStages(stages).fit(dataset)

    val (map, classes) = spellChecker.genVocab(trainingPipeline.transform(dataset))
    assert(map.exists(_._1.equals("“seed”")))

    val totalTokenCount = 35
    assert(map.size == 23)
    assert(map.getOrElse("_EOS_", 0.0) == math.log(2.0) - math.log(totalTokenCount), "Two sentences should cause two _BOS_ markers")
    assert(map.getOrElse("_BOS_", 0.0) == math.log(2.0) - math.log(totalTokenCount), "Two sentences should cause two _EOS_ markers")

    assert(classes.size == 23, "")

  }


  "a Spell Checker" should "work in a pipeline with Tokenizer" taggedAs SlowTest in {
    val data = Seq("It was a cold , dreary day and the country was white with smow .",
      "He wos re1uctant to clange .",
      "he is gane .").toDF("text")

    val documentAssembler =
      new DocumentAssembler().
        setInputCol("text").
        setOutputCol("doc")

    val tokenizer: Tokenizer = new Tokenizer()
      .setInputCols(Array("doc"))
      .setOutputCol("token")

    val spellChecker = ContextSpellCheckerModel
      .pretrained()
      .setTradeOff(12.0f)
      .setInputCols("token")
      .setOutputCol("checked")

    val pipeline = new Pipeline().setStages(Array(documentAssembler, tokenizer, spellChecker)).fit(data)
    pipeline.transform(data).select("checked").show(truncate=false)

  }

  "a Spell Checker" should "work in a light pipeline" taggedAs SlowTest in {
    import SparkAccessor.spark
    import spark.implicits._

    val data = Array("Yesterday I lost my blue unikorn .", "Through a note of introduction from Bettina.")

    val documentAssembler =
      new DocumentAssembler().
        setInputCol("text").
        setOutputCol("doc")

    val tokenizer: Tokenizer = new Tokenizer()
      .setInputCols(Array("doc"))
      .setOutputCol("token")

    val spellChecker = ContextSpellCheckerModel
      .pretrained()
      .setTradeOff(12.0f)
      .setInputCols("token")
      .setOutputCol("checked")

    val pipeline = new Pipeline().setStages(Array(documentAssembler, tokenizer, spellChecker)).fit(Seq.empty[String].toDF("text"))
    val lp = new LightPipeline(pipeline)
    lp.annotate(data ++ data ++ data)
  }


  "a Spell Checker" should "correctly handle paragraphs defined by newlines" taggedAs SlowTest in {
    import SparkAccessor.spark
    import spark.implicits._

    val data = Seq("Incruse Ellipta, 1 PUFF, Inhalation,\nQAM\n\nlevothyroxine 50 meg (0.05 mg) oral\ntablet, See Instructions\n\nlisinopril 20 mg oral tablet, See\nInstructions, 5 refills\n\nloratadine 10 mg oral tablet, 10 MG=\n1 TAB, PO, Dally\n\nPercocet 10/325 oral tablet, 2 TAB,\nPO, TID, PRN").toDF("text")

    val documentAssembler =
      new DocumentAssembler().
        setInputCol("text").
        setOutputCol("doc")

    val tokenizer: Tokenizer = new Tokenizer()
      .setInputCols(Array("doc"))
      .setOutputCol("token")
      .setTargetPattern("[a-zA-Z0-9]+|\n|\n\n|\\(|\\)|\\.|\\,")

    val spellChecker = ContextSpellCheckerModel
      .pretrained()
      .setTradeOff(12.0f)
      .setInputCols("token")
      .setOutputCol("checked")
      .setUseNewLines(true)

    val pipeline = new Pipeline().setStages(Array(documentAssembler, tokenizer, spellChecker)).fit(data)
    pipeline.transform(data).select("checked").show(truncate=false)

  }


  "a Spell Checker" should "correctly handle multiple sentences" taggedAs SlowTest in {

    import SparkAccessor.spark
    import spark.implicits._

    val data = Seq("It had been raining just this way all day and hal1 of last night, and to all" +
      " appearances it intended to continue raining in the same manner for another twenty-four hours." +
      " Yesterday the Yard had ben a foot deep in nice clean snow, the result of the blizzard that had" +
      " sweptr over Wisining and New Eng1and in general two days before.").toDF("text")

    val documentAssembler =
      new DocumentAssembler().
        setInputCol("text").
        setOutputCol("doc")

    val sentenceDetector = new SentenceDetector()
      .setInputCols(Array("doc"))
      .setOutputCol("sentence")

    val tokenizer: Tokenizer = new Tokenizer()
      .setInputCols(Array("sentence"))
      .setOutputCol("token")

    val spellChecker = ContextSpellCheckerModel
      .pretrained()
      .setInputCols("token")
      .setOutputCol("checked")
      .setUseNewLines(true)

    val pipeline = new Pipeline().setStages(Array(documentAssembler, sentenceDetector, tokenizer, spellChecker)).fit(data)
    val result = pipeline.transform(data)
    val checked = result.select("checked").as[Array[Annotation]].collect
    val firstSent = checked.head.filter(_.metadata.get("sentence").get == "0").map(_.result)
    val secondSent = checked.head.filter(_.metadata.get("sentence").get == "1").map(_.result)

    assert(firstSent.contains("half"))
    assert(secondSent.contains("swept"))
  }


  "a model" should "correctly update word classes" taggedAs SlowTest in {

    import SparkAccessor.spark
    import spark.implicits._

    val data = Seq("We should take a trup to Supercalifragilisticexpialidoccious Land").toDF("text")
    val meds: java.util.ArrayList[String] = new java.util.ArrayList[String]()
    meds.add("Supercalifragilisticexpialidocious")

    val documentAssembler =
      new DocumentAssembler().
        setInputCol("text").
        setOutputCol("doc")

    val tokenizer: Tokenizer = new Tokenizer()
      .setInputCols(Array("doc"))
      .setOutputCol("token")

    val spellChecker = ContextSpellCheckerModel
      .pretrained()
      .updateVocabClass("_LOC_", meds, false)
      .setInputCols("token")
      .setOutputCol("checked")
      .setUseNewLines(true)

    val pipeline = new Pipeline().setStages(Array(documentAssembler, tokenizer, spellChecker)).fit(data)
    val result = pipeline.transform(data)
    val checked = result.select("checked").as[Array[Annotation]].collect
    // check the spell checker was able to correct the word according to the update in the class
    pipeline.stages.last.asInstanceOf[ContextSpellCheckerModel].write.overwrite.save("./test_spell_checker")
    assert(checked.head.map(_.result).contains("Supercalifragilisticexpialidocious"))

  }


  "a model" should "serialize properly" taggedAs SlowTest in {

    import scala.collection.JavaConversions._

    val ocrSpellModel = ContextSpellCheckerModel.read.load("./test_spell_checker")

    ocrSpellModel.setSpecialClassesTransducers(Seq(new UnitToken))

    ocrSpellModel.write.overwrite.save("./test_spell_checker")
    val loadedModel = ContextSpellCheckerModel.read.load("./test_spell_checker")

    assert(loadedModel.specialTransducers.getOrDefault.size == 2, "default pretrained should come with 2 classes")

    // cope with potential change in element order in list
    val sortedTransducers = loadedModel.specialTransducers.getOrDefault.sortBy(_.label)

    assert(sortedTransducers(0).label == "_DATE_")
    assert(sortedTransducers(0).generateTransducer.transduce("10710/2018", 1).map(_.term()).contains("10/10/2018"))

    assert(sortedTransducers(1).label == "_NUM_")
    assert(sortedTransducers(1).generateTransducer.transduce("50,C00", 1).map(_.term()).contains("50,000"))

    val trellis = Array(Array.fill(6)(("the", 0.8, "the")),
      Array.fill(6)(("end", 1.2, "end")), Array.fill(6)((".", 1.2, ".")))
    val (decoded, cost) = loadedModel.decodeViterbi(trellis)
    assert(decoded.deep.equals(Array("the", "end", ".").deep))

  }

  "number classes" should "recognize different number patterns" taggedAs FastTest in {
    import scala.collection.JavaConversions._
    val number = new NumberToken
    val transducer = number.generateTransducer

    assert(transducer.transduce("100.3").toList.exists(_.distance == 0))
    assert(number.separate("$40,000").equals(number.label))
  }

  "date classes" should "recognize different date and time formats" taggedAs FastTest in {
    import scala.collection.JavaConversions._
    val date = new DateToken
    val transducer = date.generateTransducer

    assert(transducer.transduce("10/25/1982").toList.exists(_.distance == 0))
    assert(date.separate("10/25/1982").equals(date.label))
  }

  "suffixes and prefixes" should "recognized and handled properly" taggedAs FastTest in {
    val suffixedToken = SuffixedToken(Array(")", ","))
    val prefixedToken = PrefixedToken(Array("("))

    var tmp = suffixedToken.separate("People,")
    assert(tmp.equals("People ,"))

    tmp = prefixedToken.separate(suffixedToken.separate("(08/10/1982)"))
    assert(tmp.equals("( 08/10/1982 )"))
  }

}<|MERGE_RESOLUTION|>--- conflicted
+++ resolved
@@ -1,13 +1,5 @@
 package com.johnsnowlabs.nlp.annotators.spell.context
 
-<<<<<<< HEAD
-
-import com.github.liblevenshtein.transducer.{Candidate, ITransducer}
-import com.github.liblevenshtein.proto.LibLevenshteinProtos.DawgNode
-import com.github.liblevenshtein.serialization.PlainTextSerializer
-import com.github.liblevenshtein.transducer.{Candidate, Transducer}
-=======
->>>>>>> a3054768
 import com.johnsnowlabs.nlp.SparkAccessor.spark.implicits._
 import com.johnsnowlabs.nlp.annotator.RecursiveTokenizer
 import com.johnsnowlabs.nlp.annotators.Tokenizer
@@ -20,11 +12,7 @@
 import org.apache.spark.ml.Pipeline
 import org.scalatest._
 
-import java.io.File
-import java.io.FileOutputStream
-import java.io.ObjectOutputStream
-import java.io.FileInputStream
-import java.io.ObjectInputStream
+import java.io._
 
 
 class ContextSpellCheckerTestSpec extends FlatSpec {
@@ -89,25 +77,25 @@
       new DateToken)
 
     specialClasses.foreach { specialClass =>
-        val dataPathObject = "/tmp/object"
-
-        val f = new File(dataPathObject)
-        if (f.exists()) FileUtils.deleteDirectory(f)
-
-        // persist object
-        FileUtils.deleteDirectory(new File(dataPathObject))
-        spark.sparkContext.parallelize(Seq(specialClass)).
-          saveAsObjectFile(dataPathObject)
-
-        // load object
-        val sc = spark.sparkContext.objectFile[SpecialClassParser](dataPathObject).collect().head
-        assert(sc.transducer != null)
-        sc match {
-          case vp:VocabParser => assert(vp.vocab != null)
-          case _ =>
-        }
-
-        sc.transducer.transduce("aaa")
+      val dataPathObject = "/tmp/object"
+
+      val f = new File(dataPathObject)
+      if (f.exists()) FileUtils.deleteDirectory(f)
+
+      // persist object
+      FileUtils.deleteDirectory(new File(dataPathObject))
+      spark.sparkContext.parallelize(Seq(specialClass)).
+        saveAsObjectFile(dataPathObject)
+
+      // load object
+      val sc = spark.sparkContext.objectFile[SpecialClassParser](dataPathObject).collect().head
+      assert(sc.transducer != null)
+      sc match {
+        case vp:VocabParser => assert(vp.vocab != null)
+        case _ =>
+      }
+
+      sc.transducer.transduce("aaa")
     }
   }
 
