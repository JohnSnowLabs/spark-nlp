--- conflicted
+++ resolved
@@ -11,17 +11,8 @@
 
 
   trait Scope extends WeightedLevenshtein {
-<<<<<<< HEAD
-    val weights = Map("1" -> Map("l" -> 0.5f), "!" -> Map("l" -> 0.4f),
-      "F" -> Map("P" -> 0.2f),
-      "em" -> Map("eƐ" -> 0.99f),  // deletion of an 'm'
-      "mƐ" -> Map("mt" -> 0.99f))  // insertion of an 'h'
-=======
     val weights = Map("l" -> Map("1" -> 0.5f, "!" -> 0.2f), "P" -> Map("F" -> 0.2f))
->>>>>>> fa734971
-  }
-
-
+  }
 
   trait distFile extends WeightedLevenshtein {
     val weights = loadWeights("src/test/resources/dist.psv")
@@ -36,7 +27,7 @@
     assert(wLevenshteinDist("water", "Water", weights) < 1.0f)
     assert(wLevenshteinDist("50,000", "50,C00", weights) < 1.0f)
   }
-/*
+
 
   "weighted Levenshtein distance" should "produce weighted results" in new Scope {
     assert(wLevenshteinDist("clean", "c1ean", weights) > wLevenshteinDist("clean", "c!ean", weights))
@@ -52,9 +43,6 @@
 
   }
 
-<<<<<<< HEAD
-*/
-=======
   "weighted Levenshtein distance" should "handle insertions and deletions" in new Scope {
     override val weights = loadWeights("src/test/resources/distance.psv")
 
@@ -69,7 +57,6 @@
   }
 
 
->>>>>>> fa734971
   "a Spell Checker" should "correctly preprocess training data" in {
 
     val path = "src/test/resources/test.txt"
@@ -206,7 +193,6 @@
     assert(NumberToken.separate("$40,000").equals(NumberToken.label))
   }
 
-
   "date classes" should "recognize different date and time formats" in {
     import scala.collection.JavaConversions._
     val transducer = DateToken.generateTransducer
@@ -224,8 +210,5 @@
 
     tmp = prefixedToken.separate(suffixedToken.separate("(08/10/1982)"))
     assert(tmp.equals("( 08/10/1982 )"))
-
-  }
-
-
+  }
 }