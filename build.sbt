--- conflicted
+++ resolved
@@ -2,15 +2,11 @@
 import M2Resolvers.m2Resolvers
 import Dependencies._
 
-name := getPackageName(is_silicon, is_gpu, is_aarch64)
+name := getPackageName(is_m1, is_gpu, is_aarch64)
 
 organization := "com.johnsnowlabs.nlp"
 
-<<<<<<< HEAD
-version := "4.3.0"
-=======
 version := "4.2.8"
->>>>>>> c60c6f53
 
 (ThisBuild / scalaVersion) := scalaVer
 
@@ -36,7 +32,7 @@
 
 // exclude memory-intensive modules from coverage
 coverageExcludedPackages := ".*nlp.embeddings.*;.*ml.tensorflow.*;.*nlp.annotators.classifier.dl.*;" +
-  ".*nlp.annotators.seq2seq.*;.*ml.*"
+  ".*nlp.annotators.seq2seq.*"
 
 licenses += "Apache-2.0" -> url("https://opensource.org/licenses/Apache-2.0")
 
@@ -162,7 +158,7 @@
 val tensorflowDependencies: Seq[sbt.ModuleID] =
   if (is_gpu.equals("true"))
     Seq(tensorflowGPU)
-  else if (is_silicon.equals("true"))
+  else if (is_m1.equals("true"))
     Seq(tensorflowM1)
   else if (is_aarch64.equals("true"))
     Seq(tensorflowLinuxAarch64)
