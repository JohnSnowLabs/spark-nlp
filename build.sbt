--- conflicted
+++ resolved
@@ -6,11 +6,7 @@
 
 organization := "com.johnsnowlabs.nlp"
 
-<<<<<<< HEAD
-version := "5.5.1"
-=======
 version := "5.5.2"
->>>>>>> c5cccbab
 
 (ThisBuild / scalaVersion) := scalaVer
 
@@ -161,9 +157,6 @@
   greex,
   azureIdentity,
   azureStorage,
-<<<<<<< HEAD
-  jsoup)
-=======
   jsoup,
   jakartaMail,
   angusMail,
@@ -172,7 +165,6 @@
   scratchpad
     exclude ("org.apache.logging.log4j", "log4j-api")
 )
->>>>>>> c5cccbab
 
 lazy val typedDependencyParserDependencies = Seq(junit)
 
