import sbtassembly.MergeStrategy

val sparkVer = "2.4.0"
val scalaVer = "2.11.12"
val scalaTestVersion = "3.0.0"

/** Package attributes */
name := "spark-nlp"

organization:= "com.johnsnowlabs.nlp"

version := "1.8.2"

scalaVersion in ThisBuild := scalaVer

sparkVersion in ThisBuild := sparkVer

/** Spark-Package attributes */
spName in ThisBuild := "JohnSnowLabs/spark-nlp"

sparkComponents in ThisBuild ++= Seq("mllib")

licenses  += "Apache-2.0" -> url("http://opensource.org/licenses/Apache-2.0")

spIncludeMaven in ThisBuild:= false

spAppendScalaVersion := false

resolvers in ThisBuild += "Maven Central" at "http://central.maven.org/maven2/"

resolvers in ThisBuild += "Spring Plugins" at "http://repo.spring.io/plugins-release/"

assemblyOption in assembly := (assemblyOption in assembly).value.copy(
  includeScala = false
)

credentials += Credentials(Path.userHome / ".ivy2" / ".sbtcredentials")

ivyScala := ivyScala.value map {
  _.copy(overrideScalaVersion = true)
}

/** Bintray settings */
bintrayPackageLabels := Seq("nlp", "nlu",
  "natural-language-processing", "natural-language-understanding",
  "spark", "spark-ml", "pyspark", "machine-learning",
  "named-entity-recognition", "sentiment-analysis", "lemmatizer", "spell-checker",
  "tokenizer", "stemmer", "part-of-speech-tagger", "annotation-framework")

bintrayRepository := "spark-nlp"

bintrayOrganization:= Some("johnsnowlabs")

sonatypeProfileName := "com.johnsnowlabs"

publishTo := Some(
  if (isSnapshot.value)
    Opts.resolver.sonatypeSnapshots
  else
    Opts.resolver.sonatypeStaging
)

homepage:= Some(url("https://nlp.johnsnowlabs.com"))

scmInfo:= Some(
  ScmInfo(
    url("https://github.com/JohnSnowLabs/spark-nlp"),
    "scm:git@github.com:JohnSnowLabs/spark-nlp.git"
  )
)

developers in ThisBuild:= List(
  Developer(id="saifjsl", name="Saif Addin", email="saif@johnsnowlabs.com", url=url("https://github.com/saifjsl")),
  Developer(id="showy", name="Eduardo Muñoz", email="eduardo@johnsnowlabs.com", url=url("https://github.com/showy")),
  Developer(id="aleksei-ai", name="Aleksei Alekseev", email="aleksei@pacific.ai", url=url("https://github.com/aleksei-ai")),
  Developer(id="albertoandreottiATgmail", name="Alberto Andreotti", email="alberto@pacific.ai", url=url("https://github.com/albertoandreottiATgmail")),
  Developer(id="rohit13k", name="Rohit Kumar", email="rohit@johnsnowlabs.com", url=url("https://github.com/rohit13k")),
  Developer(id="danilojsl", name="Danilo Burbano", email="danilo@johnsnowlabs.com", url=url("https://github.com/danilojsl"))
)


lazy val ocrDependencies = Seq(
  "net.sourceforge.tess4j" % "tess4j" % "4.2.1"
    exclude("org.slf4j", "slf4j-log4j12")
    exclude("org.apache.logging", "log4j"),
  "org.apache.pdfbox" % "pdfbox" % "2.0.13",
  "org.apache.pdfbox" % "jbig2-imageio" % "3.0.2",
  "javax.media.jai" % "com.springsource.javax.media.jai.core" % "1.1.3" % "provided"
)

lazy val analyticsDependencies = Seq(
  "org.apache.spark" %% "spark-core" % sparkVer % "provided",
  "org.apache.spark" %% "spark-mllib" % sparkVer % "provided"
)

lazy val testDependencies = Seq(
  "org.scalatest" %% "scalatest" % scalaTestVersion % "test"
)

lazy val utilDependencies = Seq(
  "com.typesafe" % "config" % "1.3.0",
<<<<<<< HEAD
=======
  "org.rocksdb" % "rocksdbjni" % "5.17.2",
  "org.apache.hadoop" % "hadoop-aws" %  "2.7.3"
    exclude("commons-codec", "commons-codec")
    exclude("com.fasterxml.jackson.core", "jackson-core")
    exclude("com.fasterxml.jackson.core", "jackson-annotations")
    exclude("com.fasterxml.jackson.core", "jackson-databind")
    exclude("commons-configuration","commons-configuration")
    exclude("com.fasterxml.jackson.dataformat", "jackson-dataformat-smile")
    exclude("com.fasterxml.jackson.datatype", "jackson-datatype-joda")
    exclude("org.apache.hadoop" ,"hadoop-common"),
>>>>>>> a400932a
  "com.amazonaws" % "aws-java-sdk" % "1.7.4"
    exclude("commons-codec", "commons-codec")
    exclude("com.fasterxml.jackson.core", "jackson-core")
    exclude("com.fasterxml.jackson.core", "jackson-annotations")
    exclude("com.fasterxml.jackson.core", "jackson-databind")
    exclude("com.fasterxml.jackson.dataformat", "jackson-dataformat-smile")
    exclude("com.fasterxml.jackson.datatype", "jackson-datatype-joda"),
  "org.tensorflow" % "tensorflow" % "1.12.0",
  "org.rocksdb" % "rocksdbjni" % "5.17.2",
  "com.github.universal-automata" % "liblevenshtein" % "3.0.0"
  exclude("com.google.guava", "guava"),
  "com.navigamez" % "greex" % "1.0"

  /** Enable the following for tensorflow GPU support */
  //"org.tensorflow" % "libtensorflow" % "1.12.0",
  //"org.tensorflow" % "libtensorflow_jni_gpu" % "1.12.0",
)

lazy val typedDependencyParserDependencies = Seq(
  "net.sf.trove4j" % "trove4j" % "3.0.3",
  "junit" % "junit" % "4.10" % Test
)

lazy val root = (project in file("."))
  .settings(
    libraryDependencies ++=
      analyticsDependencies ++
        testDependencies ++
        utilDependencies ++
        typedDependencyParserDependencies
  )

val ocrMergeRules: String => MergeStrategy  = {

  case "versionchanges.txt" => MergeStrategy.discard
  case "StaticLoggerBinder" => MergeStrategy.discard
  case PathList("META-INF", fileName)
    if List("NOTICE", "MANIFEST.MF", "DEPENDENCIES", "INDEX.LIST").contains(fileName) || fileName.endsWith(".txt")
        => MergeStrategy.discard
  case PathList("META-INF", "services", _ @ _*)  => MergeStrategy.first
  case PathList("META-INF", xs @ _*)  => MergeStrategy.first
  case PathList("org", "apache", _ @ _*)  => MergeStrategy.first
  case PathList("apache", "commons", "logging", "impl",  xs @ _*)  => MergeStrategy.discard
  case _ => MergeStrategy.deduplicate
}

assemblyMergeStrategy in assembly := {
  case PathList("com.fasterxml.jackson") => MergeStrategy.first
  case x =>
    val oldStrategy = (assemblyMergeStrategy in assembly).value
    oldStrategy(x)
}

lazy val ocr = (project in file("ocr"))
  .settings(
    name := "spark-nlp-ocr",
    version := "1.8.2",


    libraryDependencies ++= ocrDependencies ++
      analyticsDependencies ++
      testDependencies,
    assemblyMergeStrategy in assembly := ocrMergeRules,
    sonatypeProfileName := "com.johnsnowlabs",

    publishTo := Some(
      if (isSnapshot.value)
        Opts.resolver.sonatypeSnapshots
      else
        Opts.resolver.sonatypeStaging
    ),

    homepage := Some(url("https://nlp.johnsnowlabs.com")),

    scmInfo := Some(
      ScmInfo(
        url("https://github.com/JohnSnowLabs/spark-nlp"),
        "scm:git@github.com:JohnSnowLabs/spark-nlp.git"
      )
    ),
    credentials += Credentials(Path.userHome / ".ivy2" / ".sbtcredentials"),

    ivyScala := ivyScala.value map {
      _.copy(overrideScalaVersion = true)
    },
    organization := "com.johnsnowlabs.nlp",

    licenses += "Apache-2.0" -> url("http://opensource.org/licenses/Apache-2.0")
  )
  .dependsOn(root % "test")

parallelExecution in Test := false

logBuffered in Test := false

scalacOptions ++= Seq(
  "-feature",
  "-language:implicitConversions"
)

/** Enable for debugging */
testOptions in Test += Tests.Argument("-oF")

/** Disables tests in assembly */
test in assembly := {}

/** Publish test artificat **/
publishArtifact in Test := true

/** Copies the assembled jar to the pyspark/lib dir **/
lazy val copyAssembledJar = taskKey[Unit]("Copy assembled jar to pyspark/lib")
lazy val copyAssembledOcrJar = taskKey[Unit]("Copy assembled jar to pyspark/lib")
lazy val copyAssembledJarForPyPi = taskKey[Unit]("Copy assembled jar to pyspark/sparknlp/lib")

copyAssembledJar := {
  val jarFilePath = (assemblyOutputPath in assembly).value
  val newJarFilePath = baseDirectory( _ / "python" / "lib" /  "sparknlp.jar").value
  IO.copyFile(jarFilePath, newJarFilePath)
  println(s"[info] $jarFilePath copied to $newJarFilePath ")
}

copyAssembledOcrJar := {
  val jarFilePath = (assemblyOutputPath in assembly in "ocr").value
  val newJarFilePath = baseDirectory( _ / "python" / "lib" /  "sparknlp-ocr.jar").value
  IO.copyFile(jarFilePath, newJarFilePath)
  println(s"[info] $jarFilePath copied to $newJarFilePath ")
}

copyAssembledJarForPyPi := {
  val jarFilePath = (assemblyOutputPath in assembly).value
  val newJarFilePath = baseDirectory( _ / "python" / "sparknlp" / "lib"  / "sparknlp.jar").value
  IO.copyFile(jarFilePath, newJarFilePath)
  println(s"[info] $jarFilePath copied to $newJarFilePath ")
}<|MERGE_RESOLUTION|>--- conflicted
+++ resolved
@@ -99,19 +99,7 @@
 
 lazy val utilDependencies = Seq(
   "com.typesafe" % "config" % "1.3.0",
-<<<<<<< HEAD
-=======
   "org.rocksdb" % "rocksdbjni" % "5.17.2",
-  "org.apache.hadoop" % "hadoop-aws" %  "2.7.3"
-    exclude("commons-codec", "commons-codec")
-    exclude("com.fasterxml.jackson.core", "jackson-core")
-    exclude("com.fasterxml.jackson.core", "jackson-annotations")
-    exclude("com.fasterxml.jackson.core", "jackson-databind")
-    exclude("commons-configuration","commons-configuration")
-    exclude("com.fasterxml.jackson.dataformat", "jackson-dataformat-smile")
-    exclude("com.fasterxml.jackson.datatype", "jackson-datatype-joda")
-    exclude("org.apache.hadoop" ,"hadoop-common"),
->>>>>>> a400932a
   "com.amazonaws" % "aws-java-sdk" % "1.7.4"
     exclude("commons-codec", "commons-codec")
     exclude("com.fasterxml.jackson.core", "jackson-core")
@@ -119,15 +107,16 @@
     exclude("com.fasterxml.jackson.core", "jackson-databind")
     exclude("com.fasterxml.jackson.dataformat", "jackson-dataformat-smile")
     exclude("com.fasterxml.jackson.datatype", "jackson-datatype-joda"),
+
   "org.tensorflow" % "tensorflow" % "1.12.0",
+
+  /** Enable the following for tensorflow GPU support */
+  //"org.tensorflow" % "libtensorflow_jni_gpu" % "1.12.0",
+
   "org.rocksdb" % "rocksdbjni" % "5.17.2",
   "com.github.universal-automata" % "liblevenshtein" % "3.0.0"
   exclude("com.google.guava", "guava"),
   "com.navigamez" % "greex" % "1.0"
-
-  /** Enable the following for tensorflow GPU support */
-  //"org.tensorflow" % "libtensorflow" % "1.12.0",
-  //"org.tensorflow" % "libtensorflow_jni_gpu" % "1.12.0",
 )
 
 lazy val typedDependencyParserDependencies = Seq(
